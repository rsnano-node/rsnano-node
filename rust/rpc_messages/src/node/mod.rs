--- conflicted
+++ resolved
@@ -4,7 +4,6 @@
 mod uptime;
 mod peers;
 mod stop;
-<<<<<<< HEAD
 mod populate_backlog;
 mod stats_clear;
 mod unchecked_clear;
@@ -18,14 +17,11 @@
 mod bootstrap_any;
 mod bootstrap_lazy;
 mod receivable;
-=======
 mod receivable_exists;
->>>>>>> bad1df69
 
 pub use address_with_port::*;
 pub use bootstrap::*;
 pub use keepalive::*;
-<<<<<<< HEAD
 pub use uptime::*;
 pub use peers::*;
 pub use stop::*;
@@ -42,7 +38,4 @@
 pub use bootstrap_any::*;
 pub use bootstrap_lazy::*;
 pub use receivable::*;
-=======
-pub use stop::*;
-pub use receivable_exists::*;
->>>>>>> bad1df69
+pub use receivable_exists::*;