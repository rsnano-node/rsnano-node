mod receive;
mod send;
mod wallet;
mod wallet_add;
<<<<<<< HEAD
mod work_set;

pub use receive::*;
pub use send::*;
pub use wallet_add::*;
pub use work_set::*;
=======
mod wallet_with_account;
mod wallet_with_password;

pub use receive::*;
pub use send::*;
pub use wallet::*;
pub use wallet_add::*;
pub use wallet_with_account::*;
pub use wallet_with_password::*;
>>>>>>> 031adda5
<|MERGE_RESOLUTION|>--- conflicted
+++ resolved
@@ -2,16 +2,9 @@
 mod send;
 mod wallet;
 mod wallet_add;
-<<<<<<< HEAD
-mod work_set;
-
-pub use receive::*;
-pub use send::*;
-pub use wallet_add::*;
-pub use work_set::*;
-=======
 mod wallet_with_account;
 mod wallet_with_password;
+mod work_set;
 
 pub use receive::*;
 pub use send::*;
@@ -19,4 +12,4 @@
 pub use wallet_add::*;
 pub use wallet_with_account::*;
 pub use wallet_with_password::*;
->>>>>>> 031adda5
+pub use work_set::*;