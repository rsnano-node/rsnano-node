--- conflicted
+++ resolved
@@ -7,7 +7,6 @@
 mod send;
 mod wallet;
 mod wallet_add;
-<<<<<<< HEAD
 mod wallet_add_watch;
 mod wallet_contains;
 mod wallet_create;
@@ -16,9 +15,7 @@
 mod wallet_lock;
 mod wallet_locked;
 mod wallet_representative;
-=======
 mod wallet_info;
->>>>>>> a21dafb0
 mod wallet_with_account;
 mod wallet_with_count;
 mod wallet_work_get;
@@ -34,7 +31,6 @@
 pub use send::*;
 pub use wallet::*;
 pub use wallet_add::*;
-<<<<<<< HEAD
 pub use wallet_add_watch::*;
 pub use wallet_contains::*;
 pub use wallet_create::*;
@@ -43,9 +39,7 @@
 pub use wallet_lock::*;
 pub use wallet_locked::*;
 pub use wallet_representative::*;
-=======
 pub use wallet_info::*;
->>>>>>> a21dafb0
 pub use wallet_with_account::*;
 pub use wallet_with_count::*;
 pub use wallet_work_get::*;
