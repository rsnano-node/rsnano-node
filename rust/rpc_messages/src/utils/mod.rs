--- conflicted
+++ resolved
@@ -1,20 +1,16 @@
-<<<<<<< HEAD
 mod account_get;
 mod account_key;
 mod key_create;
 mod nano_to_raw;
 mod raw_to_nano;
 mod validate_account_number;
+mod deterministic_key;
 
 pub use account_key::*;
 pub use key_create::*;
 pub use nano_to_raw::*;
 pub use raw_to_nano::*;
 pub use validate_account_number::*;
+pub use deterministic_key::*;
 
-pub use account_get::*;
-=======
-mod deterministic_key;
-
-pub use deterministic_key::*;
->>>>>>> 7b05b8bf
+pub use account_get::*;