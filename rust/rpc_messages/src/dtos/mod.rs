--- conflicted
+++ resolved
@@ -1,12 +1,3 @@
-<<<<<<< HEAD
-mod account_info;
-mod key_pair;
-//mod locked;
-
-pub use account_info::*;
-pub use key_pair::*;
-//pub use locked::*;
-=======
 mod bool;
 mod error;
 mod ledger;
@@ -21,5 +12,4 @@
 pub use node::*;
 pub use success::*;
 pub use utils::*;
-pub use wallets::*;
->>>>>>> b579596b
+pub use wallets::*;