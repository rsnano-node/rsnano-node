--- conflicted
+++ resolved
@@ -1,12 +1,3 @@
-<<<<<<< HEAD
-mod account_info;
-mod account_list;
-mod key_pair;
-
-pub use account_info::*;
-pub use account_list::*;
-pub use key_pair::*;
-=======
 mod common;
 mod ledger;
 mod node;
@@ -17,5 +8,4 @@
 pub use ledger::*;
 pub use node::*;
 pub use utils::*;
-pub use wallets::*;
->>>>>>> d57940ce
+pub use wallets::*;