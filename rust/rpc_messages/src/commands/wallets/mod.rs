--- conflicted
+++ resolved
@@ -1,36 +1,9 @@
-<<<<<<< HEAD
 mod accounts_create;
-mod receive_args;
-mod send_args;
-mod wallet_add_args;
-
-use super::RpcCommand;
-pub use accounts_create::*;
-pub use receive_args::*;
-use rsnano_core::{RawKey, WalletId};
-pub use send_args::*;
-pub use wallet_add_args::*;
-
-impl RpcCommand {
-    pub fn wallet_add(wallet_id: WalletId, key: RawKey) -> Self {
-        Self::WalletAdd(WalletAddArgs {
-            wallet: wallet_id,
-            key,
-        })
-    }
-
-    pub fn accounts_create(wallet: WalletId, count: u64) -> Self {
-        Self::AccountsCreate(AccountsCreateArgs { wallet, count })
-    }
-}
-=======
 mod receive;
 mod send;
 mod wallet_add;
 
-use super::RpcCommand;
+pub use accounts_create::*;
 pub use receive::*;
-use rsnano_core::{RawKey, WalletId};
 pub use send::*;
-pub use wallet_add::*;
->>>>>>> 09aea79c
+pub use wallet_add::*;