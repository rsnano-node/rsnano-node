--- conflicted
+++ resolved
@@ -2,23 +2,6 @@
 mod send;
 mod wallet_add;
 
-use super::RpcCommand;
 pub use receive::*;
-use rsnano_core::{RawKey, WalletId};
-<<<<<<< HEAD
-pub use send_args::*;
-pub use wallet_add_args::*;
-
-impl RpcCommand {
-    pub fn wallet_add(wallet_id: WalletId, key: RawKey, work: Option<bool>) -> Self {
-        Self::WalletAdd(WalletAddArgs {
-            wallet: wallet_id,
-            key,
-            work,
-        })
-    }
-}
-=======
 pub use send::*;
-pub use wallet_add::*;
->>>>>>> f049e9f3
+pub use wallet_add::*;