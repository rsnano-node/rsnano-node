--- conflicted
+++ resolved
@@ -4,11 +4,10 @@
     ser::SerializeMap,
     Deserialize, Deserializer, Serialize, Serializer,
 };
-<<<<<<< HEAD
-use std::{collections::HashMap, fmt};
-=======
-use std::{collections::BTreeMap, fmt};
->>>>>>> 2f47296d
+use std::{
+    collections::{BTreeMap, HashMap},
+    fmt,
+};
 
 #[macro_export]
 macro_rules! create_rpc_message {
@@ -81,17 +80,14 @@
 create_rpc_message!(BlockHashRpcMessage, BlockHash);
 create_rpc_message!(BlocksHashesRpcMessage, Vec<BlockHash>);
 create_rpc_message!(U64RpcMessage, u64);
-<<<<<<< HEAD
 create_rpc_message!(AccountsWithAmountsDto, HashMap<Account, Amount>);
-=======
 create_rpc_message!(AccountsReceivablesDto, BTreeMap<Account, Vec<BlockHash>>);
->>>>>>> 2f47296d
 
 #[cfg(test)]
 mod tests {
     use super::*;
+    use crate::AccountsWithAmountsDto;
     use serde_json::{from_str, to_string_pretty};
-    use crate::AccountsWithAmountsDto;
     use std::collections::HashMap;
 
     #[test]
@@ -201,9 +197,9 @@
     fn serialize_accounts_with_amounts_dto() {
         let mut accounts = HashMap::new();
         accounts.insert(Account::zero(), Amount::from(1000));
-        
+
         let message = AccountsWithAmountsDto::new("accounts".to_string(), accounts);
-        
+
         let serialized = serde_json::to_string_pretty(&message).unwrap();
         assert_eq!(
             serialized,
@@ -224,8 +220,11 @@
 }"#;
 
         let deserialized: AccountsWithAmountsDto = serde_json::from_str(json).unwrap();
-        
+
         assert_eq!(deserialized.key, "accounts");
-        assert_eq!(deserialized.value.get(&Account::zero()), Some(&Amount::from(1000)));
+        assert_eq!(
+            deserialized.value.get(&Account::zero()),
+            Some(&Amount::from(1000))
+        );
     }
 }