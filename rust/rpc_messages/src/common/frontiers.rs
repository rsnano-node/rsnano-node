use rsnano_core::{Account, BlockHash};
use serde::{Deserialize, Serialize};
use std::collections::HashMap;

#[derive(PartialEq, Eq, Debug, Serialize, Deserialize)]
pub struct FrontiersDto {
    pub frontiers: HashMap<Account, BlockHash>,
    #[serde(skip_serializing_if = "Option::is_none")]
    pub errors: Option<HashMap<Account, String>>,
}

impl FrontiersDto {
    pub fn new(frontiers: HashMap<Account, BlockHash>) -> Self {
        Self { frontiers, errors: None }
    }
}

#[cfg(test)]
mod tests {
    use super::*;
    use serde_json;

    #[test]
<<<<<<< HEAD
    fn serialize_frontiers_dto() {
=======
    fn serialize_frontiers_dto_with_errors() {
>>>>>>> 890d6085
        let mut frontiers = HashMap::new();
        frontiers.insert(Account::decode_account("nano_3t6k35gi95xu6tergt6p69ck76ogmitsa8mnijtpxm9fkcm736xtoncuohr3").unwrap(),
                         BlockHash::decode_hex("023B94B7D27B311666C8636954FE17F1FD2EAA97A8BAC27DE5084FBBD5C6B02C").unwrap());
        
        let mut errors = HashMap::new();
        errors.insert(Account::decode_account("nano_1hrts7hcoozxccnffoq9hqhngnn9jz783usapejm57ejtqcyz9dpso1bibuy").unwrap(),
                      "Account not found".to_string());
        
        let mut frontiers_dto = FrontiersDto::new(frontiers);
        frontiers_dto.errors = Some(errors);
        let serialized = serde_json::to_string_pretty(&frontiers_dto).unwrap();
        let expected_json = r#"{
  "frontiers": {
    "nano_3t6k35gi95xu6tergt6p69ck76ogmitsa8mnijtpxm9fkcm736xtoncuohr3": "023B94B7D27B311666C8636954FE17F1FD2EAA97A8BAC27DE5084FBBD5C6B02C"
  },
  "errors": {
    "nano_1hrts7hcoozxccnffoq9hqhngnn9jz783usapejm57ejtqcyz9dpso1bibuy": "Account not found"
  }
}"#;
        assert_eq!(serialized, expected_json);
    }

    #[test]
    fn serialize_frontiers_dto_without_errors() {
        let mut frontiers = HashMap::new();
        frontiers.insert(Account::decode_account("nano_3t6k35gi95xu6tergt6p69ck76ogmitsa8mnijtpxm9fkcm736xtoncuohr3").unwrap(),
                         BlockHash::decode_hex("023B94B7D27B311666C8636954FE17F1FD2EAA97A8BAC27DE5084FBBD5C6B02C").unwrap());
        
        let frontiers_dto = FrontiersDto::new(frontiers);
<<<<<<< HEAD
        let serialized = serde_json::to_string(&frontiers_dto).unwrap();
        let expected_json = r#"{"frontiers":{"nano_1111111111111111111111111111111111111111111111111111hifc8npp":"0000000000000000000000000000000000000000000000000000000000000000"}}"#;
=======
        let serialized = serde_json::to_string_pretty(&frontiers_dto).unwrap();
        let expected_json = r#"{
  "frontiers": {
    "nano_3t6k35gi95xu6tergt6p69ck76ogmitsa8mnijtpxm9fkcm736xtoncuohr3": "023B94B7D27B311666C8636954FE17F1FD2EAA97A8BAC27DE5084FBBD5C6B02C"
  }
}"#;
>>>>>>> 890d6085
        assert_eq!(serialized, expected_json);
    }

    #[test]
<<<<<<< HEAD
    fn deserialize_frontiers_dto() {
        let json_str = r#"{"frontiers":{"nano_1111111111111111111111111111111111111111111111111111hifc8npp":"0000000000000000000000000000000000000000000000000000000000000000"}}"#;
        let deserialized: FrontiersDto = serde_json::from_str(json_str).unwrap();
        let mut frontiers = HashMap::new();
        frontiers.insert(Account::zero(), BlockHash::zero());
        let expected_error_dto = FrontiersDto::new(frontiers);
        assert_eq!(deserialized, expected_error_dto);
=======
    fn deserialize_frontiers_dto_with_errors() {
        let json_str = r#"{
            "frontiers": {
                "nano_1111111111111111111111111111111111111111111111111111hifc8npp": "0000000000000000000000000000000000000000000000000000000000000000"
            },
            "errors": {
                "nano_3t6k35gi95xu6tergt6p69ck76ogmitsa8mnijtpxm9fkcm736xtoncuohr3": "Account not found"
            }
        }"#;
        let deserialized: FrontiersDto = serde_json::from_str(json_str).unwrap();
        
        let mut frontiers = HashMap::new();
        frontiers.insert(
            Account::decode_account("nano_1111111111111111111111111111111111111111111111111111hifc8npp").unwrap(),
            BlockHash::decode_hex("0000000000000000000000000000000000000000000000000000000000000000").unwrap()
        );
        
        let mut errors = HashMap::new();
        errors.insert(
            Account::decode_account("nano_3t6k35gi95xu6tergt6p69ck76ogmitsa8mnijtpxm9fkcm736xtoncuohr3").unwrap(),
            "Account not found".to_string()
        );
        
        let expected_frontiers_dto = FrontiersDto { frontiers, errors: Some(errors) };
        assert_eq!(deserialized, expected_frontiers_dto);
    }

    #[test]
    fn deserialize_frontiers_dto_without_errors() {
        let json_str = r#"{"frontiers":{"nano_1111111111111111111111111111111111111111111111111111hifc8npp":"0000000000000000000000000000000000000000000000000000000000000000"}}"#;
        let deserialized: FrontiersDto = serde_json::from_str(json_str).unwrap();
        let mut frontiers = HashMap::new();
        frontiers.insert(
            Account::decode_account("nano_1111111111111111111111111111111111111111111111111111hifc8npp").unwrap(),
            BlockHash::decode_hex("0000000000000000000000000000000000000000000000000000000000000000").unwrap()
        );
        let expected_frontiers_dto = FrontiersDto::new(frontiers);
        assert_eq!(deserialized, expected_frontiers_dto);
>>>>>>> 890d6085
    }
}<|MERGE_RESOLUTION|>--- conflicted
+++ resolved
@@ -21,11 +21,7 @@
     use serde_json;
 
     #[test]
-<<<<<<< HEAD
-    fn serialize_frontiers_dto() {
-=======
     fn serialize_frontiers_dto_with_errors() {
->>>>>>> 890d6085
         let mut frontiers = HashMap::new();
         frontiers.insert(Account::decode_account("nano_3t6k35gi95xu6tergt6p69ck76ogmitsa8mnijtpxm9fkcm736xtoncuohr3").unwrap(),
                          BlockHash::decode_hex("023B94B7D27B311666C8636954FE17F1FD2EAA97A8BAC27DE5084FBBD5C6B02C").unwrap());
@@ -55,30 +51,16 @@
                          BlockHash::decode_hex("023B94B7D27B311666C8636954FE17F1FD2EAA97A8BAC27DE5084FBBD5C6B02C").unwrap());
         
         let frontiers_dto = FrontiersDto::new(frontiers);
-<<<<<<< HEAD
-        let serialized = serde_json::to_string(&frontiers_dto).unwrap();
-        let expected_json = r#"{"frontiers":{"nano_1111111111111111111111111111111111111111111111111111hifc8npp":"0000000000000000000000000000000000000000000000000000000000000000"}}"#;
-=======
         let serialized = serde_json::to_string_pretty(&frontiers_dto).unwrap();
         let expected_json = r#"{
   "frontiers": {
     "nano_3t6k35gi95xu6tergt6p69ck76ogmitsa8mnijtpxm9fkcm736xtoncuohr3": "023B94B7D27B311666C8636954FE17F1FD2EAA97A8BAC27DE5084FBBD5C6B02C"
   }
 }"#;
->>>>>>> 890d6085
         assert_eq!(serialized, expected_json);
     }
 
     #[test]
-<<<<<<< HEAD
-    fn deserialize_frontiers_dto() {
-        let json_str = r#"{"frontiers":{"nano_1111111111111111111111111111111111111111111111111111hifc8npp":"0000000000000000000000000000000000000000000000000000000000000000"}}"#;
-        let deserialized: FrontiersDto = serde_json::from_str(json_str).unwrap();
-        let mut frontiers = HashMap::new();
-        frontiers.insert(Account::zero(), BlockHash::zero());
-        let expected_error_dto = FrontiersDto::new(frontiers);
-        assert_eq!(deserialized, expected_error_dto);
-=======
     fn deserialize_frontiers_dto_with_errors() {
         let json_str = r#"{
             "frontiers": {
@@ -117,6 +99,5 @@
         );
         let expected_frontiers_dto = FrontiersDto::new(frontiers);
         assert_eq!(deserialized, expected_frontiers_dto);
->>>>>>> 890d6085
     }
 }