mod common;
mod ledger;
mod node;
mod utils;
mod wallets;

pub use common::*;
pub use ledger::*;
pub use node::*;
use serde::{Deserialize, Serialize};
pub use utils::*;
pub use wallets::*;

#[derive(PartialEq, Eq, Debug, Serialize, Deserialize)]
#[serde(tag = "action", rename_all = "snake_case")]
pub enum RpcCommand {
    AccountInfo(AccountInfoArgs),
    Keepalive(KeepaliveArgs),
    Stop,
    KeyCreate,
    Receive(ReceiveArgs),
    Send(SendArgs),
    WalletAdd(WalletAddArgs),
    WalletCreate,
<<<<<<< HEAD
    AccountCreate(AccountCreateArgs),
    AccountBalance(AccountBalanceArgs),
    AccountsCreate(AccountsCreateArgs),
    AccountRemove(WalletWithAccountArgs),
    AccountMove(AccountMoveArgs),
=======
    AccountList(WalletRpcMessage)
>>>>>>> dcbdd6e9
}

#[cfg(test)]
mod tests {
    use crate::RpcCommand;
    use serde_json::to_string_pretty;

    #[test]
    fn serialize_stop_command() {
        assert_eq!(
            to_string_pretty(&RpcCommand::Stop).unwrap(),
            r#"{
  "action": "stop"
}"#
        )
    }
}<|MERGE_RESOLUTION|>--- conflicted
+++ resolved
@@ -22,15 +22,12 @@
     Send(SendArgs),
     WalletAdd(WalletAddArgs),
     WalletCreate,
-<<<<<<< HEAD
     AccountCreate(AccountCreateArgs),
     AccountBalance(AccountBalanceArgs),
     AccountsCreate(AccountsCreateArgs),
     AccountRemove(WalletWithAccountArgs),
     AccountMove(AccountMoveArgs),
-=======
     AccountList(WalletRpcMessage)
->>>>>>> dcbdd6e9
 }
 
 #[cfg(test)]
