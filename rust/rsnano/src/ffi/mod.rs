--- conflicted
+++ resolved
@@ -14,11 +14,7 @@
 mod voting;
 mod wallet;
 mod websocket;
-<<<<<<< HEAD
-mod rep_weights;
-=======
 mod work;
->>>>>>> b0ddbe2b
 
 use std::{
     ffi::{c_void, CString},
