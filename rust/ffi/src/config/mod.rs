mod bootstrap_config;
mod daemon_config;
mod diagnostics_config;
mod lmdb_config;
mod network_constants;
mod node_config;
mod node_flags;
mod node_rpc_config;
mod opencl_config;
mod optimistic_scheduler_config;
mod rpc_config;
mod websocket_config;

pub use diagnostics_config::*;
pub use lmdb_config::LmdbConfigDto;
pub use network_constants::*;
pub use node_config::*;
pub use node_flags::NodeFlagsHandle;
pub use node_rpc_config::*;
pub use opencl_config::*;
pub use optimistic_scheduler_config::*;
pub use rpc_config::*;
use rsnano_node::block_processing::BlockProcessorConfig;
pub use websocket_config::*;

#[repr(C)]
pub struct BlockProcessorConfigDto {
    pub max_peer_queue: usize,
    pub max_system_queue: usize,
    pub priority_live: usize,
    pub priority_bootstrap: usize,
    pub priority_local: usize,
}

impl From<&BlockProcessorConfigDto> for BlockProcessorConfig {
    fn from(value: &BlockProcessorConfigDto) -> Self {
        let mut config = BlockProcessorConfig::default();
<<<<<<< HEAD

=======
>>>>>>> d177dadb
        config.max_peer_queue = value.max_peer_queue;
        config.max_system_queue = value.max_system_queue;
        config.priority_live = value.priority_live;
        config.priority_bootstrap = value.priority_bootstrap;
        config.priority_local = value.priority_local;
<<<<<<< HEAD

=======
>>>>>>> d177dadb
        config
    }
}

impl From<&BlockProcessorConfig> for BlockProcessorConfigDto {
    fn from(value: &BlockProcessorConfig) -> Self {
        Self {
            max_peer_queue: value.max_peer_queue,
            max_system_queue: value.max_system_queue,
            priority_live: value.priority_live,
            priority_bootstrap: value.priority_bootstrap,
            priority_local: value.priority_local,
        }
    }
}<|MERGE_RESOLUTION|>--- conflicted
+++ resolved
@@ -35,19 +35,11 @@
 impl From<&BlockProcessorConfigDto> for BlockProcessorConfig {
     fn from(value: &BlockProcessorConfigDto) -> Self {
         let mut config = BlockProcessorConfig::default();
-<<<<<<< HEAD
-
-=======
->>>>>>> d177dadb
         config.max_peer_queue = value.max_peer_queue;
         config.max_system_queue = value.max_system_queue;
         config.priority_live = value.priority_live;
         config.priority_bootstrap = value.priority_bootstrap;
         config.priority_local = value.priority_local;
-<<<<<<< HEAD
-
-=======
->>>>>>> d177dadb
         config
     }
 }
