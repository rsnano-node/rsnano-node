use super::{DiagnosticsConfig, Networks};
use crate::{
    block_processing::{BlockProcessorConfig, LocalBlockBroadcasterConfig},
    bootstrap::{BootstrapAscendingConfig, BootstrapInitiatorConfig, BootstrapServerConfig},
    cementation::ConfirmingSetConfig,
    consensus::{
        ActiveElectionsConfig, HintedSchedulerConfig, OptimisticSchedulerConfig,
        PriorityBucketConfig, RequestAggregatorConfig, VoteCacheConfig, VoteProcessorConfig,
    },
    stats::StatsConfig,
    transport::{MessageProcessorConfig, TcpConfig},
    websocket::WebsocketConfig,
    IpcConfig, NetworkParams, DEV_NETWORK_PARAMS,
};
use anyhow::Result;
use once_cell::sync::Lazy;
use rand::{thread_rng, Rng};
use rsnano_core::{
    utils::{get_cpu_count, get_env_or_default_string, is_sanitizer_build},
    Account, Amount, GXRB_RATIO, XRB_RATIO,
};
use rsnano_store_lmdb::LmdbConfig;
use std::{cmp::max, fmt, net::Ipv6Addr, str::FromStr, time::Duration};

#[repr(u8)]
#[derive(Debug, Clone, Copy, PartialEq, Eq, FromPrimitive)]
pub enum FrontiersConfirmationMode {
    Always,    // Always confirm frontiers
    Automatic, // Always mode if node contains representative with at least 50% of principal weight, less frequest requests if not
    Disabled,  // Do not confirm frontiers
    Invalid,
}

#[derive(Clone, Debug, PartialEq)]
pub struct NodeConfig {
    pub peering_port: Option<u16>,
    pub optimistic_scheduler: OptimisticSchedulerConfig,
    pub hinted_scheduler: HintedSchedulerConfig,
    pub priority_bucket: PriorityBucketConfig,
    pub bootstrap_fraction_numerator: u32,
    pub receive_minimum: Amount,
    pub online_weight_minimum: Amount,
    /// The minimum vote weight that a representative must have for its vote to be counted.
    /// All representatives above this weight will be kept in memory!
    pub representative_vote_weight_minimum: Amount,
    pub password_fanout: u32,
    pub io_threads: u32,
    pub network_threads: u32,
    pub work_threads: u32,
    pub background_threads: u32,
    pub signature_checker_threads: u32,
    pub enable_voting: bool,
    pub bootstrap_connections: u32,
    pub bootstrap_connections_max: u32,
    pub bootstrap_initiator_threads: u32,
    pub bootstrap_serving_threads: u32,
    pub bootstrap_frontier_request_count: u32,
    pub block_processor_batch_max_time_ms: i64,
    pub allow_local_peers: bool,
    pub vote_minimum: Amount,
    pub vote_generator_delay_ms: i64,
    pub vote_generator_threshold: u32,
    pub unchecked_cutoff_time_s: i64,
    pub tcp_io_timeout_s: i64,
    pub pow_sleep_interval_ns: i64,
    pub external_address: String,
    pub external_port: u16,
    pub tcp_incoming_connections_max: u32,
    pub use_memory_pools: bool,
    pub bandwidth_limit: usize,
    pub bandwidth_limit_burst_ratio: f64,
    pub bootstrap_ascending: BootstrapAscendingConfig,
    pub bootstrap_server: BootstrapServerConfig,
    pub bootstrap_bandwidth_limit: usize,
    pub bootstrap_bandwidth_burst_ratio: f64,
    pub confirming_set_batch_time: Duration,
    pub backup_before_upgrade: bool,
    pub max_work_generate_multiplier: f64,
    pub frontiers_confirmation: FrontiersConfirmationMode,
    pub max_queued_requests: u32,
    pub request_aggregator_threads: u32,
    pub max_unchecked_blocks: u32,
    pub rep_crawler_weight_minimum: Amount,
    pub work_peers: Vec<Peer>,
    pub secondary_work_peers: Vec<Peer>,
    pub preconfigured_peers: Vec<String>,
    pub preconfigured_representatives: Vec<Account>,
    pub max_pruning_age_s: i64,
    pub max_pruning_depth: u64,
    pub callback_address: String,
    pub callback_port: u16,
    pub callback_target: String,
    pub websocket_config: WebsocketConfig,
    pub ipc_config: IpcConfig,
    pub diagnostics_config: DiagnosticsConfig,
    pub stat_config: StatsConfig,
    pub lmdb_config: LmdbConfig,
    /// Number of accounts per second to process when doing backlog population scan
    pub backlog_scan_batch_size: u32,
    /// Number of times per second to run backlog population batches. Number of accounts per single batch is `backlog_scan_batch_size / backlog_scan_frequency`
    pub backlog_scan_frequency: u32,
    pub vote_cache: VoteCacheConfig,
    pub rep_crawler_query_timeout: Duration,
    pub block_processor: BlockProcessorConfig,
    pub active_elections: ActiveElectionsConfig,
    pub vote_processor: VoteProcessorConfig,
    pub tcp: TcpConfig,
    pub request_aggregator: RequestAggregatorConfig,
    pub message_processor: MessageProcessorConfig,
    pub priority_scheduler_enabled: bool,
    pub local_block_broadcaster: LocalBlockBroadcasterConfig,
    pub confirming_set: ConfirmingSetConfig,
    pub monitor: MonitorConfig,
}

impl Default for NodeConfig {
    fn default() -> Self {
        let network_params = &NetworkParams::default();
        Self::new(None, network_params, get_cpu_count())
    }
}

#[derive(Clone, Debug, PartialEq)]
pub struct Peer {
    pub address: String,
    pub port: u16,
}

impl fmt::Display for Peer {
    fn fmt(&self, f: &mut fmt::Formatter<'_>) -> fmt::Result {
        write!(f, "{}:{}", self.address, self.port)
    }
}

impl Peer {
    pub fn new(address: impl Into<String>, port: u16) -> Self {
        Self {
            address: address.into(),
            port,
        }
    }
}

impl FromStr for Peer {
    type Err = String;

    fn from_str(s: &str) -> Result<Self, Self::Err> {
        let parts: Vec<&str> = s.split(':').collect();
        if parts.len() != 2 {
            return Err("Invalid format".into());
        }

        let address = parts[0].to_string();
        let port = parts[1]
            .parse::<u16>()
            .map_err(|_| "Invalid port".to_string())?;

        Ok(Peer { address, port })
    }
}

static DEFAULT_LIVE_PEER_NETWORK: Lazy<String> =
    Lazy::new(|| get_env_or_default_string("NANO_DEFAULT_PEER", "peering.nano.org"));

static DEFAULT_BETA_PEER_NETWORK: Lazy<String> =
    Lazy::new(|| get_env_or_default_string("NANO_DEFAULT_PEER", "peering-beta.nano.org"));

static DEFAULT_TEST_PEER_NETWORK: Lazy<String> =
    Lazy::new(|| get_env_or_default_string("NANO_DEFAULT_PEER", "peering-test.nano.org"));

impl NodeConfig {
    pub fn new(
        peering_port: Option<u16>,
        network_params: &NetworkParams,
        parallelism: usize,
    ) -> Self {
        if peering_port == Some(0) {
            // comment for posterity:
            // - we used to consider ports being 0 a sentinel that meant to use a default port for that specific purpose
            // - the actual default value was determined based on the active network (e.g. dev network peering port = 44000)
            // - now, the 0 value means something different instead: user wants to let the OS pick a random port
            // - for the specific case of the peering port, after it gets picked, it can be retrieved by client code via
            //   node.network.endpoint ().port ()
            // - the config value does not get back-propagated because it represents the choice of the user, and that was 0
        }

        let mut enable_voting = false;
        let mut preconfigured_peers = Vec::new();
        let mut preconfigured_representatives = Vec::new();
        match network_params.network.current_network {
            Networks::NanoDevNetwork => {
                enable_voting = true;
                preconfigured_representatives.push(network_params.ledger.genesis_account);
            }
            Networks::NanoBetaNetwork => {
                preconfigured_peers.push(DEFAULT_BETA_PEER_NETWORK.clone());
                preconfigured_representatives.push(
                    Account::decode_account(
                        "nano_1defau1t9off1ine9rep99999999999999999999999999999999wgmuzxxy",
                    )
                    .unwrap(),
                );
            }
            Networks::NanoLiveNetwork => {
                preconfigured_peers.push(DEFAULT_LIVE_PEER_NETWORK.clone());
                preconfigured_representatives.push(
                    Account::decode_hex(
                        "A30E0A32ED41C8607AA9212843392E853FCBCB4E7CB194E35C94F07F91DE59EF",
                    )
                    .unwrap(),
                );
                preconfigured_representatives.push(
                    Account::decode_hex(
                        "67556D31DDFC2A440BF6147501449B4CB9572278D034EE686A6BEE29851681DF",
                    )
                    .unwrap(),
                );
                preconfigured_representatives.push(
                    Account::decode_hex(
                        "5C2FBB148E006A8E8BA7A75DD86C9FE00C83F5FFDBFD76EAA09531071436B6AF",
                    )
                    .unwrap(),
                );
                preconfigured_representatives.push(
                    Account::decode_hex(
                        "AE7AC63990DAAAF2A69BF11C913B928844BF5012355456F2F164166464024B29",
                    )
                    .unwrap(),
                );
                preconfigured_representatives.push(
                    Account::decode_hex(
                        "BD6267D6ECD8038327D2BCC0850BDF8F56EC0414912207E81BCF90DFAC8A4AAA",
                    )
                    .unwrap(),
                );
                preconfigured_representatives.push(
                    Account::decode_hex(
                        "2399A083C600AA0572F5E36247D978FCFC840405F8D4B6D33161C0066A55F431",
                    )
                    .unwrap(),
                );
                preconfigured_representatives.push(
                    Account::decode_hex(
                        "2298FAB7C61058E77EA554CB93EDEEDA0692CBFCC540AB213B2836B29029E23A",
                    )
                    .unwrap(),
                );
                preconfigured_representatives.push(
                    Account::decode_hex(
                        "3FE80B4BC842E82C1C18ABFEEC47EA989E63953BC82AC411F304D13833D52A56",
                    )
                    .unwrap(),
                );
            }
            Networks::NanoTestNetwork => {
                preconfigured_peers.push(DEFAULT_TEST_PEER_NETWORK.clone());
                preconfigured_representatives.push(network_params.ledger.genesis_account);
            }
            Networks::Invalid => panic!("invalid network"),
        }

        Self {
            peering_port,
            bootstrap_fraction_numerator: 1,
            receive_minimum: Amount::raw(*XRB_RATIO),
            online_weight_minimum: Amount::nano(60_000_000),
            representative_vote_weight_minimum: Amount::nano(10),
            password_fanout: 1024,
            io_threads: max(parallelism, 4) as u32,
            network_threads: max(parallelism, 4) as u32,
            work_threads: max(parallelism, 4) as u32,
            background_threads: max(parallelism, 4) as u32,
            /* Use half available threads on the system for signature checking. The calling thread does checks as well, so these are extra worker threads */
            signature_checker_threads: (parallelism / 2) as u32,
            enable_voting,
            bootstrap_connections: BootstrapInitiatorConfig::default().bootstrap_connections,
            bootstrap_connections_max: BootstrapInitiatorConfig::default()
                .bootstrap_connections_max,
            bootstrap_initiator_threads: 1,
            bootstrap_serving_threads: 1,
            bootstrap_frontier_request_count: BootstrapInitiatorConfig::default()
                .frontier_request_count,
            block_processor_batch_max_time_ms: BlockProcessorConfig::default()
                .batch_max_time
                .as_millis() as i64,
            allow_local_peers: !(network_params.network.is_live_network()
                || network_params.network.is_test_network()), // disable by default for live network
            vote_minimum: Amount::raw(*GXRB_RATIO),
            vote_generator_delay_ms: 100,
            vote_generator_threshold: 3,
            unchecked_cutoff_time_s: 4 * 60 * 60, // 4 hours
            tcp_io_timeout_s: if network_params.network.is_dev_network() && !is_sanitizer_build() {
                5
            } else {
                15
            },
            pow_sleep_interval_ns: 0,
            external_address: Ipv6Addr::UNSPECIFIED.to_string(),
            external_port: 0,
            // Default maximum incoming TCP connections, including realtime network & bootstrap
            tcp_incoming_connections_max: 2048,
            use_memory_pools: true,
            // Default outbound traffic shaping is 10MB/s
            bandwidth_limit: 10 * 1024 * 1024,
            // By default, allow bursts of 15MB/s (not sustainable)
            bandwidth_limit_burst_ratio: 3_f64,
            // Default boostrap outbound traffic limit is 5MB/s
            bootstrap_bandwidth_limit: 5 * 1024 * 1024,
            // Bootstrap traffic does not need bursts
            bootstrap_bandwidth_burst_ratio: 1.,
            bootstrap_ascending: Default::default(),
            bootstrap_server: Default::default(),
            confirming_set_batch_time: Duration::from_millis(250),
            backup_before_upgrade: false,
            max_work_generate_multiplier: 64_f64,
            frontiers_confirmation: FrontiersConfirmationMode::Automatic,
            max_queued_requests: 512,
            request_aggregator_threads: max(parallelism, 4) as u32,
            max_unchecked_blocks: 65536,
            rep_crawler_weight_minimum: Amount::decode_hex("FFFFFFFFFFFFFFFFFFFFFFFFFFFFFFFF")
                .unwrap(),
            work_peers: Vec::new(),
            secondary_work_peers: vec![Peer::new("127.0.0.1", 8076)],
            preconfigured_peers,
            preconfigured_representatives,
            max_pruning_age_s: if !network_params.network.is_beta_network() {
                24 * 60 * 60
            } else {
                5 * 60
            }, // 1 day; 5 minutes for beta network
            max_pruning_depth: 0,
            callback_address: String::new(),
            callback_port: 0,
            callback_target: String::new(),
            websocket_config: WebsocketConfig::new(&network_params.network),
            ipc_config: IpcConfig::new(&network_params.network),
            diagnostics_config: DiagnosticsConfig::new(),
            stat_config: StatsConfig::new(),
            lmdb_config: LmdbConfig::new(),
            backlog_scan_batch_size: 10 * 1000,
            backlog_scan_frequency: 10,
            optimistic_scheduler: OptimisticSchedulerConfig::new(),
            hinted_scheduler: if network_params.network.is_dev_network() {
                HintedSchedulerConfig::default_for_dev_network()
            } else {
                HintedSchedulerConfig::default()
            },
            priority_bucket: Default::default(),
            vote_cache: Default::default(),
            active_elections: Default::default(),
            rep_crawler_query_timeout: if network_params.network.is_dev_network() {
                Duration::from_secs(1)
            } else {
                Duration::from_secs(60)
            },
            block_processor: BlockProcessorConfig::default(),
            vote_processor: VoteProcessorConfig::new(parallelism),
            tcp: if network_params.network.is_dev_network() {
                TcpConfig::for_dev_network()
            } else {
                Default::default()
            },
            request_aggregator: RequestAggregatorConfig::new(parallelism),
            message_processor: MessageProcessorConfig::new(parallelism),
            priority_scheduler_enabled: true,
            local_block_broadcaster: LocalBlockBroadcasterConfig::new(
                network_params.network.current_network,
            ),
            confirming_set: Default::default(),
            monitor: Default::default(),
        }
    }

    pub fn new_test_instance() -> Self {
        Self::new(None, &DEV_NETWORK_PARAMS, 1)
    }

    pub fn random_representative(&self) -> Account {
        let i = thread_rng().gen_range(0..self.preconfigured_representatives.len());
        return self.preconfigured_representatives[i];
    }
}

<<<<<<< HEAD
#[derive(Clone)]
=======
fn serialize_frontiers_confirmation(mode: FrontiersConfirmationMode) -> &'static str {
    match mode {
        FrontiersConfirmationMode::Always => "always",
        FrontiersConfirmationMode::Automatic => "auto",
        FrontiersConfirmationMode::Disabled => "disabled",
        FrontiersConfirmationMode::Invalid => "auto",
    }
}

#[derive(Clone, Debug, PartialEq)]
>>>>>>> ac1422ab
pub struct MonitorConfig {
    pub enabled: bool,
    pub interval: Duration,
}

impl Default for MonitorConfig {
    fn default() -> Self {
        Self {
            enabled: true,
            interval: Duration::from_secs(60),
        }
    }
}<|MERGE_RESOLUTION|>--- conflicted
+++ resolved
@@ -381,9 +381,6 @@
     }
 }
 
-<<<<<<< HEAD
-#[derive(Clone)]
-=======
 fn serialize_frontiers_confirmation(mode: FrontiersConfirmationMode) -> &'static str {
     match mode {
         FrontiersConfirmationMode::Always => "always",
@@ -394,7 +391,6 @@
 }
 
 #[derive(Clone, Debug, PartialEq)]
->>>>>>> ac1422ab
 pub struct MonitorConfig {
     pub enabled: bool,
     pub interval: Duration,
