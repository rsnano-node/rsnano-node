--- conflicted
+++ resolved
@@ -1,19 +1,4 @@
-<<<<<<< HEAD
-use super::DiagnosticsConfig;
-use crate::block_processing::BlockProcessorConfig;
-use crate::bootstrap::{BootstrapAscendingConfig, BootstrapServerConfig};
-use crate::consensus::{
-    ActiveElectionsConfig, HintedSchedulerConfig, OptimisticSchedulerConfig, PriorityBucketConfig,
-    RequestAggregatorConfig, VoteCacheConfig, VoteProcessorConfig,
-};
-use crate::monitor::MonitorConfig;
-use crate::stats::StatsConfig;
-use crate::transport::MessageProcessorConfig;
-use crate::websocket::WebsocketConfig;
-use crate::IpcConfig;
-=======
 use super::{DiagnosticsConfig, Networks};
->>>>>>> c2347ac9
 use crate::{
     block_processing::{BlockProcessorConfig, LocalBlockBroadcasterConfig},
     bootstrap::{BootstrapAscendingConfig, BootstrapInitiatorConfig, BootstrapServerConfig},
@@ -29,25 +14,15 @@
 };
 use once_cell::sync::Lazy;
 use rand::{thread_rng, Rng};
-<<<<<<< HEAD
-use rsnano_core::utils::{get_cpu_count, get_env_or_default_string, is_sanitizer_build};
-use rsnano_core::{Account, Amount, Networks, GXRB_RATIO, XRB_RATIO};
-=======
 use rsnano_core::{
     utils::{get_cpu_count, get_env_or_default_string, is_sanitizer_build},
     Account, Amount, GXRB_RATIO, XRB_RATIO,
 };
->>>>>>> c2347ac9
 use rsnano_store_lmdb::LmdbConfig;
 use std::{cmp::max, fmt, net::Ipv6Addr, str::FromStr, time::Duration};
 
 #[repr(u8)]
-<<<<<<< HEAD
-#[derive(Clone, Copy, Debug, PartialEq, Eq, FromPrimitive, Deserialize, Serialize)]
-#[serde(rename_all = "lowercase")]
-=======
 #[derive(Debug, Clone, Copy, PartialEq, Eq, FromPrimitive)]
->>>>>>> c2347ac9
 pub enum FrontiersConfirmationMode {
     Always,    // Always confirm frontiers
     Automatic, // Always mode if node contains representative with at least 50% of principal weight, less frequest requests if not
@@ -405,8 +380,6 @@
         let i = thread_rng().gen_range(0..self.preconfigured_representatives.len());
         return self.preconfigured_representatives[i];
     }
-<<<<<<< HEAD
-=======
 }
 
 #[derive(Clone, Debug, PartialEq)]
@@ -422,5 +395,4 @@
             interval: Duration::from_secs(60),
         }
     }
->>>>>>> c2347ac9
 }