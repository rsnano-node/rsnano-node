use super::{FrontiersConfirmationMode, GlobalConfig};
use crate::{
    block_processing::{BacklogPopulationConfig, BlockProcessorConfig},
    bootstrap::{BootstrapAscendingConfig, BootstrapInitiatorConfig},
};
use std::time::Duration;

impl From<&GlobalConfig> for BlockProcessorConfig {
    fn from(value: &GlobalConfig) -> Self {
        let config = &value.node_config.block_processor;
        Self {
            max_peer_queue: config.max_peer_queue,
            priority_local: config.priority_local,
            priority_bootstrap: config.priority_bootstrap,
            priority_live: config.priority_live,
            max_system_queue: config.max_system_queue,
            batch_max_time: Duration::from_millis(
                value.node_config.block_processor_batch_max_time_ms as u64,
            ),
            full_size: value.flags.block_processor_full_size,
            batch_size: value.flags.block_processor_batch_size,
            work_thresholds: value.network_params.work.clone(),
        }
    }
}

impl From<&GlobalConfig> for BootstrapAscendingConfig {
    fn from(value: &GlobalConfig) -> Self {
        let config = &value.node_config.bootstrap_ascending;
        Self {
            requests_limit: config.requests_limit,
            database_requests_limit: config.database_requests_limit,
            pull_count: config.pull_count,
            timeout: config.timeout,
            throttle_coefficient: config.throttle_coefficient,
            throttle_wait: config.throttle_wait,
            account_sets: config.account_sets.clone(),
            block_wait_count: config.block_wait_count,
            min_protocol_version: value.network_params.network.bootstrap_protocol_version_min,
        }
    }
}

<<<<<<< HEAD
=======
impl From<&AccountSetsToml> for AccountSetsConfig {
    fn from(toml: &AccountSetsToml) -> Self {
        let mut config = AccountSetsConfig::default();

        if let Some(blocking_max) = toml.blocking_max {
            config.blocking_max = blocking_max;
        }
        if let Some(consideration_count) = toml.consideration_count {
            config.consideration_count = consideration_count;
        }
        if let Some(priorities_max) = toml.priorities_max {
            config.priorities_max = priorities_max;
        }
        if let Some(cooldown) = &toml.cooldown {
            config.cooldown = Duration::from_millis(*cooldown);
        }
        config
    }
}

impl From<&AccountSetsConfig> for AccountSetsToml {
    fn from(value: &AccountSetsConfig) -> Self {
        Self {
            consideration_count: Some(value.consideration_count),
            priorities_max: Some(value.priorities_max),
            blocking_max: Some(value.blocking_max),
            cooldown: Some(value.cooldown.as_millis() as u64),
        }
    }
}

>>>>>>> d177dadb
impl From<&GlobalConfig> for BootstrapInitiatorConfig {
    fn from(value: &GlobalConfig) -> Self {
        Self {
            bootstrap_connections: value.node_config.bootstrap_connections,
            bootstrap_connections_max: value.node_config.bootstrap_connections_max,
            tcp_io_timeout: Duration::from_secs(value.node_config.tcp_io_timeout_s as u64),
            silent_connection_tolerance_time: Duration::from_secs(
                value
                    .network_params
                    .network
                    .silent_connection_tolerance_time_s as u64,
            ),
            allow_bootstrap_peers_duplicates: value.flags.allow_bootstrap_peers_duplicates,
            disable_legacy_bootstrap: value.flags.disable_legacy_bootstrap,
            idle_timeout: value.network_params.network.idle_timeout,
            lazy_max_pull_blocks: value.network_params.bootstrap.lazy_max_pull_blocks,
            work_thresholds: value.network_params.work.clone(),
            lazy_retry_limit: value.network_params.bootstrap.lazy_retry_limit,
            protocol: value.network_params.network.protocol_info(),
            frontier_request_count: value.node_config.bootstrap_frontier_request_count,
            frontier_retry_limit: value.network_params.bootstrap.frontier_retry_limit,
            disable_bulk_push_client: value.flags.disable_bootstrap_bulk_push_client,
            bootstrap_initiator_threads: value.node_config.bootstrap_initiator_threads,
            receive_minimum: value.node_config.receive_minimum,
        }
    }
}

impl From<&GlobalConfig> for BacklogPopulationConfig {
    fn from(value: &GlobalConfig) -> Self {
        Self {
            enabled: value.node_config.frontiers_confirmation
                != FrontiersConfirmationMode::Disabled,
            batch_size: value.node_config.backlog_scan_batch_size,
            frequency: value.node_config.backlog_scan_frequency,
        }
    }
}<|MERGE_RESOLUTION|>--- conflicted
+++ resolved
@@ -1,7 +1,7 @@
-use super::{FrontiersConfirmationMode, GlobalConfig};
+use super::{AccountSetsToml, FrontiersConfirmationMode, GlobalConfig};
 use crate::{
     block_processing::{BacklogPopulationConfig, BlockProcessorConfig},
-    bootstrap::{BootstrapAscendingConfig, BootstrapInitiatorConfig},
+    bootstrap::{AccountSetsConfig, BootstrapAscendingConfig, BootstrapInitiatorConfig},
 };
 use std::time::Duration;
 
@@ -41,8 +41,6 @@
     }
 }
 
-<<<<<<< HEAD
-=======
 impl From<&AccountSetsToml> for AccountSetsConfig {
     fn from(toml: &AccountSetsToml) -> Self {
         let mut config = AccountSetsConfig::default();
@@ -74,7 +72,6 @@
     }
 }
 
->>>>>>> d177dadb
 impl From<&GlobalConfig> for BootstrapInitiatorConfig {
     fn from(value: &GlobalConfig) -> Self {
         Self {
