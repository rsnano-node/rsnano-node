use crate::consensus::VoteProcessorConfig;
use serde::{Deserialize, Serialize};

#[derive(Deserialize, Serialize)]
pub struct VoteProcessorToml {
    pub batch_size: Option<usize>,
    pub max_non_pr_queue: Option<usize>,
    pub max_pr_queue: Option<usize>,
    pub pr_priority: Option<usize>,
    pub threads: Option<usize>,
<<<<<<< HEAD
    pub batch_size: Option<usize>,
=======
    //pub max_triggered: Option<usize>,
>>>>>>> c2347ac9
}

impl Default for VoteProcessorToml {
    fn default() -> Self {
        let config = VoteProcessorConfig::default();
<<<<<<< HEAD
        Self {
            max_pr_queue: Some(config.max_non_pr_queue),
            max_non_pr_queue: Some(config.max_non_pr_queue),
            pr_priority: Some(config.pr_priority),
            threads: Some(config.threads),
            batch_size: Some(config.batch_size),
        }
=======
        (&config).into()
>>>>>>> c2347ac9
    }
}

impl From<&VoteProcessorToml> for VoteProcessorConfig {
    fn from(toml: &VoteProcessorToml) -> Self {
        let mut config = VoteProcessorConfig::default();

        if let Some(max_pr_queue) = toml.max_pr_queue {
            config.max_pr_queue = max_pr_queue;
        }
        if let Some(max_non_pr_queue) = toml.max_non_pr_queue {
            config.max_non_pr_queue = max_non_pr_queue;
        }
        if let Some(pr_priority) = toml.pr_priority {
            config.pr_priority = pr_priority;
        }
        if let Some(threads) = toml.threads {
            config.threads = threads;
        }
        if let Some(batch_size) = toml.batch_size {
            config.batch_size = batch_size;
        }
<<<<<<< HEAD

=======
        //if let Some(max_triggered) = toml.max_triggered {
        //config.max_triggered = max_triggered;
        //}
>>>>>>> c2347ac9
        config
    }
}

impl From<&VoteProcessorConfig> for VoteProcessorToml {
    fn from(config: &VoteProcessorConfig) -> Self {
        Self {
            max_pr_queue: Some(config.max_pr_queue),
            max_non_pr_queue: Some(config.max_non_pr_queue),
            pr_priority: Some(config.pr_priority),
            threads: Some(config.threads),
            batch_size: Some(config.batch_size),
<<<<<<< HEAD
=======
            //max_triggered: Some(config.max_triggered),
>>>>>>> c2347ac9
        }
    }
}<|MERGE_RESOLUTION|>--- conflicted
+++ resolved
@@ -8,27 +8,13 @@
     pub max_pr_queue: Option<usize>,
     pub pr_priority: Option<usize>,
     pub threads: Option<usize>,
-<<<<<<< HEAD
-    pub batch_size: Option<usize>,
-=======
     //pub max_triggered: Option<usize>,
->>>>>>> c2347ac9
 }
 
 impl Default for VoteProcessorToml {
     fn default() -> Self {
         let config = VoteProcessorConfig::default();
-<<<<<<< HEAD
-        Self {
-            max_pr_queue: Some(config.max_non_pr_queue),
-            max_non_pr_queue: Some(config.max_non_pr_queue),
-            pr_priority: Some(config.pr_priority),
-            threads: Some(config.threads),
-            batch_size: Some(config.batch_size),
-        }
-=======
         (&config).into()
->>>>>>> c2347ac9
     }
 }
 
@@ -51,13 +37,9 @@
         if let Some(batch_size) = toml.batch_size {
             config.batch_size = batch_size;
         }
-<<<<<<< HEAD
-
-=======
         //if let Some(max_triggered) = toml.max_triggered {
         //config.max_triggered = max_triggered;
         //}
->>>>>>> c2347ac9
         config
     }
 }
@@ -70,10 +52,7 @@
             pr_priority: Some(config.pr_priority),
             threads: Some(config.threads),
             batch_size: Some(config.batch_size),
-<<<<<<< HEAD
-=======
             //max_triggered: Some(config.max_triggered),
->>>>>>> c2347ac9
         }
     }
 }