use crate::{
    stats::{DetailType, Direction, StatType, Stats},
    transport::{
        Channel, ChannelId, DeadChannelCleanupStep, DeadChannelCleanupTarget, DropPolicy,
        FairQueue, MessagePublisher, TrafficType,
    },
};
<<<<<<< HEAD
use rsnano_core::{BlockEnum, BlockHash, Frontier, NoValue};
=======
use rsnano_core::{BlockEnum, BlockHash, Frontier};
>>>>>>> c2347ac9
use rsnano_ledger::Ledger;
use rsnano_messages::{
    AccountInfoAckPayload, AccountInfoReqPayload, AscPullAck, AscPullAckType, AscPullReq,
    AscPullReqType, BlocksAckPayload, BlocksReqPayload, FrontiersReqPayload, HashType, Message,
};
use rsnano_store_lmdb::{LmdbReadTransaction, Transaction};
use std::{
    cmp::min,
    sync::{
        atomic::{AtomicBool, Ordering},
        Arc, Condvar, Mutex, MutexGuard,
    },
    thread::JoinHandle,
};

#[derive(Clone, Debug, PartialEq)]
pub struct BootstrapServerConfig {
    pub max_queue: usize,
    pub threads: usize,
    pub batch_size: usize,
}

impl Default for BootstrapServerConfig {
    fn default() -> Self {
        Self {
            max_queue: 16,
            threads: 1,
            batch_size: 64,
        }
    }
}

/**
 * Processes bootstrap requests (`asc_pull_req` messages) and replies with bootstrap responses (`asc_pull_ack`)
 */
pub struct BootstrapServer {
    config: BootstrapServerConfig,
    stats: Arc<Stats>,
    threads: Mutex<Vec<JoinHandle<()>>>,
    server_impl: Arc<BootstrapServerImpl>,
}

impl BootstrapServer {
    /** Maximum number of blocks to send in a single response, cannot be higher than capacity of a single `asc_pull_ack` message */
    pub const MAX_BLOCKS: usize = BlocksAckPayload::MAX_BLOCKS;
    pub const MAX_FRONTIERS: usize = AscPullAck::MAX_FRONTIERS;

    pub(crate) fn new(
        config: BootstrapServerConfig,
        stats: Arc<Stats>,
        ledger: Arc<Ledger>,
        message_publisher: MessagePublisher,
    ) -> Self {
        let max_queue = config.max_queue;
        let server_impl = Arc::new(BootstrapServerImpl {
            stats: Arc::clone(&stats),
            ledger,
            batch_size: config.batch_size,
            on_response: Arc::new(Mutex::new(None)),
            condition: Condvar::new(),
            stopped: AtomicBool::new(false),
            queue: Mutex::new(FairQueue::new(
                Box::new(move |_| max_queue),
                Box::new(|_| 1),
            )),
            message_publisher: Mutex::new(message_publisher),
        });

        Self {
            config,
            stats: Arc::clone(&stats),
            threads: Mutex::new(Vec::new()),
            server_impl,
        }
    }

    pub fn start(&self) {
        debug_assert!(self.threads.lock().unwrap().is_empty());

        let mut threads = self.threads.lock().unwrap();
        for _ in 0..self.config.threads {
            let server_impl = Arc::clone(&self.server_impl);
            threads.push(
                std::thread::Builder::new()
                    .name("Bootstrap serv".to_string())
                    .spawn(move || {
                        server_impl.run();
                    })
                    .unwrap(),
            );
        }
    }

    pub fn stop(&self) {
        self.server_impl.stopped.store(true, Ordering::SeqCst);
        self.server_impl.condition.notify_all();

        let mut threads = self.threads.lock().unwrap();
        for thread in threads.drain(..) {
            thread.join().unwrap();
        }
    }

    pub fn set_response_callback(&self, cb: Box<dyn Fn(&AscPullAck, &Arc<Channel>) + Send + Sync>) {
        *self.server_impl.on_response.lock().unwrap() = Some(cb);
    }

    pub fn request(&self, message: AscPullReq, channel: Arc<Channel>) -> bool {
        if !self.verify(&message) {
            self.stats
                .inc(StatType::BootstrapServer, DetailType::Invalid);
            return false;
        }

        // If channel is full our response will be dropped anyway, so filter that early
        // TODO: Add per channel limits (this ideally should be done on the channel message processing side)
        if channel.is_queue_full(TrafficType::Bootstrap) {
            self.stats.inc_dir(
                StatType::BootstrapServer,
                DetailType::ChannelFull,
                Direction::In,
            );
            return false;
        }

        let req_type = DetailType::from(&message.req_type);
        let added = {
            let mut guard = self.server_impl.queue.lock().unwrap();
            guard.push(channel.channel_id(), (message, channel.clone()))
        };

        if added {
            self.stats
                .inc(StatType::BootstrapServer, DetailType::Request);
            self.stats.inc(StatType::BootstrapServerRequest, req_type);

            self.server_impl.condition.notify_one();
        } else {
            self.stats
                .inc(StatType::BootstrapServer, DetailType::Overfill);
            self.stats.inc(StatType::BootstrapServerOverfill, req_type);
        }

        added
    }

    fn verify(&self, message: &AscPullReq) -> bool {
        match &message.req_type {
            AscPullReqType::Blocks(i) => i.count > 0 && i.count as usize <= Self::MAX_BLOCKS,
            AscPullReqType::AccountInfo(i) => !i.target.is_zero(),
            AscPullReqType::Frontiers(i) => i.count > 0 && i.count as usize <= Self::MAX_FRONTIERS,
        }
    }
}

impl Drop for BootstrapServer {
    fn drop(&mut self) {
        debug_assert!(self.threads.lock().unwrap().is_empty());
    }
}

impl DeadChannelCleanupTarget for Arc<BootstrapServer> {
    fn dead_channel_cleanup_step(&self) -> Box<dyn DeadChannelCleanupStep> {
        Box::new(BootstrapServerCleanup {
            server: self.server_impl.clone(),
        })
    }
}

struct BootstrapServerImpl {
    stats: Arc<Stats>,
    ledger: Arc<Ledger>,
    on_response: Arc<Mutex<Option<Box<dyn Fn(&AscPullAck, &Arc<Channel>) + Send + Sync>>>>,
    stopped: AtomicBool,
    condition: Condvar,
    queue: Mutex<FairQueue<ChannelId, (AscPullReq, Arc<Channel>)>>,
    batch_size: usize,
    message_publisher: Mutex<MessagePublisher>,
}

impl BootstrapServerImpl {
    fn run(&self) {
        let mut queue = self.queue.lock().unwrap();
        while !self.stopped.load(Ordering::SeqCst) {
            if !queue.is_empty() {
                self.stats.inc(StatType::BootstrapServer, DetailType::Loop);
                queue = self.run_batch(queue);
            } else {
                queue = self
                    .condition
                    .wait_while(queue, |q| {
                        q.is_empty() && !self.stopped.load(Ordering::SeqCst)
                    })
                    .unwrap();
            }
        }
    }

    fn run_batch<'a>(
        &'a self,
        mut queue: MutexGuard<'a, FairQueue<ChannelId, (AscPullReq, Arc<Channel>)>>,
    ) -> MutexGuard<'a, FairQueue<ChannelId, (AscPullReq, Arc<Channel>)>> {
        let batch = queue.next_batch(self.batch_size);
        drop(queue);

        let mut tx = self.ledger.read_txn();
        for (_, (request, channel)) in batch {
            tx.refresh_if_needed();

            if !channel.is_queue_full(TrafficType::Bootstrap) {
                let response = self.process(&tx, request);
                self.respond(response, channel);
            } else {
                self.stats.inc_dir(
                    StatType::BootstrapServer,
                    DetailType::ChannelFull,
                    Direction::Out,
                );
            }
        }

        self.queue.lock().unwrap()
    }

    fn process(&self, tx: &LmdbReadTransaction, message: AscPullReq) -> AscPullAck {
        match message.req_type {
            AscPullReqType::Blocks(blocks) => self.process_blocks(tx, message.id, blocks),
            AscPullReqType::AccountInfo(account) => self.process_account(tx, message.id, account),
            AscPullReqType::Frontiers(frontiers) => {
                self.process_frontiers(tx, message.id, frontiers)
            }
        }
    }

    fn process_blocks(
        &self,
        tx: &LmdbReadTransaction,
        id: u64,
        request: BlocksReqPayload,
    ) -> AscPullAck {
        let count = min(request.count as usize, BootstrapServer::MAX_BLOCKS);

        match request.start_type {
            HashType::Account => {
                if let Some(info) = self.ledger.account_info(tx, &request.start.into()) {
                    // Start from open block if pulling by account
                    return self.prepare_response(tx, id, info.open_block, count);
                }
            }
            HashType::Block => {
                if self.ledger.any().block_exists(tx, &request.start.into()) {
                    return self.prepare_response(tx, id, request.start.into(), count);
                }
            }
        }

        // Neither block nor account found, send empty response to indicate that
        self.prepare_empty_blocks_response(id)
    }

    /*
     * Account info request
     */

    fn process_account(
        &self,
        tx: &LmdbReadTransaction,
        id: u64,
        request: AccountInfoReqPayload,
    ) -> AscPullAck {
        let target = match request.target_type {
            HashType::Account => request.target.into(),
            HashType::Block => {
                // Try to lookup account assuming target is block hash
                self.ledger
                    .any()
                    .block_account(tx, &request.target.into())
                    .unwrap_or_default()
            }
        };

        let mut response_payload = AccountInfoAckPayload {
            account: target,
            ..Default::default()
        };

        if let Some(account_info) = self.ledger.account_info(tx, &target) {
            response_payload.account_open = account_info.open_block;
            response_payload.account_head = account_info.head;
            response_payload.account_block_count = account_info.block_count;

            if let Some(conf_info) = self.ledger.store.confirmation_height.get(tx, &target) {
                response_payload.account_conf_frontier = conf_info.frontier;
                response_payload.account_conf_height = conf_info.height;
            }
        }
        // If account is missing the response payload will contain all 0 fields, except for the target
        //
        AscPullAck {
            id,
            pull_type: AscPullAckType::AccountInfo(response_payload),
        }
    }

    /*
     * Frontiers request
     */
    fn process_frontiers(
        &self,
        tx: &LmdbReadTransaction,
        id: u64,
        request: FrontiersReqPayload,
    ) -> AscPullAck {
        let frontiers = self
            .ledger
            .any()
            .accounts_range(tx, request.start..)
            .map(|(account, info)| Frontier::new(account, info.head))
            .take(request.count as usize)
            .collect();

        AscPullAck {
            id,
            pull_type: AscPullAckType::Frontiers(frontiers),
        }
    }

    fn prepare_response(
        &self,
        tx: &LmdbReadTransaction,
        id: u64,
        start_block: BlockHash,
        count: usize,
    ) -> AscPullAck {
        let blocks = self.prepare_blocks(tx, start_block, count);
        let response_payload = BlocksAckPayload::new(blocks);

        AscPullAck {
            id,
            pull_type: AscPullAckType::Blocks(response_payload),
        }
    }

    fn prepare_empty_blocks_response(&self, id: u64) -> AscPullAck {
        AscPullAck {
            id,
            pull_type: AscPullAckType::Blocks(BlocksAckPayload::new(Vec::new())),
        }
    }

    fn prepare_blocks(
        &self,
        tx: &LmdbReadTransaction,
        start_block: BlockHash,
        count: usize,
    ) -> Vec<BlockEnum> {
        let mut result = Vec::new();
        if !start_block.is_zero() {
            let mut current = self.ledger.any().get_block(tx, &start_block);
            while let Some(c) = current.take() {
                let successor = c.sideband().unwrap().successor;
                result.push(c);

                if result.len() == count {
                    break;
                }
                current = self.ledger.any().get_block(tx, &successor);
            }
        }
        result
    }

    fn respond(&self, response: AscPullAck, channel: Arc<Channel>) {
        self.stats.inc_dir(
            StatType::BootstrapServer,
            DetailType::Response,
            Direction::Out,
        );
        self.stats.inc(
            StatType::BootstrapServerResponse,
            DetailType::from(&response.pull_type),
        );

        // Increase relevant stats depending on payload type
        match &response.pull_type {
            AscPullAckType::Blocks(blocks) => {
                self.stats.add_dir(
                    StatType::BootstrapServer,
                    DetailType::Blocks,
                    Direction::Out,
                    blocks.blocks().len() as u64,
                );
            }
            AscPullAckType::AccountInfo(_) => {}
            AscPullAckType::Frontiers(frontiers) => {
                self.stats.add_dir(
                    StatType::BootstrapServer,
                    DetailType::Frontiers,
                    Direction::Out,
                    frontiers.len() as u64,
                );
            }
        }

        {
            let callback = self.on_response.lock().unwrap();
            if let Some(cb) = &*callback {
                (cb)(&response, &channel);
            }
        }

        let msg = Message::AscPullAck(response);
        self.message_publisher.lock().unwrap().try_send(
            channel.channel_id(),
            &msg,
            DropPolicy::CanDrop,
            TrafficType::Bootstrap,
        );
    }
}

impl From<&AscPullAckType> for DetailType {
    fn from(value: &AscPullAckType) -> Self {
        match value {
            AscPullAckType::Blocks(_) => DetailType::Blocks,
            AscPullAckType::AccountInfo(_) => DetailType::AccountInfo,
            AscPullAckType::Frontiers(_) => DetailType::Frontiers,
        }
    }
}

impl From<&AscPullReqType> for DetailType {
    fn from(value: &AscPullReqType) -> Self {
        match value {
            AscPullReqType::Blocks(_) => DetailType::Blocks,
            AscPullReqType::AccountInfo(_) => DetailType::AccountInfo,
            AscPullReqType::Frontiers(_) => DetailType::Frontiers,
        }
    }
}

pub(crate) struct BootstrapServerCleanup {
    server: Arc<BootstrapServerImpl>,
}

impl DeadChannelCleanupStep for BootstrapServerCleanup {
    fn clean_up_dead_channels(&self, dead_channel_ids: &[ChannelId]) {
        let mut queue = self.server.queue.lock().unwrap();
        for channel_id in dead_channel_ids {
            queue.remove(channel_id);
        }
    }
}<|MERGE_RESOLUTION|>--- conflicted
+++ resolved
@@ -5,11 +5,7 @@
         FairQueue, MessagePublisher, TrafficType,
     },
 };
-<<<<<<< HEAD
-use rsnano_core::{BlockEnum, BlockHash, Frontier, NoValue};
-=======
 use rsnano_core::{BlockEnum, BlockHash, Frontier};
->>>>>>> c2347ac9
 use rsnano_ledger::Ledger;
 use rsnano_messages::{
     AccountInfoAckPayload, AccountInfoReqPayload, AscPullAck, AscPullAckType, AscPullReq,
