use crate::config::NetworkConstants;
use std::path::PathBuf;

/** Base for transport configurations */
#[derive(Clone, Debug, PartialEq)]
pub struct IpcConfigTransport {
    pub enabled: bool,
    pub allow_unsafe: bool,
    pub io_timeout: usize,
    pub io_threads: i64,
}

impl Default for IpcConfigTransport {
    fn default() -> Self {
        Self {
            enabled: false,
            allow_unsafe: false,
            io_timeout: 15,
            io_threads: -1,
        }
    }
}

impl IpcConfigTransport {
    pub fn new() -> Self {
        Default::default()
    }
}

/**
 * Flatbuffers encoding config. See TOML serialization calls for details about each field.
 */
#[derive(Clone, Debug, PartialEq)]
pub struct IpcConfigFlatbuffers {
    pub skip_unexpected_fields_in_json: bool,
    pub verify_buffers: bool,
}

impl Default for IpcConfigFlatbuffers {
    fn default() -> Self {
        Self {
            skip_unexpected_fields_in_json: true,
            verify_buffers: true,
        }
    }
}

impl IpcConfigFlatbuffers {
    pub fn new() -> Self {
        Default::default()
    }
}

/** Domain socket specific transport config */
#[derive(Clone, Debug, PartialEq)]
pub struct IpcConfigDomainSocket {
    pub transport: IpcConfigTransport,
    /**
     * Default domain socket path for Unix systems. Once Boost supports Windows 10 usocks,
     * this value will be conditional on OS.
     */
    pub path: PathBuf,
}

impl Default for IpcConfigDomainSocket {
    fn default() -> Self {
        Self {
            transport: IpcConfigTransport::new(),
            path: "/tmp/nano".into(),
        }
    }
}

impl IpcConfigDomainSocket {
    pub fn new() -> Self {
        Default::default()
    }
}

/** TCP specific transport config */
#[derive(Clone, Debug, PartialEq)]
pub struct IpcConfigTcpSocket {
    pub transport: IpcConfigTransport,
    pub network_constants: NetworkConstants,
    /** Listening port */
    pub port: u16,
}

impl IpcConfigTcpSocket {
    pub fn new(network_constants: &NetworkConstants) -> Self {
        Self {
            transport: IpcConfigTransport::new(),
            network_constants: network_constants.clone(),
            port: network_constants.default_ipc_port,
        }
    }
}

impl Default for IpcConfigTcpSocket {
    fn default() -> Self {
        Self::new(&NetworkConstants::default())
    }
}

#[derive(Clone, Debug, PartialEq)]
pub struct IpcConfig {
    pub transport_domain: IpcConfigDomainSocket,
    pub transport_tcp: IpcConfigTcpSocket,
    pub flatbuffers: IpcConfigFlatbuffers,
}

impl IpcConfig {
    pub fn new(network_constants: &NetworkConstants) -> Self {
        Self {
            transport_domain: IpcConfigDomainSocket::new(),
            transport_tcp: IpcConfigTcpSocket::new(network_constants),
            flatbuffers: IpcConfigFlatbuffers::new(),
        }
    }
<<<<<<< HEAD
=======

    pub fn serialize_toml(&self, toml: &mut dyn TomlWriter) -> Result<()> {
        toml.put_child("tcp", &mut |tcp| {
            tcp.put_bool(
                "enable",
                self.transport_tcp.transport.enabled,
                "Enable or disable IPC via TCP server.\ntype:bool",
            )?;
            tcp.put_u16(
                "port",
                self.transport_tcp.port,
                "Server listening port.\ntype:uint16",
            )?;
            tcp.put_usize(
                "io_timeout",
                self.transport_tcp.transport.io_timeout,
                "Timeout for requests.\ntype:seconds",
            )?;
            // Only write out experimental config values if they're previously set explicitly in the config file
            if self.transport_tcp.transport.io_threads >= 0 {
                tcp.put_i64(
                    "io_threads",
                    self.transport_tcp.transport.io_threads,
                    "Number of threads dedicated to TCP I/O. Experimental.\ntype:uint64_t",
                )?;
            }

            Ok(())
        })?;

        toml.put_child ("local", &mut |domain|{
            if self.transport_domain.transport.io_threads >= 0 {
            	domain.put_i64("io_threads", self.transport_domain.transport.io_threads, "")?;
            }
            domain.put_bool("enable", self.transport_domain.transport.enabled, "Enable or disable IPC via local domain socket.\ntype:bool")?;
            domain.put_bool("allow_unsafe", self.transport_domain.transport.allow_unsafe, "If enabled, certain unsafe RPCs can be used. Not recommended for production systems.\ntype:bool")?;
            domain.put_str("path", self.transport_domain.path.to_str().unwrap_or(""), "Path to the local domain socket.\ntype:string")?;
            domain.put_usize("io_timeout", self.transport_domain.transport.io_timeout, "Timeout for requests.\ntype:seconds")?;

            Ok(())
        })?;

        toml.put_child("flatbuffers", &mut |flatbuffers|{
            flatbuffers.put_bool("skip_unexpected_fields_in_json", self.flatbuffers.skip_unexpected_fields_in_json, "Allow client to send unknown fields in json messages. These will be ignored.\ntype:bool")?;
            flatbuffers.put_bool("verify_buffers", self.flatbuffers.verify_buffers, "Verify that the buffer is valid before parsing. This is recommended when receiving data from untrusted sources.\ntype:bool")?;
            Ok(())
        })?;

        Ok(())
    }
}

impl Default for IpcConfig {
    fn default() -> Self {
        Self::new(&NetworkConstants::default())
    }
>>>>>>> 82a48597
}<|MERGE_RESOLUTION|>--- conflicted
+++ resolved
@@ -117,63 +117,10 @@
             flatbuffers: IpcConfigFlatbuffers::new(),
         }
     }
-<<<<<<< HEAD
-=======
-
-    pub fn serialize_toml(&self, toml: &mut dyn TomlWriter) -> Result<()> {
-        toml.put_child("tcp", &mut |tcp| {
-            tcp.put_bool(
-                "enable",
-                self.transport_tcp.transport.enabled,
-                "Enable or disable IPC via TCP server.\ntype:bool",
-            )?;
-            tcp.put_u16(
-                "port",
-                self.transport_tcp.port,
-                "Server listening port.\ntype:uint16",
-            )?;
-            tcp.put_usize(
-                "io_timeout",
-                self.transport_tcp.transport.io_timeout,
-                "Timeout for requests.\ntype:seconds",
-            )?;
-            // Only write out experimental config values if they're previously set explicitly in the config file
-            if self.transport_tcp.transport.io_threads >= 0 {
-                tcp.put_i64(
-                    "io_threads",
-                    self.transport_tcp.transport.io_threads,
-                    "Number of threads dedicated to TCP I/O. Experimental.\ntype:uint64_t",
-                )?;
-            }
-
-            Ok(())
-        })?;
-
-        toml.put_child ("local", &mut |domain|{
-            if self.transport_domain.transport.io_threads >= 0 {
-            	domain.put_i64("io_threads", self.transport_domain.transport.io_threads, "")?;
-            }
-            domain.put_bool("enable", self.transport_domain.transport.enabled, "Enable or disable IPC via local domain socket.\ntype:bool")?;
-            domain.put_bool("allow_unsafe", self.transport_domain.transport.allow_unsafe, "If enabled, certain unsafe RPCs can be used. Not recommended for production systems.\ntype:bool")?;
-            domain.put_str("path", self.transport_domain.path.to_str().unwrap_or(""), "Path to the local domain socket.\ntype:string")?;
-            domain.put_usize("io_timeout", self.transport_domain.transport.io_timeout, "Timeout for requests.\ntype:seconds")?;
-
-            Ok(())
-        })?;
-
-        toml.put_child("flatbuffers", &mut |flatbuffers|{
-            flatbuffers.put_bool("skip_unexpected_fields_in_json", self.flatbuffers.skip_unexpected_fields_in_json, "Allow client to send unknown fields in json messages. These will be ignored.\ntype:bool")?;
-            flatbuffers.put_bool("verify_buffers", self.flatbuffers.verify_buffers, "Verify that the buffer is valid before parsing. This is recommended when receiving data from untrusted sources.\ntype:bool")?;
-            Ok(())
-        })?;
-
-        Ok(())
-    }
 }
 
 impl Default for IpcConfig {
     fn default() -> Self {
         Self::new(&NetworkConstants::default())
     }
->>>>>>> 82a48597
 }