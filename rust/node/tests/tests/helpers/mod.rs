--- conflicted
+++ resolved
@@ -10,14 +10,10 @@
 };
 use std::{
     net::TcpListener,
-<<<<<<< HEAD
-    sync::{Arc, OnceLock},
-=======
     sync::{
         atomic::{AtomicU16, Ordering},
         Arc, OnceLock,
     },
->>>>>>> 8cf8c095
     thread::sleep,
     time::{Duration, Instant},
 };
@@ -70,13 +66,10 @@
         node
     }
 
-<<<<<<< HEAD
-=======
     pub(crate) fn make_node(&mut self) -> Arc<Node> {
         self.build_node().finish()
     }
 
->>>>>>> 8cf8c095
     fn make_connected_node(&mut self, config: NodeConfig) -> Arc<Node> {
         let node = self.new_node(config, NodeFlags::default());
         let wallet_id = WalletId::random();
