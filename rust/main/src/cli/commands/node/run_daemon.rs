use crate::cli::{get_path, init_tracing};
use anyhow::{anyhow, Result};
use clap::{ArgGroup, Parser};
use rsnano_core::work::WorkPoolImpl;
use rsnano_node::{
    config::{
        get_node_toml_config_path, get_rpc_toml_config_path, DaemonConfig, DaemonToml,
        NetworkConstants, NodeFlags,
    },
    node::{Node, NodeExt},
    utils::AsyncRuntime,
    NetworkParams,
};
<<<<<<< HEAD
use rsnano_rpc::{run_rpc_server, RpcConfig, RpcToml};
use std::{
    fs::read_to_string,
    net::{IpAddr, SocketAddr},
    str::FromStr,
=======
use rsnano_rpc_server::{RpcServerConfig, RpcServerToml};
use std::{
    fs::read_to_string,
>>>>>>> 21461bac
    sync::{Arc, Condvar, Mutex},
    time::Duration,
};
use toml::from_str;
use tracing_subscriber::EnvFilter;

#[derive(Parser)]
#[command(group = ArgGroup::new("input")
    .args(&["data_path", "network"]))]
pub(crate) struct RunDaemonArgs {
    /// Uses the supplied path as the data directory
    #[arg(long, group = "input")]
    data_path: Option<String>,
    /// Uses the supplied network (live, test, beta or dev)
    #[arg(long, group = "input")]
    network: Option<String>,
    /// Pass node configuration values
    /// This takes precedence over any values in the configuration file
    /// This option can be repeated multiple times
    #[arg(long, verbatim_doc_comment)]
    config_overrides: Option<Vec<String>>,
    /// Pass RPC configuration values
    /// This takes precedence over any values in the configuration file
    /// This option can be repeated multiple times.
    #[arg(long, verbatim_doc_comment)]
    rpc_config_overrides: Option<Vec<String>>,
    /// Disables activate_successors in active_elections
    #[arg(long)]
    disable_activate_successors: bool,
    /// Turn off automatic wallet backup process
    #[arg(long)]
    disable_backup: bool,
    /// Turn off use of lazy bootstrap
    #[arg(long)]
    disable_lazy_bootstrap: bool,
    /// Turn off use of legacy bootstrap
    #[arg(long)]
    disable_legacy_bootstrap: bool,
    /// Turn off use of wallet-based bootstrap
    #[arg(long)]
    disable_wallet_bootstrap: bool,
    /// Turn off listener on the bootstrap network so incoming TCP (bootstrap) connections are rejected
    /// Note: this does not impact TCP traffic for the live network.
    #[arg(long, verbatim_doc_comment)]
    disable_bootstrap_listener: bool,
    /// Disables the legacy bulk pull server for bootstrap operations
    #[arg(long)]
    disable_bootstrap_bulk_pull_server: bool,
    /// Disables the legacy bulk push client for bootstrap operations
    #[arg(long)]
    disable_bootstrap_bulk_push_client: bool,
    /// Turn off the ability for ongoing bootstraps to occur
    #[arg(long)]
    disable_ongoing_bootstrap: bool,
    /// Disable ascending bootstrap
    #[arg(long)]
    disable_ascending_bootstrap: bool,
    /// Turn off the request loop
    #[arg(long)]
    disable_request_loop: bool,
    /// Turn off the rep crawler process
    #[arg(long)]
    disable_rep_crawler: bool,
    /// Turn off use of TCP live network (TCP for bootstrap will remain available)
    #[arg(long)]
    disable_tcp_realtime: bool,
    /// Do not provide any telemetry data to nodes requesting it. Responses are still made to requests, but they will have an empty payload.
    #[arg(long)]
    disable_providing_telemetry_metrics: bool,
    /// Disables ongoing telemetry requests to peers
    #[arg(long)]
    disable_ongoing_telemetry_requests: bool,
    /// Disable deletion of unchecked blocks after processing.
    #[arg(long)]
    disable_block_processor_unchecked_deletion: bool,
    /// Disables block republishing by disabling the local_block_broadcaster component
    #[arg(long)]
    disable_block_processor_republishing: bool,
    /// Allow multiple connections to the same peer in bootstrap attempts
    #[arg(long)]
    allow_bootstrap_peers_duplicates: bool,
    /// Enable experimental ledger pruning
    #[arg(long)]
    enable_pruning: bool,
    /// Increase bootstrap processor limits to allow more blocks before hitting full state and verify/write more per database call. Also disable deletion of processed unchecked blocks.
    #[arg(long)]
    fast_bootstrap: bool,
    /// Increase block processor transaction batch write size, default 0 (limited by config block_processor_batch_max_time), 256k for fast_bootstrap
    #[arg(long)]
    block_processor_batch_size: Option<usize>,
    /// Increase block processor allowed blocks queue size before dropping live network packets and holding bootstrap download, default 65536, 1 million for fast_bootstrap
    #[arg(long)]
    block_processor_full_size: Option<usize>,
    /// Increase batch signature verification size in block processor, default 0 (limited by config signature_checker_threads), unlimited for fast_bootstrap
    #[arg(long)]
    block_processor_verification_size: Option<usize>,
    /// Vote processor queue size before dropping votes, default 144k
    #[arg(long)]
    vote_processor_capacity: Option<usize>,
}

impl RunDaemonArgs {
    pub(crate) async fn run_daemon(&self) -> Result<()> {
        let dirs = std::env::var(EnvFilter::DEFAULT_ENV).unwrap_or(String::from(
            "rsnano_ffi=debug,rsnano_node=debug,rsnano_messages=debug,rsnano_ledger=debug,rsnano_store_lmdb=debug,rsnano_core=debug",
        ));

        init_tracing(dirs);

        let path = get_path(&self.data_path, &self.network);

        let network_params = NetworkParams::new(NetworkConstants::active_network());

        std::fs::create_dir_all(&path).map_err(|e| anyhow!("Create dir failed: {:?}", e))?;

        let node_toml_config_path = get_node_toml_config_path(&path);

        let daemon_config = if node_toml_config_path.exists() {
            let daemon_toml_str = read_to_string(node_toml_config_path)?;

            let daemon_toml: DaemonToml = from_str(&daemon_toml_str)?;

            (&daemon_toml).into()
        } else {
            DaemonConfig::default()
        };

        let node_config = daemon_config.node;

        let rpc_toml_config_path = get_rpc_toml_config_path(&path);

<<<<<<< HEAD
        let rpc_config = if rpc_toml_config_path.exists() {
            let rpc_toml_str = read_to_string(rpc_toml_config_path)?;

            let rpc_toml: RpcToml = from_str(&rpc_toml_str)?;

            (&rpc_toml).into()
        } else {
            RpcConfig::default()
=======
        let rpc_server_config = if rpc_toml_config_path.exists() {
            let rpc_server_toml_str = read_to_string(rpc_toml_config_path)?;

            let rpc_server_toml: RpcServerToml = from_str(&rpc_server_toml_str)?;

            (&rpc_server_toml).into()
        } else {
            RpcServerConfig::default()
>>>>>>> 21461bac
        };

        let mut flags = NodeFlags::new();
        self.set_flags(&mut flags);

        let async_rt = Arc::new(AsyncRuntime::default());

        let work = Arc::new(WorkPoolImpl::new(
            network_params.work.clone(),
            node_config.work_threads as usize,
            Duration::from_nanos(node_config.pow_sleep_interval_ns as u64),
        ));

        let node = Arc::new(Node::new(
            async_rt,
            path,
            node_config,
            network_params,
            flags,
            work,
            Box::new(|_, _, _, _, _, _| {}),
            Box::new(|_, _| {}),
            Box::new(|_, _, _, _| {}),
        ));

        node.start();

        let rpc_server = if daemon_config.rpc_enable {
            let ip_addr = IpAddr::from_str(&rpc_config.address)?;
            let socket_addr = SocketAddr::new(ip_addr, rpc_config.port);
            Some(tokio::spawn(run_rpc_server(
                node.clone(),
                socket_addr,
                rpc_config.enable_control,
            )))
        } else {
            None
        };

        let finished = Arc::new((Mutex::new(false), Condvar::new()));
        let finished_clone = finished.clone();

        ctrlc::set_handler(move || {
            if let Some(server) = rpc_server.as_ref() {
                server.abort();
            }
            node.stop();
            *finished_clone.0.lock().unwrap() = true;
            finished_clone.1.notify_all();
        })
        .expect("Error setting Ctrl-C handler");

        let guard = finished.0.lock().unwrap();
        drop(finished.1.wait_while(guard, |g| !*g).unwrap());

        Ok(())
    }

    pub(crate) fn set_flags(&self, node_flags: &mut NodeFlags) {
        if let Some(config_overrides) = &self.config_overrides {
            node_flags.set_config_overrides(config_overrides.clone());
        }
        if let Some(rpc_config_overrides) = &self.rpc_config_overrides {
            node_flags.set_rpc_config_overrides(rpc_config_overrides.clone());
        }
        if self.disable_activate_successors {
            node_flags.set_disable_activate_successors(true);
        }
        if self.disable_backup {
            node_flags.set_disable_backup(true);
        }
        if self.disable_lazy_bootstrap {
            node_flags.set_disable_lazy_bootstrap(true);
        }
        if self.disable_legacy_bootstrap {
            node_flags.set_disable_legacy_bootstrap(true);
        }
        if self.disable_wallet_bootstrap {
            node_flags.set_disable_wallet_bootstrap(true);
        }
        if self.disable_bootstrap_listener {
            node_flags.set_disable_bootstrap_listener(true);
        }
        if self.disable_bootstrap_bulk_pull_server {
            node_flags.set_disable_bootstrap_bulk_pull_server(true);
        }
        if self.disable_bootstrap_bulk_push_client {
            node_flags.set_disable_bootstrap_bulk_push_client(true);
        }
        if self.disable_ongoing_bootstrap {
            node_flags.set_disable_ongoing_bootstrap(true);
        }
        if self.disable_ascending_bootstrap {
            node_flags.set_disable_ascending_bootstrap(true);
        }
        if self.disable_rep_crawler {
            node_flags.set_disable_rep_crawler(true);
        }
        if self.disable_request_loop {
            node_flags.set_disable_request_loop(true);
        }
        if self.disable_tcp_realtime {
            node_flags.set_disable_tcp_realtime(true);
        }
        if self.disable_providing_telemetry_metrics {
            node_flags.set_disable_providing_telemetry_metrics(true);
        }
        if self.disable_ongoing_telemetry_requests {
            node_flags.set_disable_ongoing_telemetry_requests(true);
        }
        if self.disable_block_processor_unchecked_deletion {
            node_flags.set_disable_block_processor_unchecked_deletion(true);
        }
        if self.disable_block_processor_republishing {
            node_flags.set_disable_block_processor_republishing(true);
        }
        if self.allow_bootstrap_peers_duplicates {
            node_flags.set_allow_bootstrap_peers_duplicates(true);
        }
        if self.enable_pruning {
            node_flags.set_enable_pruning(true);
        }
        if self.fast_bootstrap {
            node_flags.set_fast_bootstrap(true);
        }
        if let Some(block_processor_batch_size) = self.block_processor_batch_size {
            node_flags.set_block_processor_batch_size(block_processor_batch_size);
        }
        if let Some(block_processor_full_size) = self.block_processor_full_size {
            node_flags.set_block_processor_full_size(block_processor_full_size);
        }
        if let Some(block_processor_verification_size) = self.block_processor_verification_size {
            node_flags.set_block_processor_verification_size(block_processor_verification_size);
        }
        if let Some(vote_processor_capacity) = self.vote_processor_capacity {
            node_flags.set_vote_processor_capacity(vote_processor_capacity);
        }
    }
}<|MERGE_RESOLUTION|>--- conflicted
+++ resolved
@@ -11,17 +11,11 @@
     utils::AsyncRuntime,
     NetworkParams,
 };
-<<<<<<< HEAD
-use rsnano_rpc::{run_rpc_server, RpcConfig, RpcToml};
+use rsnano_rpc_server::{run_rpc_server, RpcServerConfig, RpcServerToml};
 use std::{
     fs::read_to_string,
     net::{IpAddr, SocketAddr},
     str::FromStr,
-=======
-use rsnano_rpc_server::{RpcServerConfig, RpcServerToml};
-use std::{
-    fs::read_to_string,
->>>>>>> 21461bac
     sync::{Arc, Condvar, Mutex},
     time::Duration,
 };
@@ -153,16 +147,6 @@
 
         let rpc_toml_config_path = get_rpc_toml_config_path(&path);
 
-<<<<<<< HEAD
-        let rpc_config = if rpc_toml_config_path.exists() {
-            let rpc_toml_str = read_to_string(rpc_toml_config_path)?;
-
-            let rpc_toml: RpcToml = from_str(&rpc_toml_str)?;
-
-            (&rpc_toml).into()
-        } else {
-            RpcConfig::default()
-=======
         let rpc_server_config = if rpc_toml_config_path.exists() {
             let rpc_server_toml_str = read_to_string(rpc_toml_config_path)?;
 
@@ -171,7 +155,6 @@
             (&rpc_server_toml).into()
         } else {
             RpcServerConfig::default()
->>>>>>> 21461bac
         };
 
         let mut flags = NodeFlags::new();
@@ -200,12 +183,12 @@
         node.start();
 
         let rpc_server = if daemon_config.rpc_enable {
-            let ip_addr = IpAddr::from_str(&rpc_config.address)?;
-            let socket_addr = SocketAddr::new(ip_addr, rpc_config.port);
+            let ip_addr = IpAddr::from_str(&rpc_server_config.address)?;
+            let socket_addr = SocketAddr::new(ip_addr, rpc_server_config.port);
             Some(tokio::spawn(run_rpc_server(
                 node.clone(),
                 socket_addr,
-                rpc_config.enable_control,
+                rpc_server_config.enable_control,
             )))
         } else {
             None
