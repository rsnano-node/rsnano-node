use crate::AccountBalanceDto;
use anyhow::{bail, Result};
use reqwest::Client;
pub use reqwest::Url;
use rsnano_core::{Account, Amount, BlockHash, JsonBlock, PublicKey, RawKey, WalletId, WorkNonce};
use rsnano_rpc_messages::*;
use serde::Serialize;
use serde_json::{from_str, from_value, Value};
use std::{net::Ipv6Addr, time::Duration};

pub struct NanoRpcClient {
    url: Url,
    client: Client,
}

impl NanoRpcClient {
    pub fn new(url: Url) -> Self {
        Self {
            url,
            client: reqwest::ClientBuilder::new()
                .timeout(Duration::from_secs(5))
                .build()
                .unwrap(),
        }
    }

<<<<<<< HEAD
    pub async fn account_get(&self, key: PublicKey) -> Result<AccountRpcMessage> {
        let cmd = RpcCommand::account_get(key);
        let result = self.rpc_request(&cmd).await?;
        Ok(serde_json::from_value(result)?)
    }

    pub async fn account_balance(
        &self,
        account: Account,
        include_only_confirmed: Option<bool>,
    ) -> Result<AccountBalanceDto> {
        let cmd = RpcCommand::account_balance(account, include_only_confirmed);
        let result = self.rpc_request(&cmd).await?;
        Ok(serde_json::from_value(result)?)
    }

    pub async fn account_create(
        &self,
        wallet: WalletId,
        index: Option<u32>,
        work: Option<bool>,
    ) -> Result<AccountRpcMessage> {
        let cmd = RpcCommand::account_create(wallet, index, work);
        let result = self.rpc_request(&cmd).await?;
        Ok(from_value(result)?)
    }

    pub async fn accounts_create(
        &self,
        wallet: WalletId,
        count: u64,
        work: Option<bool>,
    ) -> Result<AccountsRpcMessage> {
        let cmd = RpcCommand::accounts_create(wallet, count, work);
        let result = self.rpc_request(&cmd).await?;
        Ok(serde_json::from_value(result)?)
    }

    pub async fn account_remove(&self, wallet: WalletId, account: Account) -> Result<BoolDto> {
        let cmd = RpcCommand::account_remove(wallet, account);
        let result = self.rpc_request(&cmd).await?;
        Ok(serde_json::from_value(result)?)
    }

    pub async fn account_move(
        &self,
        wallet: WalletId,
        source: WalletId,
        account: Vec<Account>,
    ) -> Result<BoolDto> {
        let cmd = RpcCommand::account_move(wallet, source, account);
        let result = self.rpc_request(&cmd).await?;
        Ok(serde_json::from_value(result)?)
    }

    pub async fn account_list(&self, wallet: WalletId) -> Result<AccountsRpcMessage> {
        let cmd = RpcCommand::account_list(wallet);
        let result = self.rpc_request(&cmd).await?;
        Ok(serde_json::from_value(result)?)
    }

    pub async fn wallet_create(&self, seed: Option<RawKey>) -> Result<WalletCreateDto> {
        let cmd = RpcCommand::wallet_create(seed);
        let result = self.rpc_request(&cmd).await?;
        Ok(serde_json::from_value(result)?)
    }

    pub async fn wallet_contains(&self, wallet: WalletId, account: Account) -> Result<BoolDto> {
        let cmd = RpcCommand::wallet_contains(wallet, account);
        let result = self.rpc_request(&cmd).await?;
        Ok(serde_json::from_value(result)?)
    }

    pub async fn wallet_destroy(&self, wallet: WalletId) -> Result<BoolDto> {
        let cmd = RpcCommand::wallet_destroy(wallet);
        let result = self.rpc_request(&cmd).await?;
        Ok(serde_json::from_value(result)?)
    }

    pub async fn wallet_lock(&self, wallet: WalletId) -> Result<BoolDto> {
        let cmd = RpcCommand::wallet_lock(wallet);
        let result = self.rpc_request(&cmd).await?;
        Ok(serde_json::from_value(result)?)
    }

    pub async fn wallet_locked(&self, wallet: WalletId) -> Result<BoolDto> {
        let cmd = RpcCommand::wallet_locked(wallet);
        let result = self.rpc_request(&cmd).await?;
        Ok(serde_json::from_value(result)?)
    }

    pub async fn stop(&self) -> Result<SuccessDto> {
        let cmd = RpcCommand::stop();
        let result = self.rpc_request(&cmd).await?;
        Ok(serde_json::from_value(result)?)
    }

    pub async fn account_block_count(&self, account: Account) -> Result<U64RpcMessage> {
        let cmd = RpcCommand::account_block_count(account);
        let result = self.rpc_request(&cmd).await?;
        Ok(serde_json::from_value(result)?)
    }

    pub async fn account_key(&self, account: Account) -> Result<KeyRpcMessage> {
        let cmd = RpcCommand::account_key(account);
        let result = self.rpc_request(&cmd).await?;
        Ok(serde_json::from_value(result)?)
    }

    pub async fn account_representative(&self, account: Account) -> Result<AccountRpcMessage> {
        let cmd = RpcCommand::account_representative(account);
        let result = self.rpc_request(&cmd).await?;
        Ok(serde_json::from_value(result)?)
    }

    pub async fn account_weight(&self, account: Account) -> Result<AmountDto> {
        let cmd = RpcCommand::account_weight(account);
        let result = self.rpc_request(&cmd).await?;
        Ok(serde_json::from_value(result)?)
    }

    pub async fn available_supply(&self) -> Result<AmountDto> {
        let cmd = RpcCommand::AvailableSupply;
        let result = self.rpc_request(&cmd).await?;
        Ok(serde_json::from_value(result)?)
    }

    pub async fn block_account(&self, hash: BlockHash) -> Result<AccountRpcMessage> {
        let cmd = RpcCommand::block_account(hash);
        let result = self.rpc_request(&cmd).await?;
        Ok(serde_json::from_value(result)?)
    }

    pub async fn block_confirm(&self, hash: BlockHash) -> Result<BoolDto> {
        let cmd = RpcCommand::block_confirm(hash);
        let result = self.rpc_request(&cmd).await?;
        Ok(serde_json::from_value(result)?)
    }

    pub async fn block_count(&self) -> Result<BlockCountDto> {
        let cmd = RpcCommand::BlockCount;
        let result = self.rpc_request(&cmd).await?;
        Ok(serde_json::from_value(result)?)
    }

    pub async fn uptime(&self) -> Result<U64RpcMessage> {
        let cmd = RpcCommand::uptime();
        let result = self.rpc_request(&cmd).await?;
        Ok(serde_json::from_value(result)?)
    }

    pub async fn frontier_count(&self) -> Result<U64RpcMessage> {
        let cmd = RpcCommand::frontier_count();
        let result = self.rpc_request(&cmd).await?;
        Ok(serde_json::from_value(result)?)
    }

    pub async fn validate_account_number(&self, account: Account) -> Result<SuccessDto> {
        let cmd = RpcCommand::validate_account_number(account);
        let result = self.rpc_request(&cmd).await?;
        Ok(serde_json::from_value(result)?)
    }

    pub async fn nano_to_raw(&self, amount: Amount) -> Result<AmountDto> {
        let cmd = RpcCommand::nano_to_raw(amount);
        let result = self.rpc_request(&cmd).await?;
        Ok(serde_json::from_value(result)?)
    }

    pub async fn raw_to_nano(&self, amount: Amount) -> Result<AmountDto> {
        let cmd = RpcCommand::raw_to_nano(amount);
        let result = self.rpc_request(&cmd).await?;
        Ok(serde_json::from_value(result)?)
    }

    pub async fn wallet_add_watch(
        &self,
        wallet: WalletId,
        accounts: Vec<Account>,
    ) -> Result<SuccessDto> {
        let cmd = RpcCommand::wallet_add_watch(wallet, accounts);
        let result = self.rpc_request(&cmd).await?;
        Ok(serde_json::from_value(result)?)
    }

    pub async fn wallet_representative(&self, wallet: WalletId) -> Result<AccountRpcMessage> {
        let cmd = RpcCommand::wallet_representative(wallet);
        let result = self.rpc_request(&cmd).await?;
        Ok(serde_json::from_value(result)?)
    }

    pub async fn work_set(
        &self,
        wallet: WalletId,
        account: Account,
        work: WorkNonce,
    ) -> Result<SuccessDto> {
        let cmd = RpcCommand::work_set(wallet, account, work);
        let result = self.rpc_request(&cmd).await?;
        Ok(serde_json::from_value(result)?)
    }

    pub async fn work_get(&self, wallet: WalletId, account: Account) -> Result<WorkDto> {
        let cmd = RpcCommand::work_get(wallet, account);
        let result = self.rpc_request(&cmd).await?;
        Ok(serde_json::from_value(result)?)
    }

    pub async fn wallet_work_get(&self, wallet: WalletId) -> Result<AccountsWithWorkDto> {
        let cmd = RpcCommand::wallet_work_get(wallet);
        let result = self.rpc_request(&cmd).await?;
        Ok(serde_json::from_value(result)?)
    }

    pub async fn accounts_frontiers(&self, accounts: Vec<Account>) -> Result<FrontiersDto> {
        let cmd = RpcCommand::accounts_frontiers(accounts);
        let result = self.rpc_request(&cmd).await?;
        Ok(serde_json::from_value(result)?)
    }

    pub async fn wallet_frontiers(&self, wallet: WalletId) -> Result<FrontiersDto> {
        let cmd = RpcCommand::wallet_frontiers(wallet);
        let result = self.rpc_request(&cmd).await?;
        Ok(serde_json::from_value(result)?)
    }

    pub async fn frontiers(&self, account: Account, count: u64) -> Result<FrontiersDto> {
        let cmd = RpcCommand::frontiers(account, count);
        let result = self.rpc_request(&cmd).await?;
        Ok(serde_json::from_value(result)?)
    }

    pub async fn wallet_info(&self, wallet: WalletId) -> Result<WalletInfoDto> {
        let cmd = RpcCommand::wallet_info(wallet);
        let result = self.rpc_request(&cmd).await?;
        Ok(serde_json::from_value(result)?)
    }

    pub async fn wallet_export(&self, wallet: WalletId) -> Result<JsonDto> {
        let cmd = RpcCommand::wallet_export(wallet);
        let result = self.rpc_request(&cmd).await?;
        Ok(serde_json::from_value(result)?)
    }

    pub async fn password_change(&self, wallet: WalletId, password: String) -> Result<SuccessDto> {
        let cmd = RpcCommand::password_change(wallet, password);
=======
    pub async fn password_enter(&self, wallet: WalletId, password: String) -> Result<BoolDto> {
        let cmd = RpcCommand::password_enter(wallet, password);
>>>>>>> 09126391
        let result = self.rpc_request(&cmd).await?;
        Ok(serde_json::from_value(result)?)
    }

    pub async fn account_info(&self, account: Account) -> Result<AccountInfoDto> {
        let cmd = RpcCommand::account_info(account);
        let result = self.rpc_request(&cmd).await?;
        Ok(from_value(result)?)
    }

    pub async fn receive_block(
        &self,
        wallet: WalletId,
        destination: Account,
        block: impl Into<JsonBlock>,
    ) -> Result<()> {
        let request = RpcCommand::Receive(ReceiveArgs {
            wallet,
            account: destination,
            block: block.into(),
        });
        self.rpc_request(&request).await?;
        Ok(())
    }

    pub async fn send_block(
        &self,
        wallet: WalletId,
        source: Account,
        destination: Account,
    ) -> Result<JsonBlock> {
        let request = RpcCommand::Send(SendArgs {
            wallet,
            source,
            destination,
            amount: Amount::raw(1),
        });
        let json = self.rpc_request(&request).await?;
        let block = json["block"].as_str().unwrap().to_owned();
        Ok(from_str(&block)?)
    }

    pub async fn send_receive(
        &self,
        wallet: WalletId,
        source: Account,
        destination: Account,
    ) -> Result<()> {
        let block = self.send_block(wallet, source, destination).await?;
        self.receive_block(wallet, destination, block).await
    }

    pub async fn keepalive(&self, address: Ipv6Addr, port: u16) -> Result<SuccessDto> {
        let cmd = RpcCommand::keepalive(address, port);
        let json = self.rpc_request(&cmd).await?;
        Ok(serde_json::from_value(json)?)
    }

    pub async fn key_create(&self) -> Result<KeyPairDto> {
        let cmd = RpcCommand::KeyCreate;
        let json = self.rpc_request(&cmd).await?;
        Ok(from_value(json)?)
    }

    pub async fn wallet_add(
        &self,
        wallet: WalletId,
        prv_key: RawKey,
        work: Option<bool>,
    ) -> Result<AccountRpcMessage> {
        let cmd = RpcCommand::wallet_add(wallet, prv_key, work);
        let json = self.rpc_request(&cmd).await?;
        Ok(serde_json::from_value(json)?)
    }

    pub async fn stop_rpc(&self) -> Result<()> {
        self.rpc_request(&RpcCommand::Stop).await?;
        Ok(())
    }

    async fn rpc_request<T>(&self, request: &T) -> Result<serde_json::Value>
    where
        T: Serialize,
    {
        let result = self
            .client
            .post(self.url.clone())
            .json(request)
            .send()
            .await?
            .error_for_status()?
            .json::<Value>()
            .await?;

        if let Some(error) = result.get("error") {
            bail!("node returned error: {}", error);
        }

        Ok(result)
    }
}<|MERGE_RESOLUTION|>--- conflicted
+++ resolved
@@ -24,7 +24,6 @@
         }
     }
 
-<<<<<<< HEAD
     pub async fn account_get(&self, key: PublicKey) -> Result<AccountRpcMessage> {
         let cmd = RpcCommand::account_get(key);
         let result = self.rpc_request(&cmd).await?;
@@ -271,10 +270,12 @@
 
     pub async fn password_change(&self, wallet: WalletId, password: String) -> Result<SuccessDto> {
         let cmd = RpcCommand::password_change(wallet, password);
-=======
+        let result = self.rpc_request(&cmd).await?;
+        Ok(serde_json::from_value(result)?)
+    }
+
     pub async fn password_enter(&self, wallet: WalletId, password: String) -> Result<BoolDto> {
         let cmd = RpcCommand::password_enter(wallet, password);
->>>>>>> 09126391
         let result = self.rpc_request(&cmd).await?;
         Ok(serde_json::from_value(result)?)
     }
