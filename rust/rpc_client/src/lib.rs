use anyhow::{bail, Result};
use reqwest::{Client, Url};
use rsnano_core::{Account, Amount, JsonBlock, RawKey, WalletId};
use rsnano_rpc_messages::*;
use serde::Serialize;
use std::{net::Ipv6Addr, time::Duration};

pub struct NanoRpcClient {
    url: Url,
    client: Client,
}

impl NanoRpcClient {
    pub fn new(url: Url) -> Self {
        Self {
            url,
            client: reqwest::ClientBuilder::new()
                .timeout(Duration::from_secs(5))
                .build()
                .unwrap(),
        }
    }

<<<<<<< HEAD
    pub async fn account_info(
        &self,
        account: Account,
        representative: Option<bool>,
        weight: Option<bool>,
        pending: Option<bool>,
        receivable: Option<bool>,
        include_confirmed: Option<bool>,
    ) -> Result<AccountInfoDto> {
        let cmd = LedgerRpcCommand::account_info(
            account,
            representative,
            weight,
            pending,
            receivable,
            include_confirmed,
        );
=======
    pub async fn account_info(&self, account: Account) -> Result<AccountInfoDto> {
        let cmd = RpcCommand::account_info(account);
>>>>>>> a1548b06
        let result = self.rpc_request(&cmd).await?;
        Ok(serde_json::from_value(result)?)
    }

    pub async fn receive_block(
        &self,
        wallet: WalletId,
        destination: Account,
        block: impl Into<JsonBlock>,
    ) -> Result<()> {
        let request = RpcCommand::Receive(ReceiveArgs {
            wallet,
            account: destination,
            block: block.into(),
        });
        self.rpc_request(&request).await?;
        Ok(())
    }

    pub async fn send_block(
        &self,
        wallet: WalletId,
        source: Account,
        destination: Account,
    ) -> Result<JsonBlock> {
        let request = RpcCommand::Send(SendArgs {
            wallet,
            source,
            destination,
            amount: Amount::raw(1),
        });
        let json = self.rpc_request(&request).await?;
        let block = json["block"].as_str().unwrap().to_owned();
        Ok(serde_json::from_str(&block)?)
    }

    pub async fn send_receive(
        &self,
        wallet: WalletId,
        source: Account,
        destination: Account,
    ) -> Result<()> {
        let block = self.send_block(wallet, source, destination).await?;
        self.receive_block(wallet, destination, block).await
    }

    pub async fn keepalive(&self, port: u16) -> Result<()> {
        let request = RpcCommand::keepalive(Ipv6Addr::LOCALHOST, port);
        self.rpc_request(&request).await?;
        Ok(())
    }

    pub async fn key_create_rpc(&self) -> Result<KeyPairDto> {
        let cmd = RpcCommand::KeyCreate;
        let json = self.rpc_request(&cmd).await?;
        Ok(serde_json::from_value(json)?)
    }

    pub async fn wallet_create_rpc(&self) -> Result<WalletId> {
        let cmd = RpcCommand::WalletCreate;
        let json = self.rpc_request(&cmd).await?;
        WalletId::decode_hex(json["wallet"].as_str().unwrap())
    }

    pub async fn wallet_add(&self, wallet: WalletId, prv_key: RawKey) -> Result<()> {
        let cmd = RpcCommand::wallet_add(wallet, prv_key);
        self.rpc_request(&cmd).await?;
        Ok(())
    }

    pub async fn stop_rpc(&self) -> Result<()> {
        self.rpc_request(&RpcCommand::Stop).await?;
        Ok(())
    }

    async fn rpc_request<T>(&self, request: &T) -> Result<serde_json::Value>
    where
        T: Serialize,
    {
        let result = self
            .client
            .post(self.url.clone())
            .json(request)
            .send()
            .await?
            .error_for_status()?
            .json::<serde_json::Value>()
            .await?;

        if let Some(error) = result.get("error") {
            bail!("node returned error: {}", error);
        }

        Ok(result)
    }
}<|MERGE_RESOLUTION|>--- conflicted
+++ resolved
@@ -21,7 +21,6 @@
         }
     }
 
-<<<<<<< HEAD
     pub async fn account_info(
         &self,
         account: Account,
@@ -39,10 +38,6 @@
             receivable,
             include_confirmed,
         );
-=======
-    pub async fn account_info(&self, account: Account) -> Result<AccountInfoDto> {
-        let cmd = RpcCommand::account_info(account);
->>>>>>> a1548b06
         let result = self.rpc_request(&cmd).await?;
         Ok(serde_json::from_value(result)?)
     }
