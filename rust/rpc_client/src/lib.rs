--- conflicted
+++ resolved
@@ -1,16 +1,10 @@
 use crate::AccountBalanceDto;
 use anyhow::{bail, Result};
-<<<<<<< HEAD
-use reqwest::{Client, Url};
-use rsnano_core::{Account, Amount, BlockHash, JsonBlock, RawKey, WalletId, WorkNonce};
-=======
 use reqwest::Client;
 pub use reqwest::Url;
 use rsnano_core::{
-    Account, Amount, BlockHash, HashOrAccount, JsonBlock, PublicKey,
-    QualifiedRoot, RawKey, WalletId, WorkNonce,
+    Account, Amount, BlockEnum, BlockHash, HashOrAccount, JsonBlock, PublicKey, QualifiedRoot, RawKey, WalletId, WorkNonce
 };
->>>>>>> a2b20979
 use rsnano_rpc_messages::*;
 use serde::Serialize;
 use serde_json::{from_str, from_value, Value};
@@ -38,21 +32,6 @@
         Ok(serde_json::from_value(result)?)
     }
 
-<<<<<<< HEAD
-    pub async fn receive(
-        &self,
-        wallet: WalletId,
-        destination: Account,
-        block: BlockHash,
-        work: Option<WorkNonce>
-    ) -> Result<BlockHashRpcMessage> {
-        let cmd = RpcCommand::Receive(ReceiveArgs {
-            wallet,
-            account: destination,
-            block,
-            work: None
-        });
-=======
     pub async fn block_create(&self, block_create_args: BlockCreateArgs) -> Result<BlockCreateDto> {
         let cmd = RpcCommand::block_create(block_create_args);
         let result = self.rpc_request(&cmd).await?;
@@ -758,13 +737,10 @@
         announcements: Option<u64>,
     ) -> Result<ConfirmationActiveDto> {
         let cmd = RpcCommand::confirmation_active(announcements);
->>>>>>> a2b20979
-        let result = self.rpc_request(&cmd).await?;
-        Ok(serde_json::from_value(result)?)
-    }
-
-<<<<<<< HEAD
-=======
+        let result = self.rpc_request(&cmd).await?;
+        Ok(serde_json::from_value(result)?)
+    }
+
     pub async fn confirmation_quorum(
         &self,
         peer_details: Option<bool>,
@@ -786,7 +762,6 @@
         Ok(from_value(result)?)
     }
 
->>>>>>> a2b20979
     pub async fn receive_block(
         &self,
         wallet: WalletId,
@@ -797,7 +772,7 @@
             wallet,
             account: destination,
             block,
-            work: None
+            work: None,
         });
         self.rpc_request(&request).await?;
         Ok(())
@@ -835,7 +810,24 @@
         destination: Account,
     ) -> Result<()> {
         let block = self.send_block(wallet, source, destination).await?;
-        self.receive_block(wallet, destination, BlockHash::zero()).await
+        self.receive_block(wallet, destination, BlockEnum::from(block).hash()).await
+    }
+
+    pub async fn receive(
+        &self,
+        wallet: WalletId,
+        destination: Account,
+        block: BlockHash,
+        work: Option<WorkNonce>
+    ) -> Result<BlockHashRpcMessage> {
+        let cmd = RpcCommand::Receive(ReceiveArgs {
+            wallet,
+            account: destination,
+            block,
+            work
+        });
+        let result = self.rpc_request(&cmd).await?;
+        Ok(serde_json::from_value(result)?)
     }
 
     pub async fn keepalive(&self, address: Ipv6Addr, port: u16) -> Result<SuccessDto> {
