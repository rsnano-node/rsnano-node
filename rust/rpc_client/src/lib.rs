--- conflicted
+++ resolved
@@ -24,7 +24,6 @@
         }
     }
 
-<<<<<<< HEAD
     pub async fn account_get(&self, key: PublicKey) -> Result<AccountRpcMessage> {
         let cmd = RpcCommand::account_get(key);
         let result = self.rpc_request(&cmd).await?;
@@ -55,7 +54,7 @@
     pub async fn accounts_create(
         &self,
         wallet: WalletId,
-        count: u32,
+        count: u64,
         work: Option<bool>,
     ) -> Result<AccountsRpcMessage> {
         let cmd = RpcCommand::accounts_create(wallet, count, work);
@@ -247,10 +246,12 @@
 
     pub async fn wallet_frontiers(&self, wallet: WalletId) -> Result<FrontiersDto> {
         let cmd = RpcCommand::wallet_frontiers(wallet);
-=======
+        let result = self.rpc_request(&cmd).await?;
+        Ok(serde_json::from_value(result)?)
+    }
+
     pub async fn frontiers(&self, account: Account, count: u64) -> Result<FrontiersDto> {
         let cmd = RpcCommand::frontiers(account, count);
->>>>>>> 1359a2cc
         let result = self.rpc_request(&cmd).await?;
         Ok(serde_json::from_value(result)?)
     }
