use crate::AccountBalanceDto;
use anyhow::{bail, Result};
<<<<<<< HEAD
use reqwest::Client;
pub use reqwest::Url;
use rsnano_core::{
    Account, Amount, BlockHash, BlockSubType, JsonBlock, PublicKey, RawKey, WalletId, WorkNonce,
};
=======
use reqwest::{Client, Url};
use rsnano_core::{Account, Amount, BlockHash, JsonBlock, RawKey, WalletId};
>>>>>>> 7a571d52
use rsnano_rpc_messages::*;
use serde::Serialize;
use serde_json::{from_str, from_value, Value};
use std::{net::Ipv6Addr, time::Duration};

pub struct NanoRpcClient {
    url: Url,
    client: Client,
}

impl NanoRpcClient {
    pub fn new(url: Url) -> Self {
        Self {
            url,
            client: reqwest::ClientBuilder::new()
                .timeout(Duration::from_secs(5))
                .build()
                .unwrap(),
        }
    }

<<<<<<< HEAD
    pub async fn account_get(&self, key: PublicKey) -> Result<AccountRpcMessage> {
        let cmd = RpcCommand::account_get(key);
        let result = self.rpc_request(&cmd).await?;
        Ok(serde_json::from_value(result)?)
    }
    pub async fn process(
        &self,
        subtype: Option<BlockSubType>,
        block: JsonBlock,
        force: Option<bool>,
        watch_work: Option<bool>,
        is_async: Option<bool>,
    ) -> Result<BlockHashRpcMessage> {
        let cmd = RpcCommand::process(subtype, block, force, watch_work, is_async);
        let result = self.rpc_request(&cmd).await?;
        Ok(serde_json::from_value(result)?)
    }

    pub async fn sign(
        &self,
        key: Option<RawKey>,
        wallet: Option<WalletId>,
        account: Option<Account>,
        block: JsonBlock,
    ) -> Result<SignDto> {
        let cmd = RpcCommand::sign(key, wallet, account, block);
        let json = self.rpc_request(&cmd).await?;
        Ok(serde_json::from_value(json)?)
    }

    pub async fn account_history(
        &self,
        account: Account,
        count: u64,
        raw: Option<bool>,
        head: Option<BlockHash>,
        offset: Option<u64>,
        reverse: Option<bool>,
        account_filter: Option<Vec<Account>>,
    ) -> Result<AccountHistoryDto> {
        let cmd =
            RpcCommand::account_history(account, count, raw, head, offset, reverse, account_filter);
        let result = self.rpc_request(&cmd).await?;
        Ok(serde_json::from_value(result)?)
    }

    pub async fn account_balance(
        &self,
        account: Account,
        include_only_confirmed: Option<bool>,
    ) -> Result<AccountBalanceDto> {
        let cmd = RpcCommand::account_balance(account, include_only_confirmed);
        let result = self.rpc_request(&cmd).await?;
        Ok(serde_json::from_value(result)?)
    }

    pub async fn account_create(
        &self,
        wallet: WalletId,
        index: Option<u32>,
        work: Option<bool>,
    ) -> Result<AccountRpcMessage> {
        let cmd = RpcCommand::account_create(wallet, index, work);
        let result = self.rpc_request(&cmd).await?;
        Ok(from_value(result)?)
    }

    pub async fn accounts_create(
        &self,
        wallet: WalletId,
        count: u64,
        work: Option<bool>,
    ) -> Result<AccountsRpcMessage> {
        let cmd = RpcCommand::accounts_create(wallet, count, work);
=======
    pub async fn work_cancel(&self, hash: BlockHash) -> Result<SuccessDto> {
        let cmd = RpcCommand::work_cancel(hash);
>>>>>>> 7a571d52
        let result = self.rpc_request(&cmd).await?;
        Ok(serde_json::from_value(result)?)
    }

<<<<<<< HEAD
    pub async fn account_remove(&self, wallet: WalletId, account: Account) -> Result<BoolDto> {
        let cmd = RpcCommand::account_remove(wallet, account);
        let result = self.rpc_request(&cmd).await?;
        Ok(serde_json::from_value(result)?)
    }

    pub async fn account_move(
        &self,
        wallet: WalletId,
        source: WalletId,
        account: Vec<Account>,
    ) -> Result<BoolDto> {
        let cmd = RpcCommand::account_move(wallet, source, account);
        let result = self.rpc_request(&cmd).await?;
        Ok(serde_json::from_value(result)?)
    }

    pub async fn account_list(&self, wallet: WalletId) -> Result<AccountsRpcMessage> {
        let cmd = RpcCommand::account_list(wallet);
        let result = self.rpc_request(&cmd).await?;
        Ok(serde_json::from_value(result)?)
    }

    pub async fn wallet_create(&self, seed: Option<RawKey>) -> Result<WalletCreateDto> {
        let cmd = RpcCommand::wallet_create(seed);
        let result = self.rpc_request(&cmd).await?;
        Ok(serde_json::from_value(result)?)
    }

    pub async fn wallet_contains(&self, wallet: WalletId, account: Account) -> Result<BoolDto> {
        let cmd = RpcCommand::wallet_contains(wallet, account);
        let result = self.rpc_request(&cmd).await?;
        Ok(serde_json::from_value(result)?)
    }

    pub async fn wallet_destroy(&self, wallet: WalletId) -> Result<BoolDto> {
        let cmd = RpcCommand::wallet_destroy(wallet);
=======

    pub async fn account_info(&self, account: Account) -> Result<AccountInfoDto> {
        let cmd = RpcCommand::account_info(account);
>>>>>>> 7a571d52
        let result = self.rpc_request(&cmd).await?;
        Ok(serde_json::from_value(result)?)
    }

    pub async fn wallet_lock(&self, wallet: WalletId) -> Result<BoolDto> {
        let cmd = RpcCommand::wallet_lock(wallet);
        let result = self.rpc_request(&cmd).await?;
        Ok(serde_json::from_value(result)?)
    }

    pub async fn wallet_locked(&self, wallet: WalletId) -> Result<BoolDto> {
        let cmd = RpcCommand::wallet_locked(wallet);
        let result = self.rpc_request(&cmd).await?;
        Ok(serde_json::from_value(result)?)
    }

    pub async fn stop(&self) -> Result<SuccessDto> {
        let cmd = RpcCommand::stop();
        let result = self.rpc_request(&cmd).await?;
        Ok(serde_json::from_value(result)?)
    }

    pub async fn account_block_count(&self, account: Account) -> Result<U64RpcMessage> {
        let cmd = RpcCommand::account_block_count(account);
        let result = self.rpc_request(&cmd).await?;
        Ok(serde_json::from_value(result)?)
    }

    pub async fn account_key(&self, account: Account) -> Result<KeyRpcMessage> {
        let cmd = RpcCommand::account_key(account);
        let result = self.rpc_request(&cmd).await?;
        Ok(serde_json::from_value(result)?)
    }

    pub async fn account_representative(&self, account: Account) -> Result<AccountRpcMessage> {
        let cmd = RpcCommand::account_representative(account);
        let result = self.rpc_request(&cmd).await?;
        Ok(serde_json::from_value(result)?)
    }

    pub async fn account_weight(&self, account: Account) -> Result<AmountDto> {
        let cmd = RpcCommand::account_weight(account);
        let result = self.rpc_request(&cmd).await?;
        Ok(serde_json::from_value(result)?)
    }

    pub async fn available_supply(&self) -> Result<AmountDto> {
        let cmd = RpcCommand::AvailableSupply;
        let result = self.rpc_request(&cmd).await?;
        Ok(serde_json::from_value(result)?)
    }

    pub async fn block_account(&self, hash: BlockHash) -> Result<AccountRpcMessage> {
        let cmd = RpcCommand::block_account(hash);
        let result = self.rpc_request(&cmd).await?;
        Ok(serde_json::from_value(result)?)
    }

    pub async fn block_confirm(&self, hash: BlockHash) -> Result<BoolDto> {
        let cmd = RpcCommand::block_confirm(hash);
        let result = self.rpc_request(&cmd).await?;
        Ok(serde_json::from_value(result)?)
    }

    pub async fn block_count(&self) -> Result<BlockCountDto> {
        let cmd = RpcCommand::BlockCount;
        let result = self.rpc_request(&cmd).await?;
        Ok(serde_json::from_value(result)?)
    }

    pub async fn uptime(&self) -> Result<U64RpcMessage> {
        let cmd = RpcCommand::uptime();
        let result = self.rpc_request(&cmd).await?;
        Ok(serde_json::from_value(result)?)
    }

    pub async fn frontier_count(&self) -> Result<U64RpcMessage> {
        let cmd = RpcCommand::frontier_count();
        let result = self.rpc_request(&cmd).await?;
        Ok(serde_json::from_value(result)?)
    }

    pub async fn validate_account_number(&self, account: Account) -> Result<SuccessDto> {
        let cmd = RpcCommand::validate_account_number(account);
        let result = self.rpc_request(&cmd).await?;
        Ok(serde_json::from_value(result)?)
    }

    pub async fn nano_to_raw(&self, amount: Amount) -> Result<AmountDto> {
        let cmd = RpcCommand::nano_to_raw(amount);
        let result = self.rpc_request(&cmd).await?;
        Ok(serde_json::from_value(result)?)
    }

    pub async fn raw_to_nano(&self, amount: Amount) -> Result<AmountDto> {
        let cmd = RpcCommand::raw_to_nano(amount);
        let result = self.rpc_request(&cmd).await?;
        Ok(serde_json::from_value(result)?)
    }

    pub async fn wallet_add_watch(
        &self,
        wallet: WalletId,
        accounts: Vec<Account>,
    ) -> Result<SuccessDto> {
        let cmd = RpcCommand::wallet_add_watch(wallet, accounts);
        let result = self.rpc_request(&cmd).await?;
        Ok(serde_json::from_value(result)?)
    }

    pub async fn wallet_representative(&self, wallet: WalletId) -> Result<AccountRpcMessage> {
        let cmd = RpcCommand::wallet_representative(wallet);
        let result = self.rpc_request(&cmd).await?;
        Ok(serde_json::from_value(result)?)
    }

    pub async fn work_set(
        &self,
        wallet: WalletId,
        account: Account,
        work: WorkNonce,
    ) -> Result<SuccessDto> {
        let cmd = RpcCommand::work_set(wallet, account, work);
        let result = self.rpc_request(&cmd).await?;
        Ok(serde_json::from_value(result)?)
    }

    pub async fn work_get(&self, wallet: WalletId, account: Account) -> Result<WorkDto> {
        let cmd = RpcCommand::work_get(wallet, account);
        let result = self.rpc_request(&cmd).await?;
        Ok(serde_json::from_value(result)?)
    }

    pub async fn wallet_work_get(&self, wallet: WalletId) -> Result<AccountsWithWorkDto> {
        let cmd = RpcCommand::wallet_work_get(wallet);
        let result = self.rpc_request(&cmd).await?;
        Ok(serde_json::from_value(result)?)
    }

    pub async fn accounts_frontiers(&self, accounts: Vec<Account>) -> Result<FrontiersDto> {
        let cmd = RpcCommand::accounts_frontiers(accounts);
        let result = self.rpc_request(&cmd).await?;
        Ok(serde_json::from_value(result)?)
    }

    pub async fn wallet_frontiers(&self, wallet: WalletId) -> Result<FrontiersDto> {
        let cmd = RpcCommand::wallet_frontiers(wallet);
        let result = self.rpc_request(&cmd).await?;
        Ok(serde_json::from_value(result)?)
    }

    pub async fn frontiers(&self, account: Account, count: u64) -> Result<FrontiersDto> {
        let cmd = RpcCommand::frontiers(account, count);
        let result = self.rpc_request(&cmd).await?;
        Ok(serde_json::from_value(result)?)
    }

    pub async fn wallet_info(&self, wallet: WalletId) -> Result<WalletInfoDto> {
        let cmd = RpcCommand::wallet_info(wallet);
        let result = self.rpc_request(&cmd).await?;
        Ok(serde_json::from_value(result)?)
    }

    pub async fn wallet_export(&self, wallet: WalletId) -> Result<JsonDto> {
        let cmd = RpcCommand::wallet_export(wallet);
        let result = self.rpc_request(&cmd).await?;
        Ok(serde_json::from_value(result)?)
    }

    pub async fn password_change(&self, wallet: WalletId, password: String) -> Result<SuccessDto> {
        let cmd = RpcCommand::password_change(wallet, password);
        let result = self.rpc_request(&cmd).await?;
        Ok(serde_json::from_value(result)?)
    }

    pub async fn password_enter(&self, wallet: WalletId, password: String) -> Result<BoolDto> {
        let cmd = RpcCommand::password_enter(wallet, password);
        let result = self.rpc_request(&cmd).await?;
        Ok(serde_json::from_value(result)?)
    }

    pub async fn password_valid(&self, wallet: WalletId) -> Result<BoolDto> {
        let cmd = RpcCommand::password_valid(wallet);
        let result = self.rpc_request(&cmd).await?;
        Ok(serde_json::from_value(result)?)
    }

    pub async fn deterministic_key(&self, seed: RawKey, index: u32) -> Result<KeyPairDto> {
        let cmd = RpcCommand::deterministic_key(seed, index);
        let result = self.rpc_request(&cmd).await?;
        Ok(serde_json::from_value(result)?)
    }

    pub async fn key_expand(&self, key: RawKey) -> Result<KeyPairDto> {
        let cmd = RpcCommand::key_expand(key);
        let result = self.rpc_request(&cmd).await?;
        Ok(serde_json::from_value(result)?)
    }

    pub async fn peers(&self, peer_details: Option<bool>) -> Result<PeersDto> {
        let cmd = RpcCommand::peers(peer_details);
        let result = self.rpc_request(&cmd).await?;
        Ok(serde_json::from_value(result)?)
    }

    pub async fn populate_backlog(&self) -> Result<SuccessDto> {
        let cmd = RpcCommand::populate_backlog();
        let result = self.rpc_request(&cmd).await?;
        Ok(serde_json::from_value(result)?)
    }

    pub async fn representatives(
        &self,
        count: Option<u64>,
        sorting: Option<bool>,
    ) -> Result<AccountsWithAmountsDto> {
        let cmd = RpcCommand::representatives(count, sorting);
        let result = self.rpc_request(&cmd).await?;
        Ok(serde_json::from_value(result)?)
    }

    pub async fn accounts_representatives(
        &self,
        accounts: Vec<Account>,
    ) -> Result<AccountsRepresentativesDto> {
        let cmd = RpcCommand::accounts_representatives(accounts);
        let result = self.rpc_request(&cmd).await?;
        Ok(serde_json::from_value(result)?)
    }

    pub async fn stats_clear(&self) -> Result<SuccessDto> {
        let cmd = RpcCommand::stats_clear();
        let result = self.rpc_request(&cmd).await?;
        Ok(serde_json::from_value(result)?)
    }

    pub async fn unchecked_clear(&self) -> Result<SuccessDto> {
        let cmd = RpcCommand::unchecked_clear();
        let result = self.rpc_request(&cmd).await?;
        Ok(serde_json::from_value(result)?)
    }

    pub async fn unopened(
        &self,
        account: Account,
        count: u64,
        threshold: Option<Amount>,
    ) -> Result<AccountsWithAmountsDto> {
        let cmd = RpcCommand::unopened(account, count, threshold);
        let result = self.rpc_request(&cmd).await?;
        Ok(serde_json::from_value(result)?)
    }

    pub async fn node_id(&self) -> Result<NodeIdDto> {
        let cmd = RpcCommand::node_id();
        let result = self.rpc_request(&cmd).await?;
        Ok(serde_json::from_value(result)?)
    }

    pub async fn search_receivable_all(&self) -> Result<SuccessDto> {
        let cmd = RpcCommand::search_receivable_all();
        let result = self.rpc_request(&cmd).await?;
        Ok(serde_json::from_value(result)?)
    }

    pub async fn receive_minimum(&self) -> Result<AmountDto> {
        let cmd = RpcCommand::receive_minimum();
        let result = self.rpc_request(&cmd).await?;
        Ok(serde_json::from_value(result)?)
    }

    pub async fn wallet_change_seed(
        &self,
        wallet: WalletId,
        seed: RawKey,
        count: Option<u32>,
    ) -> Result<WalletChangeSeedDto> {
        let cmd = RpcCommand::wallet_change_seed(wallet, seed, count);
        let result = self.rpc_request(&cmd).await?;
        Ok(serde_json::from_value(result)?)
    }

    pub async fn delegators(
        &self,
        account: Account,
        threshold: Option<Amount>,
        count: Option<u64>,
        start: Option<Account>,
    ) -> Result<AccountsWithAmountsDto> {
        let cmd = RpcCommand::delegators(account, threshold, count, start);
        let result = self.rpc_request(&cmd).await?;
        Ok(serde_json::from_value(result)?)
    }

    pub async fn delegators_count(&self, account: Account) -> Result<CountDto> {
        let cmd = RpcCommand::delegators_count(account);
        let result = self.rpc_request(&cmd).await?;
        Ok(serde_json::from_value(result)?)
    }

    pub async fn block_hash(&self, block: JsonBlock) -> Result<BlockHashRpcMessage> {
        let cmd = RpcCommand::block_hash(block);
        let result = self.rpc_request(&cmd).await?;
        Ok(serde_json::from_value(result)?)
    }

    pub async fn accounts_balances(
        &self,
        accounts: Vec<Account>,
        include_only_confirmed: Option<bool>,
    ) -> Result<AccountsBalancesDto> {
        let cmd = RpcCommand::accounts_balances(accounts, include_only_confirmed);
        let result = self.rpc_request(&cmd).await?;
        Ok(serde_json::from_value(result)?)
    }

    pub async fn block_info(&self, hash: BlockHash) -> Result<BlockInfoDto> {
        let cmd = RpcCommand::block_info(hash);
        let result = self.rpc_request(&cmd).await?;
        Ok(serde_json::from_value(result)?)
    }

    pub async fn blocks(&self, blocks: Vec<BlockHash>) -> Result<BlocksDto> {
        let cmd = RpcCommand::blocks(blocks);
        let result = self.rpc_request(&cmd).await?;
        Ok(serde_json::from_value(result)?)
    }

    pub async fn blocks_info(&self, blocks: Vec<BlockHash>) -> Result<BlocksInfoDto> {
        let cmd = RpcCommand::blocks_info(blocks);
        let result = self.rpc_request(&cmd).await?;
        Ok(serde_json::from_value(result)?)
    }

    pub async fn successors(
        &self,
        block: BlockHash,
        count: u64,
        offset: Option<u64>,
        reverse: Option<bool>,
    ) -> Result<BlocksDto> {
        let cmd = RpcCommand::successors(block, count, offset, reverse);
        let result = self.rpc_request(&cmd).await?;
        Ok(serde_json::from_value(result)?)
    }

    pub async fn chain(
        &self,
        block: BlockHash,
        count: u64,
        offset: Option<u64>,
        reverse: Option<bool>,
    ) -> Result<BlockHashesDto> {
        let cmd = RpcCommand::chain(block, count, offset, reverse);
        let result = self.rpc_request(&cmd).await?;
        Ok(serde_json::from_value(result)?)
    }

    pub async fn confirmation_active(
        &self,
        announcements: Option<u64>,
    ) -> Result<ConfirmationActiveDto> {
        let cmd = RpcCommand::confirmation_active(announcements);
        let result = self.rpc_request(&cmd).await?;
        Ok(serde_json::from_value(result)?)
    }

    pub async fn confirmation_quorum(
        &self,
        peer_details: Option<bool>,
    ) -> Result<ConfirmationQuorumDto> {
        let cmd = RpcCommand::confirmation_quorum(peer_details);
        let result = self.rpc_request(&cmd).await?;
        Ok(serde_json::from_value(result)?)
    }

    pub async fn work_validate(&self, work: WorkNonce, hash: BlockHash) -> Result<WorkValidateDto> {
        let cmd = RpcCommand::work_validate(work, hash);
        let result = self.rpc_request(&cmd).await?;
        Ok(serde_json::from_value(result)?)
    }

    pub async fn account_info(
        &self,
        account: Account,
        representative: Option<bool>,
        weight: Option<bool>,
        pending: Option<bool>,
        receivable: Option<bool>,
        include_confirmed: Option<bool>,
    ) -> Result<AccountInfoDto> {
        let cmd = RpcCommand::account_info(
            account,
            representative,
            weight,
            pending,
            receivable,
            include_confirmed,
        );
        let result = self.rpc_request(&cmd).await?;
        Ok(from_value(result)?)
    }

    pub async fn receive_block(
        &self,
        wallet: WalletId,
        destination: Account,
        block: impl Into<JsonBlock>,
    ) -> Result<()> {
        let request = RpcCommand::Receive(ReceiveArgs {
            wallet,
            account: destination,
            block: block.into(),
        });
        self.rpc_request(&request).await?;
        Ok(())
    }

    pub async fn send(
        &self,
        wallet: WalletId,
        source: Account,
        destination: Account,
        amount: Amount,
        work: Option<bool>,
        id: Option<String>,
    ) -> Result<BlockHashRpcMessage> {
        let request =
            RpcCommand::Send(SendArgs::new(wallet, source, destination, amount, work, id));
        let result = self.rpc_request(&request).await?;
        Ok(serde_json::from_value(result)?)
    }

    pub async fn send_block(
        &self,
        wallet: WalletId,
        source: Account,
        destination: Account,
    ) -> Result<JsonBlock> {
        let request = RpcCommand::Send(SendArgs {
            wallet,
            source,
            destination,
            amount: Amount::raw(1),
            work: None,
            id: None,
        });
        let json = self.rpc_request(&request).await?;
        let block = json["block"].as_str().unwrap().to_owned();
        Ok(from_str(&block)?)
    }

    pub async fn send_receive(
        &self,
        wallet: WalletId,
        source: Account,
        destination: Account,
    ) -> Result<()> {
        let block = self.send_block(wallet, source, destination).await?;
        self.receive_block(wallet, destination, block).await
    }

    pub async fn keepalive(&self, address: Ipv6Addr, port: u16) -> Result<SuccessDto> {
        let cmd = RpcCommand::keepalive(address, port);
        let json = self.rpc_request(&cmd).await?;
        Ok(serde_json::from_value(json)?)
    }

    pub async fn key_create(&self) -> Result<KeyPairDto> {
        let cmd = RpcCommand::KeyCreate;
        let json = self.rpc_request(&cmd).await?;
        Ok(from_value(json)?)
    }

    pub async fn wallet_add(
        &self,
        wallet: WalletId,
        prv_key: RawKey,
        work: Option<bool>,
    ) -> Result<AccountRpcMessage> {
        let cmd = RpcCommand::wallet_add(wallet, prv_key, work);
        let json = self.rpc_request(&cmd).await?;
        Ok(serde_json::from_value(json)?)
    }

    pub async fn stop_rpc(&self) -> Result<()> {
        self.rpc_request(&RpcCommand::Stop).await?;
        Ok(())
    }

    async fn rpc_request<T>(&self, request: &T) -> Result<serde_json::Value>
    where
        T: Serialize,
    {
        let result = self
            .client
            .post(self.url.clone())
            .json(request)
            .send()
            .await?
            .error_for_status()?
            .json::<Value>()
            .await?;

        if let Some(error) = result.get("error") {
            bail!("node returned error: {}", error);
        }

        Ok(result)
    }
}<|MERGE_RESOLUTION|>--- conflicted
+++ resolved
@@ -1,15 +1,10 @@
 use crate::AccountBalanceDto;
 use anyhow::{bail, Result};
-<<<<<<< HEAD
 use reqwest::Client;
 pub use reqwest::Url;
 use rsnano_core::{
     Account, Amount, BlockHash, BlockSubType, JsonBlock, PublicKey, RawKey, WalletId, WorkNonce,
 };
-=======
-use reqwest::{Client, Url};
-use rsnano_core::{Account, Amount, BlockHash, JsonBlock, RawKey, WalletId};
->>>>>>> 7a571d52
 use rsnano_rpc_messages::*;
 use serde::Serialize;
 use serde_json::{from_str, from_value, Value};
@@ -31,12 +26,18 @@
         }
     }
 
-<<<<<<< HEAD
     pub async fn account_get(&self, key: PublicKey) -> Result<AccountRpcMessage> {
         let cmd = RpcCommand::account_get(key);
         let result = self.rpc_request(&cmd).await?;
         Ok(serde_json::from_value(result)?)
     }
+
+    pub async fn work_cancel(&self, hash: BlockHash) -> Result<SuccessDto> {
+        let cmd = RpcCommand::work_cancel(hash);
+        let result = self.rpc_request(&cmd).await?;
+        Ok(serde_json::from_value(result)?)
+    }
+
     pub async fn process(
         &self,
         subtype: Option<BlockSubType>,
@@ -106,15 +107,10 @@
         work: Option<bool>,
     ) -> Result<AccountsRpcMessage> {
         let cmd = RpcCommand::accounts_create(wallet, count, work);
-=======
-    pub async fn work_cancel(&self, hash: BlockHash) -> Result<SuccessDto> {
-        let cmd = RpcCommand::work_cancel(hash);
->>>>>>> 7a571d52
-        let result = self.rpc_request(&cmd).await?;
-        Ok(serde_json::from_value(result)?)
-    }
-
-<<<<<<< HEAD
+        let result = self.rpc_request(&cmd).await?;
+        Ok(serde_json::from_value(result)?)
+    }
+
     pub async fn account_remove(&self, wallet: WalletId, account: Account) -> Result<BoolDto> {
         let cmd = RpcCommand::account_remove(wallet, account);
         let result = self.rpc_request(&cmd).await?;
@@ -152,11 +148,6 @@
 
     pub async fn wallet_destroy(&self, wallet: WalletId) -> Result<BoolDto> {
         let cmd = RpcCommand::wallet_destroy(wallet);
-=======
-
-    pub async fn account_info(&self, account: Account) -> Result<AccountInfoDto> {
-        let cmd = RpcCommand::account_info(account);
->>>>>>> 7a571d52
         let result = self.rpc_request(&cmd).await?;
         Ok(serde_json::from_value(result)?)
     }
