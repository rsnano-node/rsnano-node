--- conflicted
+++ resolved
@@ -24,7 +24,6 @@
         }
     }
 
-<<<<<<< HEAD
     pub async fn account_get(&self, key: PublicKey) -> Result<AccountRpcMessage> {
         let cmd = RpcCommand::account_get(key);
         let result = self.rpc_request(&cmd).await?;
@@ -140,13 +139,13 @@
         Ok(serde_json::from_value(result)?)
     }
 
-    pub async fn account_weight(&self, account: Account) -> Result<AmountDto> {
+    pub async fn account_weight(&self, account: Account) -> Result<AmountRpcMessage> {
         let cmd = RpcCommand::account_weight(account);
         let result = self.rpc_request(&cmd).await?;
         Ok(serde_json::from_value(result)?)
     }
 
-    pub async fn available_supply(&self) -> Result<AmountDto> {
+    pub async fn available_supply(&self) -> Result<AmountRpcMessage> {
         let cmd = RpcCommand::AvailableSupply;
         let result = self.rpc_request(&cmd).await?;
         Ok(serde_json::from_value(result)?)
@@ -184,10 +183,12 @@
 
     pub async fn validate_account_number(&self, account: Account) -> Result<SuccessDto> {
         let cmd = RpcCommand::validate_account_number(account);
-=======
+        let result = self.rpc_request(&cmd).await?;
+        Ok(serde_json::from_value(result)?)
+    }
+
     pub async fn nano_to_raw(&self, amount: Amount) -> Result<AmountRpcMessage> {
         let cmd = RpcCommand::nano_to_raw(amount);
->>>>>>> 238ae09e
         let result = self.rpc_request(&cmd).await?;
         Ok(serde_json::from_value(result)?)
     }
