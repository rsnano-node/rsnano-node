--- conflicted
+++ resolved
@@ -24,7 +24,6 @@
         }
     }
 
-<<<<<<< HEAD
     pub async fn account_balance(
         &self,
         account: Account,
@@ -106,10 +105,12 @@
 
     pub async fn wallet_locked(&self, wallet: WalletId) -> Result<BoolDto> {
         let cmd = RpcCommand::wallet_locked(wallet);
-=======
+        let result = self.rpc_request(&cmd).await?;
+        Ok(serde_json::from_value(result)?)
+    }
+
     pub async fn stop(&self) -> Result<SuccessDto> {
         let cmd = RpcCommand::stop();
->>>>>>> f48f0a5f
         let result = self.rpc_request(&cmd).await?;
         Ok(serde_json::from_value(result)?)
     }
@@ -185,16 +186,12 @@
         Ok(serde_json::from_value(json)?)
     }
 
-<<<<<<< HEAD
     pub async fn stop_rpc(&self) -> Result<()> {
         self.rpc_request(&RpcCommand::Stop).await?;
         Ok(())
     }
 
-    async fn rpc_request<T>(&self, request: &T) -> Result<Value>
-=======
     async fn rpc_request<T>(&self, request: &T) -> Result<serde_json::Value>
->>>>>>> f48f0a5f
     where
         T: Serialize,
     {
