--- conflicted
+++ resolved
@@ -26,19 +26,18 @@
         }
     }
 
-<<<<<<< HEAD
     pub async fn account_get(&self, key: PublicKey) -> Result<AccountRpcMessage> {
         let cmd = RpcCommand::account_get(key);
-=======
-    pub async fn representatives_online(&self, weight: Option<bool>, accounts: Option<Vec<Account>>) -> Result<AccountsWithAmountsDto> {
+        let result = self.rpc_request(&cmd).await?;
+        Ok(serde_json::from_value(result)?)
+    }
+
+    pub async fn representatives_online(
+        &self,
+        weight: Option<bool>,
+        accounts: Option<Vec<Account>>,
+    ) -> Result<AccountsWithAmountsDto> {
         let cmd = RpcCommand::representatives_online(weight, accounts);
-        let result = self.rpc_request(&cmd).await?;
-        Ok(serde_json::from_value(result)?)
-    }
-
-    pub async fn account_info(&self, account: Account) -> Result<AccountInfoDto> {
-        let cmd = RpcCommand::account_info(account);
->>>>>>> b544ecd4
         let result = self.rpc_request(&cmd).await?;
         Ok(serde_json::from_value(result)?)
     }
