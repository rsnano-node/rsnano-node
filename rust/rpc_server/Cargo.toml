--- conflicted
+++ resolved
@@ -6,10 +6,7 @@
 [dependencies]
 rsnano_core = { path = "../core" }
 rsnano_messages = { path = "../messages" }
-<<<<<<< HEAD
-=======
 rsnano_network = { path = "../network" }
->>>>>>> a2b20979
 rsnano_node = { path = "../node" }
 rsnano_ledger = { path = "../ledger" }
 rsnano_rpc_client = { path = "../rpc_client" }
