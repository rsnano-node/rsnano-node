[package]
name = "rsnano_rpc_server"
version = "0.1.0"
edition = "2021"

[dependencies]
rsnano_core = { path = "../core" }
rsnano_node = { path = "../node" }
rsnano_rpc_client = { path = "../rpc_client" }
rsnano_rpc_messages = { path = "../rpc_messages" }
serde = { version = "1", features = ["derive"] }
serde_json = "1"
tokio = { version = "1", features = ["net"] }
anyhow = "1.0.40"
axum = "0.7.5"
toml = "0.8.15"
tracing = "0.1"

[dev-dependencies]
test_helpers = { path = "../tools/test_helpers" }
reqwest = { version = "0" }
<<<<<<< HEAD
rsnano_ledger = { path = "../ledger" }
=======
rsnano_rpc_client = { path = "../rpc_client" }
>>>>>>> 09aea79c
<|MERGE_RESOLUTION|>--- conflicted
+++ resolved
@@ -19,8 +19,5 @@
 [dev-dependencies]
 test_helpers = { path = "../tools/test_helpers" }
 reqwest = { version = "0" }
-<<<<<<< HEAD
-rsnano_ledger = { path = "../ledger" }
-=======
 rsnano_rpc_client = { path = "../rpc_client" }
->>>>>>> 09aea79c
+rsnano_ledger = { path = "../ledger" }