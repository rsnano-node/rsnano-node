--- conflicted
+++ resolved
@@ -71,7 +71,6 @@
     Json(rpc_command): Json<RpcCommand>,
 ) -> Response {
     let response = match rpc_command {
-<<<<<<< HEAD
         RpcCommand::AccountCreate(args) => {
             account_create(
                 rpc_service.node,
@@ -156,11 +155,9 @@
         }
         RpcCommand::AccountKey(account_rpc_message) => account_key(account_rpc_message.value).await,
         RpcCommand::AccountGet(args) => account_get(args.key).await,
-=======
         RpcCommand::AccountRepresentative(account_rpc_message) => {
             account_representative(rpc_service.node, account_rpc_message.value).await
         }
->>>>>>> 59c0df35
         _ => todo!(),
     };
 
