--- conflicted
+++ resolved
@@ -37,10 +37,10 @@
 use std::sync::Arc;
 use tokio::net::TcpListener;
 use tracing::info;
-<<<<<<< HEAD
 use super::account_history;
 use super::sign;
 use super::bootstrap_any;
+use super::bootstrap_lazy;
 
 use super::wallet_add;
 
@@ -127,9 +127,6 @@
 use super::work_cancel;
 
 use super::bootstrap;
-=======
-use super::bootstrap_lazy;
->>>>>>> 0d937f4d
 
 #[derive(Clone)]
 struct RpcService {
@@ -170,7 +167,6 @@
     Json(rpc_command): Json<RpcCommand>,
 ) -> Response {
     let response = match rpc_command {
-<<<<<<< HEAD
         RpcCommand::AccountCreate(args) => {
             account_create(
                 rpc_service.node,
@@ -403,9 +399,7 @@
             .await
         }
         RpcCommand::BootstrapAny(args) => bootstrap_any(rpc_service.node, args.force, args.id, args.account).await,
-=======
         RpcCommand::BoostrapLazy(args) => bootstrap_lazy(rpc_service.node, args.hash, args.force, args.id).await,
->>>>>>> 0d937f4d
         _ => todo!(),
     };
 
