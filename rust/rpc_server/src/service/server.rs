use super::account_get;
use super::block_confirm;
use super::keepalive;
use super::nano_to_raw;
use super::password_enter;
use super::stop;
use super::wallet_contains;
use super::wallet_destroy;
use super::wallet_frontiers;
use super::wallet_info;
use super::wallet_lock;
use super::wallet_locked;
use super::work_get;
use super::{
    account_create, account_list, account_move, account_remove, accounts_create, key_create,
    wallet_create,
};
use crate::account_balance;
use crate::uptime;
use anyhow::{Context, Result};
use axum::response::Response;
use axum::{extract::State, response::IntoResponse, routing::post, Json};
use axum::{
    http::{Request, StatusCode},
    middleware::map_request,
    Router,
};
use rsnano_node::node::Node;
use rsnano_rpc_messages::{AccountMoveArgs, RpcCommand, WalletAddArgs};
use std::net::SocketAddr;
use std::sync::Arc;
use tokio::net::TcpListener;
use tracing::info;
use super::peers;
use super::accounts_representatives;
use super::stats_clear;

use super::wallet_add;

use super::account_block_count;

use super::account_key;

use super::account_representative;

use super::account_weight;

use super::available_supply;

use super::block_account;

use super::block_count;

use super::frontier_count;

use super::validate_account_number;

use super::raw_to_nano;

use super::wallet_add_watch;

use super::wallet_representative;

use super::work_set;

use super::wallet_work_get;

use super::accounts_frontiers;

use super::frontiers;

use super::wallet_export;

use super::password_change;

use super::password_valid;

use super::deterministic_key;

use super::key_expand;

use super::populate_backlog;

use super::representatives;

use super::unchecked_clear;

#[derive(Clone)]
struct RpcService {
    node: Arc<Node>,
    enable_control: bool,
}

pub async fn run_rpc_server(
    node: Arc<Node>,
    server_addr: SocketAddr,
    enable_control: bool,
) -> Result<()> {
    let rpc_service = RpcService {
        node,
        enable_control,
    };

    let app = Router::new()
        .route("/", post(handle_rpc))
        .layer(map_request(set_header))
        .with_state(rpc_service);

    let listener = TcpListener::bind(server_addr)
        .await
        .context("Failed to bind to address")?;

    axum::serve(listener, app)
        .await
        .context("Failed to run the server")?;

    info!("RPC listening address: {}", server_addr);

    Ok(())
}

async fn handle_rpc(
    State(rpc_service): State<RpcService>,
    Json(rpc_command): Json<RpcCommand>,
) -> Response {
    let response = match rpc_command {
<<<<<<< HEAD
        RpcCommand::AccountCreate(args) => {
            account_create(
                rpc_service.node,
                rpc_service.enable_control,
                args.wallet,
                args.index,
                args.work,
            )
            .await
        }
        RpcCommand::AccountBalance(args) => {
            account_balance(rpc_service.node, args.account, args.include_only_confirmed).await
        }
        RpcCommand::AccountsCreate(args) => {
            accounts_create(rpc_service.node, rpc_service.enable_control, args).await
        }
        RpcCommand::AccountRemove(args) => {
            account_remove(
                rpc_service.node,
                rpc_service.enable_control,
                args.wallet,
                args.account,
            )
            .await
        }
        RpcCommand::AccountMove(AccountMoveArgs {
            wallet,
            source,
            accounts,
        }) => {
            account_move(
                rpc_service.node,
                rpc_service.enable_control,
                wallet,
                source,
                accounts,
            )
            .await
        }
        RpcCommand::AccountList(wallet_rpc_message) => {
            account_list(rpc_service.node, wallet_rpc_message.wallet).await
        }
        RpcCommand::WalletCreate(args) => {
            wallet_create(rpc_service.node, rpc_service.enable_control, args.seed).await
        }
        RpcCommand::KeyCreate => key_create().await,
        RpcCommand::WalletAdd(WalletAddArgs { wallet, key, work }) => {
            wallet_add(
                rpc_service.node,
                rpc_service.enable_control,
                wallet,
                key,
                work,
            )
            .await
        }
        RpcCommand::WalletContains(args) => {
            wallet_contains(rpc_service.node, args.wallet, args.account).await
        }
        RpcCommand::WalletDestroy(wallet_rpc_message) => {
            wallet_destroy(
                rpc_service.node,
                rpc_service.enable_control,
                wallet_rpc_message.wallet,
            )
            .await
        }
        RpcCommand::WalletLock(wallet_rpc_message) => {
            wallet_lock(
                rpc_service.node,
                rpc_service.enable_control,
                wallet_rpc_message.wallet,
            )
            .await
        }
        RpcCommand::WalletLocked(wallet_message_rpc) => {
            wallet_locked(rpc_service.node, wallet_message_rpc.wallet).await
        }
        RpcCommand::Stop => stop(rpc_service.node, rpc_service.enable_control).await,
        RpcCommand::AccountBlockCount(account_rpc_message) => {
            account_block_count(rpc_service.node, account_rpc_message.value).await
        }
        RpcCommand::AccountKey(account_rpc_message) => account_key(account_rpc_message.value).await,
        RpcCommand::AccountGet(args) => account_get(args.key).await,
        RpcCommand::AccountRepresentative(account_rpc_message) => {
            account_representative(rpc_service.node, account_rpc_message.value).await
        }
        RpcCommand::AccountWeight(account_rpc_message) => {
            account_weight(rpc_service.node, account_rpc_message.value).await
        }
        RpcCommand::AvailableSupply => available_supply(rpc_service.node).await,
        RpcCommand::BlockConfirm(block_hash_rpc_message) => {
            block_confirm(rpc_service.node, block_hash_rpc_message.value).await
        }
        RpcCommand::BlockCount => block_count(rpc_service.node).await,
        RpcCommand::BlockAccount(msg) => block_account(rpc_service.node, msg.value).await,
        RpcCommand::Uptime => uptime(rpc_service.node).await,
        RpcCommand::Keepalive(arg) => {
            keepalive(
                rpc_service.node,
                rpc_service.enable_control,
                arg.address,
                arg.port,
            )
            .await
        }
        RpcCommand::FrontierCount => frontier_count(rpc_service.node).await,
        RpcCommand::ValidateAccountNumber(_) => validate_account_number().await,
        RpcCommand::NanoToRaw(amount_rpc_message) => nano_to_raw(amount_rpc_message.value).await,
        RpcCommand::RawToNano(amount_rpc_message) => raw_to_nano(amount_rpc_message.value).await,
        RpcCommand::WalletAddWatch(args) => {
            wallet_add_watch(
                rpc_service.node,
                rpc_service.enable_control,
                args.wallet,
                args.accounts,
            )
            .await
        }
        RpcCommand::WalletRepresentative(args) => {
            wallet_representative(rpc_service.node, args.wallet).await
        }
        RpcCommand::WorkSet(args) => {
            work_set(
                rpc_service.node,
                rpc_service.enable_control,
                args.wallet,
                args.account,
                args.work,
            )
            .await
        }
        RpcCommand::WorkGet(args) => {
            work_get(
                rpc_service.node,
                rpc_service.enable_control,
                args.wallet,
                args.account,
            )
            .await
        }
        RpcCommand::WalletWorkGet(args) => {
            wallet_work_get(rpc_service.node, rpc_service.enable_control, args.wallet).await
        }
        RpcCommand::AccountsFrontiers(args) => {
            accounts_frontiers(rpc_service.node, args.accounts).await
        }
        RpcCommand::WalletFrontiers(args) => wallet_frontiers(rpc_service.node, args.wallet).await,
        RpcCommand::Frontiers(args) => frontiers(rpc_service.node, args.account, args.count).await,
        RpcCommand::WalletInfo(args) => wallet_info(rpc_service.node, args.wallet).await,
        RpcCommand::WalletExport(args) => wallet_export(args.wallet).await,
        RpcCommand::PasswordChange(args) => {
            password_change(
                rpc_service.node,
                rpc_service.enable_control,
                args.wallet,
                args.password,
            )
            .await
        }
        RpcCommand::PasswordEnter(args) => {
            password_enter(rpc_service.node, args.wallet, args.password).await
        }
        RpcCommand::PasswordValid(args) => password_valid(rpc_service.node, args.wallet).await,
        RpcCommand::DeterministicKey(args) => deterministic_key(args.seed, args.index).await,
        RpcCommand::KeyExpand(args) => key_expand(args.key).await,
        RpcCommand::Peers(args) => peers(rpc_service.node, args.peer_details).await,
        RpcCommand::PopulateBacklog => populate_backlog(rpc_service.node).await,
        RpcCommand::Representatives(args) => representatives(rpc_service.node, args.count, args.sorting).await,
        RpcCommand::AccountsRepresentatives(args) => accounts_representatives(rpc_service.node, args.accounts).await,
        RpcCommand::StatsClear => stats_clear(rpc_service.node).await,
=======
        RpcCommand::UncheckedClear => unchecked_clear(rpc_service.node).await,
>>>>>>> 3ad428ff
        _ => todo!(),
    };

    (StatusCode::OK, response).into_response()
}

async fn set_header<B>(mut request: Request<B>) -> Request<B> {
    request
        .headers_mut()
        .insert("Content-Type", "application/json".parse().unwrap());
    request
}<|MERGE_RESOLUTION|>--- conflicted
+++ resolved
@@ -124,7 +124,6 @@
     Json(rpc_command): Json<RpcCommand>,
 ) -> Response {
     let response = match rpc_command {
-<<<<<<< HEAD
         RpcCommand::AccountCreate(args) => {
             account_create(
                 rpc_service.node,
@@ -296,9 +295,7 @@
         RpcCommand::Representatives(args) => representatives(rpc_service.node, args.count, args.sorting).await,
         RpcCommand::AccountsRepresentatives(args) => accounts_representatives(rpc_service.node, args.accounts).await,
         RpcCommand::StatsClear => stats_clear(rpc_service.node).await,
-=======
         RpcCommand::UncheckedClear => unchecked_clear(rpc_service.node).await,
->>>>>>> 3ad428ff
         _ => todo!(),
     };
 
