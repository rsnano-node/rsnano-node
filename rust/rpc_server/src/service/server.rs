--- conflicted
+++ resolved
@@ -31,8 +31,8 @@
 use std::sync::Arc;
 use tokio::net::TcpListener;
 use tracing::info;
-<<<<<<< HEAD
 use super::peers;
+use super::accounts_representatives;
 
 use super::wallet_add;
 
@@ -81,9 +81,6 @@
 use super::populate_backlog;
 
 use super::representatives;
-=======
-use super::accounts_representatives;
->>>>>>> 37875645
 
 #[derive(Clone)]
 struct RpcService {
@@ -124,7 +121,6 @@
     Json(rpc_command): Json<RpcCommand>,
 ) -> Response {
     let response = match rpc_command {
-<<<<<<< HEAD
         RpcCommand::AccountCreate(args) => {
             account_create(
                 rpc_service.node,
@@ -294,9 +290,7 @@
         RpcCommand::Peers(args) => peers(rpc_service.node, args.peer_details).await,
         RpcCommand::PopulateBacklog => populate_backlog(rpc_service.node).await,
         RpcCommand::Representatives(args) => representatives(rpc_service.node, args.count, args.sorting).await,
-=======
         RpcCommand::AccountsRepresentatives(args) => accounts_representatives(rpc_service.node, args.accounts).await,
->>>>>>> 37875645
         _ => todo!(),
     };
 
