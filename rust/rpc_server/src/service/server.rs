use super::wallet_contains;
use super::{
    account_create, account_list, account_move, account_remove, accounts_create, key_create,
    wallet_create,
};
use crate::account_balance;
use super::wallet_destroy;
use super::wallet_lock;
use super::wallet_locked;
use super::stop;
use anyhow::{Context, Result};
use axum::response::Response;
use axum::{extract::State, response::IntoResponse, routing::post, Json};
use axum::{
    http::{Request, StatusCode},
    middleware::map_request,
    Router,
};
use rsnano_node::node::Node;
use rsnano_rpc_messages::{AccountMoveArgs, RpcCommand, WalletAddArgs};
use std::net::SocketAddr;
use std::sync::Arc;
use tokio::net::TcpListener;
use tracing::info;
use super::account_get;

use super::wallet_add;

use super::account_block_count;

use super::account_key;

#[derive(Clone)]
struct RpcService {
    node: Arc<Node>,
    enable_control: bool,
}

pub async fn run_rpc_server(
    node: Arc<Node>,
    server_addr: SocketAddr,
    enable_control: bool,
) -> Result<()> {
    let rpc_service = RpcService {
        node,
        enable_control,
    };

    let app = Router::new()
        .route("/", post(handle_rpc))
        .layer(map_request(set_header))
        .with_state(rpc_service);

    let listener = TcpListener::bind(server_addr)
        .await
        .context("Failed to bind to address")?;

    axum::serve(listener, app)
        .await
        .context("Failed to run the server")?;

    info!("RPC listening address: {}", server_addr);

    Ok(())
}

async fn handle_rpc(
    State(rpc_service): State<RpcService>,
    Json(rpc_command): Json<RpcCommand>,
) -> Response {
    let response = match rpc_command {
<<<<<<< HEAD
        RpcCommand::AccountCreate(args) => {
            account_create(
                rpc_service.node,
                rpc_service.enable_control,
                args.wallet,
                args.index,
                args.work,
            )
            .await
        }
        RpcCommand::AccountBalance(args) => {
            account_balance(rpc_service.node, args.account, args.include_only_confirmed).await
        }
        RpcCommand::AccountsCreate(args) => {
            accounts_create(rpc_service.node, rpc_service.enable_control, args).await
        }
        RpcCommand::AccountRemove(args) => {
            account_remove(
                rpc_service.node,
                rpc_service.enable_control,
                args.wallet,
                args.account,
            )
            .await
        }
        RpcCommand::AccountMove(AccountMoveArgs {
            wallet,
            source,
            accounts,
        }) => {
            account_move(
                rpc_service.node,
                rpc_service.enable_control,
                wallet,
                source,
                accounts,
            )
            .await
        }
        RpcCommand::AccountList(wallet_rpc_message) => {
            account_list(rpc_service.node, wallet_rpc_message.wallet).await
        }
        RpcCommand::WalletCreate(args) => {
            wallet_create(rpc_service.node, rpc_service.enable_control, args.seed).await
        }
        RpcCommand::KeyCreate => key_create().await,
        RpcCommand::WalletAdd(WalletAddArgs { wallet, key, work }) => {
            wallet_add(
                rpc_service.node,
                rpc_service.enable_control,
                wallet,
                key,
                work,
            )
            .await
        }
        RpcCommand::WalletContains(args) => {
            wallet_contains(rpc_service.node, args.wallet, args.account).await
        }
        RpcCommand::WalletDestroy(wallet_rpc_message) => {
            wallet_destroy(
                rpc_service.node,
                rpc_service.enable_control,
                wallet_rpc_message.wallet,
            )
            .await
        }
        RpcCommand::WalletLock(wallet_rpc_message) => {
            wallet_lock(
                rpc_service.node,
                rpc_service.enable_control,
                wallet_rpc_message.wallet,
            )
            .await
        }
        RpcCommand::WalletLocked(wallet_message_rpc) => {
            wallet_locked(rpc_service.node, wallet_message_rpc.wallet).await
        }
        RpcCommand::Stop => stop(rpc_service.node, rpc_service.enable_control).await,
        RpcCommand::AccountBlockCount(account_rpc_message) => {
            account_block_count(rpc_service.node, account_rpc_message.value).await
        }
        RpcCommand::AccountKey(account_rpc_message) => account_key(account_rpc_message.value).await,
=======
        RpcCommand::AccountGet(args) => account_get(args.key).await,
>>>>>>> c72d6ed5
        _ => todo!(),
    };

    (StatusCode::OK, response).into_response()
}

async fn set_header<B>(mut request: Request<B>) -> Request<B> {
    request
        .headers_mut()
        .insert("Content-Type", "application/json".parse().unwrap());
    request
}<|MERGE_RESOLUTION|>--- conflicted
+++ resolved
@@ -69,7 +69,6 @@
     Json(rpc_command): Json<RpcCommand>,
 ) -> Response {
     let response = match rpc_command {
-<<<<<<< HEAD
         RpcCommand::AccountCreate(args) => {
             account_create(
                 rpc_service.node,
@@ -153,9 +152,7 @@
             account_block_count(rpc_service.node, account_rpc_message.value).await
         }
         RpcCommand::AccountKey(account_rpc_message) => account_key(account_rpc_message.value).await,
-=======
         RpcCommand::AccountGet(args) => account_get(args.key).await,
->>>>>>> c72d6ed5
         _ => todo!(),
     };
 
