use super::account_get;
use super::block_confirm;
use super::keepalive;
use super::nano_to_raw;
use super::stop;
use super::wallet_contains;
use super::wallet_destroy;
use super::wallet_lock;
use super::wallet_locked;
use super::{
    account_create, account_list, account_move, account_remove, accounts_create, key_create,
    wallet_create,
};
use crate::account_balance;
use crate::uptime;
use super::work_get;
use super::wallet_frontiers;
use anyhow::{Context, Result};
use axum::response::Response;
use axum::{extract::State, response::IntoResponse, routing::post, Json};
use axum::{
    http::{Request, StatusCode},
    middleware::map_request,
    Router,
};
use rsnano_node::node::Node;
use rsnano_rpc_messages::AccountRpcMessage;
use rsnano_rpc_messages::{AccountMoveArgs, RpcCommand, WalletAddArgs};
use std::net::SocketAddr;
use std::sync::Arc;
use tokio::net::TcpListener;
use tracing::info;

<<<<<<< HEAD
use super::wallet_add;

use super::account_block_count;

use super::account_key;

use super::account_representative;

use super::account_weight;

use super::available_supply;

use super::block_account;

use super::block_count;

use super::frontier_count;

use super::validate_account_number;

use super::raw_to_nano;

use super::wallet_add_watch;

use super::wallet_representative;

use super::work_set;

use super::wallet_work_get;

use super::accounts_frontiers;
=======
use super::frontiers;
>>>>>>> 1359a2cc

#[derive(Clone)]
struct RpcService {
    node: Arc<Node>,
    enable_control: bool,
}

pub async fn run_rpc_server(
    node: Arc<Node>,
    server_addr: SocketAddr,
    enable_control: bool,
) -> Result<()> {
    let rpc_service = RpcService {
        node,
        enable_control,
    };

    let app = Router::new()
        .route("/", post(handle_rpc))
        .layer(map_request(set_header))
        .with_state(rpc_service);

    let listener = TcpListener::bind(server_addr)
        .await
        .context("Failed to bind to address")?;

    axum::serve(listener, app)
        .await
        .context("Failed to run the server")?;

    info!("RPC listening address: {}", server_addr);

    Ok(())
}

async fn handle_rpc(
    State(rpc_service): State<RpcService>,
    Json(rpc_command): Json<RpcCommand>,
) -> Response {
    let response = match rpc_command {
<<<<<<< HEAD
        RpcCommand::AccountCreate(args) => {
            account_create(
                rpc_service.node,
                rpc_service.enable_control,
                args.wallet,
                args.index,
                args.work,
            )
            .await
        }
        RpcCommand::AccountBalance(args) => {
            account_balance(rpc_service.node, args.account, args.include_only_confirmed).await
        }
        RpcCommand::AccountsCreate(args) => {
            accounts_create(rpc_service.node, rpc_service.enable_control, args).await
        }
        RpcCommand::AccountRemove(args) => {
            account_remove(
                rpc_service.node,
                rpc_service.enable_control,
                args.wallet,
                args.account,
            )
            .await
        }
        RpcCommand::AccountMove(AccountMoveArgs {
            wallet,
            source,
            accounts,
        }) => {
            account_move(
                rpc_service.node,
                rpc_service.enable_control,
                wallet,
                source,
                accounts,
            )
            .await
        }
        RpcCommand::AccountList(wallet_rpc_message) => {
            account_list(rpc_service.node, wallet_rpc_message.wallet).await
        }
        RpcCommand::WalletCreate(args) => {
            wallet_create(rpc_service.node, rpc_service.enable_control, args.seed).await
        }
        RpcCommand::KeyCreate => key_create().await,
        RpcCommand::WalletAdd(WalletAddArgs { wallet, key, work }) => {
            wallet_add(
                rpc_service.node,
                rpc_service.enable_control,
                wallet,
                key,
                work,
            )
            .await
        }
        RpcCommand::WalletContains(args) => {
            wallet_contains(rpc_service.node, args.wallet, args.account).await
        }
        RpcCommand::WalletDestroy(wallet_rpc_message) => {
            wallet_destroy(
                rpc_service.node,
                rpc_service.enable_control,
                wallet_rpc_message.wallet,
            )
            .await
        }
        RpcCommand::WalletLock(wallet_rpc_message) => {
            wallet_lock(
                rpc_service.node,
                rpc_service.enable_control,
                wallet_rpc_message.wallet,
            )
            .await
        }
        RpcCommand::WalletLocked(wallet_message_rpc) => {
            wallet_locked(rpc_service.node, wallet_message_rpc.wallet).await
        }
        RpcCommand::Stop => stop(rpc_service.node, rpc_service.enable_control).await,
        RpcCommand::AccountBlockCount(account_rpc_message) => {
            account_block_count(rpc_service.node, account_rpc_message.value).await
        }
        RpcCommand::AccountKey(account_rpc_message) => account_key(account_rpc_message.value).await,
        RpcCommand::AccountGet(args) => account_get(args.key).await,
        RpcCommand::AccountRepresentative(account_rpc_message) => {
            account_representative(rpc_service.node, account_rpc_message.value).await
        }
        RpcCommand::AccountWeight(account_rpc_message) => {
            account_weight(rpc_service.node, account_rpc_message.value).await
        }
        RpcCommand::AvailableSupply => available_supply(rpc_service.node).await,
        RpcCommand::BlockConfirm(block_hash_rpc_message) => {
            block_confirm(rpc_service.node, block_hash_rpc_message.value).await
        }
        RpcCommand::BlockCount => block_count(rpc_service.node).await,
        RpcCommand::BlockAccount(msg) => block_account(rpc_service.node, msg.value).await,
        RpcCommand::Uptime => uptime(rpc_service.node).await,
        RpcCommand::Keepalive(arg) => {
            keepalive(
                rpc_service.node,
                rpc_service.enable_control,
                arg.address,
                arg.port,
            )
            .await
        }
        RpcCommand::FrontierCount => frontier_count(rpc_service.node).await,
        RpcCommand::ValidateAccountNumber(_) => validate_account_number().await,
        RpcCommand::NanoToRaw(amount_rpc_message) => nano_to_raw(amount_rpc_message.value).await,
        RpcCommand::RawToNano(amount_rpc_message) => raw_to_nano(amount_rpc_message.value).await,
        RpcCommand::WalletAddWatch(args) => {
            wallet_add_watch(
                rpc_service.node,
                rpc_service.enable_control,
                args.wallet,
                args.accounts,
            )
            .await
        }
        RpcCommand::WalletRepresentative(args) => {
            wallet_representative(rpc_service.node, args.wallet).await
        }
        RpcCommand::WorkSet(args) => {
            work_set(
                rpc_service.node,
                rpc_service.enable_control,
                args.wallet,
                args.account,
                args.work,
            )
            .await
        }
        RpcCommand::WorkGet(args) => {
            work_get(
                rpc_service.node,
                rpc_service.enable_control,
                args.wallet,
                args.account,
            )
            .await
        }
        RpcCommand::WalletWorkGet(args) => {
            wallet_work_get(rpc_service.node, rpc_service.enable_control, args.wallet).await
        }
        RpcCommand::AccountsFrontiers(args) => {
            accounts_frontiers(rpc_service.node, args.accounts).await
        }
        RpcCommand::WalletFrontiers(args) => wallet_frontiers(rpc_service.node, args.wallet).await,
=======
        RpcCommand::Frontiers(args) => frontiers(rpc_service.node, args.account, args.count).await,
>>>>>>> 1359a2cc
        _ => todo!(),
    };

    (StatusCode::OK, response).into_response()
}

async fn set_header<B>(mut request: Request<B>) -> Request<B> {
    request
        .headers_mut()
        .insert("Content-Type", "application/json".parse().unwrap());
    request
}<|MERGE_RESOLUTION|>--- conflicted
+++ resolved
@@ -31,7 +31,6 @@
 use tokio::net::TcpListener;
 use tracing::info;
 
-<<<<<<< HEAD
 use super::wallet_add;
 
 use super::account_block_count;
@@ -63,9 +62,8 @@
 use super::wallet_work_get;
 
 use super::accounts_frontiers;
-=======
+
 use super::frontiers;
->>>>>>> 1359a2cc
 
 #[derive(Clone)]
 struct RpcService {
@@ -106,7 +104,6 @@
     Json(rpc_command): Json<RpcCommand>,
 ) -> Response {
     let response = match rpc_command {
-<<<<<<< HEAD
         RpcCommand::AccountCreate(args) => {
             account_create(
                 rpc_service.node,
@@ -255,9 +252,7 @@
             accounts_frontiers(rpc_service.node, args.accounts).await
         }
         RpcCommand::WalletFrontiers(args) => wallet_frontiers(rpc_service.node, args.wallet).await,
-=======
         RpcCommand::Frontiers(args) => frontiers(rpc_service.node, args.account, args.count).await,
->>>>>>> 1359a2cc
         _ => todo!(),
     };
 
