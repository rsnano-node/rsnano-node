use crate::account_balance;

use super::account_create;
use super::accounts_create;
use super::account_remove;
use super::account_move;
use super::account_list;
use super::wallet_create;
use super::key_create;
use anyhow::{Context, Result};
use axum::response::Response;
use axum::{extract::State, response::IntoResponse, routing::post, Json};
use axum::{
    http::{Request, StatusCode},
    middleware::map_request,
    Router,
};
use rsnano_node::node::Node;
<<<<<<< HEAD
use rsnano_rpc_messages::{AccountMoveArgs, RpcCommand};
=======
use rsnano_rpc_messages::{RpcCommand, WalletAddArgs};
>>>>>>> 1da3181f
use std::net::SocketAddr;
use std::sync::Arc;
use tokio::net::TcpListener;
use tracing::info;

use super::wallet_add;

#[derive(Clone)]
struct RpcService {
    node: Arc<Node>,
    enable_control: bool,
}

pub async fn run_rpc_server(
    node: Arc<Node>,
    server_addr: SocketAddr,
    enable_control: bool,
) -> Result<()> {
    let rpc_service = RpcService {
        node,
        enable_control,
    };

    let app = Router::new()
        .route("/", post(handle_rpc))
        .layer(map_request(set_header))
        .with_state(rpc_service);

    let listener = TcpListener::bind(server_addr)
        .await
        .context("Failed to bind to address")?;

    axum::serve(listener, app)
        .await
        .context("Failed to run the server")?;

    info!("RPC listening address: {}", server_addr);

    Ok(())
}

async fn handle_rpc(
    State(rpc_service): State<RpcService>,
    Json(rpc_command): Json<RpcCommand>,
) -> Response {
    let response = match rpc_command {
<<<<<<< HEAD
        RpcCommand::AccountCreate(args) => {
            account_create(
                rpc_service.node,
                rpc_service.enable_control,
                args.wallet,
                args.index,
                args.work,
            )
            .await
        }
        RpcCommand::AccountBalance(args) => {
            account_balance(rpc_service.node, args.account, args.include_only_confirmed).await
        }
        RpcCommand::AccountsCreate(args) => accounts_create(rpc_service.node, rpc_service.enable_control, args).await,
        RpcCommand::AccountRemove(args) => {
            account_remove(
                rpc_service.node,
                rpc_service.enable_control,
                args.wallet,
                args.account,
            )
            .await
        }
        RpcCommand::AccountMove(AccountMoveArgs {
            wallet,
            source,
            accounts,
        }) => {
            account_move(
                rpc_service.node,
                rpc_service.enable_control,
                wallet,
                source,
                accounts,
            )
            .await
        }
        RpcCommand::AccountList(wallet_rpc_message) => {
            account_list(rpc_service.node, wallet_rpc_message.wallet).await
        }
        RpcCommand::WalletCreate(args) => wallet_create(rpc_service.node, rpc_service.enable_control, args.seed).await,
        RpcCommand::KeyCreate => key_create().await,
=======
        RpcCommand::WalletAdd(WalletAddArgs { wallet, key, work }) => {
            wallet_add(
                rpc_service.node,
                rpc_service.enable_control,
                wallet,
                key,
                work,
            )
            .await
        }
>>>>>>> 1da3181f
        _ => todo!(),
    };

    (StatusCode::OK, response).into_response()
}

async fn set_header<B>(mut request: Request<B>) -> Request<B> {
    request
        .headers_mut()
        .insert("Content-Type", "application/json".parse().unwrap());
    request
}<|MERGE_RESOLUTION|>--- conflicted
+++ resolved
@@ -1,12 +1,8 @@
+use super::{
+    account_create, account_list, account_move, account_remove, accounts_create, key_create,
+    wallet_create,
+};
 use crate::account_balance;
-
-use super::account_create;
-use super::accounts_create;
-use super::account_remove;
-use super::account_move;
-use super::account_list;
-use super::wallet_create;
-use super::key_create;
 use anyhow::{Context, Result};
 use axum::response::Response;
 use axum::{extract::State, response::IntoResponse, routing::post, Json};
@@ -16,11 +12,7 @@
     Router,
 };
 use rsnano_node::node::Node;
-<<<<<<< HEAD
-use rsnano_rpc_messages::{AccountMoveArgs, RpcCommand};
-=======
-use rsnano_rpc_messages::{RpcCommand, WalletAddArgs};
->>>>>>> 1da3181f
+use rsnano_rpc_messages::{AccountMoveArgs, RpcCommand, WalletAddArgs};
 use std::net::SocketAddr;
 use std::sync::Arc;
 use tokio::net::TcpListener;
@@ -67,7 +59,6 @@
     Json(rpc_command): Json<RpcCommand>,
 ) -> Response {
     let response = match rpc_command {
-<<<<<<< HEAD
         RpcCommand::AccountCreate(args) => {
             account_create(
                 rpc_service.node,
@@ -81,7 +72,9 @@
         RpcCommand::AccountBalance(args) => {
             account_balance(rpc_service.node, args.account, args.include_only_confirmed).await
         }
-        RpcCommand::AccountsCreate(args) => accounts_create(rpc_service.node, rpc_service.enable_control, args).await,
+        RpcCommand::AccountsCreate(args) => {
+            accounts_create(rpc_service.node, rpc_service.enable_control, args).await
+        }
         RpcCommand::AccountRemove(args) => {
             account_remove(
                 rpc_service.node,
@@ -108,9 +101,10 @@
         RpcCommand::AccountList(wallet_rpc_message) => {
             account_list(rpc_service.node, wallet_rpc_message.wallet).await
         }
-        RpcCommand::WalletCreate(args) => wallet_create(rpc_service.node, rpc_service.enable_control, args.seed).await,
+        RpcCommand::WalletCreate(args) => {
+            wallet_create(rpc_service.node, rpc_service.enable_control, args.seed).await
+        }
         RpcCommand::KeyCreate => key_create().await,
-=======
         RpcCommand::WalletAdd(WalletAddArgs { wallet, key, work }) => {
             wallet_add(
                 rpc_service.node,
@@ -121,7 +115,6 @@
             )
             .await
         }
->>>>>>> 1da3181f
         _ => todo!(),
     };
 
