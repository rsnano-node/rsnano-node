<<<<<<< HEAD
use super::wallet_contains;
use super::{
    account_create, account_list, account_move, account_remove, accounts_create, key_create,
    wallet_create,
};
use crate::account_balance;
use super::wallet_destroy;
use super::wallet_lock;
use super::wallet_locked;
use super::stop;
=======
use super::block_confirm;
>>>>>>> a801b942
use anyhow::{Context, Result};
use axum::response::Response;
use axum::{extract::State, response::IntoResponse, routing::post, Json};
use axum::{
    http::{Request, StatusCode},
    middleware::map_request,
    Router,
};
use rsnano_node::node::Node;
use rsnano_rpc_messages::{AccountMoveArgs, RpcCommand, WalletAddArgs};
use std::net::SocketAddr;
use std::sync::Arc;
use tokio::net::TcpListener;
use tracing::info;
use super::account_get;

use super::wallet_add;

use super::account_block_count;

use super::account_key;

use super::account_representative;

use super::account_weight;

use super::available_supply;

use super::block_account;

#[derive(Clone)]
struct RpcService {
    node: Arc<Node>,
    enable_control: bool,
}

pub async fn run_rpc_server(
    node: Arc<Node>,
    server_addr: SocketAddr,
    enable_control: bool,
) -> Result<()> {
    let rpc_service = RpcService {
        node,
        enable_control,
    };

    let app = Router::new()
        .route("/", post(handle_rpc))
        .layer(map_request(set_header))
        .with_state(rpc_service);

    let listener = TcpListener::bind(server_addr)
        .await
        .context("Failed to bind to address")?;

    axum::serve(listener, app)
        .await
        .context("Failed to run the server")?;

    info!("RPC listening address: {}", server_addr);

    Ok(())
}

async fn handle_rpc(
    State(rpc_service): State<RpcService>,
    Json(rpc_command): Json<RpcCommand>,
) -> Response {
    let response = match rpc_command {
<<<<<<< HEAD
        RpcCommand::AccountCreate(args) => {
            account_create(
                rpc_service.node,
                rpc_service.enable_control,
                args.wallet,
                args.index,
                args.work,
            )
            .await
        }
        RpcCommand::AccountBalance(args) => {
            account_balance(rpc_service.node, args.account, args.include_only_confirmed).await
        }
        RpcCommand::AccountsCreate(args) => {
            accounts_create(rpc_service.node, rpc_service.enable_control, args).await
        }
        RpcCommand::AccountRemove(args) => {
            account_remove(
                rpc_service.node,
                rpc_service.enable_control,
                args.wallet,
                args.account,
            )
            .await
        }
        RpcCommand::AccountMove(AccountMoveArgs {
            wallet,
            source,
            accounts,
        }) => {
            account_move(
                rpc_service.node,
                rpc_service.enable_control,
                wallet,
                source,
                accounts,
            )
            .await
        }
        RpcCommand::AccountList(wallet_rpc_message) => {
            account_list(rpc_service.node, wallet_rpc_message.wallet).await
        }
        RpcCommand::WalletCreate(args) => {
            wallet_create(rpc_service.node, rpc_service.enable_control, args.seed).await
        }
        RpcCommand::KeyCreate => key_create().await,
        RpcCommand::WalletAdd(WalletAddArgs { wallet, key, work }) => {
            wallet_add(
                rpc_service.node,
                rpc_service.enable_control,
                wallet,
                key,
                work,
            )
            .await
        }
        RpcCommand::WalletContains(args) => {
            wallet_contains(rpc_service.node, args.wallet, args.account).await
        }
        RpcCommand::WalletDestroy(wallet_rpc_message) => {
            wallet_destroy(
                rpc_service.node,
                rpc_service.enable_control,
                wallet_rpc_message.wallet,
            )
            .await
        }
        RpcCommand::WalletLock(wallet_rpc_message) => {
            wallet_lock(
                rpc_service.node,
                rpc_service.enable_control,
                wallet_rpc_message.wallet,
            )
            .await
        }
        RpcCommand::WalletLocked(wallet_message_rpc) => {
            wallet_locked(rpc_service.node, wallet_message_rpc.wallet).await
        }
        RpcCommand::Stop => stop(rpc_service.node, rpc_service.enable_control).await,
        RpcCommand::AccountBlockCount(account_rpc_message) => {
            account_block_count(rpc_service.node, account_rpc_message.value).await
        }
        RpcCommand::AccountKey(account_rpc_message) => account_key(account_rpc_message.value).await,
        RpcCommand::AccountGet(args) => account_get(args.key).await,
        RpcCommand::AccountRepresentative(account_rpc_message) => {
            account_representative(rpc_service.node, account_rpc_message.value).await
        }
        RpcCommand::AccountWeight(account_rpc_message) => {
            account_weight(rpc_service.node, account_rpc_message.value).await
        }
        RpcCommand::AvailableSupply => available_supply(rpc_service.node).await,
=======
        RpcCommand::BlockConfirm(block_hash_rpc_message) => {
            block_confirm(rpc_service.node, block_hash_rpc_message.value).await
        }
>>>>>>> a801b942
        _ => todo!(),
    };

    (StatusCode::OK, response).into_response()
}

async fn set_header<B>(mut request: Request<B>) -> Request<B> {
    request
        .headers_mut()
        .insert("Content-Type", "application/json".parse().unwrap());
    request
}<|MERGE_RESOLUTION|>--- conflicted
+++ resolved
@@ -1,4 +1,3 @@
-<<<<<<< HEAD
 use super::wallet_contains;
 use super::{
     account_create, account_list, account_move, account_remove, accounts_create, key_create,
@@ -9,9 +8,7 @@
 use super::wallet_lock;
 use super::wallet_locked;
 use super::stop;
-=======
 use super::block_confirm;
->>>>>>> a801b942
 use anyhow::{Context, Result};
 use axum::response::Response;
 use axum::{extract::State, response::IntoResponse, routing::post, Json};
@@ -81,7 +78,6 @@
     Json(rpc_command): Json<RpcCommand>,
 ) -> Response {
     let response = match rpc_command {
-<<<<<<< HEAD
         RpcCommand::AccountCreate(args) => {
             account_create(
                 rpc_service.node,
@@ -173,11 +169,9 @@
             account_weight(rpc_service.node, account_rpc_message.value).await
         }
         RpcCommand::AvailableSupply => available_supply(rpc_service.node).await,
-=======
         RpcCommand::BlockConfirm(block_hash_rpc_message) => {
             block_confirm(rpc_service.node, block_hash_rpc_message.value).await
         }
->>>>>>> a801b942
         _ => todo!(),
     };
 
