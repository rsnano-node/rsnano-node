use super::{
    account_balance, account_block_count, account_create, account_get, account_history,
    account_info, account_key, account_list, account_move, account_remove, account_representative,
    account_weight, accounts_balances, accounts_create, accounts_frontiers, accounts_receivable,
    accounts_representatives, available_supply, block_account, block_confirm, block_count,
    block_create, block_hash, block_info, blocks, blocks_info, bootstrap, bootstrap_any,
    bootstrap_lazy, chain, confirmation_active, confirmation_info, confirmation_quorum, delegators,
    delegators_count, deterministic_key, frontier_count, frontiers, keepalive, key_create,
    key_expand, ledger, nano_to_raw, node_id, password_change, password_enter, password_valid,
    peers, populate_backlog, process, raw_to_nano, receivable, receivable_exists, receive_minimum,
    representatives, representatives_online, republish, search_receivable, search_receivable_all,
    send, sign, stats_clear, stop, unchecked, unchecked_clear, unchecked_get, unchecked_keys,
    unopened, uptime, validate_account_number, wallet_add, wallet_add_watch, wallet_balances,
    wallet_change_seed, wallet_contains, wallet_create, wallet_destroy, wallet_export,
    wallet_frontiers, wallet_history, wallet_info, wallet_ledger, wallet_lock, wallet_locked,
    wallet_receivable, wallet_representative, wallet_representative_set, wallet_republish,
    wallet_work_get, work_cancel, work_generate, work_get, work_set, work_validate,
};
use anyhow::{Context, Result};
use axum::{
    extract::State,
    http::{Request, StatusCode},
    middleware::map_request,
    response::{IntoResponse, Response},
    routing::post,
    Json, Router,
};
<<<<<<< HEAD
use rsnano_core::work;
use rsnano_node::node::Node;
use rsnano_rpc_messages::RpcCommand;
use std::net::SocketAddr;
=======
use rsnano_node::Node;
use rsnano_rpc_messages::{AccountMoveArgs, RpcCommand, WalletAddArgs, WalletBalancesArgs};
>>>>>>> a2b20979
use std::sync::Arc;
use tokio::net::TcpListener;
use tracing::info;

use super::work_peer_add;

#[derive(Clone)]
struct RpcService {
    node: Arc<Node>,
    enable_control: bool,
}

pub async fn run_rpc_server(
    node: Arc<Node>,
    listener: TcpListener,
    enable_control: bool,
) -> Result<()> {
    let rpc_service = RpcService {
        node,
        enable_control,
    };

    let app = Router::new()
        .route("/", post(handle_rpc))
        .layer(map_request(set_header))
        .with_state(rpc_service);

    info!("RPC listening address: {}", listener.local_addr()?);

    axum::serve(listener, app)
        .await
        .context("Failed to run the server")?;

    Ok(())
}

async fn handle_rpc(
    State(rpc_service): State<RpcService>,
    Json(rpc_command): Json<RpcCommand>,
) -> Response {
    let response = match rpc_command {
<<<<<<< HEAD
        RpcCommand::WorkPeerAdd(args) => work_peer_add(rpc_service.node, rpc_service.enable_control, args.address, args.port).await,
=======
        RpcCommand::AccountCreate(args) => {
            account_create(
                rpc_service.node,
                rpc_service.enable_control,
                args.wallet,
                args.index,
                args.work,
            )
            .await
        }
        RpcCommand::AccountBalance(args) => {
            account_balance(rpc_service.node, args.account, args.include_only_confirmed).await
        }
        RpcCommand::AccountsCreate(args) => {
            accounts_create(rpc_service.node, rpc_service.enable_control, args).await
        }
        RpcCommand::AccountRemove(args) => {
            account_remove(
                rpc_service.node,
                rpc_service.enable_control,
                args.wallet,
                args.account,
            )
            .await
        }
        RpcCommand::AccountMove(AccountMoveArgs {
            wallet,
            source,
            accounts,
        }) => {
            account_move(
                rpc_service.node,
                rpc_service.enable_control,
                wallet,
                source,
                accounts,
            )
            .await
        }
        RpcCommand::AccountList(wallet_rpc_message) => {
            account_list(rpc_service.node, wallet_rpc_message.wallet).await
        }
        RpcCommand::WalletCreate(args) => {
            wallet_create(rpc_service.node, rpc_service.enable_control, args.seed).await
        }
        RpcCommand::KeyCreate => key_create().await,
        RpcCommand::WalletAdd(WalletAddArgs { wallet, key, work }) => {
            wallet_add(
                rpc_service.node,
                rpc_service.enable_control,
                wallet,
                key,
                work,
            )
            .await
        }
        RpcCommand::WalletContains(args) => {
            wallet_contains(rpc_service.node, args.wallet, args.account).await
        }
        RpcCommand::WalletDestroy(wallet_rpc_message) => {
            wallet_destroy(
                rpc_service.node,
                rpc_service.enable_control,
                wallet_rpc_message.wallet,
            )
            .await
        }
        RpcCommand::WalletLock(wallet_rpc_message) => {
            wallet_lock(
                rpc_service.node,
                rpc_service.enable_control,
                wallet_rpc_message.wallet,
            )
            .await
        }
        RpcCommand::WalletLocked(wallet_message_rpc) => {
            wallet_locked(rpc_service.node, wallet_message_rpc.wallet).await
        }
        RpcCommand::Stop => stop(rpc_service.node, rpc_service.enable_control).await,
        RpcCommand::AccountBlockCount(account_rpc_message) => {
            account_block_count(rpc_service.node, account_rpc_message.value).await
        }
        RpcCommand::AccountKey(account_rpc_message) => account_key(account_rpc_message.value).await,
        RpcCommand::AccountGet(args) => account_get(args.key).await,
        RpcCommand::AccountRepresentative(account_rpc_message) => {
            account_representative(rpc_service.node, account_rpc_message.value).await
        }
        RpcCommand::AccountWeight(account_rpc_message) => {
            account_weight(rpc_service.node, account_rpc_message.value).await
        }
        RpcCommand::AvailableSupply => available_supply(rpc_service.node).await,
        RpcCommand::BlockConfirm(block_hash_rpc_message) => {
            block_confirm(rpc_service.node, block_hash_rpc_message.value).await
        }
        RpcCommand::BlockCount => block_count(rpc_service.node).await,
        RpcCommand::BlockAccount(msg) => block_account(rpc_service.node, msg.value).await,
        RpcCommand::Uptime => uptime(rpc_service.node).await,
        RpcCommand::Keepalive(arg) => {
            keepalive(
                rpc_service.node,
                rpc_service.enable_control,
                arg.address,
                arg.port,
            )
            .await
        }
        RpcCommand::FrontierCount => frontier_count(rpc_service.node).await,
        RpcCommand::ValidateAccountNumber(_) => validate_account_number().await,
        RpcCommand::NanoToRaw(amount_rpc_message) => nano_to_raw(amount_rpc_message.value).await,
        RpcCommand::RawToNano(amount_rpc_message) => raw_to_nano(amount_rpc_message.value).await,
        RpcCommand::WalletAddWatch(args) => {
            wallet_add_watch(
                rpc_service.node,
                rpc_service.enable_control,
                args.wallet,
                args.accounts,
            )
            .await
        }
        RpcCommand::WalletRepresentative(args) => {
            wallet_representative(rpc_service.node, args.wallet).await
        }
        RpcCommand::WorkSet(args) => {
            work_set(
                rpc_service.node,
                rpc_service.enable_control,
                args.wallet,
                args.account,
                args.work,
            )
            .await
        }
        RpcCommand::WorkGet(args) => {
            work_get(
                rpc_service.node,
                rpc_service.enable_control,
                args.wallet,
                args.account,
            )
            .await
        }
        RpcCommand::WalletWorkGet(args) => {
            wallet_work_get(rpc_service.node, rpc_service.enable_control, args.wallet).await
        }
        RpcCommand::AccountsFrontiers(args) => {
            accounts_frontiers(rpc_service.node, args.accounts).await
        }
        RpcCommand::WalletFrontiers(args) => wallet_frontiers(rpc_service.node, args.wallet).await,
        RpcCommand::Frontiers(args) => frontiers(rpc_service.node, args.account, args.count).await,
        RpcCommand::WalletInfo(args) => wallet_info(rpc_service.node, args.wallet).await,
        RpcCommand::WalletExport(args) => wallet_export(args.wallet).await,
        RpcCommand::PasswordChange(args) => {
            password_change(
                rpc_service.node,
                rpc_service.enable_control,
                args.wallet,
                args.password,
            )
            .await
        }
        RpcCommand::PasswordEnter(args) => {
            password_enter(rpc_service.node, args.wallet, args.password).await
        }
        RpcCommand::PasswordValid(args) => password_valid(rpc_service.node, args.wallet).await,
        RpcCommand::DeterministicKey(args) => deterministic_key(args.seed, args.index).await,
        RpcCommand::KeyExpand(args) => key_expand(args.key).await,
        RpcCommand::Peers(args) => peers(rpc_service.node, args.peer_details).await,
        RpcCommand::PopulateBacklog => populate_backlog(rpc_service.node).await,
        RpcCommand::Representatives(args) => {
            representatives(rpc_service.node, args.count, args.sorting).await
        }
        RpcCommand::AccountsRepresentatives(args) => {
            accounts_representatives(rpc_service.node, args.accounts).await
        }
        RpcCommand::StatsClear => stats_clear(rpc_service.node).await,
        RpcCommand::UncheckedClear => unchecked_clear(rpc_service.node).await,
        RpcCommand::Unopened(args) => {
            unopened(
                rpc_service.node,
                rpc_service.enable_control,
                args.account,
                args.count,
                args.threshold,
            )
            .await
        }
        RpcCommand::NodeId => node_id(rpc_service.node, rpc_service.enable_control).await,
        RpcCommand::Send(args) => send(rpc_service.node, rpc_service.enable_control, args).await,
        RpcCommand::SearchReceivableAll => {
            search_receivable_all(rpc_service.node, rpc_service.enable_control).await
        }
        RpcCommand::ReceiveMinimum => {
            receive_minimum(rpc_service.node, rpc_service.enable_control).await
        }
        RpcCommand::WalletChangeSeed(args) => {
            wallet_change_seed(rpc_service.node, rpc_service.enable_control, args).await
        }
        RpcCommand::Delegators(args) => delegators(rpc_service.node, args).await,
        RpcCommand::DelegatorsCount(args) => delegators_count(rpc_service.node, args.value).await,
        RpcCommand::BlockHash(args) => block_hash(args.block).await,
        RpcCommand::AccountsBalances(args) => {
            accounts_balances(rpc_service.node, args.accounts, args.include_only_confirmed).await
        }
        RpcCommand::BlockInfo(args) => block_info(rpc_service.node, args.value).await,
        RpcCommand::Blocks(args) => blocks(rpc_service.node, args.value).await,
        RpcCommand::BlocksInfo(args) => blocks_info(rpc_service.node, args.value).await,
        RpcCommand::Chain(args) => chain(rpc_service.node, args, false).await,
        RpcCommand::Successors(args) => chain(rpc_service.node, args, true).await,
        RpcCommand::ConfirmationActive(args) => {
            confirmation_active(rpc_service.node, args.announcements).await
        }
        RpcCommand::ConfirmationQuorum(args) => {
            confirmation_quorum(rpc_service.node, args.peer_details).await
        }
        RpcCommand::WorkValidate(args) => {
            work_validate(rpc_service.node, args.work, args.hash).await
        }
        RpcCommand::AccountInfo(args) => account_info(rpc_service.node, args).await,
        RpcCommand::AccountHistory(args) => account_history(rpc_service.node, args).await,
        RpcCommand::Sign(args) => sign(rpc_service.node, args).await,
        RpcCommand::Process(args) => process(rpc_service.node, args).await,
        RpcCommand::WorkCancel(args) => {
            work_cancel(rpc_service.node, rpc_service.enable_control, args.value).await
        }
        RpcCommand::Bootstrap(bootstrap_args) => {
            bootstrap(
                rpc_service.node,
                bootstrap_args.address,
                bootstrap_args.port,
                bootstrap_args.id,
            )
            .await
        }
        RpcCommand::BootstrapAny(args) => {
            bootstrap_any(rpc_service.node, args.force, args.id, args.account).await
        }
        RpcCommand::BoostrapLazy(args) => {
            bootstrap_lazy(rpc_service.node, args.hash, args.force, args.id).await
        }
        RpcCommand::WalletReceivable(args) => {
            wallet_receivable(rpc_service.node, rpc_service.enable_control, args).await
        }
        RpcCommand::WalletRepresentativeSet(args) => {
            wallet_representative_set(
                rpc_service.node,
                rpc_service.enable_control,
                args.wallet_with_account.wallet,
                args.wallet_with_account.account,
                args.update_existing_accounts,
            )
            .await
        }
        RpcCommand::SearchReceivable(args) => {
            search_receivable(rpc_service.node, rpc_service.enable_control, args.wallet).await
        }
        RpcCommand::WalletRepublish(args) => {
            wallet_republish(
                rpc_service.node,
                rpc_service.enable_control,
                args.wallet,
                args.count,
            )
            .await
        }
        RpcCommand::WalletBalances(WalletBalancesArgs { wallet, threshold }) => {
            wallet_balances(rpc_service.node, wallet, threshold).await
        }
        RpcCommand::WalletHistory(args) => {
            wallet_history(rpc_service.node, args.wallet, args.modified_since).await
        }
        RpcCommand::WalletLedger(args) => {
            wallet_ledger(rpc_service.node, rpc_service.enable_control, args).await
        }
        RpcCommand::AccountsReceivable(args) => accounts_receivable(rpc_service.node, args).await,
        RpcCommand::Receivable(args) => receivable(rpc_service.node, args).await,
        RpcCommand::ReceivableExists(args) => {
            receivable_exists(
                rpc_service.node,
                args.hash,
                args.include_active,
                args.include_only_confirmed,
            )
            .await
        }
        RpcCommand::RepresentativesOnline(args) => {
            representatives_online(rpc_service.node, args.weight, args.accounts).await
        }
        RpcCommand::Unchecked(args) => unchecked(rpc_service.node, args.count).await,
        RpcCommand::UncheckedGet(args) => unchecked_get(rpc_service.node, args.value).await,
        RpcCommand::UncheckedKeys(args) => {
            unchecked_keys(rpc_service.node, args.key, args.count).await
        }
        RpcCommand::ConfirmationInfo(args) => {
            confirmation_info(
                rpc_service.node,
                args.root,
                args.contents,
                args.representatives,
            )
            .await
        }
        RpcCommand::Ledger(args) => {
            ledger(rpc_service.node, rpc_service.enable_control, args).await
        }
        RpcCommand::WorkGenerate(args) => {
            work_generate(rpc_service.node, rpc_service.enable_control, args).await
        }
        RpcCommand::Republish(args) => {
            republish(
                rpc_service.node,
                args.hash,
                args.sources,
                args.destinations,
                args.count,
            )
            .await
        }
        RpcCommand::BlockCreate(args) => {
            block_create(rpc_service.node, rpc_service.enable_control, args).await
        }
>>>>>>> a2b20979
        _ => todo!(),
    };

    (StatusCode::OK, response).into_response()
}

async fn set_header<B>(mut request: Request<B>) -> Request<B> {
    request
        .headers_mut()
        .insert("Content-Type", "application/json".parse().unwrap());
    request
}<|MERGE_RESOLUTION|>--- conflicted
+++ resolved
@@ -25,20 +25,11 @@
     routing::post,
     Json, Router,
 };
-<<<<<<< HEAD
-use rsnano_core::work;
-use rsnano_node::node::Node;
-use rsnano_rpc_messages::RpcCommand;
-use std::net::SocketAddr;
-=======
 use rsnano_node::Node;
 use rsnano_rpc_messages::{AccountMoveArgs, RpcCommand, WalletAddArgs, WalletBalancesArgs};
->>>>>>> a2b20979
 use std::sync::Arc;
 use tokio::net::TcpListener;
 use tracing::info;
-
-use super::work_peer_add;
 
 #[derive(Clone)]
 struct RpcService {
@@ -75,9 +66,6 @@
     Json(rpc_command): Json<RpcCommand>,
 ) -> Response {
     let response = match rpc_command {
-<<<<<<< HEAD
-        RpcCommand::WorkPeerAdd(args) => work_peer_add(rpc_service.node, rpc_service.enable_control, args.address, args.port).await,
-=======
         RpcCommand::AccountCreate(args) => {
             account_create(
                 rpc_service.node,
@@ -398,7 +386,6 @@
         RpcCommand::BlockCreate(args) => {
             block_create(rpc_service.node, rpc_service.enable_control, args).await
         }
->>>>>>> a2b20979
         _ => todo!(),
     };
 
