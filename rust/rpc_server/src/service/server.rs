<<<<<<< HEAD
use crate::account_balance;

use super::account_create;
use super::accounts_create;
use super::account_remove;
use super::account_move;
use super::account_list;
=======
use super::wallet_create;
>>>>>>> 3ccbbc09
use anyhow::{Context, Result};
use axum::response::Response;
use axum::{extract::State, response::IntoResponse, routing::post, Json};
use axum::{
    http::{Request, StatusCode},
    middleware::map_request,
    Router,
};
use rsnano_node::node::Node;
use rsnano_rpc_messages::{AccountMoveArgs, RpcCommand};
use std::net::SocketAddr;
use std::sync::Arc;
use tokio::net::TcpListener;
use tracing::info;

#[derive(Clone)]
struct RpcService {
    node: Arc<Node>,
    enable_control: bool,
}

pub async fn run_rpc_server(
    node: Arc<Node>,
    server_addr: SocketAddr,
    enable_control: bool,
) -> Result<()> {
    let rpc_service = RpcService {
        node,
        enable_control,
    };

    let app = Router::new()
        .route("/", post(handle_rpc))
        .layer(map_request(set_header))
        .with_state(rpc_service);

    let listener = TcpListener::bind(server_addr)
        .await
        .context("Failed to bind to address")?;

    axum::serve(listener, app)
        .await
        .context("Failed to run the server")?;

    info!("RPC listening address: {}", server_addr);

    Ok(())
}

async fn handle_rpc(
    State(rpc_service): State<RpcService>,
    Json(rpc_command): Json<RpcCommand>,
) -> Response {
    let response = match rpc_command {
<<<<<<< HEAD
        RpcCommand::AccountCreate(args) => {
            account_create(
                rpc_service.node,
                rpc_service.enable_control,
                args.wallet,
                args.index,
                args.work,
            )
            .await
        }
        RpcCommand::AccountBalance(args) => {
            account_balance(rpc_service.node, args.account, args.include_only_confirmed).await
        }
        RpcCommand::AccountsCreate(args) => accounts_create(rpc_service.node, rpc_service.enable_control, args).await,
        RpcCommand::AccountRemove(args) => {
            account_remove(
                rpc_service.node,
                rpc_service.enable_control,
                args.wallet,
                args.account,
            )
            .await
        }
        RpcCommand::AccountMove(AccountMoveArgs {
            wallet,
            source,
            accounts,
        }) => {
            account_move(
                rpc_service.node,
                rpc_service.enable_control,
                wallet,
                source,
                accounts,
            )
            .await
        }
        RpcCommand::AccountList(wallet_rpc_message) => {
            account_list(rpc_service.node, wallet_rpc_message.wallet).await
        }
=======
        RpcCommand::WalletCreate(args) => wallet_create(rpc_service.node, rpc_service.enable_control, args.seed).await,
>>>>>>> 3ccbbc09
        _ => todo!(),
    };

    (StatusCode::OK, response).into_response()
}

async fn set_header<B>(mut request: Request<B>) -> Request<B> {
    request
        .headers_mut()
        .insert("Content-Type", "application/json".parse().unwrap());
    request
}<|MERGE_RESOLUTION|>--- conflicted
+++ resolved
@@ -1,4 +1,3 @@
-<<<<<<< HEAD
 use crate::account_balance;
 
 use super::account_create;
@@ -6,9 +5,7 @@
 use super::account_remove;
 use super::account_move;
 use super::account_list;
-=======
 use super::wallet_create;
->>>>>>> 3ccbbc09
 use anyhow::{Context, Result};
 use axum::response::Response;
 use axum::{extract::State, response::IntoResponse, routing::post, Json};
@@ -63,7 +60,6 @@
     Json(rpc_command): Json<RpcCommand>,
 ) -> Response {
     let response = match rpc_command {
-<<<<<<< HEAD
         RpcCommand::AccountCreate(args) => {
             account_create(
                 rpc_service.node,
@@ -104,9 +100,7 @@
         RpcCommand::AccountList(wallet_rpc_message) => {
             account_list(rpc_service.node, wallet_rpc_message.wallet).await
         }
-=======
         RpcCommand::WalletCreate(args) => wallet_create(rpc_service.node, rpc_service.enable_control, args.seed).await,
->>>>>>> 3ccbbc09
         _ => todo!(),
     };
 
