use super::{
    account_balance, account_block_count, account_create, account_get, account_history,
    account_info, account_key, account_list, account_move, account_remove, account_representative,
    account_weight, accounts_balances, accounts_create, accounts_frontiers, accounts_receivable,
    accounts_representatives, available_supply, block_account, block_confirm, block_count,
    block_create, block_hash, block_info, blocks, blocks_info, bootstrap, bootstrap_any,
    bootstrap_lazy, chain, confirmation_active, confirmation_info, confirmation_quorum, delegators,
    delegators_count, deterministic_key, frontier_count, frontiers, keepalive, key_create,
    key_expand, ledger, nano_to_raw, node_id, password_change, password_enter, password_valid,
    peers, populate_backlog, process, raw_to_nano, receivable, receivable_exists, receive_minimum,
    representatives, representatives_online, republish, search_receivable, search_receivable_all,
    send, sign, stats_clear, stop, unchecked, unchecked_clear, unchecked_get, unchecked_keys,
    unopened, uptime, validate_account_number, wallet_add, wallet_add_watch, wallet_balances,
    wallet_change_seed, wallet_contains, wallet_create, wallet_destroy, wallet_export,
    wallet_frontiers, wallet_history, wallet_info, wallet_ledger, wallet_lock, wallet_locked,
    wallet_receivable, wallet_representative, wallet_representative_set, wallet_republish,
    wallet_work_get, work_cancel, work_generate, work_get, work_set, work_validate,
};
use anyhow::{Context, Result};
use axum::{
    extract::State,
    http::{Request, StatusCode},
    middleware::map_request,
    response::{IntoResponse, Response},
    routing::post,
    Json, Router,
};
use rsnano_node::Node;
use rsnano_rpc_messages::{AccountMoveArgs, RpcCommand, WalletAddArgs, WalletBalancesArgs};
use std::sync::Arc;
use tokio::net::TcpListener;
use tracing::info;

use super::telemetry;

#[derive(Clone)]
struct RpcService {
    node: Arc<Node>,
    enable_control: bool,
}

pub async fn run_rpc_server(
    node: Arc<Node>,
    listener: TcpListener,
    enable_control: bool,
) -> Result<()> {
    let rpc_service = RpcService {
        node,
        enable_control,
    };

    let app = Router::new()
        .route("/", post(handle_rpc))
        .layer(map_request(set_header))
        .with_state(rpc_service);

    info!("RPC listening address: {}", listener.local_addr()?);

    axum::serve(listener, app)
        .await
        .context("Failed to run the server")?;

    Ok(())
}

async fn handle_rpc(
    State(rpc_service): State<RpcService>,
    Json(rpc_command): Json<RpcCommand>,
) -> Response {
    let response = match rpc_command {
<<<<<<< HEAD
        RpcCommand::Telemetry(args) => telemetry(rpc_service.node, args.address, args.port, args.raw).await,
=======
        RpcCommand::AccountCreate(args) => {
            account_create(
                rpc_service.node,
                rpc_service.enable_control,
                args.wallet,
                args.index,
                args.work,
            )
            .await
        }
        RpcCommand::AccountBalance(args) => {
            account_balance(rpc_service.node, args.account, args.include_only_confirmed).await
        }
        RpcCommand::AccountsCreate(args) => {
            accounts_create(rpc_service.node, rpc_service.enable_control, args).await
        }
        RpcCommand::AccountRemove(args) => {
            account_remove(
                rpc_service.node,
                rpc_service.enable_control,
                args.wallet,
                args.account,
            )
            .await
        }
        RpcCommand::AccountMove(AccountMoveArgs {
            wallet,
            source,
            accounts,
        }) => {
            account_move(
                rpc_service.node,
                rpc_service.enable_control,
                wallet,
                source,
                accounts,
            )
            .await
        }
        RpcCommand::AccountList(wallet_rpc_message) => {
            account_list(rpc_service.node, wallet_rpc_message.wallet).await
        }
        RpcCommand::WalletCreate(args) => {
            wallet_create(rpc_service.node, rpc_service.enable_control, args.seed).await
        }
        RpcCommand::KeyCreate => key_create().await,
        RpcCommand::WalletAdd(WalletAddArgs { wallet, key, work }) => {
            wallet_add(
                rpc_service.node,
                rpc_service.enable_control,
                wallet,
                key,
                work,
            )
            .await
        }
        RpcCommand::WalletContains(args) => {
            wallet_contains(rpc_service.node, args.wallet, args.account).await
        }
        RpcCommand::WalletDestroy(wallet_rpc_message) => {
            wallet_destroy(
                rpc_service.node,
                rpc_service.enable_control,
                wallet_rpc_message.wallet,
            )
            .await
        }
        RpcCommand::WalletLock(wallet_rpc_message) => {
            wallet_lock(
                rpc_service.node,
                rpc_service.enable_control,
                wallet_rpc_message.wallet,
            )
            .await
        }
        RpcCommand::WalletLocked(wallet_message_rpc) => {
            wallet_locked(rpc_service.node, wallet_message_rpc.wallet).await
        }
        RpcCommand::Stop => stop(rpc_service.node, rpc_service.enable_control).await,
        RpcCommand::AccountBlockCount(account_rpc_message) => {
            account_block_count(rpc_service.node, account_rpc_message.value).await
        }
        RpcCommand::AccountKey(account_rpc_message) => account_key(account_rpc_message.value).await,
        RpcCommand::AccountGet(args) => account_get(args.key).await,
        RpcCommand::AccountRepresentative(account_rpc_message) => {
            account_representative(rpc_service.node, account_rpc_message.value).await
        }
        RpcCommand::AccountWeight(account_rpc_message) => {
            account_weight(rpc_service.node, account_rpc_message.value).await
        }
        RpcCommand::AvailableSupply => available_supply(rpc_service.node).await,
        RpcCommand::BlockConfirm(block_hash_rpc_message) => {
            block_confirm(rpc_service.node, block_hash_rpc_message.value).await
        }
        RpcCommand::BlockCount => block_count(rpc_service.node).await,
        RpcCommand::BlockAccount(msg) => block_account(rpc_service.node, msg.value).await,
        RpcCommand::Uptime => uptime(rpc_service.node).await,
        RpcCommand::Keepalive(arg) => {
            keepalive(
                rpc_service.node,
                rpc_service.enable_control,
                arg.address,
                arg.port,
            )
            .await
        }
        RpcCommand::FrontierCount => frontier_count(rpc_service.node).await,
        RpcCommand::ValidateAccountNumber(_) => validate_account_number().await,
        RpcCommand::NanoToRaw(amount_rpc_message) => nano_to_raw(amount_rpc_message.value).await,
        RpcCommand::RawToNano(amount_rpc_message) => raw_to_nano(amount_rpc_message.value).await,
        RpcCommand::WalletAddWatch(args) => {
            wallet_add_watch(
                rpc_service.node,
                rpc_service.enable_control,
                args.wallet,
                args.accounts,
            )
            .await
        }
        RpcCommand::WalletRepresentative(args) => {
            wallet_representative(rpc_service.node, args.wallet).await
        }
        RpcCommand::WorkSet(args) => {
            work_set(
                rpc_service.node,
                rpc_service.enable_control,
                args.wallet,
                args.account,
                args.work,
            )
            .await
        }
        RpcCommand::WorkGet(args) => {
            work_get(
                rpc_service.node,
                rpc_service.enable_control,
                args.wallet,
                args.account,
            )
            .await
        }
        RpcCommand::WalletWorkGet(args) => {
            wallet_work_get(rpc_service.node, rpc_service.enable_control, args.wallet).await
        }
        RpcCommand::AccountsFrontiers(args) => {
            accounts_frontiers(rpc_service.node, args.accounts).await
        }
        RpcCommand::WalletFrontiers(args) => wallet_frontiers(rpc_service.node, args.wallet).await,
        RpcCommand::Frontiers(args) => frontiers(rpc_service.node, args.account, args.count).await,
        RpcCommand::WalletInfo(args) => wallet_info(rpc_service.node, args.wallet).await,
        RpcCommand::WalletExport(args) => wallet_export(args.wallet).await,
        RpcCommand::PasswordChange(args) => {
            password_change(
                rpc_service.node,
                rpc_service.enable_control,
                args.wallet,
                args.password,
            )
            .await
        }
        RpcCommand::PasswordEnter(args) => {
            password_enter(rpc_service.node, args.wallet, args.password).await
        }
        RpcCommand::PasswordValid(args) => password_valid(rpc_service.node, args.wallet).await,
        RpcCommand::DeterministicKey(args) => deterministic_key(args.seed, args.index).await,
        RpcCommand::KeyExpand(args) => key_expand(args.key).await,
        RpcCommand::Peers(args) => peers(rpc_service.node, args.peer_details).await,
        RpcCommand::PopulateBacklog => populate_backlog(rpc_service.node).await,
        RpcCommand::Representatives(args) => {
            representatives(rpc_service.node, args.count, args.sorting).await
        }
        RpcCommand::AccountsRepresentatives(args) => {
            accounts_representatives(rpc_service.node, args.accounts).await
        }
        RpcCommand::StatsClear => stats_clear(rpc_service.node).await,
        RpcCommand::UncheckedClear => unchecked_clear(rpc_service.node).await,
        RpcCommand::Unopened(args) => {
            unopened(
                rpc_service.node,
                rpc_service.enable_control,
                args.account,
                args.count,
                args.threshold,
            )
            .await
        }
        RpcCommand::NodeId => node_id(rpc_service.node, rpc_service.enable_control).await,
        RpcCommand::Send(args) => send(rpc_service.node, rpc_service.enable_control, args).await,
        RpcCommand::SearchReceivableAll => {
            search_receivable_all(rpc_service.node, rpc_service.enable_control).await
        }
        RpcCommand::ReceiveMinimum => {
            receive_minimum(rpc_service.node, rpc_service.enable_control).await
        }
        RpcCommand::WalletChangeSeed(args) => {
            wallet_change_seed(rpc_service.node, rpc_service.enable_control, args).await
        }
        RpcCommand::Delegators(args) => delegators(rpc_service.node, args).await,
        RpcCommand::DelegatorsCount(args) => delegators_count(rpc_service.node, args.value).await,
        RpcCommand::BlockHash(args) => block_hash(args.block).await,
        RpcCommand::AccountsBalances(args) => {
            accounts_balances(rpc_service.node, args.accounts, args.include_only_confirmed).await
        }
        RpcCommand::BlockInfo(args) => block_info(rpc_service.node, args.value).await,
        RpcCommand::Blocks(args) => blocks(rpc_service.node, args.value).await,
        RpcCommand::BlocksInfo(args) => blocks_info(rpc_service.node, args.value).await,
        RpcCommand::Chain(args) => chain(rpc_service.node, args, false).await,
        RpcCommand::Successors(args) => chain(rpc_service.node, args, true).await,
        RpcCommand::ConfirmationActive(args) => {
            confirmation_active(rpc_service.node, args.announcements).await
        }
        RpcCommand::ConfirmationQuorum(args) => {
            confirmation_quorum(rpc_service.node, args.peer_details).await
        }
        RpcCommand::WorkValidate(args) => {
            work_validate(rpc_service.node, args.work, args.hash).await
        }
        RpcCommand::AccountInfo(args) => account_info(rpc_service.node, args).await,
        RpcCommand::AccountHistory(args) => account_history(rpc_service.node, args).await,
        RpcCommand::Sign(args) => sign(rpc_service.node, args).await,
        RpcCommand::Process(args) => process(rpc_service.node, args).await,
        RpcCommand::WorkCancel(args) => {
            work_cancel(rpc_service.node, rpc_service.enable_control, args.value).await
        }
        RpcCommand::Bootstrap(bootstrap_args) => {
            bootstrap(
                rpc_service.node,
                bootstrap_args.address,
                bootstrap_args.port,
                bootstrap_args.id,
            )
            .await
        }
        RpcCommand::BootstrapAny(args) => {
            bootstrap_any(rpc_service.node, args.force, args.id, args.account).await
        }
        RpcCommand::BoostrapLazy(args) => {
            bootstrap_lazy(rpc_service.node, args.hash, args.force, args.id).await
        }
        RpcCommand::WalletReceivable(args) => {
            wallet_receivable(rpc_service.node, rpc_service.enable_control, args).await
        }
        RpcCommand::WalletRepresentativeSet(args) => {
            wallet_representative_set(
                rpc_service.node,
                rpc_service.enable_control,
                args.wallet_with_account.wallet,
                args.wallet_with_account.account,
                args.update_existing_accounts,
            )
            .await
        }
        RpcCommand::SearchReceivable(args) => {
            search_receivable(rpc_service.node, rpc_service.enable_control, args.wallet).await
        }
        RpcCommand::WalletRepublish(args) => {
            wallet_republish(
                rpc_service.node,
                rpc_service.enable_control,
                args.wallet,
                args.count,
            )
            .await
        }
        RpcCommand::WalletBalances(WalletBalancesArgs { wallet, threshold }) => {
            wallet_balances(rpc_service.node, wallet, threshold).await
        }
        RpcCommand::WalletHistory(args) => {
            wallet_history(rpc_service.node, args.wallet, args.modified_since).await
        }
        RpcCommand::WalletLedger(args) => {
            wallet_ledger(rpc_service.node, rpc_service.enable_control, args).await
        }
        RpcCommand::AccountsReceivable(args) => accounts_receivable(rpc_service.node, args).await,
        RpcCommand::Receivable(args) => receivable(rpc_service.node, args).await,
        RpcCommand::ReceivableExists(args) => {
            receivable_exists(
                rpc_service.node,
                args.hash,
                args.include_active,
                args.include_only_confirmed,
            )
            .await
        }
        RpcCommand::RepresentativesOnline(args) => {
            representatives_online(rpc_service.node, args.weight, args.accounts).await
        }
        RpcCommand::Unchecked(args) => unchecked(rpc_service.node, args.count).await,
        RpcCommand::UncheckedGet(args) => unchecked_get(rpc_service.node, args.value).await,
        RpcCommand::UncheckedKeys(args) => {
            unchecked_keys(rpc_service.node, args.key, args.count).await
        }
        RpcCommand::ConfirmationInfo(args) => {
            confirmation_info(
                rpc_service.node,
                args.root,
                args.contents,
                args.representatives,
            )
            .await
        }
        RpcCommand::Ledger(args) => {
            ledger(rpc_service.node, rpc_service.enable_control, args).await
        }
        RpcCommand::WorkGenerate(args) => {
            work_generate(rpc_service.node, rpc_service.enable_control, args).await
        }
        RpcCommand::Republish(args) => {
            republish(
                rpc_service.node,
                args.hash,
                args.sources,
                args.destinations,
                args.count,
            )
            .await
        }
        RpcCommand::BlockCreate(args) => {
            block_create(rpc_service.node, rpc_service.enable_control, args).await
        }
>>>>>>> a2b20979
        _ => todo!(),
    };

    (StatusCode::OK, response).into_response()
}

async fn set_header<B>(mut request: Request<B>) -> Request<B> {
    request
        .headers_mut()
        .insert("Content-Type", "application/json".parse().unwrap());
    request
}<|MERGE_RESOLUTION|>--- conflicted
+++ resolved
@@ -68,9 +68,6 @@
     Json(rpc_command): Json<RpcCommand>,
 ) -> Response {
     let response = match rpc_command {
-<<<<<<< HEAD
-        RpcCommand::Telemetry(args) => telemetry(rpc_service.node, args.address, args.port, args.raw).await,
-=======
         RpcCommand::AccountCreate(args) => {
             account_create(
                 rpc_service.node,
@@ -391,7 +388,9 @@
         RpcCommand::BlockCreate(args) => {
             block_create(rpc_service.node, rpc_service.enable_control, args).await
         }
->>>>>>> a2b20979
+        RpcCommand::Telemetry(args) => {
+            telemetry(rpc_service.node, args.address, args.port, args.raw).await
+        }
         _ => todo!(),
     };
 
