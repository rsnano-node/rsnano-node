--- conflicted
+++ resolved
@@ -1,18 +1,14 @@
-<<<<<<< HEAD
 mod key_create;
 mod account_key;
 mod account_get;
 mod validate_account_number;
 mod nano_to_raw;
+mod raw_to_nano;
 
 pub use key_create::*;
 pub use account_key::*;
 pub use validate_account_number::*;
 pub use nano_to_raw::*;
+pub use raw_to_nano::*;
 
-pub use account_get::*;
-=======
-mod raw_to_nano;
-
-pub use raw_to_nano::*;
->>>>>>> 16211757
+pub use account_get::*;