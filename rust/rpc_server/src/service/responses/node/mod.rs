<<<<<<< HEAD
mod stop;
mod uptime;
mod keepalive;
mod peers;
mod populate_backlog;
mod stats_clear;

pub use stop::*;
pub use uptime::*;
pub use keepalive::*;

pub use peers::*;
pub use populate_backlog::*;
pub use stats_clear::*;
=======
mod unchecked_clear;

pub use unchecked_clear::*;
>>>>>>> 3ad428ff
<|MERGE_RESOLUTION|>--- conflicted
+++ resolved
@@ -1,10 +1,10 @@
-<<<<<<< HEAD
 mod stop;
 mod uptime;
 mod keepalive;
 mod peers;
 mod populate_backlog;
 mod stats_clear;
+mod unchecked_clear;
 
 pub use stop::*;
 pub use uptime::*;
@@ -13,8 +13,4 @@
 pub use peers::*;
 pub use populate_backlog::*;
 pub use stats_clear::*;
-=======
-mod unchecked_clear;
-
-pub use unchecked_clear::*;
->>>>>>> 3ad428ff
+pub use unchecked_clear::*;