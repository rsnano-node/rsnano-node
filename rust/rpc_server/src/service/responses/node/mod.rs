<<<<<<< HEAD
mod stop;
mod uptime;
mod keepalive;
mod peers;
mod populate_backlog;
mod stats_clear;
mod unchecked_clear;
mod node_id;
mod confirmation_active;
mod confirmation_quorum;
mod work_validate;
mod sign;
mod process;

pub use stop::*;
pub use uptime::*;
pub use keepalive::*;

pub use peers::*;
pub use populate_backlog::*;
pub use stats_clear::*;
pub use unchecked_clear::*;
pub use node_id::*;
pub use confirmation_active::*;
pub use confirmation_quorum::*;
pub use work_validate::*;
pub use sign::*;
pub use process::*;
=======
mod work_cancel;

pub use work_cancel::*;
>>>>>>> 7a571d52
<|MERGE_RESOLUTION|>--- conflicted
+++ resolved
@@ -1,4 +1,3 @@
-<<<<<<< HEAD
 mod stop;
 mod uptime;
 mod keepalive;
@@ -12,6 +11,7 @@
 mod work_validate;
 mod sign;
 mod process;
+mod work_cancel;
 
 pub use stop::*;
 pub use uptime::*;
@@ -27,8 +27,4 @@
 pub use work_validate::*;
 pub use sign::*;
 pub use process::*;
-=======
-mod work_cancel;
-
-pub use work_cancel::*;
->>>>>>> 7a571d52
+pub use work_cancel::*;