<<<<<<< HEAD
mod stop;
mod uptime;
mod keepalive;

pub use stop::*;
pub use uptime::*;
pub use keepalive::*;
=======
mod peers;

pub use peers::*;
>>>>>>> 8fc09823
<|MERGE_RESOLUTION|>--- conflicted
+++ resolved
@@ -1,13 +1,10 @@
-<<<<<<< HEAD
 mod stop;
 mod uptime;
 mod keepalive;
+mod peers;
 
 pub use stop::*;
 pub use uptime::*;
 pub use keepalive::*;
-=======
-mod peers;
 
-pub use peers::*;
->>>>>>> 8fc09823
+pub use peers::*;