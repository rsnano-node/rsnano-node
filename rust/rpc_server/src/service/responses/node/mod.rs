--- conflicted
+++ resolved
@@ -1,16 +1,12 @@
-<<<<<<< HEAD
 mod stop;
 mod uptime;
 mod keepalive;
 mod peers;
+mod populate_backlog;
 
 pub use stop::*;
 pub use uptime::*;
 pub use keepalive::*;
 
 pub use peers::*;
-=======
-mod populate_backlog;
-
-pub use populate_backlog::*;
->>>>>>> 680fc96f
+pub use populate_backlog::*;