--- conflicted
+++ resolved
@@ -1,4 +1,3 @@
-<<<<<<< HEAD
 mod account_create;
 mod account_list;
 mod account_move;
@@ -18,6 +17,7 @@
 mod work_get;
 mod work_set;
 mod wallet_export;
+mod password_change;
 
 pub use account_create::*;
 pub use account_list::*;
@@ -38,8 +38,4 @@
 pub use work_get::*;
 pub use work_set::*;
 pub use wallet_export::*;
-=======
-mod password_change;
-
-pub use password_change::*;
->>>>>>> 603e71d2
+pub use password_change::*;