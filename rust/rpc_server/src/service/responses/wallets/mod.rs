--- conflicted
+++ resolved
@@ -1,17 +1,13 @@
-<<<<<<< HEAD
 mod account_create;
 mod accounts_create;
 mod account_remove;
 mod account_move;
 mod account_list;
+mod wallet_create;
 
 pub use account_create::*;
 pub use accounts_create::*;
 pub use account_remove::*;
 pub use account_move::*;
 pub use account_list::*;
-=======
-mod wallet_create;
-
-pub use wallet_create::*;
->>>>>>> 3ccbbc09
+pub use wallet_create::*;