--- conflicted
+++ resolved
@@ -26,8 +26,6 @@
         Ok(accounts) => to_string_pretty(&AccountsRpcMessage::new(accounts)).unwrap(),
         Err(e) => to_string_pretty(&ErrorDto::new(e.to_string())).unwrap(),
     }
-<<<<<<< HEAD
-=======
 }
 
 #[cfg(test)]
@@ -188,5 +186,4 @@
 
         server.abort();
     }
->>>>>>> 33fd1b31
 }