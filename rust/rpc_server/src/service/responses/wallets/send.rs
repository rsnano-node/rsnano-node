use rsnano_node::{wallets::WalletsExt, Node};
use rsnano_rpc_messages::{BlockHashRpcMessage, ErrorDto, SendArgs};
use serde_json::to_string_pretty;
use std::sync::Arc;

pub async fn send(node: Arc<Node>, enable_control: bool, args: SendArgs) -> String {
    if enable_control {
        let block_hash =
            node.wallets
                .send_sync(args.wallet, args.source, args.destination, args.amount);
        to_string_pretty(&BlockHashRpcMessage::new("block".to_string(), block_hash)).unwrap()
    } else {
        to_string_pretty(&ErrorDto::new("RPC control is disabled".to_string())).unwrap()
    }
<<<<<<< HEAD
=======
}

#[cfg(test)]
mod tests {
    use super::*;
    use rsnano_core::{Account, Amount, WalletId, DEV_GENESIS_KEY};
    use rsnano_ledger::DEV_GENESIS_ACCOUNT;
    use std::time::Duration;
    use test_helpers::{assert_timely_msg, setup_rpc_client_and_server, System};

    #[test]
    fn send() {
        let mut system = System::new();
        let node = system.make_node();

        let wallet = WalletId::zero();
        node.wallets.create(wallet);
        node.wallets
            .insert_adhoc2(&wallet, &DEV_GENESIS_KEY.private_key(), false)
            .unwrap();

        let (rpc_client, server) = setup_rpc_client_and_server(node.clone(), true);

        let destination = Account::decode_account(
            "nano_3t6k35gi95xu6tergt6p69ck76ogmitsa8mnijtpxm9fkcm736xtoncuohr3",
        )
        .unwrap();
        let amount = Amount::raw(1000000);

        let result = node.runtime.block_on(async {
            rpc_client
                .send(SendArgs::new(
                    wallet,
                    *DEV_GENESIS_ACCOUNT,
                    destination,
                    amount,
                    None,
                    None,
                ))
                .await
                .unwrap()
        });

        let tx = node.ledger.read_txn();

        assert_timely_msg(
            Duration::from_secs(5),
            || node.ledger.get_block(&tx, &result.value).is_some(),
            "Send block not found in ledger",
        );

        assert_eq!(
            node.ledger
                .any()
                .account_balance(&tx, &DEV_GENESIS_ACCOUNT)
                .unwrap(),
            Amount::MAX - amount
        );

        server.abort();
    }

    #[test]
    fn send_fails_without_enable_control() {
        let mut system = System::new();
        let node = system.make_node();

        let wallet = WalletId::zero();
        node.wallets.create(wallet);
        node.wallets
            .insert_adhoc2(&wallet, &DEV_GENESIS_KEY.private_key(), false)
            .unwrap();

        let (rpc_client, server) = setup_rpc_client_and_server(node.clone(), false);

        let destination = Account::decode_account(
            "nano_3t6k35gi95xu6tergt6p69ck76ogmitsa8mnijtpxm9fkcm736xtoncuohr3",
        )
        .unwrap();
        let amount = Amount::raw(1000000);

        let result = node.runtime.block_on(async {
            rpc_client
                .send(SendArgs::new(
                    wallet,
                    *DEV_GENESIS_ACCOUNT,
                    destination,
                    amount,
                    None,
                    None,
                ))
                .await
        });

        assert_eq!(
            result.err().map(|e| e.to_string()),
            Some("node returned error: \"RPC control is disabled\"".to_string())
        );

        server.abort();
    }
>>>>>>> 33fd1b31
}<|MERGE_RESOLUTION|>--- conflicted
+++ resolved
@@ -12,8 +12,6 @@
     } else {
         to_string_pretty(&ErrorDto::new("RPC control is disabled".to_string())).unwrap()
     }
-<<<<<<< HEAD
-=======
 }
 
 #[cfg(test)]
@@ -115,5 +113,4 @@
 
         server.abort();
     }
->>>>>>> 33fd1b31
 }