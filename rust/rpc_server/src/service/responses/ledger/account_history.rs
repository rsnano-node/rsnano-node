--- conflicted
+++ resolved
@@ -250,256 +250,4 @@
             None
         },
     })
-<<<<<<< HEAD
-}
-
-#[cfg(test)]
-mod tests {
-    use rsnano_core::{Account, Amount, BlockSubType, PublicKey, WalletId, DEV_GENESIS_KEY};
-    use rsnano_ledger::{DEV_GENESIS_ACCOUNT, DEV_GENESIS_HASH, DEV_GENESIS_PUB_KEY};
-    use rsnano_node::wallets::WalletsExt;
-    use test_helpers::{setup_rpc_client_and_server, System};
-
-    #[test]
-    fn account_history() {
-        let mut system = System::new();
-        let node = system.make_node();
-
-        // Create and process blocks
-        let wallet_id = WalletId::zero();
-        node.wallets.create(wallet_id);
-        node.wallets
-            .insert_adhoc2(&wallet_id, &DEV_GENESIS_KEY.private_key(), false)
-            .unwrap();
-
-        let change = node
-            .wallets
-            .change_action(
-                &node.wallets.mutex.lock().unwrap().get(&wallet_id).unwrap().clone(),
-                *DEV_GENESIS_ACCOUNT,
-                *DEV_GENESIS_PUB_KEY,
-                node.work_generate_dev((*DEV_GENESIS_HASH).into()),
-                false,
-            )
-            .unwrap();
-
-        let send = node
-            .wallets
-            .send_action2(
-                &wallet_id,
-                *DEV_GENESIS_ACCOUNT,
-                *DEV_GENESIS_ACCOUNT,
-                node.config.receive_minimum,
-                node.work_generate_dev(change.hash().into()),
-                false,
-                None,
-            )
-            .unwrap();
-
-        let receive = node
-            .wallets
-            .receive_action(
-                &node.wallets.mutex.lock().unwrap().get(&wallet_id).unwrap().clone(),
-                send.hash(),
-                *DEV_GENESIS_PUB_KEY,
-                node.config.receive_minimum,
-                *DEV_GENESIS_ACCOUNT,
-                node.work_generate_dev(send.hash().into()),
-                false,
-            )
-            .unwrap();
-
-        let usend = node
-            .wallets
-            .send_action2(
-                &wallet_id,
-                *DEV_GENESIS_ACCOUNT,
-                *DEV_GENESIS_ACCOUNT,
-                Amount::nano(1_000),
-                node.work_generate_dev(receive.hash().into()),
-                false,
-                None,
-            )
-            .unwrap();
-
-        let ureceive = node
-            .wallets
-            .receive_action(
-                &node.wallets.mutex.lock().unwrap().get(&wallet_id).unwrap().clone(),
-                usend.hash(),
-                *DEV_GENESIS_PUB_KEY,
-                Amount::nano(1_000),
-                *DEV_GENESIS_ACCOUNT,
-                node.work_generate_dev(usend.hash().into()),
-                false,
-            )
-            .unwrap();
-
-        let uchange = node
-            .wallets
-            .change_action(
-                &node.wallets.mutex.lock().unwrap().get(&wallet_id).unwrap().clone(),
-                *DEV_GENESIS_ACCOUNT,
-                PublicKey::zero(),
-                node.work_generate_dev(ureceive.hash().into()),
-                false,
-            )
-            .unwrap();
-
-        // Set up RPC client and server
-        let (rpc_client, server) = setup_rpc_client_and_server(node.clone(), true);
-
-        let account_history = node.tokio.block_on(async {
-            rpc_client
-                .account_history(
-                    *DEV_GENESIS_ACCOUNT,
-                    100,
-                    Some(false),
-                    None,
-                    None,
-                    None,
-                    None,
-                )
-                .await
-                .unwrap()
-        });
-
-        assert_eq!(account_history.account, *DEV_GENESIS_ACCOUNT);
-        assert_eq!(account_history.history.len(), 5);
-
-        // Verify history entries
-        let history = account_history.history;
-        assert_eq!(history[0].block_type, BlockSubType::Receive);
-        assert_eq!(history[0].hash, ureceive.hash());
-        assert_eq!(history[0].account, *DEV_GENESIS_ACCOUNT);
-        assert_eq!(history[0].amount, Amount::nano(1_000));
-        assert_eq!(history[0].height, 6);
-        assert!(!history[0].confirmed);
-
-        assert_eq!(history[1].block_type, BlockSubType::Send);
-        assert_eq!(history[1].hash, usend.hash());
-        assert_eq!(history[1].account, *DEV_GENESIS_ACCOUNT);
-        assert_eq!(history[1].amount, Amount::nano(1_000));
-        assert_eq!(history[1].height, 5);
-        assert!(!history[1].confirmed);
-
-        assert_eq!(history[2].block_type, BlockSubType::Receive);
-        assert_eq!(history[2].hash, receive.hash());
-        assert_eq!(history[2].account, *DEV_GENESIS_ACCOUNT);
-        assert_eq!(history[2].amount, node.config.receive_minimum);
-        assert_eq!(history[2].height, 4);
-        assert!(!history[2].confirmed);
-
-        assert_eq!(history[3].block_type, BlockSubType::Send);
-        assert_eq!(history[3].hash, send.hash());
-        assert_eq!(history[3].account, *DEV_GENESIS_ACCOUNT);
-        assert_eq!(history[3].amount, node.config.receive_minimum);
-        assert_eq!(history[3].height, 3);
-        assert!(!history[3].confirmed);
-
-        assert_eq!(history[4].block_type, BlockSubType::Receive);
-        assert_eq!(history[4].hash, *DEV_GENESIS_HASH);
-        assert_eq!(history[4].account, *DEV_GENESIS_ACCOUNT);
-        assert_eq!(history[4].amount, node.ledger.constants.genesis_amount);
-        assert_eq!(history[4].height, 1);
-        assert!(history[4].confirmed);
-
-        // Test count and reverse
-        let account_history_reverse = node.tokio.block_on(async {
-            rpc_client
-                .account_history(*DEV_GENESIS_ACCOUNT, 1, None, None, None, Some(true), None)
-                .await
-                .unwrap()
-        });
-
-        assert_eq!(account_history_reverse.history.len(), 1);
-        assert_eq!(account_history_reverse.history[0].height, 1);
-        assert_eq!(account_history_reverse.next, Some(change.hash()));
-
-        // Test filtering
-        let account2: Account = node
-            .wallets
-            .deterministic_insert2(&wallet_id, false)
-            .unwrap()
-            .into();
-        
-        let send2 = node
-            .wallets
-            .send_action2(
-                &wallet_id,
-                *DEV_GENESIS_ACCOUNT,
-                account2,
-                node.config.receive_minimum,
-                node.work_generate_dev(uchange.hash().into()),
-                false,
-                None,
-            )
-            .unwrap();
-
-        let receive2 = node
-            .wallets
-            .receive_action(
-                &node.wallets.mutex.lock().unwrap().get(&wallet_id).unwrap().clone(),
-                send2.hash(),
-                account2.into(),
-                node.config.receive_minimum,
-                account2.into(),
-                node.work_generate_dev(send2.hash().into()),
-                false,
-            )
-            .unwrap();
-
-        // Test filter for send state blocks
-        let account_history_filtered_send = node.tokio.block_on(async {
-            rpc_client
-                .account_history(
-                    *DEV_GENESIS_ACCOUNT,
-                    100,
-                    None,
-                    None,
-                    None,
-                    None,
-                    Some(vec![account2]),
-                )
-                .await
-                .unwrap()
-        });
-
-        assert_eq!(account_history_filtered_send.history.len(), 2);
-        assert_eq!(
-            account_history_filtered_send.history[0].block_type,
-            BlockSubType::Send
-        );
-        assert_eq!(account_history_filtered_send.history[0].account, account2);
-
-        // Test filter for receive state blocks
-        let account_history_filtered_receive = node.tokio.block_on(async {
-            rpc_client
-                .account_history(
-                    account2.into(),
-                    100,
-                    None,
-                    None,
-                    None,
-                    None,
-                    Some(vec![*DEV_GENESIS_ACCOUNT]),
-                )
-                .await
-                .unwrap()
-        });
-
-        assert_eq!(account_history_filtered_receive.history.len(), 1);
-        assert_eq!(
-            account_history_filtered_receive.history[0].block_type,
-            BlockSubType::Receive
-        );
-        assert_eq!(
-            account_history_filtered_receive.history[0].account,
-            *DEV_GENESIS_ACCOUNT
-        );
-
-        server.abort();
-    }
-=======
->>>>>>> a2b20979
 }