--- conflicted
+++ resolved
@@ -1,4 +1,3 @@
-<<<<<<< HEAD
 mod account_balance;
 mod account_block_count;
 mod account_representative;
@@ -22,10 +21,7 @@
 pub use frontier_count::*;
 pub use accounts_frontiers::*;
 pub use frontiers::*;
-=======
-
 
 mod representatives;
 
-pub use representatives::*;
->>>>>>> fa29d0e7
+pub use representatives::*;