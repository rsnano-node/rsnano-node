--- conflicted
+++ resolved
@@ -1,4 +1,3 @@
-<<<<<<< HEAD
 mod account_balance;
 mod account_block_count;
 mod account_representative;
@@ -12,6 +11,7 @@
 mod frontiers;
 mod accounts_representatives;
 mod unopened;
+mod delegators;
 
 pub use account_balance::*;
 pub use account_block_count::*;
@@ -30,8 +30,4 @@
 pub use representatives::*;
 pub use accounts_representatives::*;
 pub use unopened::*;
-=======
-mod delegators;
-
-pub use delegators::*;
->>>>>>> 7ef0c5eb
+pub use delegators::*;