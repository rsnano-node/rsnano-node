--- conflicted
+++ resolved
@@ -485,46 +485,8 @@
 target_link_libraries(boost_property_tree INTERFACE Boost::format)
 target_link_libraries(boost_property_tree INTERFACE Boost::multi_index)
 
-<<<<<<< HEAD
-include_directories(cpptoml/include)
-=======
-# RocksDB
-include_directories(submodules/rocksdb/include)
-set(USE_RTTI
-    ON
-    CACHE BOOL "")
-set(WITH_GFLAGS
-    OFF
-    CACHE BOOL "")
-set(WITH_TESTS
-    OFF
-    CACHE BOOL "")
-set(WITH_BENCHMARK_TOOLS
-    OFF
-    CACHE BOOL "")
-set(ROCKSDB_BUILD_SHARED
-    OFF
-    CACHE BOOL "")
-set(WITH_CORE_TOOLS
-    ${NANO_ROCKSDB_TOOLS}
-    CACHE BOOL "" FORCE)
-set(WITH_TOOLS
-    ${NANO_ROCKSDB_TOOLS}
-    CACHE BOOL "" FORCE)
-if(ENABLE_AVX2)
-  set(PORTABLE
-      0
-      CACHE BOOL "" FORCE)
-else()
-  set(PORTABLE
-      1
-      CACHE BOOL "" FORCE)
-endif()
-add_subdirectory(submodules/rocksdb EXCLUDE_FROM_ALL)
-
 # cpptoml
 include_directories(submodules/cpptoml/include)
->>>>>>> 8f42544e
 
 # magic_enum
 include_directories(submodules/magic_enum/include)
@@ -613,209 +575,11 @@
 endif()
 
 if(NANO_TEST OR RAIBLOCKS_TEST)
-<<<<<<< HEAD
   add_custom_target(
     quick_tests
     COMMAND echo "BATCH QUICK TESTS"
     WORKING_DIRECTORY ${CMAKE_BINARY_DIR}
     DEPENDS core_test rpc_test)
-=======
-  if(NANO_GUI OR RAIBLOCKS_GUI)
-    add_custom_target(
-      quick_tests
-      COMMAND echo "BATCH QUICK TESTS"
-      WORKING_DIRECTORY ${CMAKE_BINARY_DIR}
-      DEPENDS core_test rpc_test qt_test)
-  else()
-    add_custom_target(
-      quick_tests
-      COMMAND echo "BATCH QUICK TESTS -- qt_test is disabled"
-      WORKING_DIRECTORY ${CMAKE_BINARY_DIR}
-      DEPENDS core_test rpc_test)
-  endif()
-endif()
-
-if(NANO_GUI OR RAIBLOCKS_GUI)
-  install(FILES ${PROJECT_BINARY_DIR}/config-node.toml.sample DESTINATION .)
-  install(FILES ${PROJECT_BINARY_DIR}/config-rpc.toml.sample DESTINATION .)
-  if(WIN32)
-    set(PLATFORM_QT_PACKAGES WinExtras)
-  else()
-    set(PLATFORM_QT_PACKAGES)
-  endif()
-
-  find_package(Qt5 COMPONENTS Core Gui Widgets Test ${PLATFORM_QT_PACKAGES})
-
-  add_library(qt nano/qt/qt.cpp nano/qt/qt.hpp)
-  include_directories(${CMAKE_SOURCE_DIR}/submodules)
-
-  target_link_libraries(
-    qt
-    node
-    secure
-    nano_lib
-    libminiupnpc-static
-    Qt5::Gui
-    Qt5::Widgets)
-
-  target_compile_definitions(
-    qt PRIVATE -DTAG_VERSION_STRING=${TAG_VERSION_STRING}
-               -DGIT_COMMIT_HASH=${GIT_COMMIT_HASH})
-
-  if(WIN32)
-    set(PLATFORM_GUI_TARGET_PROPERTIES WIN32)
-  else()
-    set(PLATFORM_GUI_TARGET_PROPERTIES "")
-  endif()
-
-  if(${CMAKE_SYSTEM_NAME} MATCHES "Darwin")
-    set(PLATFORM_WALLET_SOURCE nano/nano_wallet/plat/default/icon.cpp)
-  elseif(${CMAKE_SYSTEM_NAME} MATCHES "Windows")
-    set(PLATFORM_WALLET_SOURCE nano/nano_wallet/plat/windows/icon.cpp Nano.rc)
-  elseif(${CMAKE_SYSTEM_NAME} MATCHES "Linux")
-    set(PLATFORM_WALLET_SOURCE nano/nano_wallet/plat/default/icon.cpp)
-  elseif(${CMAKE_SYSTEM_NAME} MATCHES "FreeBSD")
-    set(PLATFORM_WALLET_SOURCE nano/nano_wallet/plat/default/icon.cpp)
-  else()
-    error("Unknown platform: ${CMAKE_SYSTEM_NAME}")
-  endif()
-
-  qt5_add_resources(RES resources.qrc)
-
-  add_executable(
-    nano_wallet ${PLATFORM_GUI_TARGET_PROPERTIES} ${PLATFORM_WALLET_SOURCE}
-                nano/nano_wallet/entry.cpp nano/nano_wallet/icon.hpp ${RES})
-
-  target_link_libraries(nano_wallet Boost::process rpc node qt)
-
-  if(WIN32)
-    target_link_libraries(nano_wallet Qt5::WinExtras)
-    # nano_wallet.com executable for Windows console
-    add_executable(nano_wallet_com nano/nano_wallet/entry_com.cpp)
-    target_link_libraries(nano_wallet_com node)
-    set_target_properties(
-      nano_wallet_com
-      PROPERTIES COMPILE_FLAGS "-DBOOST_ASIO_HAS_STD_ARRAY=1"
-                 OUTPUT_NAME "nano_wallet"
-                 SUFFIX ".com")
-  endif()
-
-  set_target_properties(
-    qt nano_wallet PROPERTIES COMPILE_FLAGS
-                              "-DQT_NO_KEYWORDS -DBOOST_ASIO_HAS_STD_ARRAY=1")
-
-  if(NANO_TEST OR RAIBLOCKS_TEST)
-    add_executable(qt_test nano/qt_test/entry.cpp nano/qt_test/qt.cpp)
-
-    target_link_libraries(
-      qt_test
-      node
-      secure
-      test_common
-      gtest
-      gtest_main
-      qt
-      Qt5::Test)
-
-    set_target_properties(
-      qt_test PROPERTIES COMPILE_FLAGS
-                         "-DQT_NO_KEYWORDS -DBOOST_ASIO_HAS_STD_ARRAY=1")
-    add_dependencies(all_tests qt_test)
-  endif()
-
-  if(APPLE)
-    set(CPACK_GENERATOR "DragNDrop")
-    configure_file(${CMAKE_SOURCE_DIR}/Info.plist.in
-                   ${CMAKE_SOURCE_DIR}/Info.plist @ONLY)
-    install(TARGETS nano_wallet
-            DESTINATION ${NANO_OSX_PACKAGE_NAME}.app/Contents/MacOS)
-    install(TARGETS nano_node
-            DESTINATION ${NANO_OSX_PACKAGE_NAME}.app/Contents/MacOS)
-    install(TARGETS nano_rpc
-            DESTINATION ${NANO_OSX_PACKAGE_NAME}.app/Contents/MacOS)
-    install(FILES Info.plist DESTINATION ${NANO_OSX_PACKAGE_NAME}.app/Contents)
-    install(FILES qt.conf
-            DESTINATION ${NANO_OSX_PACKAGE_NAME}.app/Contents/Resources)
-    install(DIRECTORY ${Qt5_DIR}/../../QtCore.framework
-            DESTINATION ${NANO_OSX_PACKAGE_NAME}.app/Contents/Frameworks)
-    install(DIRECTORY ${Qt5_DIR}/../../QtDBus.framework
-            DESTINATION ${NANO_OSX_PACKAGE_NAME}.app/Contents/Frameworks)
-    install(DIRECTORY ${Qt5_DIR}/../../QtGui.framework
-            DESTINATION ${NANO_OSX_PACKAGE_NAME}.app/Contents/Frameworks)
-    install(DIRECTORY ${Qt5_DIR}/../../QtPrintSupport.framework
-            DESTINATION ${NANO_OSX_PACKAGE_NAME}.app/Contents/Frameworks)
-    install(DIRECTORY ${Qt5_DIR}/../../QtTest.framework
-            DESTINATION ${NANO_OSX_PACKAGE_NAME}.app/Contents/Frameworks)
-    install(DIRECTORY ${Qt5_DIR}/../../QtWidgets.framework
-            DESTINATION ${NANO_OSX_PACKAGE_NAME}.app/Contents/Frameworks)
-    install(FILES "${Qt5_DIR}/../../../plugins/platforms/libqcocoa.dylib"
-            DESTINATION ${NANO_OSX_PACKAGE_NAME}.app/Contents/PlugIns/platforms)
-    install(FILES Nano.icns
-            DESTINATION ${NANO_OSX_PACKAGE_NAME}.app/Contents/Resources)
-  elseif(WIN32)
-    if("${CMAKE_SIZEOF_VOID_P}" EQUAL "8")
-      set(WIN_REDIST vc_redist.x64.exe)
-    else()
-      set(WIN_REDIST vc_redist.x86.exe)
-    endif()
-    set(CPACK_NSIS_EXTRA_INSTALL_COMMANDS
-        "ExecWait '\\\"$INSTDIR\\\\${WIN_REDIST}\\\" /quiet /norestart'
-												WriteRegDWORD HKLM 'SYSTEM\\\\CurrentControlSet\\\\Services\\\\EventLog\\\\Nano\\\\Nano${NANO_PREFIX}' 'TypesSupported' '0x7'
-												WriteRegStr HKLM 'SYSTEM\\\\CurrentControlSet\\\\Services\\\\EventLog\\\\Nano\\\\Nano${NANO_PREFIX}' 'EventMessageFile' '$INSTDIR\\\\nano_wallet.exe'"
-    )
-    set(CPACK_NSIS_EXTRA_UNINSTALL_COMMANDS
-        "DeleteRegKey HKLM 'SYSTEM\\\\CurrentControlSet\\\\Services\\\\EventLog\\\\Nano${NANO_PREFIX}'"
-    )
-    set(CPACK_NSIS_MUI_ICON ${CMAKE_SOURCE_DIR}/Nano.ico)
-    set(CPACK_NSIS_DISPLAY_NAME "Nano${NANO_PREFIX}")
-    set(CPACK_NSIS_URL_INFO_ABOUT "https://nano.org")
-    set(CPACK_NSIS_CONTACT "info@nano.org")
-    set(CPACK_NSIS_MENU_LINKS "nano_wallet.exe" "Nano Wallet"
-                              "https://nano.org" "Nano website")
-    set(CPACK_NSIS_ENABLE_UNINSTALL_BEFORE_INSTALL ON)
-    get_target_property(Qt5WindowsPlugin Qt5::QWindowsIntegrationPlugin
-                        LOCATION)
-    get_filename_component(Qt5_bin_DIR ${Qt5_DIR}/../../../bin ABSOLUTE)
-    install(TARGETS nano_wallet DESTINATION .)
-    install(TARGETS nano_wallet_com DESTINATION .)
-    install(FILES ${CMAKE_CURRENT_BINARY_DIR}/${WIN_REDIST} DESTINATION .)
-    install(FILES ${Qt5_bin_DIR}/libGLESv2.dll DESTINATION .)
-    install(FILES ${Qt5_bin_DIR}/Qt5Core.dll DESTINATION .)
-    install(FILES ${Qt5_bin_DIR}/Qt5Gui.dll DESTINATION .)
-    install(FILES ${Qt5_bin_DIR}/Qt5Widgets.dll DESTINATION .)
-    install(FILES ${Qt5_bin_DIR}/Qt5WinExtras.dll DESTINATION .)
-    install(FILES ${Qt5WindowsPlugin} DESTINATION platforms)
-  else()
-    set(CPACK_GENERATOR "TBZ2;DEB")
-    set(CPACK_DEBIAN_PACKAGE_DEPENDS
-        "qt5-default | qtbase5-dev, qtchooser, qt5-qmake, qtbase5-dev-tools")
-    set(CPACK_DEBIAN_PACKAGE_MAINTAINER "russel@nano.org")
-    install(TARGETS nano_wallet RUNTIME DESTINATION ./bin)
-    set(DEBIAN_POSTINST postinst.in)
-    set(DEBIAN_POSTRM postrm.in)
-
-    configure_file(${CMAKE_CURRENT_SOURCE_DIR}/debian-control/${DEBIAN_POSTINST}
-                   ${CMAKE_CURRENT_BINARY_DIR}${CMAKE_FILES_DIRECTORY}/postinst)
-    configure_file(${CMAKE_CURRENT_SOURCE_DIR}/debian-control/${DEBIAN_POSTRM}
-                   ${CMAKE_CURRENT_BINARY_DIR}${CMAKE_FILES_DIRECTORY}/postrm)
-    file(
-      COPY ${CMAKE_CURRENT_BINARY_DIR}${CMAKE_FILES_DIRECTORY}/postinst
-           ${CMAKE_CURRENT_BINARY_DIR}${CMAKE_FILES_DIRECTORY}/postrm
-      DESTINATION ${CMAKE_CURRENT_BINARY_DIR}/debian-control/.
-      FILE_PERMISSIONS
-        OWNER_READ
-        OWNER_WRITE
-        OWNER_EXECUTE
-        GROUP_READ
-        GROUP_EXECUTE
-        WORLD_READ
-        WORLD_EXECUTE)
-    install(FILES etc/systemd/${NANO_SERVICE} DESTINATION ./extras/systemd/.)
-    set(CPACK_DEBIAN_PACKAGE_CONTROL_EXTRA
-        "${CMAKE_CURRENT_BINARY_DIR}/debian-control/postinst;${CMAKE_CURRENT_BINARY_DIR}/debian-control/postrm"
-    )
-  endif()
->>>>>>> 8f42544e
 endif()
 
 if(COVERAGE)
