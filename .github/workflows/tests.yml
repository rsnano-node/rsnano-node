--- conflicted
+++ resolved
@@ -36,12 +36,7 @@
     strategy:
       fail-fast: false
       matrix:
-<<<<<<< HEAD
-        COMPILER: [gcc, clang-6]
-=======
-        TEST_USE_ROCKSDB: [0, 1]
         COMPILER: [gcc, clang]
->>>>>>> e1d9cb0b
         RELEASE:
           - ${{ startsWith(github.ref, 'refs/tags/') }}
     runs-on: ubuntu-20.04
