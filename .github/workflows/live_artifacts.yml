name: Live
on:
  workflow_dispatch:
    inputs:
      repo:
        description: "repo"
        default: "simpago/rsnano-node"
        required: true
      ref:
        description: "tag to build"
        default: "develop"
        required: true
env:
  artifact: 1

jobs:
  osx_job:
    runs-on: macOS-12
    timeout-minutes: 90
    steps:
      - name: tag
        run: |
          echo "TAG=${{ github.event.inputs.ref }}" >> $GITHUB_ENV
      - uses: actions/checkout@93ea575cb5d8a053eaa0ac8fa3b40d7e05a33cc8 #v3.1.0
        with:
          submodules: "recursive"
          ref: ${{ github.event.inputs.ref }}
          repository: ${{ github.event.inputs.repo }}
      - name: Fetch Deps
        run: ci/actions/osx/install_deps.sh
      - name: Build Artifact
        run: CI_TAG=${TAG} ci/build-deploy.sh "/tmp/qt/lib/cmake/Qt5";
      - name: Deploy Artifact
        run: ci/actions/deploy.sh
        env:
          S3_BUILD_DIRECTORY: ${{ secrets.S3_BUILD_DIRECTORY }}
          AWS_ACCESS_KEY_ID: ${{ secrets.AWS_ACCESS_KEY_ID }}
          AWS_SECRET_ACCESS_KEY: ${{ secrets.AWS_SECRET_ACCESS_KEY }}
          AWS_DEFAULT_REGION: us-east-2

  linux_job:
    runs-on: ubuntu-20.04
    timeout-minutes: 90
    steps:
      - name: tag
        run: |
          echo "TAG=${{ github.event.inputs.ref }}" >> $GITHUB_ENV
      - uses: actions/checkout@93ea575cb5d8a053eaa0ac8fa3b40d7e05a33cc8 #v3.1.0
        with:
          submodules: "recursive"
          ref: ${{ github.event.inputs.ref }}
          repository: ${{ github.event.inputs.repo }}
      - name: Fetch Deps
        env:
          COMPILER: gcc
        run: ci/actions/linux/install_deps.sh
      - name: Build Artifact
        run: docker run -v ${GITHUB_WORKSPACE}:/workspace simpago/rsnano-env:gcc /bin/bash -c "cd /workspace && CI_TAG=${TAG} ci/build-deploy.sh /usr/lib/x86_64-linux-gnu/cmake/Qt5"
      - name: Deploy Artifact
        run: ci/actions/deploy.sh
        env:
          S3_BUILD_DIRECTORY: ${{ secrets.S3_BUILD_DIRECTORY }}
          AWS_ACCESS_KEY_ID: ${{ secrets.AWS_ACCESS_KEY_ID }}
          AWS_SECRET_ACCESS_KEY: ${{ secrets.AWS_SECRET_ACCESS_KEY }}
          AWS_DEFAULT_REGION: us-east-2

  linux_rpm_job:
    runs-on: ubuntu-22.04
    timeout-minutes: 90
    steps:
      - name: Sets the tag and repo variables (to build)
        run: |
          echo "TAG=${{ github.event.inputs.ref }}" >> $GITHUB_ENV
          echo "REPO_TO_BUILD=${{ github.event.inputs.repo }}" >> $GITHUB_ENV
      - uses: actions/checkout@93ea575cb5d8a053eaa0ac8fa3b40d7e05a33cc8 #v3.1.0
        with:
          submodules: "recursive"
          ref: ${{ github.ref }}
          repository: ${{ github.repository }}
<<<<<<< HEAD
      - name: CentOS Base
        run: ci/build-docker-image.sh docker/ci/Dockerfile-centos simpago/rsnano-env:centos
=======
      - name: RockyLinux 8 Base
        run: ci/build-docker-image.sh docker/ci/Dockerfile-rhel nanocurrency/nano-env:rhel
>>>>>>> b1c1d883
      - name: Build Artifact
        run: |
          mkdir -p ${GITHUB_WORKSPACE}/artifacts
          docker run -e LIVE=1 -e TAG=$TAG -e REPO_TO_BUILD=$REPO_TO_BUILD -e RPM_RELEASE=1 \
          -v ${GITHUB_WORKSPACE}:/workspace \
          -v ${GITHUB_WORKSPACE}/artifacts:/root/rpmbuild \
<<<<<<< HEAD
          simpago/rsnano-env:centos /bin/bash -c "ci/build-centos.sh"
=======
          nanocurrency/nano-env:rhel /bin/bash -c "ci/build-rhel.sh"
>>>>>>> b1c1d883
      - name: Deploy Artifacts
        run: ci/actions/deploy.sh
        env:
          LINUX_RPM: 1
          S3_BUILD_DIRECTORY: ${{ secrets.S3_BUILD_DIRECTORY }}
          AWS_ACCESS_KEY_ID: ${{ secrets.AWS_ACCESS_KEY_ID }}
          AWS_SECRET_ACCESS_KEY: ${{ secrets.AWS_SECRET_ACCESS_KEY }}
          AWS_DEFAULT_REGION: us-east-2

  linux_docker_job:
    runs-on: ubuntu-20.04
    timeout-minutes: 90
    steps:
      - name: tag
        run: |
          echo "TAG=${{ github.event.inputs.ref }}" >> $GITHUB_ENV
      - uses: actions/checkout@93ea575cb5d8a053eaa0ac8fa3b40d7e05a33cc8 #v3.1.0
        with:
          submodules: "recursive"
          ref: ${{ github.event.inputs.ref }}
          repository: ${{ github.event.inputs.repo }}
      - name: Fetch Deps
        env:
          COMPILER: gcc
        run: ci/actions/linux/install_deps.sh
      - name: Build Docker (simpago/rsnano)
        run: CI_TAG=${TAG} ci/actions/linux/docker-build.sh
      - name: Deploy Docker Hub (simpago/rsnano)
        if: ${{ github.repository == 'simpago/rsnano-node' }}
        run: CI_TAG=${TAG} ci/actions/linux/docker-deploy.sh
        env:
          DOCKER_PASSWORD: ${{ secrets.DOCKER_PASSWORD }}
      - name: Login to ghcr.io
        uses: docker/login-action@f4ef78c080cd8ba55a85445d5b36e214a81df20a #v2.1.0
        with:
          registry: ghcr.io
          username: ${{ github.repository_owner }}
          password: ${{ secrets.GITHUB_TOKEN }}
      - name: Deploy Docker (ghcr.io)
        run: ci/actions/linux/ghcr_push.sh

  windows_job:
    runs-on: windows-latest
    timeout-minutes: 90
    steps:
      - name: tag
        run: |
          Write-Output "TAG=${{ github.event.inputs.ref }}" | Out-File -FilePath $env:GITHUB_ENV -Encoding utf8 -Append
      - uses: actions/checkout@93ea575cb5d8a053eaa0ac8fa3b40d7e05a33cc8 #v3.1.0
        with:
          submodules: "recursive"
          ref: ${{ github.event.inputs.ref }}
          repository: ${{ github.event.inputs.repo }}
      - name: Fetch Deps
        run: ci/actions/windows/install_deps.ps1
      - name: Build Artifact
        run: ci/actions/windows/build.ps1
        env:
          CSC_LINK: ${{ secrets.CSC_LINK }}
          CSC_KEY_PASSWORD: ${{ secrets.CSC_KEY_PASSWORD }}
      - name: Deploy Artifact
        run: ci/actions/windows/deploy.ps1
        env:
          S3_BUILD_DIRECTORY: ${{ secrets.S3_BUILD_DIRECTORY }}
          AWS_ACCESS_KEY_ID: ${{ secrets.AWS_ACCESS_KEY_ID }}
          AWS_SECRET_ACCESS_KEY: ${{ secrets.AWS_SECRET_ACCESS_KEY }}
          AWS_DEFAULT_REGION: us-east-2<|MERGE_RESOLUTION|>--- conflicted
+++ resolved
@@ -77,24 +77,15 @@
           submodules: "recursive"
           ref: ${{ github.ref }}
           repository: ${{ github.repository }}
-<<<<<<< HEAD
-      - name: CentOS Base
-        run: ci/build-docker-image.sh docker/ci/Dockerfile-centos simpago/rsnano-env:centos
-=======
       - name: RockyLinux 8 Base
-        run: ci/build-docker-image.sh docker/ci/Dockerfile-rhel nanocurrency/nano-env:rhel
->>>>>>> b1c1d883
+        run: ci/build-docker-image.sh docker/ci/Dockerfile-rhel simpago/rsnano-env:rhel
       - name: Build Artifact
         run: |
           mkdir -p ${GITHUB_WORKSPACE}/artifacts
           docker run -e LIVE=1 -e TAG=$TAG -e REPO_TO_BUILD=$REPO_TO_BUILD -e RPM_RELEASE=1 \
           -v ${GITHUB_WORKSPACE}:/workspace \
           -v ${GITHUB_WORKSPACE}/artifacts:/root/rpmbuild \
-<<<<<<< HEAD
-          simpago/rsnano-env:centos /bin/bash -c "ci/build-centos.sh"
-=======
-          nanocurrency/nano-env:rhel /bin/bash -c "ci/build-rhel.sh"
->>>>>>> b1c1d883
+          simpago/rsnano-env:rhel /bin/bash -c "ci/build-rhel.sh"
       - name: Deploy Artifacts
         run: ci/actions/deploy.sh
         env:
