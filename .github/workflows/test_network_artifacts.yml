name: Test
on:
  workflow_dispatch:
    inputs:
      repo:
        description: "repo"
        default: "simpago/rsnano-node"
        required: true
      ref:
        description: "tag to build"
        default: "develop"
        required: true
env:
  artifact: 1
  TEST: 1

jobs:
  osx_job:
    runs-on: macOS-10.15
    timeout-minutes: 90
    env:
      BOOST_ROOT: /tmp/boost
    steps:
      - name: tag
        run: |
          echo "TAG=${{ github.event.inputs.ref }}" >> $GITHUB_ENV
      - uses: actions/checkout@5a4ac9002d0be2fb38bd78e4b4dbde5606d7042f
        with:
          submodules: "recursive"
          ref: ${{ github.event.inputs.ref }}
          repository: ${{ github.event.inputs.repo }}
      - name: Fetch Deps
        run: ci/actions/osx/install_deps.sh
      - name: Build Artifact
        run: TRAVIS_TAG=${TAG} ci/build-deploy.sh "/tmp/qt/lib/cmake/Qt5";
      - name: Deploy Artifact
        run: ci/actions/deploy.sh
        env:
          S3_BUILD_DIRECTORY: ${{ secrets.S3_BUILD_DIRECTORY }}
          AWS_ACCESS_KEY_ID: ${{ secrets.AWS_ACCESS_KEY_ID }}
          AWS_SECRET_ACCESS_KEY: ${{ secrets.AWS_SECRET_ACCESS_KEY }}
          AWS_DEFAULT_REGION: us-east-2

  linux_job:
    runs-on: ubuntu-20.04
    timeout-minutes: 90
    steps:
      - name: tag
        run: |
          echo "TAG=${{ github.event.inputs.ref }}" >> $GITHUB_ENV
      - uses: actions/checkout@5a4ac9002d0be2fb38bd78e4b4dbde5606d7042f
        with:
          submodules: "recursive"
          ref: ${{ github.event.inputs.ref }}
          repository: ${{ github.event.inputs.repo }}
      - name: Fetch Deps
        env:
          COMPILER: gcc
        run: ci/actions/linux/install_deps.sh
      - name: Build Artifact
        run: docker run -e TEST -v ${GITHUB_WORKSPACE}:/workspace simpago/rsnano-env:gcc /bin/bash -c "cd /workspace && TRAVIS_TAG=${TAG} ci/build-deploy.sh /usr/lib/x86_64-linux-gnu/cmake/Qt5"
      - name: Deploy Artifact
        run: ci/actions/deploy.sh
        env:
          S3_BUILD_DIRECTORY: ${{ secrets.S3_BUILD_DIRECTORY }}
          AWS_ACCESS_KEY_ID: ${{ secrets.AWS_ACCESS_KEY_ID }}
          AWS_SECRET_ACCESS_KEY: ${{ secrets.AWS_SECRET_ACCESS_KEY }}
          AWS_DEFAULT_REGION: us-east-2

  linux_docker_job:
    runs-on: ubuntu-20.04
    timeout-minutes: 90
    steps:
      - name: tag
        run: |
          echo "TAG=${{ github.event.inputs.ref }}" >> $GITHUB_ENV
      - uses: actions/checkout@5a4ac9002d0be2fb38bd78e4b4dbde5606d7042f
        with:
          submodules: "recursive"
          ref: ${{ github.event.inputs.ref }}
          repository: ${{ github.event.inputs.repo }}
      - name: Fetch Deps
        env:
          COMPILER: gcc
        run: ci/actions/linux/install_deps.sh
      - name: Build Docker (simpago/rsnano)
        run: TRAVIS_TAG=${TAG} ci/actions/linux/docker-build.sh
<<<<<<< HEAD
      - name: Deploy Docker (simpago/rsnano)
=======
      - name: Deploy Docker Hub (nanocurrency/nano-test)
        if: ${{ github.repository == 'nanocurrency/nano-node' }}
>>>>>>> 3e2b49e2
        run: TRAVIS_TAG=${TAG} ci/actions/linux/docker-deploy.sh
        env:
          DOCKER_PASSWORD: ${{ secrets.DOCKER_PASSWORD }}
      - name: Login to ghcr.io
        uses: docker/login-action@adb73476b6e06caddec5db0bc1deacbec8cdd947
        with:
          registry: ghcr.io
          username: ${{ github.repository_owner }}
          password: ${{ secrets.GHCR_PAT }}
      - name: Deploy Docker (ghcr.io)
        run: ci/actions/linux/ghcr_push.sh

  windows_job:
    runs-on: windows-latest
    timeout-minutes: 90
    steps:
      - name: tag
        run: |
          Write-Output "TAG=${{ github.event.inputs.ref }}" | Out-File -FilePath $env:GITHUB_ENV -Encoding utf8 -Append
      - uses: actions/checkout@5a4ac9002d0be2fb38bd78e4b4dbde5606d7042f
        with:
          submodules: "recursive"
          ref: ${{ github.event.inputs.ref }}
          repository: ${{ github.event.inputs.repo }}
      - name: Fetch Deps
        run: ci/actions/windows/install_deps.ps1
      - name: Build Artifact
        run: ci/actions/windows/build.ps1
        env:
          CSC_LINK: ${{ secrets.CSC_LINK }}
          CSC_KEY_PASSWORD: ${{ secrets.CSC_KEY_PASSWORD }}
      - name: Deploy Artifact
        run: ci/actions/windows/deploy.ps1
        env:
          S3_BUILD_DIRECTORY: ${{ secrets.S3_BUILD_DIRECTORY }}
          AWS_ACCESS_KEY_ID: ${{ secrets.AWS_ACCESS_KEY_ID }}
          AWS_SECRET_ACCESS_KEY: ${{ secrets.AWS_SECRET_ACCESS_KEY }}
          AWS_DEFAULT_REGION: us-east-2<|MERGE_RESOLUTION|>--- conflicted
+++ resolved
@@ -85,12 +85,9 @@
         run: ci/actions/linux/install_deps.sh
       - name: Build Docker (simpago/rsnano)
         run: TRAVIS_TAG=${TAG} ci/actions/linux/docker-build.sh
-<<<<<<< HEAD
       - name: Deploy Docker (simpago/rsnano)
-=======
-      - name: Deploy Docker Hub (nanocurrency/nano-test)
-        if: ${{ github.repository == 'nanocurrency/nano-node' }}
->>>>>>> 3e2b49e2
+      - name: Deploy Docker Hub (simpago/rsnano-test)
+        if: ${{ github.repository == 'simpago/rsnano-node' }}
         run: TRAVIS_TAG=${TAG} ci/actions/linux/docker-deploy.sh
         env:
           DOCKER_PASSWORD: ${{ secrets.DOCKER_PASSWORD }}
