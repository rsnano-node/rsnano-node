name: Code Sanitizers

on: [push, pull_request, workflow_dispatch]

jobs:
  linux_sanitizers:
    name: Linux [${{ matrix.SANITIZER.name }}] [${{ matrix.BACKEND }} | ${{ matrix.COMPILER }}] ${{ matrix.SANITIZER.ignore_errors && ' (Errors Ignored)' || '' }}
    timeout-minutes: 120
    strategy:
      fail-fast: false
      matrix:
        COMPILER: [clang]
        SANITIZER:
          - { name: UBSAN, ignore_errors: false }
          - { name: ASAN, ignore_errors: true }
          - { name: ASAN_INT, ignore_errors: true }
          - { name: TSAN, ignore_errors: true }
    runs-on: ubuntu-22.04
    env:
      COMPILER: ${{ matrix.COMPILER }}
<<<<<<< HEAD
      SANITIZER: ${{ matrix.SANITIZER }}
      ASAN_OPTIONS: log_exe_name=1:log_path=sanitizer_report
=======
      BACKEND: ${{ matrix.BACKEND }}
      SANITIZER: ${{ matrix.SANITIZER.name }}
      IGNORE_ERRORS: ${{ matrix.SANITIZER.ignore_errors }}
      TEST_USE_ROCKSDB: ${{ matrix.BACKEND == 'rocksdb' && '1' || '0' }}
      DEADLINE_SCALE_FACTOR: ${{ matrix.BACKEND == 'rocksdb' && '2' || '1' }}
      ASAN_OPTIONS: log_exe_name=1:log_path=sanitizer_report:suppressions=../asan_suppressions
>>>>>>> 14db9974
      TSAN_OPTIONS: log_exe_name=1:log_path=sanitizer_report:suppressions=../tsan_suppressions
      UBSAN_OPTIONS: log_exe_name=1:log_path=sanitizer_report:print_stacktrace=1
    if: github.event_name == 'push' || github.event.pull_request.head.repo.full_name != github.repository
    steps:
      - name: Checkout
        uses: actions/checkout@v3
        with:
          submodules: "recursive"

      - name: Prepare
        run: sudo -E ci/prepare/linux/prepare.sh

      - name: Build Tests
        id: build
        run: ci/build-tests.sh

      - name: Core Tests
        if: steps.build.outcome == 'success' && (success() || failure())
        continue-on-error: true
        run: timeout -sKILL 45m ../ci/tests/run-core-tests.sh
        working-directory: build

      - name: RPC Tests
        if: steps.build.outcome == 'success' && (success() || failure())
        continue-on-error: true
        run: timeout -sKILL 20m ../ci/tests/run-rpc-tests.sh
        working-directory: build

      - name: Reports
        if: steps.build.outcome == 'success' && (success() || failure())
        continue-on-error: ${{ env.IGNORE_ERRORS == 'true' }}
        run: ../ci/tests/show-sanitizer-reports.sh
        working-directory: build<|MERGE_RESOLUTION|>--- conflicted
+++ resolved
@@ -18,17 +18,9 @@
     runs-on: ubuntu-22.04
     env:
       COMPILER: ${{ matrix.COMPILER }}
-<<<<<<< HEAD
-      SANITIZER: ${{ matrix.SANITIZER }}
-      ASAN_OPTIONS: log_exe_name=1:log_path=sanitizer_report
-=======
       BACKEND: ${{ matrix.BACKEND }}
-      SANITIZER: ${{ matrix.SANITIZER.name }}
       IGNORE_ERRORS: ${{ matrix.SANITIZER.ignore_errors }}
-      TEST_USE_ROCKSDB: ${{ matrix.BACKEND == 'rocksdb' && '1' || '0' }}
-      DEADLINE_SCALE_FACTOR: ${{ matrix.BACKEND == 'rocksdb' && '2' || '1' }}
       ASAN_OPTIONS: log_exe_name=1:log_path=sanitizer_report:suppressions=../asan_suppressions
->>>>>>> 14db9974
       TSAN_OPTIONS: log_exe_name=1:log_path=sanitizer_report:suppressions=../tsan_suppressions
       UBSAN_OPTIONS: log_exe_name=1:log_path=sanitizer_report:print_stacktrace=1
     if: github.event_name == 'push' || github.event.pull_request.head.repo.full_name != github.repository
