--- conflicted
+++ resolved
@@ -1447,55 +1447,6 @@
 	ASSERT_EQ (send.hash (), ledger.latest_root (transaction, rai::test_genesis_key.pub));
 }
 
-<<<<<<< HEAD
-TEST (ledger, supply_cache)
-{
-	bool init (false);
-	rai::block_store store (init, rai::unique_path ());
-	ASSERT_TRUE (!init);
-	rai::ledger ledger (store, 40);
-	{
-		rai::transaction transaction (store.environment, nullptr, true);
-		rai::genesis genesis;
-		genesis.initialize (transaction, store);
-		rai::keypair key2;
-		rai::account_info info1;
-		ASSERT_FALSE (store.account_get (transaction, rai::test_genesis_key.pub, info1));
-		rai::send_block send (info1.head, key2.pub, std::numeric_limits<rai::uint128_t>::max () - 50, rai::test_genesis_key.prv, rai::test_genesis_key.pub, 0);
-		ledger.process (transaction, send);
-	}
-
-	// Cached (default)
-	ASSERT_NE (10, ledger.supply.circulating_get ());
-	// Uncached
-	ASSERT_EQ (10, ledger.supply.circulating_get (true));
-}
-
-TEST (ledger, inactive_supply)
-{
-	bool init (false);
-	rai::block_store store (init, rai::unique_path ());
-	ASSERT_TRUE (!init);
-	rai::ledger ledger (store, 40);
-	{
-		rai::transaction transaction (store.environment, nullptr, true);
-		rai::genesis genesis;
-		genesis.initialize (transaction, store);
-		rai::keypair key2;
-		rai::account_info info1;
-		ASSERT_FALSE (store.account_get (transaction, rai::test_genesis_key.pub, info1));
-		rai::send_block send (info1.head, key2.pub, std::numeric_limits<rai::uint128_t>::max () - 50, rai::test_genesis_key.prv, rai::test_genesis_key.pub, 0);
-		ledger.process (transaction, send);
-	}
-	ASSERT_EQ (10, ledger.supply.circulating_get (true));
-	ledger.supply.inactive_set (60);
-	ASSERT_EQ (0, ledger.supply.circulating_get (true));
-	ledger.supply.inactive_set (0);
-	ASSERT_EQ (50, ledger.supply.circulating_get (true));
-}
-
-=======
->>>>>>> c9e8143b
 TEST (ledger, change_representative_move_representation)
 {
 	bool init (false);
