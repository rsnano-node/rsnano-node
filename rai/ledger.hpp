#pragma once

#include <rai/common.hpp>

namespace rai
{
class block_store;
class stat;

class shared_ptr_block_hash
{
public:
	size_t operator() (std::shared_ptr<rai::block> const &) const;
	bool operator() (std::shared_ptr<rai::block> const &, std::shared_ptr<rai::block> const &) const;
};
using tally_t = std::map<rai::uint128_t, std::shared_ptr<rai::block>, std::greater<rai::uint128_t>>;
class ledger
{
public:
<<<<<<< HEAD
	ledger (rai::block_store &, rai::stat &, rai::uint128_t const & = 0, rai::block_hash const & = 0, rai::block_hash const & = 0);
=======
	ledger (rai::block_store &, rai::block_hash const & = 0, rai::block_hash const & = 0);
>>>>>>> a26724a0
	std::pair<rai::uint128_t, std::shared_ptr<rai::block>> winner (MDB_txn *, rai::votes const & votes_a);
	// Map of weight -> associated block, ordered greatest to least
	rai::tally_t tally (MDB_txn *, rai::votes const &);
	rai::account account (MDB_txn *, rai::block_hash const &);
	rai::uint128_t amount (MDB_txn *, rai::block_hash const &);
	rai::uint128_t balance (MDB_txn *, rai::block_hash const &);
	rai::uint128_t account_balance (MDB_txn *, rai::account const &);
	rai::uint128_t account_pending (MDB_txn *, rai::account const &);
	rai::uint128_t weight (MDB_txn *, rai::account const &);
	std::unique_ptr<rai::block> successor (MDB_txn *, rai::block_hash const &);
	std::unique_ptr<rai::block> forked_block (MDB_txn *, rai::block const &);
	rai::block_hash latest (MDB_txn *, rai::account const &);
	rai::block_hash latest_root (MDB_txn *, rai::account const &);
	rai::block_hash representative (MDB_txn *, rai::block_hash const &);
	rai::block_hash representative_calculated (MDB_txn *, rai::block_hash const &);
	bool block_exists (rai::block_hash const &);
	std::string block_text (char const *);
	std::string block_text (rai::block_hash const &);
	bool is_send (MDB_txn *, rai::state_block const &);
	rai::block_hash block_destination (MDB_txn *, rai::block const &);
	rai::block_hash block_source (MDB_txn *, rai::block const &);
	rai::process_return process (MDB_txn *, rai::block const &);
	void rollback (MDB_txn *, rai::block_hash const &);
	void change_latest (MDB_txn *, rai::account const &, rai::block_hash const &, rai::account const &, rai::uint128_union const &, uint64_t, bool = false);
	void checksum_update (MDB_txn *, rai::block_hash const &);
	rai::checksum checksum (MDB_txn *, rai::account const &, rai::account const &);
	void dump_account_chain (rai::account const &);
	bool state_block_parsing_enabled (MDB_txn *);
	bool state_block_generation_enabled (MDB_txn *);
	static rai::uint128_t const unit;
	rai::block_store & store;
	rai::stat & stats;
	std::unordered_map<rai::account, rai::uint128_t> bootstrap_weights;
	uint64_t bootstrap_weight_max_blocks;
	std::atomic<bool> check_bootstrap_weights;
	rai::block_hash state_block_parse_canary;
	rai::block_hash state_block_generate_canary;
};
};<|MERGE_RESOLUTION|>--- conflicted
+++ resolved
@@ -17,11 +17,7 @@
 class ledger
 {
 public:
-<<<<<<< HEAD
-	ledger (rai::block_store &, rai::stat &, rai::uint128_t const & = 0, rai::block_hash const & = 0, rai::block_hash const & = 0);
-=======
-	ledger (rai::block_store &, rai::block_hash const & = 0, rai::block_hash const & = 0);
->>>>>>> a26724a0
+	ledger (rai::block_store &, rai::stat &, rai::block_hash const & = 0, rai::block_hash const & = 0);
 	std::pair<rai::uint128_t, std::shared_ptr<rai::block>> winner (MDB_txn *, rai::votes const & votes_a);
 	// Map of weight -> associated block, ordered greatest to least
 	rai::tally_t tally (MDB_txn *, rai::votes const &);
