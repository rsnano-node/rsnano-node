#include <nano/boost/beast/core/flat_buffer.hpp>
#include <nano/boost/beast/http.hpp>
#include <nano/lib/rpcconfig.hpp>
#include <nano/lib/threading.hpp>
#include <nano/node/ipc/ipc_server.hpp>
#include <nano/node/json_handler.hpp>
#include <nano/node/node_rpc_config.hpp>
#include <nano/rpc/rpc.hpp>
#include <nano/rpc/rpc_request_processor.hpp>
#include <nano/rpc_test/common.hpp>
#include <nano/test_common/network.hpp>
#include <nano/test_common/system.hpp>
#include <nano/test_common/telemetry.hpp>
#include <nano/test_common/testutil.hpp>

#include <gtest/gtest.h>

#include <boost/property_tree/json_parser.hpp>

#include <algorithm>
#include <map>
#include <tuple>
#include <utility>

using namespace std::chrono_literals;
<<<<<<< HEAD

namespace
{
class test_response
{
public:
	test_response (boost::property_tree::ptree const & request_a, boost::asio::io_context & io_ctx_a) :
		request (request_a),
		sock (io_ctx_a)
	{
	}

	test_response (boost::property_tree::ptree const & request_a, uint16_t port_a, boost::asio::io_context & io_ctx_a) :
		request (request_a),
		sock (io_ctx_a)
	{
		run (port_a);
	}

	void run (uint16_t port_a)
	{
		sock.async_connect (nano::tcp_endpoint (boost::asio::ip::address_v6::loopback (), port_a), [this] (boost::system::error_code const & ec) {
			if (!ec)
			{
				std::stringstream ostream;
				boost::property_tree::write_json (ostream, request);
				req.method (boost::beast::http::verb::post);
				req.target ("/");
				req.version (11);
				ostream.flush ();
				req.body () = ostream.str ();
				req.prepare_payload ();
				boost::beast::http::async_write (sock, req, [this] (boost::system::error_code const & ec, size_t bytes_transferred) {
					if (!ec)
					{
						boost::beast::http::async_read (sock, sb, resp, [this] (boost::system::error_code const & ec, size_t bytes_transferred) {
							if (!ec)
							{
								std::stringstream body (resp.body ());
								try
								{
									boost::property_tree::read_json (body, json);
									status = 200;
								}
								catch (std::exception &)
								{
									status = 500;
								}
							}
							else
							{
								status = 400;
							}
						});
					}
					else
					{
						status = 600;
					}
				});
			}
			else
			{
				status = 400;
			}
		});
	}
	boost::property_tree::ptree const & request;
	boost::asio::ip::tcp::socket sock;
	boost::property_tree::ptree json;
	boost::beast::flat_buffer sb;
	boost::beast::http::request<boost::beast::http::string_body> req;
	boost::beast::http::response<boost::beast::http::string_body> resp;
	std::atomic<int> status{ 0 };
};

class rpc_context
{
public:
	rpc_context (std::shared_ptr<nano::rpc> & rpc_a, std::unique_ptr<nano::ipc::ipc_server> & ipc_server_a, std::unique_ptr<nano::ipc_rpc_processor> & ipc_rpc_processor_a, std::unique_ptr<nano::node_rpc_config> & node_rpc_config_a)
	{
		rpc = std::move (rpc_a);
		ipc_server = std::move (ipc_server_a);
		ipc_rpc_processor = std::move (ipc_rpc_processor_a);
		node_rpc_config = std::move (node_rpc_config_a);
	}

	std::shared_ptr<nano::rpc> rpc;
	std::unique_ptr<nano::ipc::ipc_server> ipc_server;
	std::unique_ptr<nano::ipc_rpc_processor> ipc_rpc_processor;
	std::unique_ptr<nano::node_rpc_config> node_rpc_config;
};

std::shared_ptr<nano::node> add_ipc_enabled_node (nano::test::system & system, nano::node_config & node_config, nano::node_flags const & node_flags)
{
	node_config.ipc_config.transport_tcp.enabled = true;
	node_config.ipc_config.transport_tcp.port = nano::test::get_available_port ();
	return system.add_node (node_config, node_flags);
}

std::shared_ptr<nano::node> add_ipc_enabled_node (nano::test::system & system, nano::node_config & node_config)
{
	return add_ipc_enabled_node (system, node_config, nano::node_flags ());
}

std::shared_ptr<nano::node> add_ipc_enabled_node (nano::test::system & system)
{
	nano::node_config node_config (nano::test::get_available_port (), system.logging);
	return add_ipc_enabled_node (system, node_config);
}

void reset_confirmation_height (nano::store & store, nano::account const & account)
{
	auto transaction = store.tx_begin_write ();
	nano::confirmation_height_info confirmation_height_info;
	if (!store.confirmation_height ().get (*transaction, account, confirmation_height_info))
	{
		store.confirmation_height ().clear (*transaction, account);
	}
}

void wait_response_impl (nano::test::system & system, rpc_context const & rpc_ctx, boost::property_tree::ptree & request, std::chrono::duration<double, std::nano> const & time, boost::property_tree::ptree & response_json)
{
	test_response response (request, rpc_ctx.rpc->listening_port (), system.io_ctx);
	ASSERT_TIMELY (time, response.status != 0);
	ASSERT_EQ (200, response.status);
	response_json = response.json;
}

boost::property_tree::ptree wait_response (nano::test::system & system, rpc_context const & rpc_ctx, boost::property_tree::ptree & request, std::chrono::duration<double, std::nano> const & time = 5s)
{
	boost::property_tree::ptree response_json;
	wait_response_impl (system, rpc_ctx, request, time, response_json);
	return response_json;
}

bool check_block_response_count (nano::test::system & system, rpc_context const & rpc_ctx, boost::property_tree::ptree & request, uint64_t size_count)
{
	auto response (wait_response (system, rpc_ctx, request));
	auto & blocks = response.get_child ("blocks");
	return size_count == blocks.size ();
}

rpc_context add_rpc (nano::test::system & system, std::shared_ptr<nano::node> const & node_a)
{
	auto node_rpc_config (std::make_unique<nano::node_rpc_config> ());
	auto ipc_server (std::make_unique<nano::ipc::ipc_server> (*node_a, *node_rpc_config));
	nano::rpc_config rpc_config (node_a->network_params.network, nano::test::get_available_port (), true);
	const auto ipc_tcp_port = ipc_server->listening_tcp_port ();
	debug_assert (ipc_tcp_port.has_value ());
	auto ipc_rpc_processor (std::make_unique<nano::ipc_rpc_processor> (system.io_ctx, rpc_config, ipc_tcp_port.value ()));
	auto rpc (std::make_shared<nano::rpc> (system.io_ctx, rpc_config, *ipc_rpc_processor));
	rpc->start ();

	return rpc_context{ rpc, ipc_server, ipc_rpc_processor, node_rpc_config };
}
}
=======
using namespace nano::test;
>>>>>>> ed66b2c8

TEST (rpc, wrapped_task)
{
	nano::test::system system;
	auto & node = *add_ipc_enabled_node (system);
	nano::node_rpc_config node_rpc_config;
	std::atomic<bool> response (false);
	auto response_handler_l ([&response] (std::string const & response_a) {
		std::stringstream istream (response_a);
		boost::property_tree::ptree json_l;
		ASSERT_NO_THROW (boost::property_tree::read_json (istream, json_l));
		ASSERT_EQ (1, json_l.count ("error"));
		ASSERT_EQ ("Unable to parse JSON", json_l.get<std::string> ("error"));
		response = true;
	});
	auto handler_l (std::make_shared<nano::json_handler> (node, node_rpc_config, "", response_handler_l));
	auto task (handler_l->create_worker_task ([] (std::shared_ptr<nano::json_handler> const &) {
		// Exception should get caught
		throw std::runtime_error ("");
	}));
	system.nodes[0]->workers->push_task (task);
	ASSERT_TIMELY (5s, response == true);
}

TEST (rpc, account_balance)
{
	nano::test::system system;
	auto node = add_ipc_enabled_node (system);

	// Add a send block (which will add a pending entry too) for the genesis account
	nano::state_block_builder builder;

	auto send1 = builder.make_block ()
				 .account (nano::dev::genesis_key.pub)
				 .previous (nano::dev::genesis->hash ())
				 .representative (nano::dev::genesis_key.pub)
				 .balance (nano::dev::constants.genesis_amount - 1)
				 .link (nano::dev::genesis_key.pub)
				 .sign (nano::dev::genesis_key.prv, nano::dev::genesis_key.pub)
				 .work (*system.work.generate (nano::dev::genesis->hash ()))
				 .build ();

	ASSERT_EQ (nano::process_result::progress, node->process (*send1).code);

	auto const rpc_ctx = add_rpc (system, node);

	boost::property_tree::ptree request;
	request.put ("action", "account_balance");
	request.put ("account", nano::dev::genesis_key.pub.to_account ());

	// The send and pending should be unconfirmed
	{
		auto response (wait_response (system, rpc_ctx, request));
		std::string balance_text (response.get<std::string> ("balance"));
		ASSERT_EQ ("340282366920938463463374607431768211455", balance_text);
		std::string pending_text (response.get<std::string> ("pending"));
		ASSERT_EQ ("0", pending_text);
	}

	request.put ("include_only_confirmed", false);
	{
		auto response (wait_response (system, rpc_ctx, request));
		std::string balance_text (response.get<std::string> ("balance"));
		ASSERT_EQ ("340282366920938463463374607431768211454", balance_text);
		std::string pending_text (response.get<std::string> ("pending"));
		ASSERT_EQ ("1", pending_text);
	}
}

TEST (rpc, account_block_count)
{
	nano::test::system system;
	auto node = add_ipc_enabled_node (system);
	auto const rpc_ctx = add_rpc (system, node);
	boost::property_tree::ptree request;
	request.put ("action", "account_block_count");
	request.put ("account", nano::dev::genesis_key.pub.to_account ());
	auto response (wait_response (system, rpc_ctx, request));
	std::string block_count_text (response.get<std::string> ("block_count"));
	ASSERT_EQ ("1", block_count_text);
}

TEST (rpc, account_create)
{
	nano::test::system system;
	auto node = add_ipc_enabled_node (system);
	auto const rpc_ctx = add_rpc (system, node);
	boost::property_tree::ptree request;
	request.put ("action", "account_create");
	request.put ("wallet", node->wallets.items.begin ()->first.to_string ());
	auto response0 (wait_response (system, rpc_ctx, request));
	auto account_text0 (response0.get<std::string> ("account"));
	nano::account account0;
	ASSERT_FALSE (account0.decode_account (account_text0));
	ASSERT_TRUE (system.wallet (0)->exists (account0));
	constexpr uint64_t max_index (std::numeric_limits<uint32_t>::max ());
	request.put ("index", max_index);
	auto response1 (wait_response (system, rpc_ctx, request, 10s));
	auto account_text1 (response1.get<std::string> ("account"));
	nano::account account1;
	ASSERT_FALSE (account1.decode_account (account_text1));
	ASSERT_TRUE (system.wallet (0)->exists (account1));
	request.put ("index", max_index + 1);
	auto response2 (wait_response (system, rpc_ctx, request));
	ASSERT_EQ (std::error_code (nano::error_common::invalid_index).message (), response2.get<std::string> ("error"));
}

TEST (rpc, account_weight)
{
	nano::keypair key;
	nano::test::system system;
	auto node1 = add_ipc_enabled_node (system);
	nano::block_hash latest (node1->latest (nano::dev::genesis_key.pub));
	nano::block_builder builder;
	auto block = builder
				 .change ()
				 .previous (latest)
				 .representative (key.pub)
				 .sign (nano::dev::genesis_key.prv, nano::dev::genesis_key.pub)
				 .work (*node1->work_generate_blocking (latest))
				 .build ();
	ASSERT_EQ (nano::process_result::progress, node1->process (*block).code);
	auto const rpc_ctx = add_rpc (system, node1);
	boost::property_tree::ptree request;
	request.put ("action", "account_weight");
	request.put ("account", key.pub.to_account ());
	auto response (wait_response (system, rpc_ctx, request));
	std::string balance_text (response.get<std::string> ("weight"));
	ASSERT_EQ ("340282366920938463463374607431768211455", balance_text);
}

TEST (rpc, wallet_contains)
{
	nano::test::system system;
	auto node = add_ipc_enabled_node (system);
	system.wallet (0)->insert_adhoc (nano::dev::genesis_key.prv);
	auto const rpc_ctx = add_rpc (system, node);
	boost::property_tree::ptree request;
	std::string wallet;
	node->wallets.items.begin ()->first.encode_hex (wallet);
	request.put ("wallet", wallet);
	request.put ("action", "wallet_contains");
	request.put ("account", nano::dev::genesis_key.pub.to_account ());
	auto response (wait_response (system, rpc_ctx, request));
	std::string exists_text (response.get<std::string> ("exists"));
	ASSERT_EQ ("1", exists_text);
}

TEST (rpc, wallet_doesnt_contain)
{
	nano::test::system system;
	auto node = add_ipc_enabled_node (system);
	auto const rpc_ctx = add_rpc (system, node);
	boost::property_tree::ptree request;
	std::string wallet;
	node->wallets.items.begin ()->first.encode_hex (wallet);
	request.put ("wallet", wallet);
	request.put ("action", "wallet_contains");
	request.put ("account", nano::dev::genesis_key.pub.to_account ());
	auto response (wait_response (system, rpc_ctx, request));
	std::string exists_text (response.get<std::string> ("exists"));
	ASSERT_EQ ("0", exists_text);
}

TEST (rpc, validate_account_number)
{
	nano::test::system system;
	auto node = add_ipc_enabled_node (system);
	auto const rpc_ctx = add_rpc (system, node);
	boost::property_tree::ptree request;
	request.put ("action", "validate_account_number");
	request.put ("account", nano::dev::genesis_key.pub.to_account ());
	auto response (wait_response (system, rpc_ctx, request));
	std::string exists_text (response.get<std::string> ("valid"));
	ASSERT_EQ ("1", exists_text);
}

TEST (rpc, validate_account_invalid)
{
	nano::test::system system;
	auto node = add_ipc_enabled_node (system);
	auto const rpc_ctx = add_rpc (system, node);
	std::string account;
	nano::dev::genesis_key.pub.encode_account (account);
	account[0] ^= 0x1;
	boost::property_tree::ptree request;
	request.put ("action", "validate_account_number");
	request.put ("account", account);
	auto response (wait_response (system, rpc_ctx, request));
	std::string exists_text (response.get<std::string> ("valid"));
	ASSERT_EQ ("0", exists_text);
}

TEST (rpc, send)
{
	nano::test::system system;
	auto node = add_ipc_enabled_node (system);
	system.wallet (0)->insert_adhoc (nano::dev::genesis_key.prv);
	auto const rpc_ctx = add_rpc (system, node);
	boost::property_tree::ptree request;
	std::string wallet;
	node->wallets.items.begin ()->first.encode_hex (wallet);
	request.put ("wallet", wallet);
	request.put ("action", "send");
	request.put ("source", nano::dev::genesis_key.pub.to_account ());
	request.put ("destination", nano::dev::genesis_key.pub.to_account ());
	request.put ("amount", "100");
	ASSERT_EQ (node->balance (nano::dev::genesis_key.pub), nano::dev::constants.genesis_amount);
	auto response (wait_response (system, rpc_ctx, request, 10s));
	std::string block_text (response.get<std::string> ("block"));
	nano::block_hash block;
	ASSERT_FALSE (block.decode_hex (block_text));
	ASSERT_TRUE (node->ledger.block_or_pruned_exists (block));
	ASSERT_EQ (node->latest (nano::dev::genesis_key.pub), block);
	ASSERT_NE (node->balance (nano::dev::genesis_key.pub), nano::dev::constants.genesis_amount);
}

TEST (rpc, send_fail)
{
	nano::test::system system;
	auto node = add_ipc_enabled_node (system);
	auto const rpc_ctx = add_rpc (system, node);
	boost::property_tree::ptree request;
	std::string wallet;
	node->wallets.items.begin ()->first.encode_hex (wallet);
	request.put ("wallet", wallet);
	request.put ("action", "send");
	request.put ("source", nano::dev::genesis_key.pub.to_account ());
	request.put ("destination", nano::dev::genesis_key.pub.to_account ());
	request.put ("amount", "100");
	auto response (wait_response (system, rpc_ctx, request, 10s));
	ASSERT_EQ (std::error_code (nano::error_common::account_not_found_wallet).message (), response.get<std::string> ("error"));
}

TEST (rpc, send_work)
{
	nano::test::system system;
	auto node = add_ipc_enabled_node (system);
	system.wallet (0)->insert_adhoc (nano::dev::genesis_key.prv);
	auto const rpc_ctx = add_rpc (system, node);
	boost::property_tree::ptree request;
	std::string wallet;
	node->wallets.items.begin ()->first.encode_hex (wallet);
	request.put ("wallet", wallet);
	request.put ("action", "send");
	request.put ("source", nano::dev::genesis_key.pub.to_account ());
	request.put ("destination", nano::dev::genesis_key.pub.to_account ());
	request.put ("amount", "100");
	request.put ("work", "1");
	auto response (wait_response (system, rpc_ctx, request, 10s));
	ASSERT_EQ (std::error_code (nano::error_common::invalid_work).message (), response.get<std::string> ("error"));
	request.erase ("work");
	request.put ("work", nano::to_string_hex (*node->work_generate_blocking (node->latest (nano::dev::genesis_key.pub))));
	auto response2 (wait_response (system, rpc_ctx, request, 10s));
	std::string block_text (response2.get<std::string> ("block"));
	nano::block_hash block;
	ASSERT_FALSE (block.decode_hex (block_text));
	ASSERT_TRUE (node->ledger.block_or_pruned_exists (block));
	ASSERT_EQ (node->latest (nano::dev::genesis_key.pub), block);
}

TEST (rpc, send_work_disabled)
{
	nano::test::system system;
	nano::node_config node_config (nano::test::get_available_port (), system.logging);
	node_config.work_threads = 0;
	auto node = add_ipc_enabled_node (system, node_config);
	system.wallet (0)->insert_adhoc (nano::dev::genesis_key.prv);
	auto const rpc_ctx = add_rpc (system, node);
	boost::property_tree::ptree request;
	std::string wallet;
	node->wallets.items.begin ()->first.encode_hex (wallet);
	request.put ("wallet", wallet);
	request.put ("action", "send");
	request.put ("source", nano::dev::genesis_key.pub.to_account ());
	request.put ("destination", nano::dev::genesis_key.pub.to_account ());
	request.put ("amount", "100");
	auto response (wait_response (system, rpc_ctx, request, 10s));
	ASSERT_EQ (std::error_code (nano::error_common::disabled_work_generation).message (), response.get<std::string> ("error"));
}

TEST (rpc, send_idempotent)
{
	nano::test::system system;
	auto node = add_ipc_enabled_node (system);
	system.wallet (0)->insert_adhoc (nano::dev::genesis_key.prv);
	auto const rpc_ctx = add_rpc (system, node);
	boost::property_tree::ptree request;
	std::string wallet;
	node->wallets.items.begin ()->first.encode_hex (wallet);
	request.put ("wallet", wallet);
	request.put ("action", "send");
	request.put ("source", nano::dev::genesis_key.pub.to_account ());
	request.put ("destination", nano::account{}.to_account ());
	request.put ("amount", (nano::dev::constants.genesis_amount - (nano::dev::constants.genesis_amount / 4)).convert_to<std::string> ());
	request.put ("id", "123abc");
	auto response (wait_response (system, rpc_ctx, request));
	std::string block_text (response.get<std::string> ("block"));
	nano::block_hash block;
	ASSERT_FALSE (block.decode_hex (block_text));
	ASSERT_TRUE (node->ledger.block_or_pruned_exists (block));
	ASSERT_EQ (node->balance (nano::dev::genesis_key.pub), nano::dev::constants.genesis_amount / 4);
	auto response2 (wait_response (system, rpc_ctx, request));
	ASSERT_EQ ("", response2.get<std::string> ("error", ""));
	ASSERT_EQ (block_text, response2.get<std::string> ("block"));
	ASSERT_EQ (node->balance (nano::dev::genesis_key.pub), nano::dev::constants.genesis_amount / 4);
	request.erase ("id");
	request.put ("id", "456def");
	auto response3 (wait_response (system, rpc_ctx, request));
	ASSERT_EQ (std::error_code (nano::error_common::insufficient_balance).message (), response3.get<std::string> ("error"));
}

// Test disabled because it's failing intermittently.
// PR in which it got disabled: https://github.com/nanocurrency/nano-node/pull/3560
// Issue for investigating it: https://github.com/nanocurrency/nano-node/issues/3561
// CI run in which it failed: https://github.com/nanocurrency/nano-node/runs/4280938039?check_suite_focus=true#step:5:1895
TEST (rpc, DISABLED_send_epoch_2)
{
	nano::test::system system;
	auto node = add_ipc_enabled_node (system);

	// Upgrade the genesis account to epoch 2
	ASSERT_NE (nullptr, system.upgrade_genesis_epoch (*node, nano::epoch::epoch_1));
	ASSERT_NE (nullptr, system.upgrade_genesis_epoch (*node, nano::epoch::epoch_2));

	system.wallet (0)->insert_adhoc (nano::dev::genesis_key.prv, false);

	auto target_difficulty = nano::dev::network_params.work.threshold (nano::work_version::work_1, nano::block_details (nano::epoch::epoch_2, true, false, false));
	ASSERT_LT (node->network_params.work.get_entry (), target_difficulty);
	auto min_difficulty = node->network_params.work.get_entry ();

	auto const rpc_ctx = add_rpc (system, node);
	boost::property_tree::ptree request;
	std::string wallet;
	node->wallets.items.begin ()->first.encode_hex (wallet);
	request.put ("wallet", wallet);
	request.put ("action", "send");
	request.put ("source", nano::dev::genesis_key.pub.to_account ());
	request.put ("destination", nano::keypair ().pub.to_account ());
	request.put ("amount", "1");

	// Test that the correct error is given if there is insufficient work
	auto insufficient = system.work_generate_limited (nano::dev::genesis->hash (), min_difficulty, target_difficulty);
	request.put ("work", nano::to_string_hex (insufficient));
	{
		auto response (wait_response (system, rpc_ctx, request));
		std::error_code ec (nano::error_common::invalid_work);
		ASSERT_EQ (1, response.count ("error"));
		ASSERT_EQ (response.get<std::string> ("error"), ec.message ());
	}
}

TEST (rpc, send_ipc_random_id)
{
	nano::test::system system;
	auto node = add_ipc_enabled_node (system);
	auto const rpc_ctx = add_rpc (system, node);
	std::atomic<bool> got_request{ false };
	rpc_ctx.node_rpc_config->set_request_callback ([&got_request] (boost::property_tree::ptree const & request_a) {
		EXPECT_TRUE (request_a.count ("id"));
		got_request = true;
	});
	boost::property_tree::ptree request;
	request.put ("action", "send");
	auto response (wait_response (system, rpc_ctx, request, 10s));
	ASSERT_EQ (1, response.count ("error"));
	ASSERT_EQ ("Unable to parse JSON", response.get<std::string> ("error"));
	ASSERT_TRUE (got_request);
}

TEST (rpc, stop)
{
	nano::test::system system;
	auto node = add_ipc_enabled_node (system);
	auto const rpc_ctx = add_rpc (system, node);
	boost::property_tree::ptree request;
	request.put ("action", "stop");
	auto response (wait_response (system, rpc_ctx, request));
}

TEST (rpc, wallet_add)
{
	nano::test::system system;
	auto node = add_ipc_enabled_node (system);
	auto const rpc_ctx = add_rpc (system, node);
	nano::keypair key1;
	std::string key_text;
	key1.prv.encode_hex (key_text);
	boost::property_tree::ptree request;
	std::string wallet;
	node->wallets.items.begin ()->first.encode_hex (wallet);
	request.put ("wallet", wallet);
	request.put ("action", "wallet_add");
	request.put ("key", key_text);
	auto response (wait_response (system, rpc_ctx, request));
	std::string account_text1 (response.get<std::string> ("account"));
	ASSERT_EQ (account_text1, key1.pub.to_account ());
	ASSERT_TRUE (system.wallet (0)->exists (key1.pub));
}

TEST (rpc, wallet_password_valid)
{
	nano::test::system system;
	auto node = add_ipc_enabled_node (system);
	auto const rpc_ctx = add_rpc (system, node);
	boost::property_tree::ptree request;
	std::string wallet;
	node->wallets.items.begin ()->first.encode_hex (wallet);
	request.put ("wallet", wallet);
	request.put ("action", "password_valid");
	auto response (wait_response (system, rpc_ctx, request));
	std::string account_text1 (response.get<std::string> ("valid"));
	ASSERT_EQ (account_text1, "1");
}

TEST (rpc, wallet_password_change)
{
	nano::test::system system;
	auto node = add_ipc_enabled_node (system);
	auto const rpc_ctx = add_rpc (system, node);
	boost::property_tree::ptree request;
	std::string wallet;
	node->wallets.items.begin ()->first.encode_hex (wallet);
	request.put ("wallet", wallet);
	request.put ("action", "password_change");
	request.put ("password", "test");
	auto response (wait_response (system, rpc_ctx, request));
	std::string account_text1 (response.get<std::string> ("changed"));
	ASSERT_EQ (account_text1, "1");
	auto transaction (system.wallet (0)->wallets.tx_begin_write ());
	ASSERT_TRUE (system.wallet (0)->store.valid_password (*transaction));
	ASSERT_TRUE (system.wallet (0)->enter_password (*transaction, ""));
	ASSERT_FALSE (system.wallet (0)->store.valid_password (*transaction));
	ASSERT_FALSE (system.wallet (0)->enter_password (*transaction, "test"));
	ASSERT_TRUE (system.wallet (0)->store.valid_password (*transaction));
}

TEST (rpc, wallet_password_enter)
{
	nano::test::system system;
	auto node = add_ipc_enabled_node (system);
	auto const rpc_ctx = add_rpc (system, node);
	nano::raw_key password_l;
	password_l.clear ();
	system.deadline_set (10s);
	while (password_l == 0)
	{
		ASSERT_NO_ERROR (system.poll ());
		system.wallet (0)->store.password (password_l);
	}
	boost::property_tree::ptree request;
	std::string wallet;
	node->wallets.items.begin ()->first.encode_hex (wallet);
	request.put ("wallet", wallet);
	request.put ("action", "password_enter");
	request.put ("password", "");
	auto response (wait_response (system, rpc_ctx, request));
	std::string account_text1 (response.get<std::string> ("valid"));
	ASSERT_EQ (account_text1, "1");
}

TEST (rpc, wallet_representative)
{
	nano::test::system system;
	auto node = add_ipc_enabled_node (system);
	auto const rpc_ctx = add_rpc (system, node);
	boost::property_tree::ptree request;
	std::string wallet;
	node->wallets.items.begin ()->first.encode_hex (wallet);
	request.put ("wallet", wallet);
	request.put ("action", "wallet_representative");
	auto response (wait_response (system, rpc_ctx, request));
	std::string account_text1 (response.get<std::string> ("representative"));
	ASSERT_EQ (account_text1, nano::dev::genesis->account ().to_account ());
}

TEST (rpc, wallet_representative_set)
{
	nano::test::system system;
	auto node = add_ipc_enabled_node (system);
	auto const rpc_ctx = add_rpc (system, node);
	boost::property_tree::ptree request;
	std::string wallet;
	node->wallets.items.begin ()->first.encode_hex (wallet);
	request.put ("wallet", wallet);
	nano::keypair key;
	request.put ("action", "wallet_representative_set");
	request.put ("representative", key.pub.to_account ());
	auto response (wait_response (system, rpc_ctx, request));
	auto transaction (node->wallets.tx_begin_read ());
	ASSERT_EQ (key.pub, node->wallets.items.begin ()->second->store.representative (*transaction));
}

TEST (rpc, wallet_representative_set_force)
{
	nano::test::system system;
	auto node = add_ipc_enabled_node (system);
	system.wallet (0)->insert_adhoc (nano::dev::genesis_key.prv);
	auto const rpc_ctx = add_rpc (system, node);
	boost::property_tree::ptree request;
	std::string wallet;
	node->wallets.items.begin ()->first.encode_hex (wallet);
	request.put ("wallet", wallet);
	nano::keypair key;
	request.put ("action", "wallet_representative_set");
	request.put ("representative", key.pub.to_account ());
	request.put ("update_existing_accounts", true);
	auto response (wait_response (system, rpc_ctx, request));
	{
		auto transaction (node->wallets.tx_begin_read ());
		ASSERT_EQ (key.pub, node->wallets.items.begin ()->second->store.representative (*transaction));
	}
	nano::account representative{};
	while (representative != key.pub)
	{
		auto transaction (node->store.tx_begin_read ());
		auto info = node->ledger.account_info (*transaction, nano::dev::genesis_key.pub);
		if (info)
		{
			representative = info->representative ();
		}
		ASSERT_NO_ERROR (system.poll ());
	}
}

TEST (rpc, account_list)
{
	nano::test::system system;
	auto node = add_ipc_enabled_node (system);
	nano::keypair key2;
	system.wallet (0)->insert_adhoc (nano::dev::genesis_key.prv);
	system.wallet (0)->insert_adhoc (key2.prv);
	auto const rpc_ctx = add_rpc (system, node);
	boost::property_tree::ptree request;
	std::string wallet;
	node->wallets.items.begin ()->first.encode_hex (wallet);
	request.put ("wallet", wallet);
	request.put ("action", "account_list");
	auto response (wait_response (system, rpc_ctx, request));
	auto & accounts_node (response.get_child ("accounts"));
	std::vector<nano::account> accounts;
	for (auto i (accounts_node.begin ()), j (accounts_node.end ()); i != j; ++i)
	{
		auto account (i->second.get<std::string> (""));
		nano::account number;
		ASSERT_FALSE (number.decode_account (account));
		accounts.push_back (number);
	}
	ASSERT_EQ (2, accounts.size ());
	for (auto i (accounts.begin ()), j (accounts.end ()); i != j; ++i)
	{
		ASSERT_TRUE (system.wallet (0)->exists (*i));
	}
}

TEST (rpc, wallet_key_valid)
{
	nano::test::system system;
	auto node = add_ipc_enabled_node (system);
	system.wallet (0)->insert_adhoc (nano::dev::genesis_key.prv);
	auto const rpc_ctx = add_rpc (system, node);
	boost::property_tree::ptree request;
	std::string wallet;
	node->wallets.items.begin ()->first.encode_hex (wallet);
	request.put ("wallet", wallet);
	request.put ("action", "wallet_key_valid");
	auto response (wait_response (system, rpc_ctx, request));
	std::string exists_text (response.get<std::string> ("valid"));
	ASSERT_EQ ("1", exists_text);
}

TEST (rpc, wallet_create)
{
	nano::test::system system;
	auto node = add_ipc_enabled_node (system);
	auto const rpc_ctx = add_rpc (system, node);
	boost::property_tree::ptree request;
	request.put ("action", "wallet_create");
	auto response (wait_response (system, rpc_ctx, request));
	std::string wallet_text (response.get<std::string> ("wallet"));
	nano::wallet_id wallet_id;
	ASSERT_FALSE (wallet_id.decode_hex (wallet_text));
	ASSERT_NE (node->wallets.items.end (), node->wallets.items.find (wallet_id));
}

TEST (rpc, wallet_create_seed)
{
	nano::test::system system;
	auto node = add_ipc_enabled_node (system);
	nano::raw_key seed;
	nano::random_pool::generate_block (seed.bytes.data (), seed.bytes.size ());
	auto prv = nano::deterministic_key (seed, 0);
	auto pub (nano::pub_key (prv));
	auto const rpc_ctx = add_rpc (system, node);
	boost::property_tree::ptree request;
	request.put ("action", "wallet_create");
	request.put ("seed", seed.to_string ());
	auto response (wait_response (system, rpc_ctx, request, 10s));
	std::string wallet_text (response.get<std::string> ("wallet"));
	nano::wallet_id wallet_id;
	ASSERT_FALSE (wallet_id.decode_hex (wallet_text));
	auto existing (node->wallets.items.find (wallet_id));
	ASSERT_NE (node->wallets.items.end (), existing);
	{
		auto transaction (node->wallets.tx_begin_read ());
		nano::raw_key seed0;
		existing->second->store.seed (seed0, *transaction);
		ASSERT_EQ (seed, seed0);
	}
	auto account_text (response.get<std::string> ("last_restored_account"));
	nano::account account;
	ASSERT_FALSE (account.decode_account (account_text));
	ASSERT_TRUE (existing->second->exists (account));
	ASSERT_EQ (pub, account);
	ASSERT_EQ ("1", response.get<std::string> ("restored_count"));
}

TEST (rpc, wallet_export)
{
	nano::test::system system;
	auto node = add_ipc_enabled_node (system);
	system.wallet (0)->insert_adhoc (nano::dev::genesis_key.prv);
	auto const rpc_ctx = add_rpc (system, node);
	boost::property_tree::ptree request;
	request.put ("action", "wallet_export");
	request.put ("wallet", node->wallets.items.begin ()->first.to_string ());
	auto response (wait_response (system, rpc_ctx, request));
	std::string wallet_json (response.get<std::string> ("json"));
	bool error (false);
	auto transaction (node->wallets.tx_begin_write ());
	nano::kdf kdf{ nano::dev::network_params.kdf_work };
	nano::wallet_store store (error, kdf, *transaction, nano::dev::genesis->account (), 1, "0", wallet_json);
	ASSERT_FALSE (error);
	ASSERT_TRUE (store.exists (*transaction, nano::dev::genesis_key.pub));
}

TEST (rpc, wallet_destroy)
{
	nano::test::system system;
	auto node = add_ipc_enabled_node (system);
	system.wallet (0)->insert_adhoc (nano::dev::genesis_key.prv);
	auto const rpc_ctx = add_rpc (system, node);
	auto wallet_id (node->wallets.items.begin ()->first);
	boost::property_tree::ptree request;
	request.put ("action", "wallet_destroy");
	request.put ("wallet", wallet_id.to_string ());
	auto response (wait_response (system, rpc_ctx, request));
	ASSERT_EQ (node->wallets.items.end (), node->wallets.items.find (wallet_id));
}

TEST (rpc, account_move)
{
	nano::test::system system;
	auto node = add_ipc_enabled_node (system);
	auto wallet_id (node->wallets.items.begin ()->first);
	auto destination (system.wallet (0));
	destination->insert_adhoc (nano::dev::genesis_key.prv);
	nano::keypair key;
	auto source_id = nano::random_wallet_id ();
	auto source (node->wallets.create (source_id));
	source->insert_adhoc (key.prv);
	auto const rpc_ctx = add_rpc (system, node);
	boost::property_tree::ptree request;
	request.put ("action", "account_move");
	request.put ("wallet", wallet_id.to_string ());
	request.put ("source", source_id.to_string ());
	boost::property_tree::ptree keys;
	boost::property_tree::ptree entry;
	entry.put ("", key.pub.to_account ());
	keys.push_back (std::make_pair ("", entry));
	request.add_child ("accounts", keys);
	auto response (wait_response (system, rpc_ctx, request));
	ASSERT_EQ ("1", response.get<std::string> ("moved"));
	ASSERT_TRUE (destination->exists (key.pub));
	ASSERT_TRUE (destination->exists (nano::dev::genesis_key.pub));
	auto transaction (node->wallets.tx_begin_read ());
	ASSERT_EQ (source->store.end (), source->store.begin (*transaction));
}

TEST (rpc, block)
{
	nano::test::system system;
	auto node = add_ipc_enabled_node (system);
	auto const rpc_ctx = add_rpc (system, node);
	boost::property_tree::ptree request;
	request.put ("action", "block");
	request.put ("hash", node->latest (nano::dev::genesis->account ()).to_string ());
	auto response (wait_response (system, rpc_ctx, request));
	auto contents (response.get<std::string> ("contents"));
	ASSERT_FALSE (contents.empty ());
	ASSERT_TRUE (response.get<bool> ("confirmed")); // Genesis block is confirmed by default
}

TEST (rpc, block_account)
{
	nano::test::system system;
	auto node = add_ipc_enabled_node (system);
	auto const rpc_ctx = add_rpc (system, node);
	boost::property_tree::ptree request;
	request.put ("action", "block_account");
	request.put ("hash", nano::dev::genesis->hash ().to_string ());
	auto response (wait_response (system, rpc_ctx, request));
	std::string account_text (response.get<std::string> ("account"));
	nano::account account;
	ASSERT_FALSE (account.decode_account (account_text));
}

TEST (rpc, chain)
{
	nano::test::system system;
	auto node = add_ipc_enabled_node (system);
	system.wallet (0)->insert_adhoc (nano::dev::genesis_key.prv);
	nano::keypair key;
	auto genesis (node->latest (nano::dev::genesis_key.pub));
	ASSERT_FALSE (genesis.is_zero ());
	auto block (system.wallet (0)->send_action (nano::dev::genesis_key.pub, key.pub, 1));
	ASSERT_NE (nullptr, block);
	auto const rpc_ctx = add_rpc (system, node);
	boost::property_tree::ptree request;
	request.put ("action", "chain");
	request.put ("block", block->hash ().to_string ());
	request.put ("count", std::to_string (std::numeric_limits<uint64_t>::max ()));
	auto response (wait_response (system, rpc_ctx, request));
	auto & blocks_node (response.get_child ("blocks"));
	std::vector<nano::block_hash> blocks;
	for (auto i (blocks_node.begin ()), n (blocks_node.end ()); i != n; ++i)
	{
		blocks.push_back (nano::block_hash (i->second.get<std::string> ("")));
	}
	ASSERT_EQ (2, blocks.size ());
	ASSERT_EQ (block->hash (), blocks[0]);
	ASSERT_EQ (genesis, blocks[1]);
}

TEST (rpc, chain_limit)
{
	nano::test::system system;
	auto node = add_ipc_enabled_node (system);
	system.wallet (0)->insert_adhoc (nano::dev::genesis_key.prv);
	nano::keypair key;
	auto genesis (node->latest (nano::dev::genesis_key.pub));
	ASSERT_FALSE (genesis.is_zero ());
	auto block (system.wallet (0)->send_action (nano::dev::genesis_key.pub, key.pub, 1));
	ASSERT_NE (nullptr, block);
	auto const rpc_ctx = add_rpc (system, node);
	boost::property_tree::ptree request;
	request.put ("action", "chain");
	request.put ("block", block->hash ().to_string ());
	request.put ("count", 1);
	auto response (wait_response (system, rpc_ctx, request));
	auto & blocks_node (response.get_child ("blocks"));
	std::vector<nano::block_hash> blocks;
	for (auto i (blocks_node.begin ()), n (blocks_node.end ()); i != n; ++i)
	{
		blocks.push_back (nano::block_hash (i->second.get<std::string> ("")));
	}
	ASSERT_EQ (1, blocks.size ());
	ASSERT_EQ (block->hash (), blocks[0]);
}

TEST (rpc, chain_offset)
{
	nano::test::system system;
	auto node = add_ipc_enabled_node (system);
	system.wallet (0)->insert_adhoc (nano::dev::genesis_key.prv);
	nano::keypair key;
	auto genesis (node->latest (nano::dev::genesis_key.pub));
	ASSERT_FALSE (genesis.is_zero ());
	auto block (system.wallet (0)->send_action (nano::dev::genesis_key.pub, key.pub, 1));
	ASSERT_NE (nullptr, block);
	auto const rpc_ctx = add_rpc (system, node);
	boost::property_tree::ptree request;
	request.put ("action", "chain");
	request.put ("block", block->hash ().to_string ());
	request.put ("count", std::to_string (std::numeric_limits<uint64_t>::max ()));
	request.put ("offset", 1);
	auto response (wait_response (system, rpc_ctx, request));
	auto & blocks_node (response.get_child ("blocks"));
	std::vector<nano::block_hash> blocks;
	for (auto i (blocks_node.begin ()), n (blocks_node.end ()); i != n; ++i)
	{
		blocks.push_back (nano::block_hash (i->second.get<std::string> ("")));
	}
	ASSERT_EQ (1, blocks.size ());
	ASSERT_EQ (genesis, blocks[0]);
}

TEST (rpc, frontier)
{
	nano::test::system system;
	auto node = add_ipc_enabled_node (system);
	std::unordered_map<nano::account, nano::block_hash> source;
	{
		auto transaction (node->store.tx_begin_write ());
		for (auto i (0); i < 1000; ++i)
		{
			nano::keypair key;
			nano::block_hash hash;
			nano::random_pool::generate_block (hash.bytes.data (), hash.bytes.size ());
			source[key.pub] = hash;
			node->store.confirmation_height ().put (*transaction, key.pub, { 0, nano::block_hash (0) });
			node->store.account ().put (*transaction, key.pub, nano::account_info (hash, 0, 0, 0, 0, 0, nano::epoch::epoch_0));
		}
	}
	nano::keypair key;
	auto const rpc_ctx = add_rpc (system, node);
	boost::property_tree::ptree request;
	request.put ("action", "frontiers");
	request.put ("account", nano::account{}.to_account ());
	request.put ("count", std::to_string (std::numeric_limits<uint64_t>::max ()));
	auto response (wait_response (system, rpc_ctx, request));
	auto & frontiers_node (response.get_child ("frontiers"));
	std::unordered_map<nano::account, nano::block_hash> frontiers;
	for (auto i (frontiers_node.begin ()), j (frontiers_node.end ()); i != j; ++i)
	{
		nano::account account;
		account.decode_account (i->first);
		nano::block_hash frontier;
		frontier.decode_hex (i->second.get<std::string> (""));
		frontiers[account] = frontier;
	}
	ASSERT_EQ (1, frontiers.erase (nano::dev::genesis_key.pub));
	ASSERT_EQ (source, frontiers);
}

TEST (rpc, frontier_limited)
{
	nano::test::system system;
	auto node = add_ipc_enabled_node (system);
	std::unordered_map<nano::account, nano::block_hash> source;
	{
		auto transaction (node->store.tx_begin_write ());
		for (auto i (0); i < 1000; ++i)
		{
			nano::keypair key;
			nano::block_hash hash;
			nano::random_pool::generate_block (hash.bytes.data (), hash.bytes.size ());
			source[key.pub] = hash;
			node->store.confirmation_height ().put (*transaction, key.pub, { 0, nano::block_hash (0) });
			node->store.account ().put (*transaction, key.pub, nano::account_info (hash, 0, 0, 0, 0, 0, nano::epoch::epoch_0));
		}
	}
	nano::keypair key;
	auto const rpc_ctx = add_rpc (system, node);
	boost::property_tree::ptree request;
	request.put ("action", "frontiers");
	request.put ("account", nano::account{}.to_account ());
	request.put ("count", std::to_string (100));
	auto response (wait_response (system, rpc_ctx, request));
	auto & frontiers_node (response.get_child ("frontiers"));
	ASSERT_EQ (100, frontiers_node.size ());
}

TEST (rpc, frontier_startpoint)
{
	nano::test::system system;
	auto node = add_ipc_enabled_node (system);
	std::unordered_map<nano::account, nano::block_hash> source;
	{
		auto transaction (node->store.tx_begin_write ());
		for (auto i (0); i < 1000; ++i)
		{
			nano::keypair key;
			nano::block_hash hash;
			nano::random_pool::generate_block (hash.bytes.data (), hash.bytes.size ());
			source[key.pub] = hash;
			node->store.confirmation_height ().put (*transaction, key.pub, { 0, nano::block_hash (0) });
			node->store.account ().put (*transaction, key.pub, nano::account_info (hash, 0, 0, 0, 0, 0, nano::epoch::epoch_0));
		}
	}
	nano::keypair key;
	auto const rpc_ctx = add_rpc (system, node);
	boost::property_tree::ptree request;
	request.put ("action", "frontiers");
	request.put ("account", source.begin ()->first.to_account ());
	request.put ("count", std::to_string (1));
	auto response (wait_response (system, rpc_ctx, request));
	auto & frontiers_node (response.get_child ("frontiers"));
	ASSERT_EQ (1, frontiers_node.size ());
	ASSERT_EQ (source.begin ()->first.to_account (), frontiers_node.begin ()->first);
}

TEST (rpc, history)
{
	nano::test::system system;
	auto node0 = add_ipc_enabled_node (system);
	system.wallet (0)->insert_adhoc (nano::dev::genesis_key.prv);
	auto change (system.wallet (0)->change_action (nano::dev::genesis_key.pub, nano::dev::genesis_key.pub));
	ASSERT_NE (nullptr, change);
	auto send (system.wallet (0)->send_action (nano::dev::genesis_key.pub, nano::dev::genesis_key.pub, node0->config->receive_minimum.number ()));
	ASSERT_NE (nullptr, send);
	auto receive (system.wallet (0)->receive_action (send->hash (), nano::dev::genesis_key.pub, node0->config->receive_minimum.number (), send->link ().as_account ()));
	ASSERT_NE (nullptr, receive);
	nano::block_builder builder;
	auto usend = builder
				 .state ()
				 .account (nano::dev::genesis->account ())
				 .previous (node0->latest (nano::dev::genesis->account ()))
				 .representative (nano::dev::genesis->account ())
				 .balance (nano::dev::constants.genesis_amount - nano::Gxrb_ratio)
				 .link (nano::dev::genesis->account ())
				 .sign (nano::dev::genesis_key.prv, nano::dev::genesis_key.pub)
				 .work (*node0->work_generate_blocking (node0->latest (nano::dev::genesis->account ())))
				 .build ();
	auto ureceive = builder
					.state ()
					.account (nano::dev::genesis->account ())
					.previous (usend->hash ())
					.representative (nano::dev::genesis->account ())
					.balance (nano::dev::constants.genesis_amount)
					.link (usend->hash ())
					.sign (nano::dev::genesis_key.prv, nano::dev::genesis_key.pub)
					.work (*node0->work_generate_blocking (usend->hash ()))
					.build ();
	auto uchange = builder
				   .state ()
				   .account (nano::dev::genesis->account ())
				   .previous (ureceive->hash ())
				   .representative (nano::keypair ().pub)
				   .balance (nano::dev::constants.genesis_amount)
				   .link (0)
				   .sign (nano::dev::genesis_key.prv, nano::dev::genesis_key.pub)
				   .work (*node0->work_generate_blocking (ureceive->hash ()))
				   .build ();
	{
		auto transaction (node0->store.tx_begin_write ());
		ASSERT_EQ (nano::process_result::progress, node0->ledger.process (*transaction, *usend).code);
		ASSERT_EQ (nano::process_result::progress, node0->ledger.process (*transaction, *ureceive).code);
		ASSERT_EQ (nano::process_result::progress, node0->ledger.process (*transaction, *uchange).code);
	}
	auto const rpc_ctx = add_rpc (system, node0);
	boost::property_tree::ptree request;
	request.put ("action", "history");
	request.put ("hash", uchange->hash ().to_string ());
	request.put ("count", 100);
	auto response (wait_response (system, rpc_ctx, request));
	std::vector<std::tuple<std::string, std::string, std::string, std::string>> history_l;
	auto & history_node (response.get_child ("history"));
	for (auto i (history_node.begin ()), n (history_node.end ()); i != n; ++i)
	{
		history_l.push_back (std::make_tuple (i->second.get<std::string> ("type"), i->second.get<std::string> ("account"), i->second.get<std::string> ("amount"), i->second.get<std::string> ("hash")));
	}
	ASSERT_EQ (5, history_l.size ());
	ASSERT_EQ ("receive", std::get<0> (history_l[0]));
	ASSERT_EQ (ureceive->hash ().to_string (), std::get<3> (history_l[0]));
	ASSERT_EQ (nano::dev::genesis_key.pub.to_account (), std::get<1> (history_l[0]));
	ASSERT_EQ (nano::Gxrb_ratio.convert_to<std::string> (), std::get<2> (history_l[0]));
	ASSERT_EQ (5, history_l.size ());
	ASSERT_EQ ("send", std::get<0> (history_l[1]));
	ASSERT_EQ (usend->hash ().to_string (), std::get<3> (history_l[1]));
	ASSERT_EQ (nano::dev::genesis_key.pub.to_account (), std::get<1> (history_l[1]));
	ASSERT_EQ (nano::Gxrb_ratio.convert_to<std::string> (), std::get<2> (history_l[1]));
	ASSERT_EQ ("receive", std::get<0> (history_l[2]));
	ASSERT_EQ (nano::dev::genesis_key.pub.to_account (), std::get<1> (history_l[2]));
	ASSERT_EQ (node0->config->receive_minimum.to_string_dec (), std::get<2> (history_l[2]));
	ASSERT_EQ (receive->hash ().to_string (), std::get<3> (history_l[2]));
	ASSERT_EQ ("send", std::get<0> (history_l[3]));
	ASSERT_EQ (nano::dev::genesis_key.pub.to_account (), std::get<1> (history_l[3]));
	ASSERT_EQ (node0->config->receive_minimum.to_string_dec (), std::get<2> (history_l[3]));
	ASSERT_EQ (send->hash ().to_string (), std::get<3> (history_l[3]));
	ASSERT_EQ ("receive", std::get<0> (history_l[4]));
	ASSERT_EQ (nano::dev::genesis_key.pub.to_account (), std::get<1> (history_l[4]));
	ASSERT_EQ (nano::dev::constants.genesis_amount.convert_to<std::string> (), std::get<2> (history_l[4]));
	ASSERT_EQ (nano::dev::genesis->hash ().to_string (), std::get<3> (history_l[4]));
}

TEST (rpc, account_history)
{
	nano::test::system system;
	auto node0 = add_ipc_enabled_node (system);
	system.wallet (0)->insert_adhoc (nano::dev::genesis_key.prv);
	auto change (system.wallet (0)->change_action (nano::dev::genesis_key.pub, nano::dev::genesis_key.pub));
	ASSERT_NE (nullptr, change);
	auto send (system.wallet (0)->send_action (nano::dev::genesis_key.pub, nano::dev::genesis_key.pub, node0->config->receive_minimum.number ()));
	ASSERT_NE (nullptr, send);
	auto receive (system.wallet (0)->receive_action (send->hash (), nano::dev::genesis_key.pub, node0->config->receive_minimum.number (), send->link ().as_account ()));
	ASSERT_NE (nullptr, receive);
	nano::block_builder builder;
	auto usend = builder
				 .state ()
				 .account (nano::dev::genesis->account ())
				 .previous (node0->latest (nano::dev::genesis->account ()))
				 .representative (nano::dev::genesis->account ())
				 .balance (nano::dev::constants.genesis_amount - nano::Gxrb_ratio)
				 .link (nano::dev::genesis->account ())
				 .sign (nano::dev::genesis_key.prv, nano::dev::genesis_key.pub)
				 .work (*node0->work_generate_blocking (node0->latest (nano::dev::genesis->account ())))
				 .build ();
	auto ureceive = builder
					.state ()
					.account (nano::dev::genesis->account ())
					.previous (usend->hash ())
					.representative (nano::dev::genesis->account ())
					.balance (nano::dev::constants.genesis_amount)
					.link (usend->hash ())
					.sign (nano::dev::genesis_key.prv, nano::dev::genesis_key.pub)
					.work (*node0->work_generate_blocking (usend->hash ()))
					.build ();
	auto uchange = builder
				   .state ()
				   .account (nano::dev::genesis->account ())
				   .previous (ureceive->hash ())
				   .representative (nano::keypair ().pub)
				   .balance (nano::dev::constants.genesis_amount)
				   .link (0)
				   .sign (nano::dev::genesis_key.prv, nano::dev::genesis_key.pub)
				   .work (*node0->work_generate_blocking (ureceive->hash ()))
				   .build ();
	{
		auto transaction (node0->store.tx_begin_write ());
		ASSERT_EQ (nano::process_result::progress, node0->ledger.process (*transaction, *usend).code);
		ASSERT_EQ (nano::process_result::progress, node0->ledger.process (*transaction, *ureceive).code);
		ASSERT_EQ (nano::process_result::progress, node0->ledger.process (*transaction, *uchange).code);
	}
	auto const rpc_ctx = add_rpc (system, node0);
	{
		boost::property_tree::ptree request;
		request.put ("action", "account_history");
		request.put ("account", nano::dev::genesis->account ().to_account ());
		request.put ("count", 100);
		auto response (wait_response (system, rpc_ctx, request, 10s));
		std::vector<std::tuple<std::string, std::string, std::string, std::string, std::string, bool>> history_l;
		auto & history_node (response.get_child ("history"));
		for (auto i (history_node.begin ()), n (history_node.end ()); i != n; ++i)
		{
			history_l.push_back (std::make_tuple (i->second.get<std::string> ("type"), i->second.get<std::string> ("account"), i->second.get<std::string> ("amount"), i->second.get<std::string> ("hash"), i->second.get<std::string> ("height"), i->second.get<bool> ("confirmed")));
		}

		ASSERT_EQ (5, history_l.size ());
		ASSERT_EQ ("receive", std::get<0> (history_l[0]));
		ASSERT_EQ (ureceive->hash ().to_string (), std::get<3> (history_l[0]));
		ASSERT_EQ (nano::dev::genesis_key.pub.to_account (), std::get<1> (history_l[0]));
		ASSERT_EQ (nano::Gxrb_ratio.convert_to<std::string> (), std::get<2> (history_l[0]));
		ASSERT_EQ ("6", std::get<4> (history_l[0])); // change block (height 7) is skipped by account_history since "raw" is not set
		ASSERT_FALSE (std::get<5> (history_l[0]));
		ASSERT_EQ ("send", std::get<0> (history_l[1]));
		ASSERT_EQ (usend->hash ().to_string (), std::get<3> (history_l[1]));
		ASSERT_EQ (nano::dev::genesis_key.pub.to_account (), std::get<1> (history_l[1]));
		ASSERT_EQ (nano::Gxrb_ratio.convert_to<std::string> (), std::get<2> (history_l[1]));
		ASSERT_EQ ("5", std::get<4> (history_l[1]));
		ASSERT_FALSE (std::get<5> (history_l[1]));
		ASSERT_EQ ("receive", std::get<0> (history_l[2]));
		ASSERT_EQ (nano::dev::genesis_key.pub.to_account (), std::get<1> (history_l[2]));
		ASSERT_EQ (node0->config->receive_minimum.to_string_dec (), std::get<2> (history_l[2]));
		ASSERT_EQ (receive->hash ().to_string (), std::get<3> (history_l[2]));
		ASSERT_EQ ("4", std::get<4> (history_l[2]));
		ASSERT_FALSE (std::get<5> (history_l[2]));
		ASSERT_EQ ("send", std::get<0> (history_l[3]));
		ASSERT_EQ (nano::dev::genesis_key.pub.to_account (), std::get<1> (history_l[3]));
		ASSERT_EQ (node0->config->receive_minimum.to_string_dec (), std::get<2> (history_l[3]));
		ASSERT_EQ (send->hash ().to_string (), std::get<3> (history_l[3]));
		ASSERT_EQ ("3", std::get<4> (history_l[3]));
		ASSERT_FALSE (std::get<5> (history_l[3]));
		ASSERT_EQ ("receive", std::get<0> (history_l[4]));
		ASSERT_EQ (nano::dev::genesis_key.pub.to_account (), std::get<1> (history_l[4]));
		ASSERT_EQ (nano::dev::constants.genesis_amount.convert_to<std::string> (), std::get<2> (history_l[4]));
		ASSERT_EQ (nano::dev::genesis->hash ().to_string (), std::get<3> (history_l[4]));
		ASSERT_EQ ("1", std::get<4> (history_l[4])); // change block (height 2) is skipped
		ASSERT_TRUE (std::get<5> (history_l[4]));
	}
	// Test count and reverse
	{
		boost::property_tree::ptree request;
		request.put ("action", "account_history");
		request.put ("account", nano::dev::genesis->account ().to_account ());
		request.put ("reverse", true);
		request.put ("count", 1);
		auto response (wait_response (system, rpc_ctx, request, 10s));
		auto & history_node (response.get_child ("history"));
		ASSERT_EQ (1, history_node.size ());
		ASSERT_EQ ("1", history_node.begin ()->second.get<std::string> ("height"));
		ASSERT_EQ (change->hash ().to_string (), response.get<std::string> ("next"));
	}

	// Test filtering
	auto account2 (system.wallet (0)->deterministic_insert ());
	auto send2 (system.wallet (0)->send_action (nano::dev::genesis_key.pub, account2, node0->config->receive_minimum.number ()));
	ASSERT_NE (nullptr, send2);
	auto receive2 (system.wallet (0)->receive_action (send2->hash (), account2, node0->config->receive_minimum.number (), send2->link ().as_account ()));
	// Test filter for send state blocks
	ASSERT_NE (nullptr, receive2);
	{
		boost::property_tree::ptree request;
		request.put ("action", "account_history");
		request.put ("account", nano::dev::genesis_key.pub.to_account ());
		boost::property_tree::ptree other_account;
		other_account.put ("", account2.to_account ());
		boost::property_tree::ptree filtered_accounts;
		filtered_accounts.push_back (std::make_pair ("", other_account));
		request.add_child ("account_filter", filtered_accounts);
		request.put ("count", 100);
		auto response (wait_response (system, rpc_ctx, request));
		auto history_node (response.get_child ("history"));
		ASSERT_EQ (history_node.size (), 2);
	}
	// Test filter for receive state blocks
	{
		boost::property_tree::ptree request;
		request.put ("action", "account_history");
		request.put ("account", account2.to_account ());
		boost::property_tree::ptree other_account;
		other_account.put ("", nano::dev::genesis_key.pub.to_account ());
		boost::property_tree::ptree filtered_accounts;
		filtered_accounts.push_back (std::make_pair ("", other_account));
		request.add_child ("account_filter", filtered_accounts);
		request.put ("count", 100);
		auto response (wait_response (system, rpc_ctx, request));
		auto history_node (response.get_child ("history"));
		ASSERT_EQ (history_node.size (), 1);
	}
}

TEST (rpc, history_count)
{
	nano::test::system system;
	auto node = add_ipc_enabled_node (system);
	system.wallet (0)->insert_adhoc (nano::dev::genesis_key.prv);
	auto change (system.wallet (0)->change_action (nano::dev::genesis_key.pub, nano::dev::genesis_key.pub));
	ASSERT_NE (nullptr, change);
	auto send (system.wallet (0)->send_action (nano::dev::genesis_key.pub, nano::dev::genesis_key.pub, node->config->receive_minimum.number ()));
	ASSERT_NE (nullptr, send);
	auto receive (system.wallet (0)->receive_action (send->hash (), nano::dev::genesis_key.pub, node->config->receive_minimum.number (), send->link ().as_account ()));
	ASSERT_NE (nullptr, receive);
	auto const rpc_ctx = add_rpc (system, node);
	boost::property_tree::ptree request;
	request.put ("action", "history");
	request.put ("hash", receive->hash ().to_string ());
	request.put ("count", 1);
	auto response (wait_response (system, rpc_ctx, request));
	auto & history_node (response.get_child ("history"));
	ASSERT_EQ (1, history_node.size ());
}

TEST (rpc, history_pruning)
{
	nano::test::system system;
	nano::node_config node_config (nano::test::get_available_port (), system.logging);
	node_config.enable_voting = false; // Remove after allowing pruned voting
	nano::node_flags node_flags;
	node_flags.set_enable_pruning (true);
	auto node0 = add_ipc_enabled_node (system, node_config, node_flags);
	std::vector<std::shared_ptr<nano::block>> blocks;

	nano::block_builder builder;

	// noop change block
	auto change = builder
				  .change ()
				  .previous (nano::dev::genesis->hash ())
				  .representative (nano::dev::genesis_key.pub)
				  .sign (nano::dev::genesis_key.prv, nano::dev::genesis_key.pub)
				  .work (*node0->work.generate (nano::dev::genesis->hash ()))
				  .build_shared ();
	blocks.push_back (change);

	// legacy send to itself
	auto send = builder
				.send ()
				.previous (change->hash ())
				.destination (nano::dev::genesis_key.pub)
				.balance (nano::dev::constants.genesis_amount - node0->config->receive_minimum.number ())
				.sign (nano::dev::genesis_key.prv, nano::dev::genesis_key.pub)
				.work (*node0->work.generate (change->hash ()))
				.build_shared ();
	blocks.push_back (send);

	// legacy receive the legacy self send
	auto receive = builder
				   .receive ()
				   .previous (send->hash ())
				   .source (send->hash ())
				   .sign (nano::dev::genesis_key.prv, nano::dev::genesis_key.pub)
				   .work (*node0->work.generate (send->hash ()))
				   .build_shared ();
	blocks.push_back (receive);

	// non legacy self send
	auto usend = builder
				 .state ()
				 .account (nano::dev::genesis->account ())
				 .previous (receive->hash ())
				 .representative (nano::dev::genesis->account ())
				 .balance (nano::dev::constants.genesis_amount - nano::Gxrb_ratio)
				 .link (nano::dev::genesis->account ())
				 .sign (nano::dev::genesis_key.prv, nano::dev::genesis_key.pub)
				 .work (*node0->work_generate_blocking (receive->hash ()))
				 .build_shared ();
	blocks.push_back (usend);

	// non legacy receive of the non legacy self send
	auto ureceive = builder
					.state ()
					.account (nano::dev::genesis->account ())
					.previous (usend->hash ())
					.representative (nano::dev::genesis->account ())
					.balance (nano::dev::constants.genesis_amount)
					.link (usend->hash ())
					.sign (nano::dev::genesis_key.prv, nano::dev::genesis_key.pub)
					.work (*node0->work_generate_blocking (usend->hash ()))
					.build_shared ();
	blocks.push_back (ureceive);

	// change genesis to a random rep
	auto uchange = builder
				   .state ()
				   .account (nano::dev::genesis->account ())
				   .previous (ureceive->hash ())
				   .representative (nano::keypair ().pub)
				   .balance (nano::dev::constants.genesis_amount)
				   .link (0)
				   .sign (nano::dev::genesis_key.prv, nano::dev::genesis_key.pub)
				   .work (*node0->work_generate_blocking (ureceive->hash ()))
				   .build_shared ();
	blocks.push_back (uchange);

	nano::test::process_live (*node0, blocks);
	ASSERT_TIMELY (5s, nano::test::exists (*node0, blocks));
	system.wallet (0)->insert_adhoc (nano::dev::genesis_key.prv);

	// WORKAROUND: this is called repeatedly inside an assert timely because nano::test::confirm()
	// uses block_processor.flush internally which can fail to flush
	ASSERT_TIMELY (5s, nano::test::confirm (*node0, blocks));

	ASSERT_TIMELY (5s, node0->block_confirmed (uchange->hash ()));
	nano::confirmation_height_info confirmation_height_info;
	node0->store.confirmation_height ().get (*node0->store.tx_begin_read (), nano::dev::genesis_key.pub, confirmation_height_info);
	ASSERT_EQ (7, confirmation_height_info.height ());

	// Prune block "change"
	{
		auto transaction (node0->store.tx_begin_write ());
		ASSERT_EQ (1, node0->ledger.pruning_action (*transaction, change->hash (), 1));
	}

	auto const rpc_ctx = add_rpc (system, node0);
	boost::property_tree::ptree request;
	request.put ("action", "history");
	request.put ("hash", send->hash ().to_string ());
	request.put ("count", 100);
	auto response = wait_response (system, rpc_ctx, request);
	auto history_node = response.get_child ("history");
	ASSERT_EQ (history_node.size (), 1);
	auto entry = (*history_node.begin ()).second;
	ASSERT_EQ ("send", entry.get<std::string> ("type"));
	ASSERT_EQ (nano::dev::genesis_key.pub.to_account (), entry.get<std::string> ("account", "N/A"));
	ASSERT_EQ ("N/A", entry.get<std::string> ("amount", "N/A"));
	ASSERT_EQ (send->hash ().to_string (), entry.get<std::string> ("hash"));

	// Prune block "send"
	{
		auto transaction (node0->store.tx_begin_write ());
		ASSERT_EQ (1, node0->ledger.pruning_action (*transaction, send->hash (), 1));
	}

	boost::property_tree::ptree request2;
	request2.put ("action", "history");
	request2.put ("hash", receive->hash ().to_string ());
	request2.put ("count", 100);
	response = wait_response (system, rpc_ctx, request2);
	history_node = response.get_child ("history");
	ASSERT_EQ (history_node.size (), 1);
	entry = (*history_node.begin ()).second;
	ASSERT_EQ ("receive", entry.get<std::string> ("type"));
	ASSERT_EQ ("N/A", entry.get<std::string> ("account", "N/A"));
	ASSERT_EQ ("N/A", entry.get<std::string> ("amount", "N/A"));
	ASSERT_EQ (receive->hash ().to_string (), entry.get<std::string> ("hash"));

	// Prune block "receive"
	{
		auto transaction (node0->store.tx_begin_write ());
		ASSERT_EQ (1, node0->ledger.pruning_action (*transaction, receive->hash (), 1));
	}

	boost::property_tree::ptree request3;
	request3.put ("action", "history");
	request3.put ("hash", uchange->hash ().to_string ());
	request3.put ("count", 100);
	response = wait_response (system, rpc_ctx, request3);
	history_node = response.get_child ("history");
	ASSERT_EQ (history_node.size (), 2);

	// first array element
	entry = (*history_node.begin ()).second;
	ASSERT_EQ ("receive", entry.get<std::string> ("type"));
	ASSERT_EQ (ureceive->hash ().to_string (), entry.get<std::string> ("hash"));
	ASSERT_EQ (nano::dev::genesis_key.pub.to_account (), entry.get<std::string> ("account", "N/A"));
	ASSERT_EQ (nano::Gxrb_ratio.convert_to<std::string> (), entry.get<std::string> ("amount", "N/A"));

	// second array element
	entry = (*(++history_node.begin ())).second;
	ASSERT_EQ ("unknown", entry.get<std::string> ("type"));
	ASSERT_EQ ("N/A", entry.get<std::string> ("account", "N/A"));
	ASSERT_EQ ("N/A", entry.get<std::string> ("amount", "N/A"));
	ASSERT_EQ (usend->hash ().to_string (), entry.get<std::string> ("hash"));
}

TEST (rpc, process_block)
{
	nano::test::system system;
	auto node1 = add_ipc_enabled_node (system);
	auto const rpc_ctx = add_rpc (system, node1);
	nano::keypair key;
	auto latest (node1->latest (nano::dev::genesis_key.pub));
	nano::block_builder builder;
	auto send = builder
				.send ()
				.previous (latest)
				.destination (key.pub)
				.balance (100)
				.sign (nano::dev::genesis_key.prv, nano::dev::genesis_key.pub)
				.work (*node1->work_generate_blocking (latest))
				.build ();
	boost::property_tree::ptree request;
	request.put ("action", "process");
	std::string json;
	send->serialize_json (json);
	request.put ("block", json);
	{
		auto response (wait_response (system, rpc_ctx, request));
		ASSERT_TIMELY (10s, node1->latest (nano::dev::genesis_key.pub) == send->hash ());
		std::string send_hash (response.get<std::string> ("hash"));
		ASSERT_EQ (send->hash ().to_string (), send_hash);
	}
	request.put ("json_block", true);
	{
		auto response (wait_response (system, rpc_ctx, request));
		std::error_code ec (nano::error_blocks::invalid_block);
		ASSERT_EQ (ec.message (), response.get<std::string> ("error"));
	}
}

TEST (rpc, process_json_block)
{
	nano::test::system system;
	auto node1 = add_ipc_enabled_node (system);
	auto const rpc_ctx = add_rpc (system, node1);
	nano::keypair key;
	auto latest (node1->latest (nano::dev::genesis_key.pub));
	nano::block_builder builder;
	auto send = builder
				.send ()
				.previous (latest)
				.destination (key.pub)
				.balance (100)
				.sign (nano::dev::genesis_key.prv, nano::dev::genesis_key.pub)
				.work (*node1->work_generate_blocking (latest))
				.build ();
	boost::property_tree::ptree request;
	request.put ("action", "process");
	boost::property_tree::ptree block_node;
	send->serialize_json (block_node);
	request.add_child ("block", block_node);
	{
		auto response (wait_response (system, rpc_ctx, request));
		std::error_code ec (nano::error_blocks::invalid_block);
		ASSERT_EQ (ec.message (), response.get<std::string> ("error"));
	}
	request.put ("json_block", true);
	{
		auto response (wait_response (system, rpc_ctx, request));
		ASSERT_TIMELY (10s, node1->latest (nano::dev::genesis_key.pub) == send->hash ());
		std::string send_hash (response.get<std::string> ("hash"));
		ASSERT_EQ (send->hash ().to_string (), send_hash);
	}
}

TEST (rpc, process_block_async)
{
	nano::test::system system;
	auto node1 = add_ipc_enabled_node (system);
	auto const rpc_ctx = add_rpc (system, node1);
	nano::keypair key;
	auto latest (node1->latest (nano::dev::genesis_key.pub));
	nano::block_builder builder;
	auto send = builder
				.send ()
				.previous (latest)
				.destination (key.pub)
				.balance (100)
				.sign (nano::dev::genesis_key.prv, nano::dev::genesis_key.pub)
				.work (*node1->work_generate_blocking (latest))
				.build ();
	boost::property_tree::ptree request;
	request.put ("action", "process");
	request.put ("async", "true");
	std::string json;
	send->serialize_json (json);
	request.put ("block", json);
	request.put ("json_block", true);
	{
		auto response (wait_response (system, rpc_ctx, request));
		std::error_code ec (nano::error_blocks::invalid_block);
		ASSERT_EQ (ec.message (), response.get<std::string> ("error"));
	}
	request.put ("json_block", false);
	{
		auto response (wait_response (system, rpc_ctx, request));
		std::error_code ec (nano::error_common::is_not_state_block);
		ASSERT_EQ (ec.message (), response.get<std::string> ("error"));
	}

	auto state_send = builder
					  .state ()
					  .account (nano::dev::genesis_key.pub)
					  .previous (latest)
					  .representative (nano::dev::genesis_key.pub)
					  .balance (nano::dev::constants.genesis_amount - 100)
					  .link (nano::dev::genesis_key.pub)
					  .sign (nano::dev::genesis_key.prv, nano::dev::genesis_key.pub)
					  .work (*system.work.generate (latest))
					  .build_shared ();
	std::string json1;
	state_send->serialize_json (json1);
	request.put ("block", json1);
	{
		auto response (wait_response (system, rpc_ctx, request));
		ASSERT_EQ ("1", response.get<std::string> ("started"));
		ASSERT_TIMELY (10s, node1->latest (nano::dev::genesis_key.pub) == state_send->hash ());
	}
}

TEST (rpc, process_block_no_work)
{
	nano::test::system system;
	auto node1 = add_ipc_enabled_node (system);
	auto const rpc_ctx = add_rpc (system, node1);
	nano::keypair key;
	auto latest (node1->latest (nano::dev::genesis_key.pub));
	nano::block_builder builder;
	auto send = builder
				.send ()
				.previous (latest)
				.destination (key.pub)
				.balance (100)
				.sign (nano::dev::genesis_key.prv, nano::dev::genesis_key.pub)
				.work (*node1->work_generate_blocking (latest))
				.build ();
	send->block_work_set (0);
	boost::property_tree::ptree request;
	request.put ("action", "process");
	std::string json;
	send->serialize_json (json);
	request.put ("block", json);
	auto response (wait_response (system, rpc_ctx, request));
	ASSERT_FALSE (response.get<std::string> ("error", "").empty ());
}

TEST (rpc, process_republish)
{
	nano::test::system system (2);
	auto & node1 (*system.nodes[0]);
	auto & node2 (*system.nodes[1]);
	auto node3 = add_ipc_enabled_node (system);
	auto const rpc_ctx = add_rpc (system, node3);
	nano::keypair key;
	auto latest (node1.latest (nano::dev::genesis_key.pub));
	nano::block_builder builder;
	auto send = builder
				.send ()
				.previous (latest)
				.destination (key.pub)
				.balance (100)
				.sign (nano::dev::genesis_key.prv, nano::dev::genesis_key.pub)
				.work (*node3->work_generate_blocking (latest))
				.build ();
	boost::property_tree::ptree request;
	request.put ("action", "process");
	std::string json;
	send->serialize_json (json);
	request.put ("block", json);
	auto response (wait_response (system, rpc_ctx, request));
	ASSERT_TIMELY (10s, node2.latest (nano::dev::genesis_key.pub) == send->hash ());
}

TEST (rpc, process_subtype_send)
{
	nano::test::system system;
	auto node1 = add_ipc_enabled_node (system);
	system.add_node ();
	auto const rpc_ctx = add_rpc (system, node1);
	nano::keypair key;
	auto latest (node1->latest (nano::dev::genesis_key.pub));
	nano::block_builder builder;
	auto send = builder
				.state ()
				.account (nano::dev::genesis->account ())
				.previous (latest)
				.representative (nano::dev::genesis->account ())
				.balance (nano::dev::constants.genesis_amount - nano::Gxrb_ratio)
				.link (key.pub)
				.sign (nano::dev::genesis_key.prv, nano::dev::genesis_key.pub)
				.work (*node1->work_generate_blocking (latest))
				.build ();
	boost::property_tree::ptree request;
	request.put ("action", "process");
	std::string json;
	send->serialize_json (json);
	request.put ("block", json);
	request.put ("subtype", "receive");
	auto response (wait_response (system, rpc_ctx, request));
	std::error_code ec (nano::error_rpc::invalid_subtype_balance);
	ASSERT_EQ (response.get<std::string> ("error"), ec.message ());
	request.put ("subtype", "change");
	auto response2 (wait_response (system, rpc_ctx, request));
	ASSERT_EQ (response2.get<std::string> ("error"), ec.message ());
	request.put ("subtype", "send");
	auto response3 (wait_response (system, rpc_ctx, request));
	ASSERT_EQ (send->hash ().to_string (), response3.get<std::string> ("hash"));
	ASSERT_TIMELY (10s, system.nodes[1]->latest (nano::dev::genesis_key.pub) == send->hash ());
}

TEST (rpc, process_subtype_open)
{
	nano::test::system system;
	auto node1 = add_ipc_enabled_node (system);
	auto & node2 = *system.add_node ();
	nano::keypair key;
	auto latest (node1->latest (nano::dev::genesis_key.pub));
	nano::block_builder builder;
	auto send = builder
				.state ()
				.account (nano::dev::genesis->account ())
				.previous (latest)
				.representative (nano::dev::genesis->account ())
				.balance (nano::dev::constants.genesis_amount - nano::Gxrb_ratio)
				.link (key.pub)
				.sign (nano::dev::genesis_key.prv, nano::dev::genesis_key.pub)
				.work (*node1->work_generate_blocking (latest))
				.build_shared ();
	ASSERT_EQ (nano::process_result::progress, node1->process (*send).code);
	ASSERT_EQ (nano::process_result::progress, node2.process (*send).code);
	auto const rpc_ctx = add_rpc (system, node1);
	node1->scheduler.manual (send);
	auto open = builder
				.state ()
				.account (key.pub)
				.previous (0)
				.representative (key.pub)
				.balance (nano::Gxrb_ratio)
				.link (send->hash ())
				.sign (key.prv, key.pub)
				.work (*node1->work_generate_blocking (key.pub))
				.build ();
	boost::property_tree::ptree request;
	request.put ("action", "process");
	std::string json;
	open->serialize_json (json);
	request.put ("block", json);
	request.put ("subtype", "send");
	auto response (wait_response (system, rpc_ctx, request));
	std::error_code ec (nano::error_rpc::invalid_subtype_balance);
	ASSERT_EQ (response.get<std::string> ("error"), ec.message ());
	request.put ("subtype", "epoch");
	auto response2 (wait_response (system, rpc_ctx, request));
	ASSERT_EQ (response2.get<std::string> ("error"), ec.message ());
	request.put ("subtype", "open");
	auto response3 (wait_response (system, rpc_ctx, request));
	ASSERT_EQ (open->hash ().to_string (), response3.get<std::string> ("hash"));
	ASSERT_TIMELY (10s, node2.latest (key.pub) == open->hash ());
}

TEST (rpc, process_subtype_receive)
{
	nano::test::system system;
	auto node1 = add_ipc_enabled_node (system);
	auto & node2 = *system.add_node ();
	auto latest (node1->latest (nano::dev::genesis_key.pub));
	nano::block_builder builder;
	auto send = builder
				.state ()
				.account (nano::dev::genesis->account ())
				.previous (latest)
				.representative (nano::dev::genesis->account ())
				.balance (nano::dev::constants.genesis_amount - nano::Gxrb_ratio)
				.link (nano::dev::genesis_key.pub)
				.sign (nano::dev::genesis_key.prv, nano::dev::genesis_key.pub)
				.work (*node1->work_generate_blocking (latest))
				.build_shared ();
	ASSERT_EQ (nano::process_result::progress, node1->process (*send).code);
	ASSERT_EQ (nano::process_result::progress, node2.process (*send).code);
	auto const rpc_ctx = add_rpc (system, node1);
	node1->scheduler.manual (send);
	auto receive = builder
				   .state ()
				   .account (nano::dev::genesis_key.pub)
				   .previous (send->hash ())
				   .representative (nano::dev::genesis_key.pub)
				   .balance (nano::dev::constants.genesis_amount)
				   .link (send->hash ())
				   .sign (nano::dev::genesis_key.prv, nano::dev::genesis_key.pub)
				   .work (*node1->work_generate_blocking (send->hash ()))
				   .build ();
	boost::property_tree::ptree request;
	request.put ("action", "process");
	std::string json;
	receive->serialize_json (json);
	request.put ("block", json);
	request.put ("subtype", "send");
	auto response (wait_response (system, rpc_ctx, request));
	std::error_code ec (nano::error_rpc::invalid_subtype_balance);
	ASSERT_EQ (response.get<std::string> ("error"), ec.message ());
	request.put ("subtype", "open");
	auto response2 (wait_response (system, rpc_ctx, request));
	ec = nano::error_rpc::invalid_subtype_previous;
	ASSERT_EQ (response2.get<std::string> ("error"), ec.message ());
	request.put ("subtype", "receive");
	auto response3 (wait_response (system, rpc_ctx, request));
	ASSERT_EQ (receive->hash ().to_string (), response3.get<std::string> ("hash"));
	ASSERT_TIMELY (10s, node2.latest (nano::dev::genesis_key.pub) == receive->hash ());
}

TEST (rpc, process_ledger_insufficient_work)
{
	nano::test::system system;
	auto node = add_ipc_enabled_node (system);
	auto const rpc_ctx = add_rpc (system, node);
	ASSERT_LT (node->network_params.work.get_entry (), node->network_params.work.get_epoch_1 ());
	auto latest (node->latest (nano::dev::genesis_key.pub));
	auto min_difficulty = node->network_params.work.get_entry ();
	auto max_difficulty = node->network_params.work.get_epoch_1 ();
	nano::block_builder builder;
	auto send = builder
				.state ()
				.account (nano::dev::genesis->account ())
				.previous (latest)
				.representative (nano::dev::genesis->account ())
				.balance (nano::dev::constants.genesis_amount - nano::Gxrb_ratio)
				.link (nano::dev::genesis_key.pub)
				.sign (nano::dev::genesis_key.prv, nano::dev::genesis_key.pub)
				.work (system.work_generate_limited (latest, min_difficulty, max_difficulty))
				.build ();
	ASSERT_LT (nano::dev::network_params.work.difficulty (*send), max_difficulty);
	ASSERT_GE (nano::dev::network_params.work.difficulty (*send), min_difficulty);
	boost::property_tree::ptree request;
	request.put ("action", "process");
	std::string json;
	send->serialize_json (json);
	request.put ("block", json);
	request.put ("subtype", "send");
	auto response (wait_response (system, rpc_ctx, request));
	std::error_code ec (nano::error_process::insufficient_work);
	ASSERT_EQ (1, response.count ("error"));
	ASSERT_EQ (response.get<std::string> ("error"), ec.message ());
}

TEST (rpc, keepalive)
{
	nano::test::system system;
	auto node0 = add_ipc_enabled_node (system);
	auto node1 (std::make_shared<nano::node> (system.io_ctx, nano::test::get_available_port (), nano::unique_path (), system.logging, system.work));
	node1->start ();
	system.nodes.push_back (node1);
	auto const rpc_ctx = add_rpc (system, node0);
	boost::property_tree::ptree request;
	request.put ("action", "keepalive");
	auto address (boost::str (boost::format ("%1%") % node1->network->endpoint ().address ()));
	auto port (boost::str (boost::format ("%1%") % node1->network->endpoint ().port ()));
	request.put ("address", address);
	request.put ("port", port);
	ASSERT_EQ (nullptr, node0->network->tcp_channels->find_node_id (node1->get_node_id ()));
	ASSERT_EQ (0, node0->network->size ());
	auto response (wait_response (system, rpc_ctx, request));
	system.deadline_set (10s);
	while (node0->network->find_node_id (node1->get_node_id ()) == nullptr)
	{
		ASSERT_EQ (0, node0->network->size ());
		ASSERT_NO_ERROR (system.poll ());
	}
	node1->stop ();
}

TEST (rpc, peers)
{
	nano::test::system system;
	auto node = add_ipc_enabled_node (system);
	auto const node2 = system.add_node (nano::node_config (nano::test::get_available_port (), system.logging));
	auto const rpc_ctx = add_rpc (system, node);
	boost::property_tree::ptree request;
	request.put ("action", "peers");
	auto response (wait_response (system, rpc_ctx, request));
	auto & peers_node (response.get_child ("peers"));
	ASSERT_EQ (1, peers_node.size ());
	ASSERT_EQ (std::to_string (node->network_params.network.protocol_version), peers_node.get<std::string> ((boost::format ("[::1]:%1%") % node2->network->endpoint ().port ()).str ()));
	// The previous version of this test had an UDP connection to an arbitrary IP address, so it could check for two peers. This doesn't work with TCP.
}

TEST (rpc, peers_node_id)
{
	nano::test::system system;
	auto node = add_ipc_enabled_node (system);
	auto const node2 = system.add_node (nano::node_config (nano::test::get_available_port (), system.logging));
	auto const rpc_ctx = add_rpc (system, node);
	boost::property_tree::ptree request;
	request.put ("action", "peers");
	request.put ("peer_details", true);
	auto response (wait_response (system, rpc_ctx, request));
	auto & peers_node (response.get_child ("peers"));
	ASSERT_EQ (1, peers_node.size ());
	auto tree1 (peers_node.get_child ((boost::format ("[::1]:%1%") % node2->network->endpoint ().port ()).str ()));
	ASSERT_EQ (std::to_string (node->network_params.network.protocol_version), tree1.get<std::string> ("protocol_version"));
	ASSERT_EQ (system.nodes[1]->node_id.pub.to_node_id (), tree1.get<std::string> ("node_id"));
	// The previous version of this test had an UDP connection to an arbitrary IP address, so it could check for two peers. This doesn't work with TCP.
}

<<<<<<< HEAD
TEST (rpc, pending)
{
	nano::test::system system;
	auto node = add_ipc_enabled_node (system);
	nano::keypair key1;
	system.wallet (0)->insert_adhoc (nano::dev::genesis_key.prv);
	auto block1 (system.wallet (0)->send_action (nano::dev::genesis_key.pub, key1.pub, 100));
	ASSERT_TIMELY (5s, node->block_confirmed (block1->hash ()));
	auto const rpc_ctx = add_rpc (system, node);
	boost::property_tree::ptree request;
	request.put ("action", "pending");
	request.put ("account", key1.pub.to_account ());
	request.put ("count", "100");
	{
		auto response (wait_response (system, rpc_ctx, request));
		auto & blocks_node (response.get_child ("blocks"));
		ASSERT_EQ (1, blocks_node.size ());
		nano::block_hash hash (blocks_node.begin ()->second.get<std::string> (""));
		ASSERT_EQ (block1->hash (), hash);
	}
	request.put ("sorting", "true"); // Sorting test
	{
		auto response (wait_response (system, rpc_ctx, request));
		auto & blocks_node (response.get_child ("blocks"));
		ASSERT_EQ (1, blocks_node.size ());
		nano::block_hash hash (blocks_node.begin ()->first);
		ASSERT_EQ (block1->hash (), hash);
		std::string amount (blocks_node.begin ()->second.get<std::string> (""));
		ASSERT_EQ ("100", amount);
	}
	request.put ("threshold", "100"); // Threshold test
	{
		auto response (wait_response (system, rpc_ctx, request));
		auto & blocks_node (response.get_child ("blocks"));
		ASSERT_EQ (1, blocks_node.size ());
		std::unordered_map<nano::block_hash, nano::uint128_union> blocks;
		for (auto i (blocks_node.begin ()), j (blocks_node.end ()); i != j; ++i)
		{
			nano::block_hash hash;
			hash.decode_hex (i->first);
			nano::uint128_union amount;
			amount.decode_dec (i->second.get<std::string> (""));
			blocks[hash] = amount;
			boost::optional<std::string> source (i->second.get_optional<std::string> ("source"));
			ASSERT_FALSE (source.is_initialized ());
			boost::optional<uint8_t> min_version (i->second.get_optional<uint8_t> ("min_version"));
			ASSERT_FALSE (min_version.is_initialized ());
		}
		ASSERT_EQ (blocks[block1->hash ()], 100);
	}
	request.put ("threshold", "101");
	{
		auto response (wait_response (system, rpc_ctx, request, 10s));
		auto & blocks_node (response.get_child ("blocks"));
		ASSERT_EQ (0, blocks_node.size ());
	}
	request.put ("threshold", "0");
	request.put ("source", "true");
	request.put ("min_version", "true");
	{
		auto response (wait_response (system, rpc_ctx, request));
		auto & blocks_node (response.get_child ("blocks"));
		ASSERT_EQ (1, blocks_node.size ());
		std::unordered_map<nano::block_hash, nano::uint128_union> amounts;
		std::unordered_map<nano::block_hash, nano::account> sources;
		for (auto i (blocks_node.begin ()), j (blocks_node.end ()); i != j; ++i)
		{
			nano::block_hash hash;
			hash.decode_hex (i->first);
			amounts[hash].decode_dec (i->second.get<std::string> ("amount"));
			sources[hash].decode_account (i->second.get<std::string> ("source"));
			ASSERT_EQ (i->second.get<uint8_t> ("min_version"), 0);
		}
		ASSERT_EQ (amounts[block1->hash ()], 100);
		ASSERT_EQ (sources[block1->hash ()], nano::dev::genesis_key.pub);
	}

	request.put ("account", key1.pub.to_account ());
	request.put ("source", "false");
	request.put ("min_version", "false");

	ASSERT_TRUE (check_block_response_count (system, rpc_ctx, request, 1));
	reset_confirmation_height (system.nodes.front ()->store, block1->account ());
	ASSERT_TRUE (check_block_response_count (system, rpc_ctx, request, 0));
	request.put ("include_only_confirmed", "false");
	ASSERT_TRUE (check_block_response_count (system, rpc_ctx, request, 1));
	request.put ("include_only_confirmed", "true");

	// Sorting with a smaller count than total should give absolute sorted amounts
	node->store.confirmation_height ().put (*node->store.tx_begin_write (), nano::dev::genesis_key.pub, { 2, block1->hash () });
	auto block2 (system.wallet (0)->send_action (nano::dev::genesis_key.pub, key1.pub, 200));
	auto block3 (system.wallet (0)->send_action (nano::dev::genesis_key.pub, key1.pub, 300));
	auto block4 (system.wallet (0)->send_action (nano::dev::genesis_key.pub, key1.pub, 400));

	ASSERT_TIMELY (10s, node->ledger.account_receivable (*node->store.tx_begin_read (), key1.pub) == 1000);
	ASSERT_TIMELY (5s, !node->active.active (*block4));
	ASSERT_TIMELY (5s, node->block_confirmed (block4->hash ()));

	request.put ("count", "2");
	{
		auto response (wait_response (system, rpc_ctx, request));
		auto & blocks_node (response.get_child ("blocks"));
		ASSERT_EQ (2, blocks_node.size ());
		nano::block_hash hash (blocks_node.begin ()->first);
		nano::block_hash hash1 ((++blocks_node.begin ())->first);
		ASSERT_EQ (block4->hash (), hash);
		ASSERT_EQ (block3->hash (), hash1);
	}
}

/**
 * This test case tests the receivable RPC command when used with offsets and sorting.
 */
TEST (rpc, receivable_offset_and_sorting)
{
	nano::test::system system;
	auto node = add_ipc_enabled_node (system);
	nano::keypair key1;
	system.wallet (0)->insert_adhoc (nano::dev::genesis_key.prv);

	auto block1 = system.wallet (0)->send_action (nano::dev::genesis_key.pub, key1.pub, 200);
	auto block2 = system.wallet (0)->send_action (nano::dev::genesis_key.pub, key1.pub, 100);
	auto block3 = system.wallet (0)->send_action (nano::dev::genesis_key.pub, key1.pub, 400);
	auto block4 = system.wallet (0)->send_action (nano::dev::genesis_key.pub, key1.pub, 300);
	auto block5 = system.wallet (0)->send_action (nano::dev::genesis_key.pub, key1.pub, 300);
	auto block6 = system.wallet (0)->send_action (nano::dev::genesis_key.pub, key1.pub, 300);

	// check that all blocks got confirmed
	ASSERT_TIMELY (5s, node->ledger.account_receivable (*node->store.tx_begin_read (), key1.pub, true) == 1600);

	// check confirmation height is as expected, there is no perfect clarity yet when confirmation height updates after a block get confirmed
	nano::confirmation_height_info confirmation_height_info;
	ASSERT_FALSE (node->store.confirmation_height ().get (*node->store.tx_begin_read (), nano::dev::genesis->account (), confirmation_height_info));
	ASSERT_EQ (confirmation_height_info.height (), 7);
	ASSERT_EQ (confirmation_height_info.frontier (), block6->hash ());

	// returns true if hash is found in node
	// if match_first is set then the function looks for key (first item)
	// if match_first is not set then the function looks for value (second item)
	auto hash_exists = [] (boost::property_tree::ptree & node, bool match_first, nano::block_hash hash) {
		std::stringstream ss;
		boost::property_tree::json_parser::write_json (ss, node);
		for (auto itr = node.begin (); itr != node.end (); ++itr)
		{
			std::string possible_match = match_first ? itr->first : itr->second.get<std::string> ("");
			if (possible_match == hash.to_string ())
			{
				return true;
			}
		}
		return false;
	};

	auto const rpc_ctx = add_rpc (system, node);
	boost::property_tree::ptree request;
	request.put ("action", "receivable");
	request.put ("account", key1.pub.to_account ());

	request.put ("offset", "0");
	request.put ("sorting", "false");
	{
		auto response (wait_response (system, rpc_ctx, request));
		auto & blocks_node (response.get_child ("blocks"));
		ASSERT_EQ (6, blocks_node.size ());

		// check that all 6 blocks are listed, the order does not matter
		ASSERT_TRUE (hash_exists (blocks_node, false, block1->hash ()));
		ASSERT_TRUE (hash_exists (blocks_node, false, block2->hash ()));
		ASSERT_TRUE (hash_exists (blocks_node, false, block3->hash ()));
		ASSERT_TRUE (hash_exists (blocks_node, false, block4->hash ()));
		ASSERT_TRUE (hash_exists (blocks_node, false, block5->hash ()));
		ASSERT_TRUE (hash_exists (blocks_node, false, block6->hash ()));
	}

	request.put ("offset", "4");
	{
		auto response (wait_response (system, rpc_ctx, request));
		auto & blocks_node (response.get_child ("blocks"));
		// since we haven't asked for sorted, we can't be sure which 2 blocks will be returned
		ASSERT_EQ (2, blocks_node.size ());
	}

	request.put ("count", "2");
	request.put ("offset", "2");
	{
		auto response (wait_response (system, rpc_ctx, request));
		auto & blocks_node (response.get_child ("blocks"));
		// since we haven't asked for sorted, we can't be sure which 2 blocks will be returned
		ASSERT_EQ (2, blocks_node.size ());
	}

	// Sort by amount from here onwards, this is a sticky setting that applies for the rest of the test case
	request.put ("sorting", "true");

	request.put ("count", "5");
	request.put ("offset", "0");
	{
		auto response (wait_response (system, rpc_ctx, request));
		auto & blocks_node (response.get_child ("blocks"));
		ASSERT_EQ (5, blocks_node.size ());

		// the first block should be block3 with amount 400
		auto itr = blocks_node.begin ();
		ASSERT_EQ (block3->hash (), nano::block_hash{ itr->first });
		ASSERT_EQ ("400", itr->second.get<std::string> (""));

		// the next 3 block will be of amount 300 but in unspecified order
		++itr;
		ASSERT_EQ ("300", itr->second.get<std::string> (""));

		++itr;
		ASSERT_EQ ("300", itr->second.get<std::string> (""));

		++itr;
		ASSERT_EQ ("300", itr->second.get<std::string> (""));

		// the last one will be block1 with amount 200
		++itr;
		ASSERT_EQ (block1->hash (), nano::block_hash{ itr->first });
		ASSERT_EQ ("200", itr->second.get<std::string> (""));

		// check that the blocks returned with 300 amounts have the right hashes
		ASSERT_TRUE (hash_exists (blocks_node, true, block4->hash ()));
		ASSERT_TRUE (hash_exists (blocks_node, true, block5->hash ()));
		ASSERT_TRUE (hash_exists (blocks_node, true, block6->hash ()));
	}

	request.put ("count", "3");
	request.put ("offset", "3");
	{
		auto response (wait_response (system, rpc_ctx, request));
		auto & blocks_node (response.get_child ("blocks"));
		ASSERT_EQ (3, blocks_node.size ());

		auto itr = blocks_node.begin ();
		ASSERT_EQ ("300", itr->second.get<std::string> (""));

		++itr;
		ASSERT_EQ (block1->hash (), nano::block_hash{ itr->first });
		ASSERT_EQ ("200", itr->second.get<std::string> (""));

		++itr;
		ASSERT_EQ (block2->hash (), nano::block_hash{ itr->first });
		ASSERT_EQ ("100", itr->second.get<std::string> (""));
	}

	request.put ("source", "true");
	request.put ("min_version", "true");
	request.put ("count", "3");
	request.put ("offset", "2");
	{
		auto response (wait_response (system, rpc_ctx, request));
		auto & blocks_node (response.get_child ("blocks"));
		ASSERT_EQ (3, blocks_node.size ());

		auto itr = blocks_node.begin ();
		ASSERT_EQ ("300", itr->second.get<std::string> ("amount"));

		++itr;
		ASSERT_EQ ("300", itr->second.get<std::string> ("amount"));

		++itr;
		ASSERT_EQ (block1->hash (), nano::block_hash{ itr->first });
		ASSERT_EQ ("200", itr->second.get<std::string> ("amount"));
	}
}

TEST (rpc, pending_burn)
{
	nano::test::system system;
	auto node = add_ipc_enabled_node (system);
	system.wallet (0)->insert_adhoc (nano::dev::genesis_key.prv);
	auto block1 (system.wallet (0)->send_action (nano::dev::genesis_key.pub, nano::dev::constants.burn_account, 100));
	auto const rpc_ctx = add_rpc (system, node);
	ASSERT_TIMELY (5s, node->block_confirmed (block1->hash ()));
	boost::property_tree::ptree request;
	request.put ("action", "pending");
	request.put ("account", nano::dev::constants.burn_account.to_account ());
	request.put ("count", "100");
	{
		auto response (wait_response (system, rpc_ctx, request));
		auto & blocks_node (response.get_child ("blocks"));
		ASSERT_EQ (1, blocks_node.size ());
		nano::block_hash hash (blocks_node.begin ()->second.get<std::string> (""));
		ASSERT_EQ (block1->hash (), hash);
	}
}

TEST (rpc, search_receivable)
{
	nano::test::system system;
	auto node = add_ipc_enabled_node (system);
	system.wallet (0)->insert_adhoc (nano::dev::genesis_key.prv);
	auto wallet (node->wallets.items.begin ()->first.to_string ());
	auto latest (node->latest (nano::dev::genesis_key.pub));
	nano::block_builder builder;
	auto block = builder
				 .send ()
				 .previous (latest)
				 .destination (nano::dev::genesis_key.pub)
				 .balance (nano::dev::constants.genesis_amount - node->config->receive_minimum.number ())
				 .sign (nano::dev::genesis_key.prv, nano::dev::genesis_key.pub)
				 .work (*node->work_generate_blocking (latest))
				 .build ();
	{
		auto transaction (node->store.tx_begin_write ());
		ASSERT_EQ (nano::process_result::progress, node->ledger.process (*transaction, *block).code);
	}
	auto const rpc_ctx = add_rpc (system, node);
	boost::property_tree::ptree request;
	request.put ("action", "search_receivable");
	request.put ("wallet", wallet);
	auto response (wait_response (system, rpc_ctx, request));
	ASSERT_TIMELY (10s, node->balance (nano::dev::genesis_key.pub) == nano::dev::constants.genesis_amount);
}

=======
>>>>>>> ed66b2c8
TEST (rpc, version)
{
	nano::test::system system;
	auto node1 = add_ipc_enabled_node (system);
	auto const rpc_ctx = add_rpc (system, node1);
	boost::property_tree::ptree request1;
	request1.put ("action", "version");
	test_response response1 (request1, rpc_ctx.rpc->listening_port (), system.io_ctx);
	ASSERT_TIMELY (5s, response1.status != 0);
	ASSERT_EQ (200, response1.status);
	ASSERT_EQ ("1", response1.json.get<std::string> ("rpc_version"));
	{
		auto transaction (node1->store.tx_begin_read ());
		ASSERT_EQ (std::to_string (node1->store.version ().get (*transaction)), response1.json.get<std::string> ("store_version"));
	}
	ASSERT_EQ (std::to_string (node1->network_params.network.protocol_version), response1.json.get<std::string> ("protocol_version"));
	ASSERT_EQ (boost::str (boost::format ("Nano %1%") % NANO_VERSION_STRING), response1.json.get<std::string> ("node_vendor"));
	ASSERT_EQ (node1->store.vendor_get (), response1.json.get<std::string> ("store_vendor"));
	auto network_label (node1->network_params.network.get_current_network_as_string ());
	ASSERT_EQ (network_label, response1.json.get<std::string> ("network"));
	auto genesis_open (node1->latest (nano::dev::genesis_key.pub));
	ASSERT_EQ (genesis_open.to_string (), response1.json.get<std::string> ("network_identifier"));
	ASSERT_EQ (BUILD_INFO, response1.json.get<std::string> ("build_info"));
	auto headers (response1.resp.base ());
	auto allow (headers.at ("Allow"));
	auto content_type (headers.at ("Content-Type"));
	auto access_control_allow_origin (headers.at ("Access-Control-Allow-Origin"));
	auto access_control_allow_methods (headers.at ("Access-Control-Allow-Methods"));
	auto access_control_allow_headers (headers.at ("Access-Control-Allow-Headers"));
	auto connection (headers.at ("Connection"));
	ASSERT_EQ ("POST, OPTIONS", allow);
	ASSERT_EQ ("application/json", content_type);
	ASSERT_EQ ("*", access_control_allow_origin);
	ASSERT_EQ (allow, access_control_allow_methods);
	ASSERT_EQ ("Accept, Accept-Language, Content-Language, Content-Type", access_control_allow_headers);
	ASSERT_EQ ("close", connection);
}

TEST (rpc, work_generate)
{
	nano::test::system system;
	auto node = add_ipc_enabled_node (system);
	auto const rpc_ctx = add_rpc (system, node);
	nano::block_hash hash (1);
	boost::property_tree::ptree request;
	request.put ("action", "work_generate");
	request.put ("hash", hash.to_string ());
	auto verify_response = [&node, &rpc_ctx, &system] (auto & request, auto & hash) {
		auto response (wait_response (system, rpc_ctx, request));
		ASSERT_EQ (hash.to_string (), response.template get<std::string> ("hash"));
		auto work_text (response.template get<std::string> ("work"));
		uint64_t work;
		ASSERT_FALSE (nano::from_string_hex (work_text, work));
		auto result_difficulty (nano::dev::network_params.work.difficulty (nano::work_version::work_1, hash, work));
		auto response_difficulty_text (response.template get<std::string> ("difficulty"));
		uint64_t response_difficulty;
		ASSERT_FALSE (nano::from_string_hex (response_difficulty_text, response_difficulty));
		ASSERT_EQ (result_difficulty, response_difficulty);
		auto multiplier = response.template get<double> ("multiplier");
		ASSERT_NEAR (nano::difficulty::to_multiplier (result_difficulty, node->default_difficulty (nano::work_version::work_1)), multiplier, 1e-6);
	};
	verify_response (request, hash);
	request.put ("use_peers", "true");
	verify_response (request, hash);
}

TEST (rpc, work_generate_difficulty)
{
	nano::test::system system;
	nano::node_config node_config (nano::test::get_available_port (), system.logging);
	node_config.max_work_generate_multiplier = 1000;
	auto node = add_ipc_enabled_node (system);
	auto const rpc_ctx = add_rpc (system, node);
	nano::block_hash hash (1);
	boost::property_tree::ptree request;
	request.put ("action", "work_generate");
	request.put ("hash", hash.to_string ());
	{
		uint64_t difficulty (0xfff0000000000000);
		request.put ("difficulty", nano::to_string_hex (difficulty));
		auto response (wait_response (system, rpc_ctx, request, 10s));
		auto work_text (response.get<std::string> ("work"));
		uint64_t work;
		ASSERT_FALSE (nano::from_string_hex (work_text, work));
		auto result_difficulty (nano::dev::network_params.work.difficulty (nano::work_version::work_1, hash, work));
		auto response_difficulty_text (response.get<std::string> ("difficulty"));
		uint64_t response_difficulty;
		ASSERT_FALSE (nano::from_string_hex (response_difficulty_text, response_difficulty));
		ASSERT_EQ (result_difficulty, response_difficulty);
		auto multiplier = response.get<double> ("multiplier");
		// Expected multiplier from base threshold, not from the given difficulty
		ASSERT_NEAR (nano::difficulty::to_multiplier (result_difficulty, node->default_difficulty (nano::work_version::work_1)), multiplier, 1e-10);
		ASSERT_GE (result_difficulty, difficulty);
	}
	{
		uint64_t difficulty (0xffff000000000000);
		request.put ("difficulty", nano::to_string_hex (difficulty));
		auto response (wait_response (system, rpc_ctx, request));
		auto work_text (response.get<std::string> ("work"));
		uint64_t work;
		ASSERT_FALSE (nano::from_string_hex (work_text, work));
		auto result_difficulty (nano::dev::network_params.work.difficulty (nano::work_version::work_1, hash, work));
		ASSERT_GE (result_difficulty, difficulty);
	}
	{
		uint64_t difficulty (node->max_work_generate_difficulty (nano::work_version::work_1) + 1);
		request.put ("difficulty", nano::to_string_hex (difficulty));
		auto response (wait_response (system, rpc_ctx, request));
		std::error_code ec (nano::error_rpc::difficulty_limit);
		ASSERT_EQ (response.get<std::string> ("error"), ec.message ());
	}
}

TEST (rpc, work_generate_multiplier)
{
	nano::test::system system;
	nano::node_config node_config (nano::test::get_available_port (), system.logging);
	node_config.max_work_generate_multiplier = 100;
	auto node = add_ipc_enabled_node (system, node_config);
	auto const rpc_ctx = add_rpc (system, node);
	nano::block_hash hash (1);
	boost::property_tree::ptree request;
	request.put ("action", "work_generate");
	request.put ("hash", hash.to_string ());
	{
		// When both difficulty and multiplier are given, should use multiplier
		// Give base difficulty and very high multiplier to test
		request.put ("difficulty", nano::to_string_hex (static_cast<uint64_t> (0xff00000000000000)));
		double multiplier{ 100.0 };
		request.put ("multiplier", multiplier);
		auto response (wait_response (system, rpc_ctx, request, 10s));
		auto work_text (response.get_optional<std::string> ("work"));
		ASSERT_TRUE (work_text.is_initialized ());
		uint64_t work;
		ASSERT_FALSE (nano::from_string_hex (*work_text, work));
		auto result_difficulty (nano::dev::network_params.work.difficulty (nano::work_version::work_1, hash, work));
		auto response_difficulty_text (response.get<std::string> ("difficulty"));
		uint64_t response_difficulty;
		ASSERT_FALSE (nano::from_string_hex (response_difficulty_text, response_difficulty));
		ASSERT_EQ (result_difficulty, response_difficulty);
		auto result_multiplier = response.get<double> ("multiplier");
		ASSERT_GE (result_multiplier, multiplier);
	}
	{
		request.put ("multiplier", -1.5);
		auto response (wait_response (system, rpc_ctx, request));
		std::error_code ec (nano::error_rpc::bad_multiplier_format);
		ASSERT_EQ (response.get<std::string> ("error"), ec.message ());
	}
	{
		double max_multiplier (nano::difficulty::to_multiplier (node->max_work_generate_difficulty (nano::work_version::work_1), node->default_difficulty (nano::work_version::work_1)));
		request.put ("multiplier", max_multiplier + 1);
		auto response (wait_response (system, rpc_ctx, request));
		std::error_code ec (nano::error_rpc::difficulty_limit);
		ASSERT_EQ (response.get<std::string> ("error"), ec.message ());
	}
}

TEST (rpc, work_generate_block_high)
{
	nano::test::system system;
	auto node = add_ipc_enabled_node (system);
	auto const rpc_ctx = add_rpc (system, node);
	nano::keypair key;
	nano::block_builder builder;
	auto block = builder
				 .state ()
				 .account (key.pub)
				 .previous (0)
				 .representative (nano::dev::genesis_key.pub)
				 .balance (nano::Gxrb_ratio)
				 .link (123)
				 .sign (key.prv, key.pub)
				 .work (*node->work_generate_blocking (key.pub))
				 .build ();
	nano::block_hash hash (block->root ().as_block_hash ());
	auto block_difficulty (nano::dev::network_params.work.difficulty (nano::work_version::work_1, hash, block->block_work ()));
	boost::property_tree::ptree request;
	request.put ("action", "work_generate");
	request.put ("hash", hash.to_string ());
	request.put ("json_block", "true");
	boost::property_tree::ptree json;
	block->serialize_json (json);
	request.add_child ("block", json);
	{
		auto response (wait_response (system, rpc_ctx, request));
		ASSERT_EQ (1, response.count ("error"));
		ASSERT_EQ (std::error_code (nano::error_rpc::block_work_enough).message (), response.get<std::string> ("error"));
	}
}

TEST (rpc, work_generate_block_low)
{
	nano::test::system system;
	auto node = add_ipc_enabled_node (system);
	auto const rpc_ctx = add_rpc (system, node);
	nano::keypair key;
	nano::block_builder builder;
	auto block = builder
				 .state ()
				 .account (key.pub)
				 .previous (0)
				 .representative (nano::dev::genesis_key.pub)
				 .balance (nano::Gxrb_ratio)
				 .link (123)
				 .sign (key.prv, key.pub)
				 .work (0)
				 .build ();
	auto threshold (node->default_difficulty (block->work_version ()));
	block->block_work_set (system.work_generate_limited (block->root ().as_block_hash (), threshold, nano::difficulty::from_multiplier (node->config->max_work_generate_multiplier / 10, threshold)));
	nano::block_hash hash (block->root ().as_block_hash ());
	auto block_difficulty (nano::dev::network_params.work.difficulty (*block));
	boost::property_tree::ptree request;
	request.put ("action", "work_generate");
	request.put ("hash", hash.to_string ());
	request.put ("difficulty", nano::to_string_hex (block_difficulty + 1));
	request.put ("json_block", "false");
	std::string json;
	block->serialize_json (json);
	request.put ("block", json);
	{
		auto response (wait_response (system, rpc_ctx, request, 10s));
		auto work_text (response.get_optional<std::string> ("work"));
		ASSERT_TRUE (work_text.is_initialized ());
		uint64_t work;
		ASSERT_FALSE (nano::from_string_hex (*work_text, work));
		ASSERT_NE (block->block_work (), work);
		auto result_difficulty (nano::dev::network_params.work.difficulty (nano::work_version::work_1, hash, work));
		auto response_difficulty_text (response.get<std::string> ("difficulty"));
		uint64_t response_difficulty;
		ASSERT_FALSE (nano::from_string_hex (response_difficulty_text, response_difficulty));
		ASSERT_EQ (result_difficulty, response_difficulty);
		ASSERT_LT (block_difficulty, result_difficulty);
	}
}

TEST (rpc, work_generate_block_root_mismatch)
{
	nano::test::system system;
	auto node = add_ipc_enabled_node (system);
	auto const rpc_ctx = add_rpc (system, node);
	nano::keypair key;
	nano::block_builder builder;
	auto block = builder
				 .state ()
				 .account (key.pub)
				 .previous (0)
				 .representative (nano::dev::genesis_key.pub)
				 .balance (nano::Gxrb_ratio)
				 .link (123)
				 .sign (key.prv, key.pub)
				 .work (*node->work_generate_blocking (key.pub))
				 .build ();
	nano::block_hash hash (1);
	boost::property_tree::ptree request;
	request.put ("action", "work_generate");
	request.put ("hash", hash.to_string ());
	request.put ("json_block", "false");
	std::string json;
	block->serialize_json (json);
	request.put ("block", json);
	{
		auto response (wait_response (system, rpc_ctx, request));
		ASSERT_EQ (1, response.count ("error"));
		ASSERT_EQ (std::error_code (nano::error_rpc::block_root_mismatch).message (), response.get<std::string> ("error"));
	}
}

TEST (rpc, work_generate_block_ledger_epoch_2)
{
	nano::test::system system;
	auto node = add_ipc_enabled_node (system);
	auto epoch1 = system.upgrade_genesis_epoch (*node, nano::epoch::epoch_1);
	ASSERT_NE (nullptr, epoch1);
	auto epoch2 = system.upgrade_genesis_epoch (*node, nano::epoch::epoch_2);
	ASSERT_NE (nullptr, epoch2);
	nano::keypair key;
	system.wallet (0)->insert_adhoc (nano::dev::genesis_key.prv);
	auto send_block (system.wallet (0)->send_action (nano::dev::genesis_key.pub, key.pub, nano::Gxrb_ratio));
	ASSERT_NE (nullptr, send_block);
	nano::block_builder builder;
	auto block = builder
				 .state ()
				 .account (key.pub)
				 .previous (0)
				 .representative (nano::dev::genesis_key.pub)
				 .balance (nano::Gxrb_ratio)
				 .link (send_block->hash ())
				 .sign (key.prv, key.pub)
				 .work (0)
				 .build ();
	auto threshold (nano::dev::network_params.work.threshold (block->work_version (), nano::block_details (nano::epoch::epoch_2, false, true, false)));
	block->block_work_set (system.work_generate_limited (block->root ().as_block_hash (), 1, threshold - 1));
	nano::block_hash hash (block->root ().as_block_hash ());
	auto const rpc_ctx = add_rpc (system, node);
	boost::property_tree::ptree request;
	request.put ("action", "work_generate");
	request.put ("hash", hash.to_string ());
	request.put ("json_block", "false");
	std::string json;
	block->serialize_json (json);
	request.put ("block", json);
	bool finished (false);
	auto iteration (0);
	while (!finished)
	{
		auto response (wait_response (system, rpc_ctx, request, 10s));
		auto work_text (response.get_optional<std::string> ("work"));
		ASSERT_TRUE (work_text.is_initialized ());
		uint64_t work;
		ASSERT_FALSE (nano::from_string_hex (*work_text, work));
		auto result_difficulty (nano::dev::network_params.work.difficulty (nano::work_version::work_1, hash, work));
		auto response_difficulty_text (response.get<std::string> ("difficulty"));
		uint64_t response_difficulty;
		ASSERT_FALSE (nano::from_string_hex (response_difficulty_text, response_difficulty));
		ASSERT_EQ (result_difficulty, response_difficulty);
		ASSERT_GE (result_difficulty, node->network_params.work.get_epoch_2_receive ());
		finished = result_difficulty < node->network_params.work.get_epoch_1 ();
		ASSERT_LT (++iteration, 200);
	}
}

TEST (rpc, work_cancel)
{
	nano::test::system system;
	auto node1 = add_ipc_enabled_node (system);
	auto const rpc_ctx = add_rpc (system, node1);
	nano::block_hash hash1 (1);
	boost::property_tree::ptree request1;
	request1.put ("action", "work_cancel");
	request1.put ("hash", hash1.to_string ());
	std::atomic<bool> done (false);
	system.deadline_set (10s);
	while (!done)
	{
		system.work.generate (nano::work_version::work_1, hash1, node1->network_params.work.get_base (), [&done] (boost::optional<uint64_t> work_a) {
			done = !work_a;
		});
		auto response1 (wait_response (system, rpc_ctx, request1));
		std::error_code ec;
		ASSERT_NO_ERROR (ec);
		std::string success (response1.get<std::string> ("success"));
		ASSERT_TRUE (success.empty ());
	}
}

TEST (rpc, work_peer_bad)
{
	nano::test::system system;
	auto node1 = add_ipc_enabled_node (system);
	auto & node2 = *system.add_node ();
	node2.config->work_peers.emplace_back (boost::asio::ip::address_v6::any ().to_string (), 0);
	auto const rpc_ctx = add_rpc (system, node1);
	nano::block_hash hash1 (1);
	std::atomic<uint64_t> work (0);
	node2.work_generate (nano::work_version::work_1, hash1, node2.network_params.work.get_base (), [&work] (boost::optional<uint64_t> work_a) {
		ASSERT_TRUE (work_a.is_initialized ());
		work = *work_a;
	});
	ASSERT_TIMELY (5s, nano::dev::network_params.work.difficulty (nano::work_version::work_1, hash1, work) >= nano::dev::network_params.work.threshold_base (nano::work_version::work_1));
}

// Test disabled because it's failing intermittently.
// PR in which it got disabled: https://github.com/nanocurrency/nano-node/pull/3629
// Issue for investigating it: https://github.com/nanocurrency/nano-node/issues/3639
TEST (rpc, DISABLED_work_peer_one)
{
	nano::test::system system;
	auto node1 = add_ipc_enabled_node (system);
	auto & node2 = *system.add_node ();
	auto const rpc_ctx = add_rpc (system, node1);
	node2.config->work_peers.emplace_back (node1->network->endpoint ().address ().to_string (), rpc_ctx.rpc->listening_port ());
	nano::keypair key1;
	std::atomic<uint64_t> work (0);
	node2.work_generate (nano::work_version::work_1, key1.pub, node1->network_params.work.get_base (), [&work] (boost::optional<uint64_t> work_a) {
		ASSERT_TRUE (work_a.is_initialized ());
		work = *work_a;
	});
	ASSERT_TIMELY (5s, nano::dev::network_params.work.difficulty (nano::work_version::work_1, key1.pub, work) >= nano::dev::network_params.work.threshold_base (nano::work_version::work_1));
}

// Test disabled because it's failing intermittently.
// PR in which it got disabled: https://github.com/nanocurrency/nano-node/pull/3629
// Issue for investigating it: https://github.com/nanocurrency/nano-node/issues/3636
TEST (rpc, DISABLED_work_peer_many)
{
	nano::test::system system1 (1);
	nano::test::system system2;
	nano::test::system system3 (1);
	nano::test::system system4 (1);
	auto & node1 (*system1.nodes[0]);
	auto node2 = add_ipc_enabled_node (system2);
	auto node3 = add_ipc_enabled_node (system3);
	auto node4 = add_ipc_enabled_node (system4);
	const auto rpc_ctx_2 = add_rpc (system2, node2);
	const auto rpc_ctx_3 = add_rpc (system3, node3);
	const auto rpc_ctx_4 = add_rpc (system4, node4);
	node1.config->work_peers.emplace_back (node2->network->endpoint ().address ().to_string (), rpc_ctx_2.rpc->listening_port ());
	node1.config->work_peers.emplace_back (node3->network->endpoint ().address ().to_string (), rpc_ctx_3.rpc->listening_port ());
	node1.config->work_peers.emplace_back (node4->network->endpoint ().address ().to_string (), rpc_ctx_4.rpc->listening_port ());

	std::array<std::atomic<uint64_t>, 10> works{};
	for (auto & work : works)
	{
		nano::keypair key1;
		node1.work_generate (nano::work_version::work_1, key1.pub, node1.network_params.work.get_base (), [&work] (boost::optional<uint64_t> work_a) {
			work = *work_a;
		});
		while (nano::dev::network_params.work.difficulty (nano::work_version::work_1, key1.pub, work) < nano::dev::network_params.work.threshold_base (nano::work_version::work_1))
		{
			system1.poll ();
			system2.poll ();
			system3.poll ();
			system4.poll ();
		}
	}
	node1.stop ();
}

// Test disabled because it's failing intermittently.
// PR in which it got disabled: https://github.com/nanocurrency/nano-node/pull/3629
// Issue for investigating it: https://github.com/nanocurrency/nano-node/issues/3637
TEST (rpc, DISABLED_work_version_invalid)
{
	nano::test::system system;
	auto node = add_ipc_enabled_node (system);
	auto const rpc_ctx = add_rpc (system, node);
	nano::block_hash hash (1);
	boost::property_tree::ptree request;
	request.put ("action", "work_generate");
	request.put ("hash", hash.to_string ());
	request.put ("version", "work_invalid");
	{
		auto response (wait_response (system, rpc_ctx, request));
		ASSERT_EQ (1, response.count ("error"));
		ASSERT_EQ (std::error_code (nano::error_rpc::bad_work_version).message (), response.get<std::string> ("error"));
	}
	request.put ("action", "work_validate");
	{
		auto response (wait_response (system, rpc_ctx, request));
		ASSERT_EQ (1, response.count ("error"));
		ASSERT_EQ (std::error_code (nano::error_rpc::bad_work_version).message (), response.get<std::string> ("error"));
	}
}

TEST (rpc, block_count)
{
	{
		nano::test::system system;
		auto node1 = add_ipc_enabled_node (system);
		auto const rpc_ctx = add_rpc (system, node1);
		boost::property_tree::ptree request1;
		request1.put ("action", "block_count");
		{
			auto response1 (wait_response (system, rpc_ctx, request1));
			ASSERT_EQ ("1", response1.get<std::string> ("count"));
			ASSERT_EQ ("0", response1.get<std::string> ("unchecked"));
			ASSERT_EQ ("1", response1.get<std::string> ("cemented"));
		}
	}

	// Should be able to get all counts even when enable_control is false.
	{
		nano::test::system system;
		auto node1 = add_ipc_enabled_node (system);
		auto const rpc_ctx = add_rpc (system, node1);
		boost::property_tree::ptree request1;
		request1.put ("action", "block_count");
		{
			auto response1 (wait_response (system, rpc_ctx, request1));
			ASSERT_EQ ("1", response1.get<std::string> ("count"));
			ASSERT_EQ ("0", response1.get<std::string> ("unchecked"));
			ASSERT_EQ ("1", response1.get<std::string> ("cemented"));
		}
	}
}

TEST (rpc, block_count_pruning)
{
	nano::test::system system;
	auto & node0 = *system.add_node ();
	nano::node_config node_config (nano::test::get_available_port (), system.logging);
	node_config.enable_voting = false; // Remove after allowing pruned voting
	nano::node_flags node_flags;
	node_flags.set_enable_pruning (true);
	auto node1 = add_ipc_enabled_node (system, node_config, node_flags);
	auto latest (node1->latest (nano::dev::genesis_key.pub));
	nano::block_builder builder;
	auto send1 = builder
				 .send ()
				 .previous (latest)
				 .destination (nano::dev::genesis_key.pub)
				 .balance (nano::dev::constants.genesis_amount - nano::Gxrb_ratio)
				 .sign (nano::dev::genesis_key.prv, nano::dev::genesis_key.pub)
				 .work (*node1->work_generate_blocking (latest))
				 .build_shared ();
	node1->process_active (send1);
	auto receive1 = builder
					.receive ()
					.previous (send1->hash ())
					.source (send1->hash ())
					.sign (nano::dev::genesis_key.prv, nano::dev::genesis_key.pub)
					.work (*node1->work_generate_blocking (send1->hash ()))
					.build_shared ();
	node1->process_active (receive1);
	system.wallet (0)->insert_adhoc (nano::dev::genesis_key.prv);
	ASSERT_TIMELY (5s, node1->block_confirmed (receive1->hash ()));
	// Pruning action
	{
		auto transaction (node1->store.tx_begin_write ());
		ASSERT_EQ (1, node1->ledger.pruning_action (*transaction, send1->hash (), 1));
	}
	auto const rpc_ctx = add_rpc (system, node1);
	boost::property_tree::ptree request1;
	request1.put ("action", "block_count");
	{
		auto response1 (wait_response (system, rpc_ctx, request1));
		ASSERT_EQ ("3", response1.get<std::string> ("count"));
		ASSERT_EQ ("0", response1.get<std::string> ("unchecked"));
		ASSERT_EQ ("3", response1.get<std::string> ("cemented"));
		ASSERT_EQ ("2", response1.get<std::string> ("full"));
		ASSERT_EQ ("1", response1.get<std::string> ("pruned"));
	}
}

TEST (rpc, frontier_count)
{
	nano::test::system system;
	auto node1 = add_ipc_enabled_node (system);
	auto const rpc_ctx = add_rpc (system, node1);
	boost::property_tree::ptree request1;
	request1.put ("action", "frontier_count");
	auto response1 (wait_response (system, rpc_ctx, request1));
	ASSERT_EQ ("1", response1.get<std::string> ("count"));
}

TEST (rpc, account_count)
{
	nano::test::system system;
	auto node1 = add_ipc_enabled_node (system);
	auto const rpc_ctx = add_rpc (system, node1);
	boost::property_tree::ptree request1;
	request1.put ("action", "account_count");
	auto response1 (wait_response (system, rpc_ctx, request1));
	ASSERT_EQ ("1", response1.get<std::string> ("count"));
}

TEST (rpc, available_supply)
{
	nano::test::system system;
	auto node1 = add_ipc_enabled_node (system);
	auto const rpc_ctx = add_rpc (system, node1);
	boost::property_tree::ptree request1;
	request1.put ("action", "available_supply");
	auto response1 (wait_response (system, rpc_ctx, request1));
	ASSERT_EQ ("0", response1.get<std::string> ("available"));
	system.wallet (0)->insert_adhoc (nano::dev::genesis_key.prv);
	nano::keypair key;
	auto block (system.wallet (0)->send_action (nano::dev::genesis_key.pub, key.pub, 1));
	auto response2 (wait_response (system, rpc_ctx, request1));
	ASSERT_EQ ("1", response2.get<std::string> ("available"));
	auto block2 (system.wallet (0)->send_action (nano::dev::genesis_key.pub, 0, 100)); // Sending to burning 0 account
	auto response3 (wait_response (system, rpc_ctx, request1, 10s));
	ASSERT_EQ ("1", response3.get<std::string> ("available"));
}

TEST (rpc, mrai_to_raw)
{
	nano::test::system system;
	auto node1 = add_ipc_enabled_node (system);
	auto const rpc_ctx = add_rpc (system, node1);
	boost::property_tree::ptree request1;
	request1.put ("action", "mrai_to_raw");
	request1.put ("amount", "1");
	auto response1 (wait_response (system, rpc_ctx, request1));
	ASSERT_EQ (nano::Mxrb_ratio.convert_to<std::string> (), response1.get<std::string> ("amount"));
}

TEST (rpc, mrai_from_raw)
{
	nano::test::system system;
	auto node1 = add_ipc_enabled_node (system);
	auto const rpc_ctx = add_rpc (system, node1);
	boost::property_tree::ptree request1;
	request1.put ("action", "mrai_from_raw");
	request1.put ("amount", nano::Mxrb_ratio.convert_to<std::string> ());
	auto response1 (wait_response (system, rpc_ctx, request1));
	ASSERT_EQ ("1", response1.get<std::string> ("amount"));
}

TEST (rpc, krai_to_raw)
{
	nano::test::system system;
	auto node1 = add_ipc_enabled_node (system);
	auto const rpc_ctx = add_rpc (system, node1);
	boost::property_tree::ptree request1;
	request1.put ("action", "krai_to_raw");
	request1.put ("amount", "1");
	auto response1 (wait_response (system, rpc_ctx, request1));
	ASSERT_EQ (nano::kxrb_ratio.convert_to<std::string> (), response1.get<std::string> ("amount"));
}

TEST (rpc, krai_from_raw)
{
	nano::test::system system;
	auto node1 = add_ipc_enabled_node (system);
	auto const rpc_ctx = add_rpc (system, node1);
	boost::property_tree::ptree request1;
	request1.put ("action", "krai_from_raw");
	request1.put ("amount", nano::kxrb_ratio.convert_to<std::string> ());
	auto response1 (wait_response (system, rpc_ctx, request1));
	ASSERT_EQ ("1", response1.get<std::string> ("amount"));
}

TEST (rpc, nano_to_raw)
{
	nano::test::system system;
	auto node1 = add_ipc_enabled_node (system);
	auto const rpc_ctx = add_rpc (system, node1);
	boost::property_tree::ptree request1;
	request1.put ("action", "nano_to_raw");
	request1.put ("amount", "1");
	auto response1 (wait_response (system, rpc_ctx, request1));
	ASSERT_EQ (nano::Mxrb_ratio.convert_to<std::string> (), response1.get<std::string> ("amount"));
}

TEST (rpc, raw_to_nano)
{
	nano::test::system system;
	auto node1 = add_ipc_enabled_node (system);
	auto const rpc_ctx = add_rpc (system, node1);
	boost::property_tree::ptree request1;
	request1.put ("action", "raw_to_nano");
	request1.put ("amount", nano::Mxrb_ratio.convert_to<std::string> ());
	auto response1 (wait_response (system, rpc_ctx, request1));
	ASSERT_EQ ("1", response1.get<std::string> ("amount"));
}

TEST (rpc, account_representative)
{
	nano::test::system system;
	auto node = add_ipc_enabled_node (system);
	auto const rpc_ctx = add_rpc (system, node);
	boost::property_tree::ptree request;
	request.put ("account", nano::dev::genesis->account ().to_account ());
	request.put ("action", "account_representative");
	auto response (wait_response (system, rpc_ctx, request));
	std::string account_text1 (response.get<std::string> ("representative"));
	ASSERT_EQ (account_text1, nano::dev::genesis->account ().to_account ());
}

TEST (rpc, account_representative_set)
{
	nano::test::system system;
	auto node = add_ipc_enabled_node (system);
	auto & wallet = *system.wallet (0);
	wallet.insert_adhoc (nano::dev::genesis_key.prv);

	// create a 2nd account and send it some nano
	nano::keypair key2;
	wallet.insert_adhoc (key2.prv);
	auto key2_open_block_hash = wallet.send_sync (nano::dev::genesis_key.pub, key2.pub, node->config->receive_minimum.number ());
	ASSERT_TIMELY (5s, node->ledger.block_confirmed (*node->store.tx_begin_read (), key2_open_block_hash));
	auto key2_open_block = node->store.block ().get (*node->store.tx_begin_read (), key2_open_block_hash);
	ASSERT_EQ (nano::dev::genesis_key.pub, key2_open_block->representative ());

	// now change the representative of key2 to be genesis
	auto const rpc_ctx = add_rpc (system, node);
	boost::property_tree::ptree request;
	request.put ("account", key2.pub.to_account ());
	request.put ("representative", key2.pub.to_account ());
	request.put ("wallet", node->wallets.items.begin ()->first.to_string ());
	request.put ("action", "account_representative_set");
	auto response (wait_response (system, rpc_ctx, request));
	std::string block_text1 (response.get<std::string> ("block"));

	// check that the rep change succeeded
	nano::block_hash hash;
	ASSERT_FALSE (hash.decode_hex (block_text1));
	ASSERT_FALSE (hash.is_zero ());
	auto block = node->store.block ().get (*node->store.tx_begin_read (), hash);
	ASSERT_NE (block, nullptr);
	ASSERT_TIMELY (5s, node->ledger.block_confirmed (*node->store.tx_begin_read (), hash));
	ASSERT_EQ (key2.pub, block->representative ());
}

TEST (rpc, account_representative_set_work_disabled)
{
	nano::test::system system;
	nano::node_config node_config (nano::test::get_available_port (), system.logging);
	node_config.work_threads = 0;
	auto node = add_ipc_enabled_node (system, node_config);
	system.wallet (0)->insert_adhoc (nano::dev::genesis_key.prv);
	auto const rpc_ctx = add_rpc (system, node);
	boost::property_tree::ptree request;
	nano::keypair rep;
	request.put ("account", nano::dev::genesis->account ().to_account ());
	request.put ("representative", rep.pub.to_account ());
	request.put ("wallet", node->wallets.items.begin ()->first.to_string ());
	request.put ("action", "account_representative_set");
	{
		auto response (wait_response (system, rpc_ctx, request, 10s));
		ASSERT_EQ (std::error_code (nano::error_common::disabled_work_generation).message (), response.get<std::string> ("error"));
	}
}

TEST (rpc, account_representative_set_epoch_2_insufficient_work)
{
	nano::test::system system;
	auto node = add_ipc_enabled_node (system);
	system.wallet (0)->insert_adhoc (nano::dev::genesis_key.prv, false);

	// Upgrade the genesis account to epoch 2
	ASSERT_NE (nullptr, system.upgrade_genesis_epoch (*node, nano::epoch::epoch_1));
	ASSERT_NE (nullptr, system.upgrade_genesis_epoch (*node, nano::epoch::epoch_2));

	// speed up the cementing process, otherwise the node waits for frontiers confirmation to notice the unconfirmed epoch blocks, which takes time
	node->scheduler.activate (nano::dev::genesis_key.pub, *node->store.tx_begin_read ());

	// wait for the epoch blocks to be cemented
	ASSERT_TIMELY (5s, node->get_confirmation_height (*node->store.tx_begin_read (), nano::dev::genesis_key.pub) == 3);

	auto target_difficulty = nano::dev::network_params.work.threshold (nano::work_version::work_1, nano::block_details (nano::epoch::epoch_2, false, false, false));
	ASSERT_LT (node->network_params.work.get_entry (), target_difficulty);
	auto min_difficulty = node->network_params.work.get_entry ();

	auto const rpc_ctx = add_rpc (system, node);
	boost::property_tree::ptree request;
	std::string wallet;
	node->wallets.items.begin ()->first.encode_hex (wallet);
	request.put ("wallet", wallet);
	request.put ("action", "account_representative_set");
	request.put ("account", nano::dev::genesis_key.pub.to_account ());
	request.put ("representative", nano::keypair ().pub.to_account ());

	// Test that the correct error is given if there is insufficient work
	auto latest = node->ledger.latest (*node->store.tx_begin_read (), nano::dev::genesis_key.pub);
	auto insufficient = system.work_generate_limited (latest, min_difficulty, target_difficulty);
	request.put ("work", nano::to_string_hex (insufficient));
	{
		auto response (wait_response (system, rpc_ctx, request));
		std::error_code ec (nano::error_common::invalid_work);
		ASSERT_EQ (1, response.count ("error"));
		ASSERT_EQ (response.get<std::string> ("error"), ec.message ());
	}
}

TEST (rpc, bootstrap)
{
	nano::test::system system0;
	auto node = add_ipc_enabled_node (system0);
	nano::test::system system1 (1);
	auto node1 = system1.nodes[0];
	auto latest (node1->latest (nano::dev::genesis_key.pub));
	nano::block_builder builder;
	auto send = builder
				.send ()
				.previous (latest)
				.destination (nano::dev::genesis->account ())
				.balance (100)
				.sign (nano::dev::genesis_key.prv, nano::dev::genesis_key.pub)
				.work (*node1->work_generate_blocking (latest))
				.build ();
	{
		auto transaction (node1->store.tx_begin_write ());
		ASSERT_EQ (nano::process_result::progress, node1->ledger.process (*transaction, *send).code);
	}
	auto const rpc_ctx = add_rpc (system0, node);
	boost::property_tree::ptree request;
	request.put ("action", "bootstrap");
	request.put ("address", "::ffff:127.0.0.1");
	request.put ("port", node1->network->endpoint ().port ());
	test_response response (request, rpc_ctx.rpc->listening_port (), system0.io_ctx);
	while (response.status == 0)
	{
		system0.poll ();
	}
	system1.deadline_set (10s);
	while (node->latest (nano::dev::genesis->account ()) != node1->latest (nano::dev::genesis->account ()))
	{
		ASSERT_NO_ERROR (system0.poll ());
		ASSERT_NO_ERROR (system1.poll ());
	}
}

TEST (rpc, account_remove)
{
	nano::test::system system0;
	auto node = add_ipc_enabled_node (system0);
	auto key1 (system0.wallet (0)->deterministic_insert ());
	ASSERT_TRUE (system0.wallet (0)->exists (key1));
	auto const rpc_ctx = add_rpc (system0, node);
	boost::property_tree::ptree request;
	request.put ("action", "account_remove");
	request.put ("wallet", node->wallets.items.begin ()->first.to_string ());
	request.put ("account", key1.to_account ());
	auto response (wait_response (system0, rpc_ctx, request));
	ASSERT_FALSE (system0.wallet (0)->exists (key1));
}

TEST (rpc, representatives)
{
	nano::test::system system0;
	auto node = add_ipc_enabled_node (system0);
	auto const rpc_ctx = add_rpc (system0, node);
	boost::property_tree::ptree request;
	request.put ("action", "representatives");
	auto response (wait_response (system0, rpc_ctx, request));
	auto & representatives_node (response.get_child ("representatives"));
	std::vector<nano::account> representatives;
	for (auto i (representatives_node.begin ()), n (representatives_node.end ()); i != n; ++i)
	{
		nano::account account;
		ASSERT_FALSE (account.decode_account (i->first));
		representatives.push_back (account);
	}
	ASSERT_EQ (1, representatives.size ());
	ASSERT_EQ (nano::dev::genesis->account (), representatives[0]);
}

// wallet_seed is only available over IPC's unsafe encoding, and when running on test network
TEST (rpc, wallet_seed)
{
	nano::test::system system;
	auto node = add_ipc_enabled_node (system);
	auto const rpc_ctx = add_rpc (system, node);
	nano::raw_key seed;
	{
		auto transaction (node->wallets.tx_begin_read ());
		system.wallet (0)->store.seed (seed, *transaction);
	}
	boost::property_tree::ptree request;
	request.put ("action", "wallet_seed");
	request.put ("wallet", node->wallets.items.begin ()->first.to_string ());
	auto response (wait_response (system, rpc_ctx, request));
	{
		std::string seed_text (response.get<std::string> ("seed"));
		ASSERT_EQ (seed.to_string (), seed_text);
	}
}

TEST (rpc, wallet_change_seed)
{
	nano::test::system system0;
	auto node = add_ipc_enabled_node (system0);
	auto const rpc_ctx = add_rpc (system0, node);
	nano::raw_key seed;
	nano::random_pool::generate_block (seed.bytes.data (), seed.bytes.size ());
	{
		auto transaction (node->wallets.tx_begin_read ());
		nano::raw_key seed0;
		nano::random_pool::generate_block (seed0.bytes.data (), seed0.bytes.size ());
		system0.wallet (0)->store.seed (seed0, *transaction);
		ASSERT_NE (seed, seed0);
	}
	auto prv = nano::deterministic_key (seed, 0);
	auto pub (nano::pub_key (prv));
	boost::property_tree::ptree request;
	request.put ("action", "wallet_change_seed");
	request.put ("wallet", node->wallets.items.begin ()->first.to_string ());
	request.put ("seed", seed.to_string ());
	auto response (wait_response (system0, rpc_ctx, request));
	{
		auto transaction (node->wallets.tx_begin_read ());
		nano::raw_key seed0;
		system0.wallet (0)->store.seed (seed0, *transaction);
		ASSERT_EQ (seed, seed0);
	}
	auto account_text (response.get<std::string> ("last_restored_account"));
	nano::account account;
	ASSERT_FALSE (account.decode_account (account_text));
	ASSERT_TRUE (system0.wallet (0)->exists (account));
	ASSERT_EQ (pub, account);
	ASSERT_EQ ("1", response.get<std::string> ("restored_count"));
}

TEST (rpc, wallet_frontiers)
{
	nano::test::system system0;
	auto node = add_ipc_enabled_node (system0);
	system0.wallet (0)->insert_adhoc (nano::dev::genesis_key.prv);
	auto const rpc_ctx = add_rpc (system0, node);
	boost::property_tree::ptree request;
	request.put ("action", "wallet_frontiers");
	request.put ("wallet", node->wallets.items.begin ()->first.to_string ());
	auto response (wait_response (system0, rpc_ctx, request));
	auto & frontiers_node (response.get_child ("frontiers"));
	std::vector<nano::account> frontiers;
	for (auto i (frontiers_node.begin ()), n (frontiers_node.end ()); i != n; ++i)
	{
		frontiers.push_back (nano::account (i->second.get<std::string> ("")));
	}
	ASSERT_EQ (1, frontiers.size ());
	ASSERT_EQ (node->latest (nano::dev::genesis->account ()), frontiers[0]);
}

TEST (rpc, work_validate)
{
	nano::test::system system;
	auto node1 = add_ipc_enabled_node (system);
	auto const rpc_ctx = add_rpc (system, node1);
	nano::block_hash hash (1);
	uint64_t work1 (*node1->work_generate_blocking (hash));
	boost::property_tree::ptree request;
	request.put ("action", "work_validate");
	request.put ("hash", hash.to_string ());
	request.put ("work", nano::to_string_hex (work1));
	{
		auto response (wait_response (system, rpc_ctx, request));
		ASSERT_EQ (0, response.count ("valid"));
		ASSERT_TRUE (response.get<bool> ("valid_all"));
		ASSERT_TRUE (response.get<bool> ("valid_receive"));
		std::string difficulty_text (response.get<std::string> ("difficulty"));
		uint64_t difficulty;
		ASSERT_FALSE (nano::from_string_hex (difficulty_text, difficulty));
		ASSERT_GE (difficulty, node1->default_difficulty (nano::work_version::work_1));
		double multiplier (response.get<double> ("multiplier"));
		ASSERT_NEAR (multiplier, nano::difficulty::to_multiplier (difficulty, node1->default_difficulty (nano::work_version::work_1)), 1e-6);
	}
	uint64_t work2 (0);
	request.put ("work", nano::to_string_hex (work2));
	{
		auto response (wait_response (system, rpc_ctx, request));
		ASSERT_EQ (0, response.count ("valid"));
		ASSERT_FALSE (response.get<bool> ("valid_all"));
		ASSERT_FALSE (response.get<bool> ("valid_receive"));
		std::string difficulty_text (response.get<std::string> ("difficulty"));
		uint64_t difficulty;
		ASSERT_FALSE (nano::from_string_hex (difficulty_text, difficulty));
		ASSERT_GE (node1->default_difficulty (nano::work_version::work_1), difficulty);
		double multiplier (response.get<double> ("multiplier"));
		ASSERT_NEAR (multiplier, nano::difficulty::to_multiplier (difficulty, node1->default_difficulty (nano::work_version::work_1)), 1e-6);
	}
	auto result_difficulty (nano::dev::network_params.work.difficulty (nano::work_version::work_1, hash, work1));
	ASSERT_GE (result_difficulty, node1->default_difficulty (nano::work_version::work_1));
	request.put ("work", nano::to_string_hex (work1));
	request.put ("difficulty", nano::to_string_hex (result_difficulty));
	{
		auto response (wait_response (system, rpc_ctx, request));
		ASSERT_TRUE (response.get<bool> ("valid"));
		ASSERT_TRUE (response.get<bool> ("valid_all"));
		ASSERT_TRUE (response.get<bool> ("valid_receive"));
	}
	uint64_t difficulty4 (0xfff0000000000000);
	request.put ("work", nano::to_string_hex (work1));
	request.put ("difficulty", nano::to_string_hex (difficulty4));
	{
		auto response (wait_response (system, rpc_ctx, request));
		ASSERT_EQ (result_difficulty >= difficulty4, response.get<bool> ("valid"));
		ASSERT_EQ (result_difficulty >= node1->default_difficulty (nano::work_version::work_1), response.get<bool> ("valid_all"));
		ASSERT_EQ (result_difficulty >= node1->network_params.work.get_epoch_2_receive (), response.get<bool> ("valid_all"));
	}
	uint64_t work3 (*node1->work_generate_blocking (hash, difficulty4));
	request.put ("work", nano::to_string_hex (work3));
	{
		auto response (wait_response (system, rpc_ctx, request));
		ASSERT_TRUE (response.get<bool> ("valid"));
		ASSERT_TRUE (response.get<bool> ("valid_all"));
		ASSERT_TRUE (response.get<bool> ("valid_receive"));
	}
}

TEST (rpc, work_validate_epoch_2)
{
	nano::test::system system;
	auto node = add_ipc_enabled_node (system);
	auto epoch1 = system.upgrade_genesis_epoch (*node, nano::epoch::epoch_1);
	ASSERT_NE (nullptr, epoch1);
	ASSERT_EQ (node->network_params.work.get_epoch_2 (), node->network_params.work.get_base ());
	auto work = system.work_generate_limited (epoch1->hash (), node->network_params.work.get_epoch_1 (), node->network_params.work.get_base ());
	auto const rpc_ctx = add_rpc (system, node);
	boost::property_tree::ptree request;
	request.put ("action", "work_validate");
	request.put ("hash", epoch1->hash ().to_string ());
	request.put ("work", nano::to_string_hex (work));
	{
		auto response (wait_response (system, rpc_ctx, request));
		ASSERT_EQ (0, response.count ("valid"));
		ASSERT_FALSE (response.get<bool> ("valid_all"));
		ASSERT_TRUE (response.get<bool> ("valid_receive"));
		std::string difficulty_text (response.get<std::string> ("difficulty"));
		uint64_t difficulty{ 0 };
		ASSERT_FALSE (nano::from_string_hex (difficulty_text, difficulty));
		double multiplier (response.get<double> ("multiplier"));
		ASSERT_NEAR (multiplier, nano::difficulty::to_multiplier (difficulty, node->network_params.work.get_epoch_2 ()), 1e-6);
	};
	// After upgrading, the higher difficulty is used to validate and calculate the multiplier
	ASSERT_NE (nullptr, system.upgrade_genesis_epoch (*node, nano::epoch::epoch_2));
	{
		auto response (wait_response (system, rpc_ctx, request));
		ASSERT_EQ (0, response.count ("valid"));
		ASSERT_FALSE (response.get<bool> ("valid_all"));
		ASSERT_TRUE (response.get<bool> ("valid_receive"));
		std::string difficulty_text (response.get<std::string> ("difficulty"));
		uint64_t difficulty{ 0 };
		ASSERT_FALSE (nano::from_string_hex (difficulty_text, difficulty));
		double multiplier (response.get<double> ("multiplier"));
		ASSERT_NEAR (multiplier, nano::difficulty::to_multiplier (difficulty, node->default_difficulty (nano::work_version::work_1)), 1e-6);
	};
}

TEST (rpc, successors)
{
	nano::test::system system;
	auto node = add_ipc_enabled_node (system);
	system.wallet (0)->insert_adhoc (nano::dev::genesis_key.prv);
	nano::keypair key;
	auto genesis (node->latest (nano::dev::genesis_key.pub));
	ASSERT_FALSE (genesis.is_zero ());
	auto block (system.wallet (0)->send_action (nano::dev::genesis_key.pub, key.pub, 1));
	ASSERT_NE (nullptr, block);
	auto const rpc_ctx = add_rpc (system, node);
	boost::property_tree::ptree request;
	request.put ("action", "successors");
	request.put ("block", genesis.to_string ());
	request.put ("count", std::to_string (std::numeric_limits<uint64_t>::max ()));
	auto response (wait_response (system, rpc_ctx, request));
	auto & blocks_node (response.get_child ("blocks"));
	std::vector<nano::block_hash> blocks;
	for (auto i (blocks_node.begin ()), n (blocks_node.end ()); i != n; ++i)
	{
		blocks.push_back (nano::block_hash (i->second.get<std::string> ("")));
	}
	ASSERT_EQ (2, blocks.size ());
	ASSERT_EQ (genesis, blocks[0]);
	ASSERT_EQ (block->hash (), blocks[1]);
	// RPC chain "reverse" option
	request.put ("action", "chain");
	request.put ("reverse", "true");
	auto response2 (wait_response (system, rpc_ctx, request, 10s));
	ASSERT_EQ (response, response2);
}

TEST (rpc, bootstrap_any)
{
	nano::test::system system0;
	auto node = add_ipc_enabled_node (system0);
	nano::test::system system1 (1);
	auto latest (system1.nodes[0]->latest (nano::dev::genesis_key.pub));
	nano::block_builder builder;
	auto send = builder
				.send ()
				.previous (latest)
				.destination (nano::dev::genesis->account ())
				.balance (100)
				.sign (nano::dev::genesis_key.prv, nano::dev::genesis_key.pub)
				.work (*system1.nodes[0]->work_generate_blocking (latest))
				.build ();
	{
		auto transaction (system1.nodes[0]->store.tx_begin_write ());
		ASSERT_EQ (nano::process_result::progress, system1.nodes[0]->ledger.process (*transaction, *send).code);
	}
	auto const rpc_ctx = add_rpc (system0, node);
	boost::property_tree::ptree request;
	request.put ("action", "bootstrap_any");
	auto response (wait_response (system0, rpc_ctx, request));
	std::string success (response.get<std::string> ("success"));
	ASSERT_TRUE (success.empty ());
}

TEST (rpc, republish)
{
	nano::test::system system;
	nano::keypair key;
	auto node1 = add_ipc_enabled_node (system);
	system.add_node ();
	auto latest (node1->latest (nano::dev::genesis_key.pub));
	nano::block_builder builder;
	auto send = builder
				.send ()
				.previous (latest)
				.destination (key.pub)
				.balance (100)
				.sign (nano::dev::genesis_key.prv, nano::dev::genesis_key.pub)
				.work (*node1->work_generate_blocking (latest))
				.build ();
	ASSERT_EQ (nano::process_result::progress, node1->process (*send).code);
	auto open = builder
				.open ()
				.source (send->hash ())
				.representative (key.pub)
				.account (key.pub)
				.sign (key.prv, key.pub)
				.work (*node1->work_generate_blocking (key.pub))
				.build ();
	ASSERT_EQ (nano::process_result::progress, node1->process (*open).code);
	auto const rpc_ctx = add_rpc (system, node1);
	boost::property_tree::ptree request;
	request.put ("action", "republish");
	request.put ("hash", send->hash ().to_string ());
	auto response (wait_response (system, rpc_ctx, request));
	ASSERT_TIMELY (10s, system.nodes[1]->balance (nano::dev::genesis_key.pub) != nano::dev::constants.genesis_amount);
	auto & blocks_node (response.get_child ("blocks"));
	std::vector<nano::block_hash> blocks;
	for (auto i (blocks_node.begin ()), n (blocks_node.end ()); i != n; ++i)
	{
		blocks.push_back (nano::block_hash (i->second.get<std::string> ("")));
	}
	ASSERT_EQ (1, blocks.size ());
	ASSERT_EQ (send->hash (), blocks[0]);

	request.put ("hash", nano::dev::genesis->hash ().to_string ());
	request.put ("count", 1);
	auto response1 (wait_response (system, rpc_ctx, request));
	blocks_node = response1.get_child ("blocks");
	blocks.clear ();
	for (auto i (blocks_node.begin ()), n (blocks_node.end ()); i != n; ++i)
	{
		blocks.push_back (nano::block_hash (i->second.get<std::string> ("")));
	}
	ASSERT_EQ (1, blocks.size ());
	ASSERT_EQ (nano::dev::genesis->hash (), blocks[0]);

	request.put ("hash", open->hash ().to_string ());
	request.put ("sources", 2);
	auto response2 (wait_response (system, rpc_ctx, request));
	blocks_node = response2.get_child ("blocks");
	blocks.clear ();
	for (auto i (blocks_node.begin ()), n (blocks_node.end ()); i != n; ++i)
	{
		blocks.push_back (nano::block_hash (i->second.get<std::string> ("")));
	}
	ASSERT_EQ (3, blocks.size ());
	ASSERT_EQ (nano::dev::genesis->hash (), blocks[0]);
	ASSERT_EQ (send->hash (), blocks[1]);
	ASSERT_EQ (open->hash (), blocks[2]);
}

TEST (rpc, deterministic_key)
{
	nano::test::system system0;
	auto node = add_ipc_enabled_node (system0);
	nano::raw_key seed;
	{
		auto transaction (system0.nodes[0]->wallets.tx_begin_read ());
		system0.wallet (0)->store.seed (seed, *transaction);
	}
	nano::account account0 (system0.wallet (0)->deterministic_insert ());
	nano::account account1 (system0.wallet (0)->deterministic_insert ());
	nano::account account2 (system0.wallet (0)->deterministic_insert ());
	auto const rpc_ctx = add_rpc (system0, node);
	boost::property_tree::ptree request;
	request.put ("action", "deterministic_key");
	request.put ("seed", seed.to_string ());
	request.put ("index", "0");
	auto response0 (wait_response (system0, rpc_ctx, request));
	std::string validate_text (response0.get<std::string> ("account"));
	ASSERT_EQ (account0.to_account (), validate_text);
	request.put ("index", "2");
	auto response1 (wait_response (system0, rpc_ctx, request));
	validate_text = response1.get<std::string> ("account");
	ASSERT_NE (account1.to_account (), validate_text);
	ASSERT_EQ (account2.to_account (), validate_text);
}

/**
 * Test the RPC accounts_balances with 3 accounts, one good one, one with an invalid account ID and one with
 * an account that does not exist.
 */
TEST (rpc, accounts_balances)
{
	nano::test::system system;
	auto node = add_ipc_enabled_node (system);
	auto const rpc_ctx = add_rpc (system, node);
	boost::property_tree::ptree request;
	request.put ("action", "accounts_balances");
	boost::property_tree::ptree accounts_l;

	// Adds a valid account present in the ledger.
	boost::property_tree::ptree entry1;
	entry1.put ("", nano::dev::genesis_key.pub.to_account ());
	accounts_l.push_back (std::make_pair ("", entry1));

	// Adds a bad account string for getting an error response (the nano_ address checksum is wrong)
	boost::property_tree::ptree entry2;
	auto const bad_account_number = "nano_3e3j5tkog48pnny9dmfzj1r16pg8t1e76dz5tmac6iq689wyjfpiij4txtd1";
	entry2.put ("", bad_account_number);
	accounts_l.push_back (std::make_pair ("", entry2));

	// Adds a valid account string that isn't on the ledger for getting an error response.
	boost::property_tree::ptree entry3;
	auto const account_not_found = "nano_1os6txqxyuesnxrtshnfb5or1hesc1647wpk9rsr84pmki6eairwha79hk3j";
	entry3.put ("", account_not_found);
	accounts_l.push_back (std::make_pair ("", entry3));

	request.add_child ("accounts", accounts_l);
	auto response (wait_response (system, rpc_ctx, request));

	// Checking the valid entry is ok.
	auto genesis_entry = response.get_child (boost::str (boost::format ("balances.%1%") % nano::dev::genesis_key.pub.to_account ()));
	auto balance_text = genesis_entry.get<std::string> ("balance");
	ASSERT_EQ ("340282366920938463463374607431768211455", balance_text);
	auto receivable_text = genesis_entry.get<std::string> ("receivable");
	ASSERT_EQ ("0", receivable_text);

	auto get_error_message = [] (nano::error_common error_common) -> std::string {
		std::error_code ec = error_common;
		return ec.message ();
	};

	// Checking the account not found response - we do not distinguish between account not found and zero balance, zero receivables
	auto account_not_found_entry = response.get_child (boost::str (boost::format ("balances.%1%") % account_not_found));
	auto account_balance_text = account_not_found_entry.get<std::string> ("balance");
	ASSERT_EQ ("0", account_balance_text);
	auto account_receivable_text = account_not_found_entry.get<std::string> ("receivable");
	ASSERT_EQ ("0", account_receivable_text);

	// Checking the bad account number response
	auto bad_account_number_entry = response.get_child (boost::str (boost::format ("balances.%1%") % bad_account_number));
	auto error_text2 = bad_account_number_entry.get<std::string> ("error");
	ASSERT_EQ (get_error_message (nano::error_common::bad_account_number), error_text2);
}

/**
 * Test the case where an account has no blocks at all (unopened) but has receivables
 * In other words, sending to an a unopened account without receiving the funds
 * It also checks the operation of the include_only_confirmed flag
 */
TEST (rpc, accounts_balances_unopened_account_with_receivables)
{
	nano::test::system system;
	auto node = add_ipc_enabled_node (system);

	// send a 1 raw to the unopened account which will have receivables
	nano::keypair unopened_account;
	auto send = nano::state_block_builder{}
				.account (nano::dev::genesis_key.pub)
				.previous (nano::dev::genesis->hash ())
				.representative (nano::dev::genesis_key.pub)
				.balance (nano::dev::constants.genesis_amount - 1)
				.link (unopened_account.pub)
				.sign (nano::dev::genesis_key.prv, nano::dev::genesis_key.pub)
				.work (*node->work_generate_blocking (nano::dev::genesis->hash ()))
				.build_shared ();
	{
		auto transaction = node->store.tx_begin_write ();
		ASSERT_EQ (nano::process_result::progress, node->ledger.process (*transaction, *send).code);
	}
	ASSERT_TIMELY (5s, node->block (send->hash ()));

	// create and send the rpc request for the unopened account and wait for the response
	auto const rpc_ctx = add_rpc (system, node);
	boost::property_tree::ptree request;
	boost::property_tree::ptree accounts_l;
	boost::property_tree::ptree entry;
	entry.put ("", unopened_account.pub.to_account ());
	accounts_l.push_back (std::make_pair ("", entry));
	request.add_child ("accounts", accounts_l);
	request.put ("action", "accounts_balances");

	// Check confirmed receivable amount
	auto response = wait_response (system, rpc_ctx, request);
	auto response_entry = response.get_child ("balances." + unopened_account.pub.to_account ());
	ASSERT_EQ ("0", response_entry.get<std::string> ("balance"));
	ASSERT_EQ ("0", response_entry.get<std::string> ("receivable"));

	// check unconfirmed receivable amount
	request.put ("include_only_confirmed", "false");
	response = wait_response (system, rpc_ctx, request);
	response_entry = response.get_child ("balances." + unopened_account.pub.to_account ());
	ASSERT_EQ ("0", response_entry.get<std::string> ("balance"));
	ASSERT_EQ ("1", response_entry.get<std::string> ("receivable"));

	// check confirmed receivable amount by explicitly setting include_only_confirmed
	request.put ("include_only_confirmed", "true");
	response = wait_response (system, rpc_ctx, request);
	response_entry = response.get_child ("balances." + unopened_account.pub.to_account ());
	ASSERT_EQ ("0", response_entry.get<std::string> ("balance"));
	ASSERT_EQ ("0", response_entry.get<std::string> ("receivable"));
}

// Tests the  happy path of retrieving an account's representative
TEST (rpc, accounts_representatives)
{
	nano::test::system system;
	auto node = add_ipc_enabled_node (system);
	auto const rpc_ctx = add_rpc (system, node);
	boost::property_tree::ptree request;
	request.put ("action", "accounts_representatives");
	boost::property_tree::ptree entry;
	boost::property_tree::ptree accounts;
	// Adds a valid account present in the ledger.
	entry.put ("", nano::dev::genesis_key.pub.to_account ());
	accounts.push_back (std::make_pair ("", entry));
	request.add_child ("accounts", accounts);
	auto response (wait_response (system, rpc_ctx, request));
	// Ensures the response is correct.
	auto response_representative (response.get_child ("representatives").get<std::string> (nano::dev::genesis->account ().to_account ()));
	ASSERT_EQ (response_representative, nano::dev::genesis->account ().to_account ());
}

/**
 * Test the RPC accounts_frontiers with 3 accounts, one good one, one with an invalid account ID and one with an account that does not exist.
 */
TEST (rpc, accounts_representatives_per_account_result_with_errors)
{
	nano::test::system system;
	auto node = add_ipc_enabled_node (system);
	auto const rpc_ctx = add_rpc (system, node);
	boost::property_tree::ptree request;
	request.put ("action", "accounts_representatives");
	boost::property_tree::ptree entry1, entry2, entry3;
	boost::property_tree::ptree accounts_l;

	// Adds a valid account present in the ledger.
	entry1.put ("", nano::dev::genesis_key.pub.to_account ());
	accounts_l.push_back (std::make_pair ("", entry1));

	// Adds an invalid account, malformed number with a wrong checksum.
	// Got with this formula: key1.substr(0, 40) + key2.substr(40, key2.size()).
	auto const invalid_key = "nano_36uccgpjzhjsdbj44wm1y5hyz8gefx3wjpp1jircxt84nopxkxti5bzq1rnz";
	entry2.put ("", invalid_key);
	accounts_l.push_back (std::make_pair ("", entry2));

	// Adds a valid key but that isn't on the ledger. It wont'be found.
	auto const valid_key = "nano_1hrts7hcoozxccnffoq9hqhngnn9jz783usapejm57ejtqcyz9dpso1bibuy";
	entry3.put ("", valid_key);
	accounts_l.push_back (std::make_pair ("", entry3));

	// Packs all the account entries.
	request.add_child ("accounts", accounts_l);
	auto response (wait_response (system, rpc_ctx, request));

	auto get_error_message = [] (nano::error_common error_common) -> std::string {
		std::error_code ec = error_common;
		return boost::str (boost::format ("error: %1%") % ec.message ());
	};

	std::map<std::string, std::string> reply_map{
		{ nano::dev::genesis_key.pub.to_account (), nano::dev::genesis->account ().to_account () },
		{ invalid_key, get_error_message (nano::error_common::bad_account_number) },
		{ valid_key, get_error_message (nano::error_common::account_not_found) }
	};

	for (auto & representative : response.get_child ("representatives"))
	{
		std::string account_text = representative.first;
		std::string frontier_text = representative.second.get<std::string> ("");
		ASSERT_EQ (frontier_text, reply_map[account_text]);
		reply_map.erase (account_text);
	}
	ASSERT_EQ (reply_map.size (), 0);
}

TEST (rpc, accounts_frontiers)
{
	nano::test::system system;
	auto node = add_ipc_enabled_node (system);
	system.wallet (0)->insert_adhoc (nano::dev::genesis_key.prv);
	auto const rpc_ctx = add_rpc (system, node);

	boost::property_tree::ptree request;
	request.put ("action", "accounts_frontiers");
	boost::property_tree::ptree accounts_l;
	// Adds a valid account that will be found in the ledger.
	boost::property_tree::ptree entry1;
	entry1.put ("", nano::dev::genesis_key.pub.to_account ());
	accounts_l.push_back (std::make_pair ("", entry1));
	// Adds a bad account number for getting an error response.
	boost::property_tree::ptree entry2;
	auto const bad_account_number = "nano_3e3j5tkog48pnny9dmfzj1r16pg8t1e76dz5tmac6iq689wyjfpiij4txtd1";
	entry2.put ("", bad_account_number);
	accounts_l.push_back (std::make_pair ("", entry2));
	// Adds a valid account that isn't on the ledger for getting an error response.
	boost::property_tree::ptree entry3;
	auto const account_not_found = "nano_1os6txqxyuesnxrtshnfb5or1hesc1647wpk9rsr84pmki6eairwha79hk3j";
	entry3.put ("", account_not_found);
	accounts_l.push_back (std::make_pair ("", entry3));
	request.add_child ("accounts", accounts_l);
	auto response (wait_response (system, rpc_ctx, request));

	auto get_error_message = [] (nano::error_common error_common) -> std::string {
		std::error_code ec = error_common;
		return boost::str (boost::format ("error: %1%") % ec.message ());
	};

	// create a map of expected replies, everytime we receive and echeck a reply, we remove it from this map
	// in the end, this container should be empty, which would signify that all 3 replies were received correctly
	std::map<std::string, std::string> reply_map{
		{ nano::dev::genesis_key.pub.to_account (), nano::dev::genesis->hash ().to_string () },
		{ bad_account_number, get_error_message (nano::error_common::bad_account_number) },
		{ account_not_found, get_error_message (nano::error_common::account_not_found) },
	};

	for (auto & frontier : response.get_child ("frontiers"))
	{
		std::string account_text = frontier.first;
		std::string frontier_text = frontier.second.get<std::string> ("");
		ASSERT_EQ (frontier_text, reply_map[account_text]);
		reply_map.erase (account_text);
	}

	// we expect all replies to have been received and this container to be empty
	ASSERT_EQ (reply_map.size (), 0);
}

TEST (rpc, accounts_pending)
{
	nano::test::system system;
	auto node = add_ipc_enabled_node (system);
	auto const rpc_ctx = add_rpc (system, node);
	boost::property_tree::ptree request;
	boost::property_tree::ptree child;
	boost::property_tree::ptree accounts;
	child.put ("", nano::dev::genesis_key.pub.to_account ());
	accounts.push_back (std::make_pair ("", child));
	request.add_child ("accounts", accounts);
	request.put ("action", "accounts_pending");
	auto response (wait_response (system, rpc_ctx, request));
	ASSERT_EQ ("1", response.get<std::string> ("deprecated"));
}

TEST (rpc, accounts_receivable)
{
	nano::test::system system;
	auto node = add_ipc_enabled_node (system);
	nano::keypair key1;
	system.wallet (0)->insert_adhoc (nano::dev::genesis_key.prv);
	auto block1 (system.wallet (0)->send_action (nano::dev::genesis_key.pub, key1.pub, 100));
	ASSERT_TIMELY (5s, node->block_confirmed (block1->hash ()));

	auto const rpc_ctx = add_rpc (system, node);
	boost::property_tree::ptree request;
	request.put ("action", "accounts_receivable");
	boost::property_tree::ptree entry;
	boost::property_tree::ptree peers_l;
	entry.put ("", key1.pub.to_account ());
	peers_l.push_back (std::make_pair ("", entry));
	request.add_child ("accounts", peers_l);
	request.put ("count", "100");
	{
		auto response (wait_response (system, rpc_ctx, request));
		for (auto & blocks : response.get_child ("blocks"))
		{
			std::string account_text (blocks.first);
			ASSERT_EQ (key1.pub.to_account (), account_text);
			nano::block_hash hash1 (blocks.second.begin ()->second.get<std::string> (""));
			ASSERT_EQ (block1->hash (), hash1);
		}
	}
	request.put ("sorting", "true"); // Sorting test
	{
		auto response (wait_response (system, rpc_ctx, request));
		for (auto & blocks : response.get_child ("blocks"))
		{
			std::string account_text (blocks.first);
			ASSERT_EQ (key1.pub.to_account (), account_text);
			nano::block_hash hash1 (blocks.second.begin ()->first);
			ASSERT_EQ (block1->hash (), hash1);
			std::string amount (blocks.second.begin ()->second.get<std::string> (""));
			ASSERT_EQ ("100", amount);
		}
	}
	request.put ("threshold", "100"); // Threshold test
	{
		auto response (wait_response (system, rpc_ctx, request));
		std::unordered_map<nano::block_hash, nano::uint128_union> blocks;
		for (auto & pending : response.get_child ("blocks"))
		{
			std::string account_text (pending.first);
			ASSERT_EQ (key1.pub.to_account (), account_text);
			for (auto i (pending.second.begin ()), j (pending.second.end ()); i != j; ++i)
			{
				nano::block_hash hash;
				hash.decode_hex (i->first);
				nano::uint128_union amount;
				amount.decode_dec (i->second.get<std::string> (""));
				blocks[hash] = amount;
				boost::optional<std::string> source (i->second.get_optional<std::string> ("source"));
				ASSERT_FALSE (source.is_initialized ());
			}
		}
		ASSERT_EQ (blocks[block1->hash ()], 100);
	}
	request.put ("source", "true");
	{
		auto response (wait_response (system, rpc_ctx, request));
		std::unordered_map<nano::block_hash, nano::uint128_union> amounts;
		std::unordered_map<nano::block_hash, nano::account> sources;
		for (auto & pending : response.get_child ("blocks"))
		{
			std::string account_text (pending.first);
			ASSERT_EQ (key1.pub.to_account (), account_text);
			for (auto i (pending.second.begin ()), j (pending.second.end ()); i != j; ++i)
			{
				nano::block_hash hash;
				hash.decode_hex (i->first);
				amounts[hash].decode_dec (i->second.get<std::string> ("amount"));
				sources[hash].decode_account (i->second.get<std::string> ("source"));
			}
		}
		ASSERT_EQ (amounts[block1->hash ()], 100);
		ASSERT_EQ (sources[block1->hash ()], nano::dev::genesis_key.pub);
	}

	ASSERT_TRUE (check_block_response_count (system, rpc_ctx, request, 1));
	reset_confirmation_height (system.nodes.front ()->store, block1->account ());
	ASSERT_TRUE (check_block_response_count (system, rpc_ctx, request, 0));
	request.put ("include_only_confirmed", "false");
	ASSERT_TRUE (check_block_response_count (system, rpc_ctx, request, 1));
}

TEST (rpc, blocks)
{
	nano::test::system system;
	auto node = add_ipc_enabled_node (system);
	auto const rpc_ctx = add_rpc (system, node);
	boost::property_tree::ptree request;
	request.put ("action", "blocks");
	boost::property_tree::ptree entry;
	boost::property_tree::ptree peers_l;
	entry.put ("", node->latest (nano::dev::genesis->account ()).to_string ());
	peers_l.push_back (std::make_pair ("", entry));
	request.add_child ("hashes", peers_l);
	auto response (wait_response (system, rpc_ctx, request));
	for (auto & blocks : response.get_child ("blocks"))
	{
		std::string hash_text (blocks.first);
		ASSERT_EQ (node->latest (nano::dev::genesis->account ()).to_string (), hash_text);
		std::string blocks_text (blocks.second.get<std::string> (""));
		ASSERT_FALSE (blocks_text.empty ());
	}
}

TEST (rpc, wallet_info)
{
	nano::test::system system;
	nano::node_config node_config (nano::test::get_available_port (), system.logging);
	node_config.enable_voting = true;
	auto node = add_ipc_enabled_node (system, node_config);
	system.wallet (0)->insert_adhoc (nano::dev::genesis_key.prv);
	nano::keypair key;
	system.wallet (0)->insert_adhoc (key.prv);

	auto send (system.wallet (0)->send_action (nano::dev::genesis_key.pub, key.pub, nano::Gxrb_ratio));
	// after the send, expect 2 blocks immediately, then 2 confirmed in a timely manner,
	// and finally 3 blocks and 3 confirmed after the wallet generates the receive block for this send
	ASSERT_TIMELY (5s, node->block_confirmed (send->hash ())); // Send gets confirmed
	ASSERT_TIMELY (5s, !node->latest (key.pub).is_zero ()); // Receive gets generated
	ASSERT_TIMELY (5s, node->block_confirmed (node->latest (key.pub))); // Receive gets confirmed

	// do another send to be able to expect some "pending" down below
	auto send2 (system.wallet (0)->send_action (nano::dev::genesis_key.pub, key.pub, 1));
	ASSERT_TIMELY (5s, node->block_confirmed (send2->hash ()));

	nano::account account (system.wallet (0)->deterministic_insert ());
	{
		auto transaction (node->wallets.tx_begin_write ());
		system.wallet (0)->store.erase (*transaction, account);
	}
	account = system.wallet (0)->deterministic_insert ();
	auto const rpc_ctx = add_rpc (system, node);
	boost::property_tree::ptree request;
	request.put ("action", "wallet_info");
	request.put ("wallet", node->wallets.items.begin ()->first.to_string ());
	auto response (wait_response (system, rpc_ctx, request));
	std::string balance_text (response.get<std::string> ("balance"));
	ASSERT_EQ ("340282366920938463463374607431768211454", balance_text);
	std::string pending_text (response.get<std::string> ("pending"));
	ASSERT_EQ ("1", pending_text);
	std::string count_text (response.get<std::string> ("accounts_count"));
	ASSERT_EQ ("3", count_text);
	std::string block_count_text (response.get<std::string> ("accounts_block_count"));
	ASSERT_EQ ("4", block_count_text);
	std::string cemented_block_count_text (response.get<std::string> ("accounts_cemented_block_count"));
	ASSERT_EQ ("4", cemented_block_count_text);
	std::string adhoc_count (response.get<std::string> ("adhoc_count"));
	ASSERT_EQ ("2", adhoc_count);
	std::string deterministic_count (response.get<std::string> ("deterministic_count"));
	ASSERT_EQ ("1", deterministic_count);
	std::string index_text (response.get<std::string> ("deterministic_index"));
	ASSERT_EQ ("2", index_text);
}

TEST (rpc, wallet_balances)
{
	nano::test::system system0;
	auto node = add_ipc_enabled_node (system0);
	system0.wallet (0)->insert_adhoc (nano::dev::genesis_key.prv);
	auto const rpc_ctx = add_rpc (system0, node);
	boost::property_tree::ptree request;
	request.put ("action", "wallet_balances");
	request.put ("wallet", node->wallets.items.begin ()->first.to_string ());
	auto response (wait_response (system0, rpc_ctx, request));
	for (auto & balances : response.get_child ("balances"))
	{
		std::string account_text (balances.first);
		ASSERT_EQ (nano::dev::genesis_key.pub.to_account (), account_text);
		std::string balance_text (balances.second.get<std::string> ("balance"));
		ASSERT_EQ ("340282366920938463463374607431768211455", balance_text);
		std::string pending_text (balances.second.get<std::string> ("pending"));
		ASSERT_EQ ("0", pending_text);
	}
	nano::keypair key;
	system0.wallet (0)->insert_adhoc (key.prv);
	auto send (system0.wallet (0)->send_action (nano::dev::genesis_key.pub, key.pub, 1));
	request.put ("threshold", "2");
	auto response1 (wait_response (system0, rpc_ctx, request));
	for (auto & balances : response1.get_child ("balances"))
	{
		std::string account_text (balances.first);
		ASSERT_EQ (nano::dev::genesis_key.pub.to_account (), account_text);
		std::string balance_text (balances.second.get<std::string> ("balance"));
		ASSERT_EQ ("340282366920938463463374607431768211454", balance_text);
		std::string pending_text (balances.second.get<std::string> ("pending"));
		ASSERT_EQ ("0", pending_text);
	}
}

TEST (rpc, pending_exists)
{
	nano::test::system system;
	auto node = add_ipc_enabled_node (system);
	nano::keypair key1;
	system.wallet (0)->insert_adhoc (nano::dev::genesis_key.prv);
	auto hash0 (node->latest (nano::dev::genesis->account ()));
	auto block1 (system.wallet (0)->send_action (nano::dev::genesis_key.pub, key1.pub, 100));
	ASSERT_TIMELY (5s, node->block_confirmed (block1->hash ()));

	auto const rpc_ctx = add_rpc (system, node);
	boost::property_tree::ptree request;

	auto pending_exists = [&system, &rpc_ctx, &request] (char const * exists_a) {
		auto response0 (wait_response (system, rpc_ctx, request));
		std::string exists_text (response0.get<std::string> ("exists"));
		return exists_a == exists_text;
	};

	request.put ("action", "pending_exists");
	request.put ("hash", hash0.to_string ());
	ASSERT_TRUE (pending_exists ("0"));

	node->store.pending ().exists (*node->store.tx_begin_read (), nano::pending_key (nano::dev::genesis_key.pub, block1->hash ()));
	request.put ("hash", block1->hash ().to_string ());
	ASSERT_TRUE (pending_exists ("1"));

	ASSERT_TRUE (pending_exists ("1"));
	reset_confirmation_height (node->store, block1->account ());
	ASSERT_TRUE (pending_exists ("0"));
	request.put ("include_only_confirmed", "false");
	ASSERT_TRUE (pending_exists ("1"));
}

TEST (rpc, wallet_pending)
{
	nano::test::system system;
	auto node = add_ipc_enabled_node (system);
	nano::keypair key1;
	system.wallet (0)->insert_adhoc (nano::dev::genesis_key.prv);
	system.wallet (0)->insert_adhoc (key1.prv);
	auto block1 = system.wallet (0)->send_action (nano::dev::genesis_key.pub, key1.pub, 100);
	ASSERT_TIMELY (5s, node->get_confirmation_height (*node->store.tx_begin_read (), nano::dev::genesis_key.pub) == 2);
	auto const rpc_ctx = add_rpc (system, node);
	boost::property_tree::ptree request;
	request.put ("action", "wallet_pending");
	request.put ("wallet", node->wallets.items.begin ()->first.to_string ());
	auto response (wait_response (system, rpc_ctx, request));
	ASSERT_EQ ("1", response.get<std::string> ("deprecated"));
	ASSERT_EQ (1, response.get_child ("blocks").size ());
	auto pending = response.get_child ("blocks").front ();
	ASSERT_EQ (key1.pub.to_account (), pending.first);
	nano::block_hash hash1{ pending.second.begin ()->second.get<std::string> ("") };
	ASSERT_EQ (block1->hash (), hash1);
}

TEST (rpc, wallet_receivable)
{
	nano::test::system system;
	auto node = add_ipc_enabled_node (system);
	nano::keypair key1;
	system.wallet (0)->insert_adhoc (nano::dev::genesis_key.prv);
	system.wallet (0)->insert_adhoc (key1.prv);
	auto iterations (0);
	auto block1 (system.wallet (0)->send_action (nano::dev::genesis_key.pub, key1.pub, 100));
	ASSERT_TIMELY (5s, node->block_confirmed (block1->hash ()));
	auto const rpc_ctx = add_rpc (system, node);
	boost::property_tree::ptree request;
	request.put ("action", "wallet_receivable");
	request.put ("wallet", node->wallets.items.begin ()->first.to_string ());
	request.put ("count", "100");
	auto response (wait_response (system, rpc_ctx, request));
	ASSERT_EQ (1, response.get_child ("blocks").size ());
	for (auto & pending : response.get_child ("blocks"))
	{
		std::string account_text (pending.first);
		ASSERT_EQ (key1.pub.to_account (), account_text);
		nano::block_hash hash1 (pending.second.begin ()->second.get<std::string> (""));
		ASSERT_EQ (block1->hash (), hash1);
	}
	request.put ("threshold", "100"); // Threshold test
	auto response0 (wait_response (system, rpc_ctx, request));
	std::unordered_map<nano::block_hash, nano::uint128_union> blocks;
	ASSERT_EQ (1, response0.get_child ("blocks").size ());
	for (auto & pending : response0.get_child ("blocks"))
	{
		std::string account_text (pending.first);
		ASSERT_EQ (key1.pub.to_account (), account_text);
		for (auto i (pending.second.begin ()), j (pending.second.end ()); i != j; ++i)
		{
			nano::block_hash hash;
			hash.decode_hex (i->first);
			nano::uint128_union amount;
			amount.decode_dec (i->second.get<std::string> (""));
			blocks[hash] = amount;
			boost::optional<std::string> source (i->second.get_optional<std::string> ("source"));
			ASSERT_FALSE (source.is_initialized ());
			boost::optional<uint8_t> min_version (i->second.get_optional<uint8_t> ("min_version"));
			ASSERT_FALSE (min_version.is_initialized ());
		}
	}
	ASSERT_EQ (blocks[block1->hash ()], 100);
	request.put ("threshold", "101");
	auto response1 (wait_response (system, rpc_ctx, request));
	auto & pending1 (response1.get_child ("blocks"));
	ASSERT_EQ (0, pending1.size ());
	request.put ("threshold", "0");
	request.put ("source", "true");
	request.put ("min_version", "true");
	auto response2 (wait_response (system, rpc_ctx, request));
	std::unordered_map<nano::block_hash, nano::uint128_union> amounts;
	std::unordered_map<nano::block_hash, nano::account> sources;
	ASSERT_EQ (1, response2.get_child ("blocks").size ());
	for (auto & pending : response2.get_child ("blocks"))
	{
		std::string account_text (pending.first);
		ASSERT_EQ (key1.pub.to_account (), account_text);
		for (auto i (pending.second.begin ()), j (pending.second.end ()); i != j; ++i)
		{
			nano::block_hash hash;
			hash.decode_hex (i->first);
			amounts[hash].decode_dec (i->second.get<std::string> ("amount"));
			sources[hash].decode_account (i->second.get<std::string> ("source"));
			ASSERT_EQ (i->second.get<uint8_t> ("min_version"), 0);
		}
	}
	ASSERT_EQ (amounts[block1->hash ()], 100);
	ASSERT_EQ (sources[block1->hash ()], nano::dev::genesis_key.pub);

	ASSERT_TRUE (check_block_response_count (system, rpc_ctx, request, 1));
	reset_confirmation_height (system.nodes.front ()->store, block1->account ());
	ASSERT_TRUE (check_block_response_count (system, rpc_ctx, request, 0));
	request.put ("include_only_confirmed", "false");
	ASSERT_TRUE (check_block_response_count (system, rpc_ctx, request, 1));
}

TEST (rpc, receive_minimum)
{
	nano::test::system system;
	auto node = add_ipc_enabled_node (system);
	auto const rpc_ctx = add_rpc (system, node);
	boost::property_tree::ptree request;
	request.put ("action", "receive_minimum");
	auto response (wait_response (system, rpc_ctx, request));
	std::string amount (response.get<std::string> ("amount"));
	ASSERT_EQ (node->config->receive_minimum.to_string_dec (), amount);
}

TEST (rpc, receive_minimum_set)
{
	nano::test::system system;
	auto node = add_ipc_enabled_node (system);
	auto const rpc_ctx = add_rpc (system, node);
	boost::property_tree::ptree request;
	request.put ("action", "receive_minimum_set");
	request.put ("amount", "100");
	ASSERT_NE (node->config->receive_minimum.to_string_dec (), "100");
	auto response (wait_response (system, rpc_ctx, request));
	std::string success (response.get<std::string> ("success"));
	ASSERT_TRUE (success.empty ());
	ASSERT_EQ (node->config->receive_minimum.to_string_dec (), "100");
}

TEST (rpc, work_get)
{
	nano::test::system system;
	auto node = add_ipc_enabled_node (system);
	system.wallet (0)->insert_adhoc (nano::dev::genesis_key.prv);
	system.wallet (0)->work_cache_blocking (nano::dev::genesis_key.pub, node->latest (nano::dev::genesis_key.pub));
	auto const rpc_ctx = add_rpc (system, node);
	boost::property_tree::ptree request;
	request.put ("action", "work_get");
	request.put ("wallet", node->wallets.items.begin ()->first.to_string ());
	request.put ("account", nano::dev::genesis_key.pub.to_account ());
	auto response (wait_response (system, rpc_ctx, request));
	std::string work_text (response.get<std::string> ("work"));
	uint64_t work (1);
	auto transaction (node->wallets.tx_begin_read ());
	node->wallets.items.begin ()->second->store.work_get (*transaction, nano::dev::genesis->account (), work);
	ASSERT_EQ (nano::to_string_hex (work), work_text);
}

TEST (rpc, wallet_work_get)
{
	nano::test::system system;
	auto node = add_ipc_enabled_node (system);
	system.wallet (0)->insert_adhoc (nano::dev::genesis_key.prv);
	system.wallet (0)->work_cache_blocking (nano::dev::genesis_key.pub, node->latest (nano::dev::genesis_key.pub));
	auto const rpc_ctx = add_rpc (system, node);
	boost::property_tree::ptree request;
	request.put ("action", "wallet_work_get");
	request.put ("wallet", node->wallets.items.begin ()->first.to_string ());
	auto response (wait_response (system, rpc_ctx, request));
	auto transaction (node->wallets.tx_begin_read ());
	for (auto & works : response.get_child ("works"))
	{
		std::string account_text (works.first);
		ASSERT_EQ (nano::dev::genesis_key.pub.to_account (), account_text);
		std::string work_text (works.second.get<std::string> (""));
		uint64_t work (1);
		node->wallets.items.begin ()->second->store.work_get (*transaction, nano::dev::genesis->account (), work);
		ASSERT_EQ (nano::to_string_hex (work), work_text);
	}
}

TEST (rpc, work_set)
{
	nano::test::system system;
	auto node = add_ipc_enabled_node (system);
	system.wallet (0)->insert_adhoc (nano::dev::genesis_key.prv);
	auto const rpc_ctx = add_rpc (system, node);
	uint64_t work0 (100);
	boost::property_tree::ptree request;
	request.put ("action", "work_set");
	request.put ("wallet", node->wallets.items.begin ()->first.to_string ());
	request.put ("account", nano::dev::genesis_key.pub.to_account ());
	request.put ("work", nano::to_string_hex (work0));
	auto response (wait_response (system, rpc_ctx, request));
	std::string success (response.get<std::string> ("success"));
	ASSERT_TRUE (success.empty ());
	uint64_t work1 (1);
	auto transaction (node->wallets.tx_begin_read ());
	node->wallets.items.begin ()->second->store.work_get (*transaction, nano::dev::genesis->account (), work1);
	ASSERT_EQ (work1, work0);
}

TEST (rpc, search_receivable_all)
{
	nano::test::system system;
	auto node = add_ipc_enabled_node (system);
	system.wallet (0)->insert_adhoc (nano::dev::genesis_key.prv);
	auto latest (node->latest (nano::dev::genesis_key.pub));
	nano::block_builder builder;
	auto block = builder
				 .send ()
				 .previous (latest)
				 .destination (nano::dev::genesis_key.pub)
				 .balance (nano::dev::constants.genesis_amount - node->config->receive_minimum.number ())
				 .sign (nano::dev::genesis_key.prv, nano::dev::genesis_key.pub)
				 .work (*node->work_generate_blocking (latest))
				 .build ();
	{
		auto transaction (node->store.tx_begin_write ());
		ASSERT_EQ (nano::process_result::progress, node->ledger.process (*transaction, *block).code);
	}
	auto const rpc_ctx = add_rpc (system, node);
	boost::property_tree::ptree request;
	request.put ("action", "search_receivable_all");
	auto response (wait_response (system, rpc_ctx, request));
	ASSERT_TIMELY (10s, node->balance (nano::dev::genesis_key.pub) == nano::dev::constants.genesis_amount);
}

TEST (rpc, wallet_republish)
{
	nano::test::system system;
	auto node1 = add_ipc_enabled_node (system);
	nano::keypair key;
	while (key.pub < nano::dev::genesis_key.pub)
	{
		nano::keypair key1;
		key.pub = key1.pub;
		key.prv = key1.prv;
	}
	system.wallet (0)->insert_adhoc (nano::dev::genesis_key.prv);
	system.wallet (0)->insert_adhoc (key.prv);
	auto latest (node1->latest (nano::dev::genesis_key.pub));
	nano::block_builder builder;
	auto send = builder
				.send ()
				.previous (latest)
				.destination (key.pub)
				.balance (100)
				.sign (nano::dev::genesis_key.prv, nano::dev::genesis_key.pub)
				.work (*node1->work_generate_blocking (latest))
				.build ();
	ASSERT_EQ (nano::process_result::progress, node1->process (*send).code);
	auto open = builder
				.open ()
				.source (send->hash ())
				.representative (key.pub)
				.account (key.pub)
				.sign (key.prv, key.pub)
				.work (*node1->work_generate_blocking (key.pub))
				.build ();
	ASSERT_EQ (nano::process_result::progress, node1->process (*open).code);
	auto const rpc_ctx = add_rpc (system, node1);
	boost::property_tree::ptree request;
	request.put ("action", "wallet_republish");
	request.put ("wallet", node1->wallets.items.begin ()->first.to_string ());
	request.put ("count", 1);
	auto response (wait_response (system, rpc_ctx, request));
	auto & blocks_node (response.get_child ("blocks"));
	std::vector<nano::block_hash> blocks;
	for (auto i (blocks_node.begin ()), n (blocks_node.end ()); i != n; ++i)
	{
		blocks.emplace_back (i->second.get<std::string> (""));
	}
	ASSERT_EQ (2, blocks.size ());
	ASSERT_EQ (send->hash (), blocks[0]);
	ASSERT_EQ (open->hash (), blocks[1]);
}

TEST (rpc, delegators)
{
	nano::test::system system;
	auto node1 = add_ipc_enabled_node (system);
	nano::keypair key;
	system.wallet (0)->insert_adhoc (nano::dev::genesis_key.prv);
	system.wallet (0)->insert_adhoc (key.prv);
	auto latest (node1->latest (nano::dev::genesis_key.pub));
	nano::block_builder builder;
	auto send = builder
				.send ()
				.previous (latest)
				.destination (key.pub)
				.balance (100)
				.sign (nano::dev::genesis_key.prv, nano::dev::genesis_key.pub)
				.work (*node1->work_generate_blocking (latest))
				.build ();
	ASSERT_EQ (nano::process_result::progress, node1->process (*send).code);
	auto open = builder
				.open ()
				.source (send->hash ())
				.representative (nano::dev::genesis_key.pub)
				.account (key.pub)
				.sign (key.prv, key.pub)
				.work (*node1->work_generate_blocking (key.pub))
				.build ();
	ASSERT_EQ (nano::process_result::progress, node1->process (*open).code);
	auto const rpc_ctx = add_rpc (system, node1);
	boost::property_tree::ptree request;
	request.put ("action", "delegators");
	request.put ("account", nano::dev::genesis_key.pub.to_account ());
	auto response (wait_response (system, rpc_ctx, request));
	auto & delegators_node (response.get_child ("delegators"));
	boost::property_tree::ptree delegators;
	for (auto i (delegators_node.begin ()), n (delegators_node.end ()); i != n; ++i)
	{
		delegators.put ((i->first), (i->second.get<std::string> ("")));
	}
	ASSERT_EQ (2, delegators.size ());
	ASSERT_EQ ("100", delegators.get<std::string> (nano::dev::genesis_key.pub.to_account ()));
	ASSERT_EQ ("340282366920938463463374607431768211355", delegators.get<std::string> (key.pub.to_account ()));
}

TEST (rpc, delegators_parameters)
{
	nano::test::system system;
	auto node1 = add_ipc_enabled_node (system);
	nano::keypair key;
	auto latest (node1->latest (nano::dev::genesis_key.pub));
	nano::block_builder builder;
	auto send = builder
				.send ()
				.previous (latest)
				.destination (key.pub)
				.balance (100)
				.sign (nano::dev::genesis_key.prv, nano::dev::genesis_key.pub)
				.work (*node1->work_generate_blocking (latest))
				.build ();
	ASSERT_EQ (nano::process_result::progress, node1->process (*send).code);
	auto open = builder
				.open ()
				.source (send->hash ())
				.representative (nano::dev::genesis_key.pub)
				.account (key.pub)
				.sign (key.prv, key.pub)
				.work (*node1->work_generate_blocking (key.pub))
				.build ();
	ASSERT_EQ (nano::process_result::progress, node1->process (*open).code);

	auto const rpc_ctx = add_rpc (system, node1);
	// Test with "count" = 2
	boost::property_tree::ptree request;
	request.put ("action", "delegators");
	request.put ("account", nano::dev::genesis_key.pub.to_account ());
	request.put ("count", 2);
	auto response (wait_response (system, rpc_ctx, request));
	auto & delegators_node (response.get_child ("delegators"));
	boost::property_tree::ptree delegators;
	for (auto i (delegators_node.begin ()), n (delegators_node.end ()); i != n; ++i)
	{
		delegators.put ((i->first), (i->second.get<std::string> ("")));
	}
	ASSERT_EQ (2, delegators.size ());
	ASSERT_EQ ("100", delegators.get<std::string> (nano::dev::genesis_key.pub.to_account ()));
	ASSERT_EQ ("340282366920938463463374607431768211355", delegators.get<std::string> (key.pub.to_account ()));

	// Test with "count" = 1
	request.put ("count", 1);
	auto response2 (wait_response (system, rpc_ctx, request));
	auto & delegators_node2 (response2.get_child ("delegators"));
	boost::property_tree::ptree delegators2;
	for (auto i (delegators_node2.begin ()), n (delegators_node2.end ()); i != n; ++i)
	{
		delegators2.put ((i->first), (i->second.get<std::string> ("")));
	}
	ASSERT_EQ (1, delegators2.size ());
	// What is first in ledger by public key?
	if (nano::dev::genesis_key.pub.number () < key.pub.number ())
	{
		ASSERT_EQ ("100", delegators2.get<std::string> (nano::dev::genesis_key.pub.to_account ()));
	}
	else
	{
		ASSERT_EQ ("340282366920938463463374607431768211355", delegators2.get<std::string> (key.pub.to_account ()));
	}

	// Test with "threshold"
	request.put ("count", 1024);
	request.put ("threshold", 101); // higher than remaining genesis balance
	auto response3 (wait_response (system, rpc_ctx, request));
	auto & delegators_node3 (response3.get_child ("delegators"));
	boost::property_tree::ptree delegators3;
	for (auto i (delegators_node3.begin ()), n (delegators_node3.end ()); i != n; ++i)
	{
		delegators3.put ((i->first), (i->second.get<std::string> ("")));
	}
	ASSERT_EQ (1, delegators3.size ());
	ASSERT_EQ ("340282366920938463463374607431768211355", delegators3.get<std::string> (key.pub.to_account ()));

	// Test with "start" before last account
	request.put ("threshold", 0);
	auto last_account (key.pub);
	if (nano::dev::genesis_key.pub.number () > key.pub.number ())
	{
		last_account = nano::dev::genesis_key.pub;
	}
	request.put ("start", nano::account (last_account.number () - 1).to_account ());

	auto response4 (wait_response (system, rpc_ctx, request));
	auto & delegators_node4 (response4.get_child ("delegators"));
	boost::property_tree::ptree delegators4;
	for (auto i (delegators_node4.begin ()), n (delegators_node4.end ()); i != n; ++i)
	{
		delegators4.put ((i->first), (i->second.get<std::string> ("")));
	}
	ASSERT_EQ (1, delegators4.size ());
	boost::optional<std::string> balance (delegators4.get_optional<std::string> (last_account.to_account ()));
	ASSERT_TRUE (balance.is_initialized ());

	// Test with "start" equal to last account
	request.put ("start", last_account.to_account ());
	auto response5 (wait_response (system, rpc_ctx, request));
	auto & delegators_node5 (response5.get_child ("delegators"));
	boost::property_tree::ptree delegators5;
	for (auto i (delegators_node5.begin ()), n (delegators_node5.end ()); i != n; ++i)
	{
		delegators5.put ((i->first), (i->second.get<std::string> ("")));
	}
	ASSERT_EQ (0, delegators5.size ());
}

TEST (rpc, delegators_count)
{
	nano::test::system system;
	auto node1 = add_ipc_enabled_node (system);
	nano::keypair key;
	system.wallet (0)->insert_adhoc (nano::dev::genesis_key.prv);
	system.wallet (0)->insert_adhoc (key.prv);
	auto latest (node1->latest (nano::dev::genesis_key.pub));
	nano::block_builder builder;
	auto send = builder
				.send ()
				.previous (latest)
				.destination (key.pub)
				.balance (100)
				.sign (nano::dev::genesis_key.prv, nano::dev::genesis_key.pub)
				.work (*node1->work_generate_blocking (latest))
				.build ();
	ASSERT_EQ (nano::process_result::progress, node1->process (*send).code);
	auto open = builder
				.open ()
				.source (send->hash ())
				.representative (nano::dev::genesis_key.pub)
				.account (key.pub)
				.sign (key.prv, key.pub)
				.work (*node1->work_generate_blocking (key.pub))
				.build ();
	ASSERT_EQ (nano::process_result::progress, node1->process (*open).code);
	auto const rpc_ctx = add_rpc (system, node1);
	boost::property_tree::ptree request;
	request.put ("action", "delegators_count");
	request.put ("account", nano::dev::genesis_key.pub.to_account ());
	auto response (wait_response (system, rpc_ctx, request));
	std::string count (response.get<std::string> ("count"));
	ASSERT_EQ ("2", count);
}

TEST (rpc, account_info)
{
	nano::test::system system;
	nano::keypair key;

	auto node1 = add_ipc_enabled_node (system);
	auto const rpc_ctx = add_rpc (system, node1);

	boost::property_tree::ptree request;
	request.put ("action", "account_info");
	request.put ("account", nano::account ().to_account ());

	// Test for a non existing account
	{
		auto response (wait_response (system, rpc_ctx, request));

		auto error (response.get_optional<std::string> ("error"));
		ASSERT_TRUE (error.is_initialized ());
		ASSERT_EQ (error.get (), std::error_code (nano::error_common::account_not_found).message ());
	}

	system.wallet (0)->insert_adhoc (nano::dev::genesis_key.prv);
	system.wallet (0)->insert_adhoc (key.prv);
	auto latest (node1->latest (nano::dev::genesis_key.pub));
	nano::block_builder builder;
	auto send = builder
				.send ()
				.previous (latest)
				.destination (key.pub)
				.balance (100)
				.sign (nano::dev::genesis_key.prv, nano::dev::genesis_key.pub)
				.work (*node1->work_generate_blocking (latest))
				.build ();
	ASSERT_EQ (nano::process_result::progress, node1->process (*send).code);
	auto time = nano::seconds_since_epoch ();
	{
		auto transaction = node1->store.tx_begin_write ();
		node1->store.confirmation_height ().put (*transaction, nano::dev::genesis_key.pub, { 1, nano::dev::genesis->hash () });
	}

	request.put ("account", nano::dev::genesis_key.pub.to_account ());
	{
		auto response (wait_response (system, rpc_ctx, request));
		std::string frontier (response.get<std::string> ("frontier"));
		ASSERT_EQ (send->hash ().to_string (), frontier);
		std::string open_block (response.get<std::string> ("open_block"));
		ASSERT_EQ (nano::dev::genesis->hash ().to_string (), open_block);
		std::string representative_block (response.get<std::string> ("representative_block"));
		ASSERT_EQ (nano::dev::genesis->hash ().to_string (), representative_block);
		std::string balance (response.get<std::string> ("balance"));
		ASSERT_EQ ("100", balance);
		std::string modified_timestamp (response.get<std::string> ("modified_timestamp"));
		ASSERT_LT (std::abs ((long)time - stol (modified_timestamp)), 5);
		std::string block_count (response.get<std::string> ("block_count"));
		ASSERT_EQ ("2", block_count);
		std::string confirmation_height (response.get<std::string> ("confirmation_height"));
		ASSERT_EQ ("1", confirmation_height);
		std::string confirmation_height_frontier (response.get<std::string> ("confirmation_height_frontier"));
		ASSERT_EQ (nano::dev::genesis->hash ().to_string (), confirmation_height_frontier);
		ASSERT_EQ (0, response.get<uint8_t> ("account_version"));
		boost::optional<std::string> weight (response.get_optional<std::string> ("weight"));
		ASSERT_FALSE (weight.is_initialized ());
		boost::optional<std::string> receivable (response.get_optional<std::string> ("receivable"));
		ASSERT_FALSE (receivable.is_initialized ());
		boost::optional<std::string> representative (response.get_optional<std::string> ("representative"));
		ASSERT_FALSE (representative.is_initialized ());
	}

	// Test for optional values
	request.put ("weight", "true");
	request.put ("receivable", "1");
	request.put ("representative", "1");
	{
		auto response (wait_response (system, rpc_ctx, request));
		ASSERT_EQ ("100", response.get<std::string> ("weight"));
		ASSERT_EQ ("0", response.get<std::string> ("receivable"));
		std::string representative2 (response.get<std::string> ("representative"));
		ASSERT_EQ (nano::dev::genesis_key.pub.to_account (), representative2);
	}

	// Test for confirmed only blocks
	nano::keypair key1;
	{
		latest = node1->latest (nano::dev::genesis_key.pub);
		auto send1 = builder
					 .send ()
					 .previous (latest)
					 .destination (key1.pub)
					 .balance (50)
					 .sign (nano::dev::genesis_key.prv, nano::dev::genesis_key.pub)
					 .work (*node1->work_generate_blocking (latest))
					 .build ();
		ASSERT_EQ (nano::process_result::progress, node1->process (*send1).code);
		auto send2 = builder
					 .send ()
					 .previous (send1->hash ())
					 .destination (key1.pub)
					 .balance (25)
					 .sign (nano::dev::genesis_key.prv, nano::dev::genesis_key.pub)
					 .work (*node1->work_generate_blocking (send1->hash ()))
					 .build ();
		ASSERT_EQ (nano::process_result::progress, node1->process (*send2).code);

		auto state_change = builder
							.state ()
							.account (nano::dev::genesis_key.pub)
							.previous (send2->hash ())
							.representative (key1.pub)
							.balance (25)
							.link (0)
							.sign (nano::dev::genesis_key.prv, nano::dev::genesis_key.pub)
							.work (*node1->work_generate_blocking (send2->hash ()))
							.build ();
		ASSERT_EQ (nano::process_result::progress, node1->process (*state_change).code);

		auto open = builder
					.open ()
					.source (send1->hash ())
					.representative (nano::dev::genesis_key.pub)
					.account (key1.pub)
					.sign (key1.prv, key1.pub)
					.work (*node1->work_generate_blocking (key1.pub))
					.build ();
		ASSERT_EQ (nano::process_result::progress, node1->process (*open).code);
	}

	{
		auto response (wait_response (system, rpc_ctx, request));
		std::string balance (response.get<std::string> ("balance"));
		ASSERT_EQ ("25", balance);
	}

	request.put ("include_confirmed", true);
	{
		auto response (wait_response (system, rpc_ctx, request));
		auto balance (response.get<std::string> ("balance"));
		ASSERT_EQ ("25", balance);
		auto confirmed_balance (response.get<std::string> ("confirmed_balance"));
		ASSERT_EQ ("340282366920938463463374607431768211455", confirmed_balance);

		auto representative (response.get<std::string> ("representative"));
		ASSERT_EQ (representative, key1.pub.to_account ());

		auto confirmed_representative (response.get<std::string> ("confirmed_representative"));
		ASSERT_EQ (confirmed_representative, nano::dev::genesis_key.pub.to_account ());

		auto confirmed_frontier (response.get<std::string> ("confirmed_frontier"));
		ASSERT_EQ (nano::dev::genesis->hash ().to_string (), confirmed_frontier);

		auto confirmed_height (response.get<uint64_t> ("confirmed_height"));
		ASSERT_EQ (1, confirmed_height);
	}

	request.put ("account", key1.pub.to_account ());
	{
		auto response (wait_response (system, rpc_ctx, request));
		ASSERT_EQ ("25", response.get<std::string> ("receivable"));
		ASSERT_EQ ("0", response.get<std::string> ("confirmed_receivable"));
	}

	request.put ("include_confirmed", false);
	{
		auto response (wait_response (system, rpc_ctx, request));
		ASSERT_EQ ("25", response.get<std::string> ("receivable"));

		// These fields shouldn't exist
		auto confirmed_balance (response.get_optional<std::string> ("confirmed_balance"));
		ASSERT_FALSE (confirmed_balance.is_initialized ());

		auto confirmed_receivable (response.get_optional<std::string> ("confirmed_receivable"));
		ASSERT_FALSE (confirmed_receivable.is_initialized ());

		auto confirmed_representative (response.get_optional<std::string> ("confirmed_representative"));
		ASSERT_FALSE (confirmed_representative.is_initialized ());

		auto confirmed_frontier (response.get_optional<std::string> ("confirmed_frontier"));
		ASSERT_FALSE (confirmed_frontier.is_initialized ());

		auto confirmed_height (response.get_optional<uint64_t> ("confirmed_height"));
		ASSERT_FALSE (confirmed_height.is_initialized ());
	}
}

/** Make sure we can use json block literals instead of string as input */
TEST (rpc, json_block_input)
{
	nano::test::system system;
	auto node1 = add_ipc_enabled_node (system);
	nano::keypair key;
	system.wallet (0)->insert_adhoc (key.prv);
	nano::block_builder builder;
	auto send = builder
				.state ()
				.account (nano::dev::genesis->account ())
				.previous (node1->latest (nano::dev::genesis_key.pub))
				.representative (nano::dev::genesis->account ())
				.balance (nano::dev::constants.genesis_amount - nano::Gxrb_ratio)
				.link (key.pub)
				.sign (nano::dev::genesis_key.prv, nano::dev::genesis_key.pub)
				.work (0)
				.build ();
	auto const rpc_ctx = add_rpc (system, node1);
	boost::property_tree::ptree request;
	request.put ("action", "sign");
	request.put ("json_block", "true");
	std::string wallet;
	node1->wallets.items.begin ()->first.encode_hex (wallet);
	request.put ("wallet", wallet);
	request.put ("account", key.pub.to_account ());
	boost::property_tree::ptree json;
	send->serialize_json (json);
	request.add_child ("block", json);
	auto response (wait_response (system, rpc_ctx, request, 10s));

	bool json_error{ false };
	nano::state_block block (json_error, response.get_child ("block"));
	ASSERT_FALSE (json_error);

	ASSERT_FALSE (nano::validate_message (key.pub, send->hash (), block.block_signature ()));
	ASSERT_NE (block.block_signature (), send->block_signature ());
	ASSERT_EQ (block.hash (), send->hash ());
}

/** Make sure we can receive json block literals instead of string as output */
TEST (rpc, json_block_output)
{
	nano::test::system system;
	auto node1 = add_ipc_enabled_node (system);
	nano::keypair key;
	auto latest (node1->latest (nano::dev::genesis_key.pub));
	nano::block_builder builder;
	auto send = builder
				.send ()
				.previous (latest)
				.destination (key.pub)
				.balance (100)
				.sign (nano::dev::genesis_key.prv, nano::dev::genesis_key.pub)
				.work (*node1->work_generate_blocking (latest))
				.build ();
	ASSERT_EQ (nano::process_result::progress, node1->process (*send).code);
	auto const rpc_ctx = add_rpc (system, node1);
	boost::property_tree::ptree request;
	request.put ("action", "block_info");
	request.put ("json_block", "true");
	request.put ("hash", send->hash ().to_string ());
	auto response (wait_response (system, rpc_ctx, request));

	// Make sure contents contains a valid JSON subtree instread of stringified json
	bool json_error{ false };
	nano::send_block send_from_json (json_error, response.get_child ("contents"));
	ASSERT_FALSE (json_error);
}

TEST (rpc, blocks_info)
{
	nano::test::system system;
	auto node = add_ipc_enabled_node (system);
	auto const rpc_ctx = add_rpc (system, node);
	auto check_blocks = [node] (boost::property_tree::ptree & response) {
		for (auto & blocks : response.get_child ("blocks"))
		{
			std::string hash_text (blocks.first);
			ASSERT_EQ (node->latest (nano::dev::genesis->account ()).to_string (), hash_text);
			std::string account_text (blocks.second.get<std::string> ("block_account"));
			ASSERT_EQ (nano::dev::genesis_key.pub.to_account (), account_text);
			std::string amount_text (blocks.second.get<std::string> ("amount"));
			ASSERT_EQ (nano::dev::constants.genesis_amount.convert_to<std::string> (), amount_text);
			std::string blocks_text (blocks.second.get<std::string> ("contents"));
			ASSERT_FALSE (blocks_text.empty ());
			boost::optional<std::string> receivable (blocks.second.get_optional<std::string> ("receivable"));
			ASSERT_FALSE (receivable.is_initialized ());
			boost::optional<std::string> receive_hash (blocks.second.get_optional<std::string> ("receive_hash"));
			ASSERT_FALSE (receive_hash.is_initialized ());
			boost::optional<std::string> source (blocks.second.get_optional<std::string> ("source_account"));
			ASSERT_FALSE (source.is_initialized ());
			std::string balance_text (blocks.second.get<std::string> ("balance"));
			ASSERT_EQ (nano::dev::constants.genesis_amount.convert_to<std::string> (), balance_text);
			ASSERT_TRUE (blocks.second.get<bool> ("confirmed")); // Genesis block is confirmed by default
			std::string successor_text (blocks.second.get<std::string> ("successor"));
			ASSERT_EQ (nano::block_hash (0).to_string (), successor_text); // Genesis block doesn't have successor yet
		}
	};
	boost::property_tree::ptree request;
	request.put ("action", "blocks_info");
	boost::property_tree::ptree entry;
	boost::property_tree::ptree hashes;
	entry.put ("", node->latest (nano::dev::genesis->account ()).to_string ());
	hashes.push_back (std::make_pair ("", entry));
	request.add_child ("hashes", hashes);
	{
		auto response (wait_response (system, rpc_ctx, request));
		check_blocks (response);
	}
	std::string random_hash = nano::block_hash ().to_string ();
	entry.put ("", random_hash);
	hashes.push_back (std::make_pair ("", entry));
	request.erase ("hashes");
	request.add_child ("hashes", hashes);
	{
		auto response (wait_response (system, rpc_ctx, request));
		ASSERT_EQ (std::error_code (nano::error_blocks::not_found).message (), response.get<std::string> ("error"));
	}
	request.put ("include_not_found", "true");
	{
		auto response (wait_response (system, rpc_ctx, request));
		check_blocks (response);
		auto & blocks_not_found (response.get_child ("blocks_not_found"));
		ASSERT_EQ (1, blocks_not_found.size ());
		ASSERT_EQ (random_hash, blocks_not_found.begin ()->second.get<std::string> (""));
	}
	request.put ("source", "true");
	request.put ("receivable", "1");
	request.put ("receive_hash", "1");
	{
		auto response (wait_response (system, rpc_ctx, request));
		for (auto & blocks : response.get_child ("blocks"))
		{
			ASSERT_EQ ("0", blocks.second.get<std::string> ("source_account"));
			ASSERT_EQ ("0", blocks.second.get<std::string> ("receivable"));
			std::string receive_hash (blocks.second.get<std::string> ("receive_hash"));
			ASSERT_EQ (nano::block_hash (0).to_string (), receive_hash);
		}
	}
}

/**
 * Test to check the receive_hash option of blocks_info rpc command.
 * The test does 4 sends from genesis to key1.
 * Then it does 4 receives, one for each send.
 * Then it issues the blocks_info RPC command and checks that the receive block of each send block is correctly found.
 */
TEST (rpc, blocks_info_receive_hash)
{
	nano::test::system system;
	auto node = add_ipc_enabled_node (system);
	nano::keypair key1;
	system.wallet (0)->insert_adhoc (key1.prv);
	system.wallet (0)->insert_adhoc (nano::dev::genesis_key.prv);

	// do 4 sends
	auto send1 = system.wallet (0)->send_action (nano::dev::genesis_key.pub, key1.pub, 1);
	auto send2 = system.wallet (0)->send_action (nano::dev::genesis_key.pub, key1.pub, 2);
	auto send3 = system.wallet (0)->send_action (nano::dev::genesis_key.pub, key1.pub, 3);
	auto send4 = system.wallet (0)->send_action (nano::dev::genesis_key.pub, key1.pub, 4);

	// do 4 receives, mix up the ordering a little
	auto recv1 (system.wallet (0)->receive_action (send1->hash (), key1.pub, node->config->receive_minimum.number (), send1->link ().as_account ()));
	auto recv4 (system.wallet (0)->receive_action (send4->hash (), key1.pub, node->config->receive_minimum.number (), send4->link ().as_account ()));
	auto recv3 (system.wallet (0)->receive_action (send3->hash (), key1.pub, node->config->receive_minimum.number (), send3->link ().as_account ()));
	auto recv2 (system.wallet (0)->receive_action (send2->hash (), key1.pub, node->config->receive_minimum.number (), send2->link ().as_account ()));

	// function to check that all 4 receive blocks are cemented
	auto all_blocks_cemented = [node, &key1] () -> bool {
		nano::confirmation_height_info info;
		if (node->store.confirmation_height ().get (*node->store.tx_begin_read (), key1.pub, info))
		{
			return false;
		}
		return info.height () == 4;
	};

	ASSERT_TIMELY (5s, all_blocks_cemented ());
	ASSERT_EQ (node->ledger.account_balance (*node->store.tx_begin_read (), key1.pub, true), 10);

	// create the RPC request
	boost::property_tree::ptree request;
	boost::property_tree::ptree hashes;
	boost::property_tree::ptree child;
	child.put ("", send1->hash ().to_string ());
	hashes.push_back (std::make_pair ("", child));
	child.put ("", send2->hash ().to_string ());
	hashes.push_back (std::make_pair ("", child));
	child.put ("", send3->hash ().to_string ());
	hashes.push_back (std::make_pair ("", child));
	child.put ("", send4->hash ().to_string ());
	hashes.push_back (std::make_pair ("", child));
	request.put ("action", "blocks_info");
	request.add_child ("hashes", hashes);
	request.put ("receive_hash", "true");
	request.put ("json_block", "true");

	// send the request
	auto const rpc_ctx = add_rpc (system, node);
	auto response = wait_response (system, rpc_ctx, request);

	// create a map of the expected receives hashes for each send hash
	std::map<std::string, std::string> send_recv_map{
		{ send1->hash ().to_string (), recv1->hash ().to_string () },
		{ send2->hash ().to_string (), recv2->hash ().to_string () },
		{ send3->hash ().to_string (), recv3->hash ().to_string () },
		{ send4->hash ().to_string (), recv4->hash ().to_string () },
	};

	for (auto & blocks : response.get_child ("blocks"))
	{
		auto hash = blocks.first;
		std::string receive_hash = blocks.second.get<std::string> ("receive_hash");
		ASSERT_EQ (receive_hash, send_recv_map[hash]);
		send_recv_map.erase (hash);
	}
	ASSERT_EQ (send_recv_map.size (), 0);
}

TEST (rpc, blocks_info_subtype)
{
	nano::test::system system;
	auto node1 = add_ipc_enabled_node (system);
	nano::keypair key;
	system.wallet (0)->insert_adhoc (nano::dev::genesis_key.prv);
	system.wallet (0)->insert_adhoc (key.prv);
	auto send (system.wallet (0)->send_action (nano::dev::genesis_key.pub, nano::dev::genesis_key.pub, nano::Gxrb_ratio));
	ASSERT_NE (nullptr, send);
	auto receive (system.wallet (0)->receive_action (send->hash (), key.pub, nano::Gxrb_ratio, send->link ().as_account ()));
	ASSERT_NE (nullptr, receive);
	auto change (system.wallet (0)->change_action (nano::dev::genesis_key.pub, key.pub));
	ASSERT_NE (nullptr, change);
	auto const rpc_ctx = add_rpc (system, node1);
	boost::property_tree::ptree request;
	request.put ("action", "blocks_info");
	boost::property_tree::ptree hashes;
	boost::property_tree::ptree entry;
	entry.put ("", send->hash ().to_string ());
	hashes.push_back (std::make_pair ("", entry));
	entry.put ("", receive->hash ().to_string ());
	hashes.push_back (std::make_pair ("", entry));
	entry.put ("", change->hash ().to_string ());
	hashes.push_back (std::make_pair ("", entry));
	request.add_child ("hashes", hashes);
	auto response (wait_response (system, rpc_ctx, request));
	auto & blocks (response.get_child ("blocks"));
	ASSERT_EQ (3, blocks.size ());
	auto send_subtype (blocks.get_child (send->hash ().to_string ()).get<std::string> ("subtype"));
	ASSERT_EQ (send_subtype, "send");
	auto receive_subtype (blocks.get_child (receive->hash ().to_string ()).get<std::string> ("subtype"));
	ASSERT_EQ (receive_subtype, "receive");
	auto change_subtype (blocks.get_child (change->hash ().to_string ()).get<std::string> ("subtype"));
	ASSERT_EQ (change_subtype, "change");
	// Successor fields
	auto send_successor (blocks.get_child (send->hash ().to_string ()).get<std::string> ("successor"));
	ASSERT_EQ (send_successor, receive->hash ().to_string ());
	auto receive_successor (blocks.get_child (receive->hash ().to_string ()).get<std::string> ("successor"));
	ASSERT_EQ (receive_successor, change->hash ().to_string ());
	auto change_successor (blocks.get_child (change->hash ().to_string ()).get<std::string> ("successor"));
	ASSERT_EQ (change_successor, nano::block_hash (0).to_string ()); // Change block doesn't have successor yet
}

TEST (rpc, block_info_successor)
{
	nano::test::system system;
	auto node1 = add_ipc_enabled_node (system);
	nano::keypair key;
	auto latest (node1->latest (nano::dev::genesis_key.pub));
	nano::block_builder builder;
	auto send = builder
				.send ()
				.previous (latest)
				.destination (key.pub)
				.balance (100)
				.sign (nano::dev::genesis_key.prv, nano::dev::genesis_key.pub)
				.work (*node1->work_generate_blocking (latest))
				.build ();
	ASSERT_EQ (nano::process_result::progress, node1->process (*send).code);
	auto const rpc_ctx = add_rpc (system, node1);
	boost::property_tree::ptree request;
	request.put ("action", "block_info");
	request.put ("hash", latest.to_string ());
	auto response (wait_response (system, rpc_ctx, request));

	// Make sure send block is successor of genesis
	std::string successor_text (response.get<std::string> ("successor"));
	ASSERT_EQ (successor_text, send->hash ().to_string ());
	std::string account_text (response.get<std::string> ("block_account"));
	ASSERT_EQ (nano::dev::genesis_key.pub.to_account (), account_text);
	std::string amount_text (response.get<std::string> ("amount"));
	ASSERT_EQ (nano::dev::constants.genesis_amount.convert_to<std::string> (), amount_text);
}

TEST (rpc, block_info_pruning)
{
	nano::test::system system;
	nano::node_config node_config0 (nano::test::get_available_port (), system.logging);
	node_config0.receive_minimum = nano::dev::constants.genesis_amount; // Prevent auto-receive & receive1 block conflicts
	auto & node0 = *system.add_node (node_config0);
	nano::node_config node_config1 (nano::test::get_available_port (), system.logging);
	node_config1.enable_voting = false; // Remove after allowing pruned voting
	nano::node_flags node_flags;
	node_flags.set_enable_pruning (true);
	auto node1 = add_ipc_enabled_node (system, node_config1, node_flags);
	auto latest (node1->latest (nano::dev::genesis_key.pub));
	nano::block_builder builder;
	auto send1 = builder
				 .send ()
				 .previous (latest)
				 .destination (nano::dev::genesis_key.pub)
				 .balance (nano::dev::constants.genesis_amount - nano::Gxrb_ratio)
				 .sign (nano::dev::genesis_key.prv, nano::dev::genesis_key.pub)
				 .work (*node1->work_generate_blocking (latest))
				 .build_shared ();
	node1->process_active (send1);
	auto receive1 = builder
					.receive ()
					.previous (send1->hash ())
					.source (send1->hash ())
					.sign (nano::dev::genesis_key.prv, nano::dev::genesis_key.pub)
					.work (*node1->work_generate_blocking (send1->hash ()))
					.build_shared ();
	node1->process_active (receive1);
	system.wallet (0)->insert_adhoc (nano::dev::genesis_key.prv);
	ASSERT_TIMELY (5s, node1->block_confirmed (receive1->hash ()));
	// Pruning action
	{
		auto transaction (node1->store.tx_begin_write ());
		ASSERT_EQ (1, node1->ledger.pruning_action (*transaction, send1->hash (), 1));
		ASSERT_TRUE (node1->store.block ().exists (*transaction, receive1->hash ()));
	}
	auto const rpc_ctx = add_rpc (system, node1);
	// Pruned block
	boost::property_tree::ptree request;
	request.put ("action", "block_info");
	request.put ("hash", send1->hash ().to_string ());
	auto response (wait_response (system, rpc_ctx, request));
	ASSERT_EQ (std::error_code (nano::error_blocks::not_found).message (), response.get<std::string> ("error"));
	// Existing block with previous pruned
	boost::property_tree::ptree request2;
	request2.put ("action", "block_info");
	request2.put ("json_block", "true");
	request2.put ("hash", receive1->hash ().to_string ());
	auto response2 (wait_response (system, rpc_ctx, request2));
	std::string account_text (response2.get<std::string> ("block_account"));
	ASSERT_EQ (nano::dev::genesis_key.pub.to_account (), account_text);
	boost::optional<std::string> amount (response2.get_optional<std::string> ("amount"));
	ASSERT_FALSE (amount.is_initialized ()); // Cannot calculate amount
	bool json_error{ false };
	nano::receive_block receive_from_json (json_error, response2.get_child ("contents"));
	ASSERT_FALSE (json_error);
	ASSERT_EQ (receive1->full_hash (), receive_from_json.full_hash ());
	std::string balance_text (response2.get<std::string> ("balance"));
	ASSERT_EQ (nano::dev::constants.genesis_amount.convert_to<std::string> (), balance_text);
	ASSERT_TRUE (response2.get<bool> ("confirmed"));
	std::string successor_text (response2.get<std::string> ("successor"));
	ASSERT_EQ (successor_text, nano::block_hash (0).to_string ()); // receive1 block doesn't have successor yet
}

TEST (rpc, pruned_exists)
{
	nano::test::system system;
	nano::node_config node_config0 (nano::test::get_available_port (), system.logging);
	node_config0.receive_minimum = nano::dev::constants.genesis_amount; // Prevent auto-receive & receive1 block conflicts
	auto & node0 = *system.add_node (node_config0);
	nano::node_config node_config1 (nano::test::get_available_port (), system.logging);
	node_config1.enable_voting = false; // Remove after allowing pruned voting
	nano::node_flags node_flags;
	node_flags.set_enable_pruning (true);
	auto node1 = add_ipc_enabled_node (system, node_config1, node_flags);
	auto latest (node1->latest (nano::dev::genesis_key.pub));
	nano::block_builder builder;
	auto send1 = builder
				 .send ()
				 .previous (latest)
				 .destination (nano::dev::genesis_key.pub)
				 .balance (nano::dev::constants.genesis_amount - nano::Gxrb_ratio)
				 .sign (nano::dev::genesis_key.prv, nano::dev::genesis_key.pub)
				 .work (*node1->work_generate_blocking (latest))
				 .build_shared ();
	node1->process_active (send1);
	auto receive1 = builder
					.receive ()
					.previous (send1->hash ())
					.source (send1->hash ())
					.sign (nano::dev::genesis_key.prv, nano::dev::genesis_key.pub)
					.work (*node1->work_generate_blocking (send1->hash ()))
					.build_shared ();
	node1->process_active (receive1);
	system.wallet (0)->insert_adhoc (nano::dev::genesis_key.prv);
	ASSERT_TIMELY (5s, node1->block_confirmed (receive1->hash ()));
	// Pruning action
	{
		auto transaction (node1->store.tx_begin_write ());
		ASSERT_EQ (1, node1->ledger.pruning_action (*transaction, send1->hash (), 1));
		ASSERT_TRUE (node1->store.block ().exists (*transaction, receive1->hash ()));
	}
	auto const rpc_ctx = add_rpc (system, node1);
	// Pruned block
	boost::property_tree::ptree request;
	request.put ("action", "pruned_exists");
	request.put ("hash", send1->hash ().to_string ());
	auto response (wait_response (system, rpc_ctx, request));
	ASSERT_TRUE (response.get<bool> ("exists"));
	// Existing block with previous pruned
	boost::property_tree::ptree request2;
	request2.put ("action", "pruned_exists");
	request2.put ("hash", receive1->hash ().to_string ());
	auto response2 (wait_response (system, rpc_ctx, request2));
	ASSERT_FALSE (response2.get<bool> ("exists"));
}

TEST (rpc, work_peers_all)
{
	nano::test::system system;
	auto node1 = add_ipc_enabled_node (system);
	auto const rpc_ctx = add_rpc (system, node1);
	boost::property_tree::ptree request;
	request.put ("action", "work_peer_add");
	request.put ("address", "::1");
	request.put ("port", "0");
	auto response (wait_response (system, rpc_ctx, request));
	std::string success (response.get<std::string> ("success", ""));
	ASSERT_TRUE (success.empty ());
	boost::property_tree::ptree request1;
	request1.put ("action", "work_peers");
	auto response1 (wait_response (system, rpc_ctx, request1));
	auto & peers_node (response1.get_child ("work_peers"));
	std::vector<std::string> peers;
	for (auto i (peers_node.begin ()), n (peers_node.end ()); i != n; ++i)
	{
		peers.push_back (i->second.get<std::string> (""));
	}
	ASSERT_EQ (1, peers.size ());
	ASSERT_EQ ("::1:0", peers[0]);
	boost::property_tree::ptree request2;
	request2.put ("action", "work_peers_clear");
	auto response2 (wait_response (system, rpc_ctx, request2));
	success = response2.get<std::string> ("success", "");
	ASSERT_TRUE (success.empty ());
	auto response3 (wait_response (system, rpc_ctx, request1, 10s));
	peers_node = response3.get_child ("work_peers");
	ASSERT_EQ (0, peers_node.size ());
}

TEST (rpc, populate_backlog)
{
	nano::test::system system;
	nano::node_config node_config (nano::test::get_available_port (), system.logging);
	// Disable automatic backlog population
	node_config.frontiers_confirmation = nano::frontiers_confirmation_mode::disabled;
	auto node = add_ipc_enabled_node (system, node_config);

	// Create and process a block that won't get automatically scheduled for confirmation
	nano::keypair key;
	nano::block_builder builder;
	auto latest (node->latest (nano::dev::genesis_key.pub));
	auto genesis_balance (nano::dev::constants.genesis_amount);
	auto send_amount (genesis_balance - 100);
	auto send = builder
				.send ()
				.previous (latest)
				.destination (key.pub)
				.balance (genesis_balance)
				.sign (nano::dev::genesis_key.prv, nano::dev::genesis_key.pub)
				.work (*node->work_generate_blocking (latest))
				.build ();
	ASSERT_EQ (nano::process_result::progress, node->process (*send).code);
	ASSERT_FALSE (node->block_arrival.recent (send->hash ()));

	auto const rpc_ctx = add_rpc (system, node);
	boost::property_tree::ptree request;
	request.put ("action", "populate_backlog");
	auto response (wait_response (system, rpc_ctx, request));
	std::string success (response.get<std::string> ("success", ""));
	ASSERT_TRUE (success.empty ());

	// Ensure block got activated and election was started
	ASSERT_TIMELY (5s, node->active.active (*send));
}

TEST (rpc, ledger)
{
	nano::test::system system;
	auto node = add_ipc_enabled_node (system);
	nano::keypair key;
	auto latest (node->latest (nano::dev::genesis_key.pub));
	auto genesis_balance (nano::dev::constants.genesis_amount);
	auto send_amount (genesis_balance - 100);
	genesis_balance -= send_amount;
	nano::block_builder builder;
	auto send = builder
				.send ()
				.previous (latest)
				.destination (key.pub)
				.balance (genesis_balance)
				.sign (nano::dev::genesis_key.prv, nano::dev::genesis_key.pub)
				.work (*node->work_generate_blocking (latest))
				.build ();
	ASSERT_EQ (nano::process_result::progress, node->process (*send).code);
	auto open = builder
				.open ()
				.source (send->hash ())
				.representative (nano::dev::genesis_key.pub)
				.account (key.pub)
				.sign (key.prv, key.pub)
				.work (*node->work_generate_blocking (key.pub))
				.build ();
	ASSERT_EQ (nano::process_result::progress, node->process (*open).code);
	auto time = nano::seconds_since_epoch ();
	auto const rpc_ctx = add_rpc (system, node);
	boost::property_tree::ptree request;
	request.put ("action", "ledger");
	request.put ("sorting", true);
	request.put ("count", "1");
	{
		auto response (wait_response (system, rpc_ctx, request));
		for (auto & account : response.get_child ("accounts"))
		{
			std::string account_text (account.first);
			ASSERT_EQ (key.pub.to_account (), account_text);
			std::string frontier (account.second.get<std::string> ("frontier"));
			ASSERT_EQ (open->hash ().to_string (), frontier);
			std::string open_block (account.second.get<std::string> ("open_block"));
			ASSERT_EQ (open->hash ().to_string (), open_block);
			std::string representative_block (account.second.get<std::string> ("representative_block"));
			ASSERT_EQ (open->hash ().to_string (), representative_block);
			std::string balance_text (account.second.get<std::string> ("balance"));
			ASSERT_EQ (send_amount.convert_to<std::string> (), balance_text);
			std::string modified_timestamp (account.second.get<std::string> ("modified_timestamp"));
			ASSERT_LT (std::abs ((long)time - stol (modified_timestamp)), 5);
			std::string block_count (account.second.get<std::string> ("block_count"));
			ASSERT_EQ ("1", block_count);
			boost::optional<std::string> weight (account.second.get_optional<std::string> ("weight"));
			ASSERT_FALSE (weight.is_initialized ());
			boost::optional<std::string> pending (account.second.get_optional<std::string> ("pending"));
			ASSERT_FALSE (pending.is_initialized ());
			boost::optional<std::string> representative (account.second.get_optional<std::string> ("representative"));
			ASSERT_FALSE (representative.is_initialized ());
		}
	}
	// Test for optional values
	request.put ("weight", true);
	request.put ("pending", true);
	request.put ("representative", true);
	{
		auto response (wait_response (system, rpc_ctx, request));
		for (auto & account : response.get_child ("accounts"))
		{
			boost::optional<std::string> weight (account.second.get_optional<std::string> ("weight"));
			ASSERT_TRUE (weight.is_initialized ());
			ASSERT_EQ ("0", weight.get ());
			boost::optional<std::string> pending (account.second.get_optional<std::string> ("pending"));
			ASSERT_TRUE (pending.is_initialized ());
			ASSERT_EQ ("0", pending.get ());
			boost::optional<std::string> representative (account.second.get_optional<std::string> ("representative"));
			ASSERT_TRUE (representative.is_initialized ());
			ASSERT_EQ (nano::dev::genesis_key.pub.to_account (), representative.get ());
		}
	}
	// Test threshold
	request.put ("count", 2);
	request.put ("threshold", genesis_balance + 1);
	{
		auto response (wait_response (system, rpc_ctx, request));
		auto & accounts (response.get_child ("accounts"));
		ASSERT_EQ (1, accounts.size ());
		auto account (accounts.begin ());
		ASSERT_EQ (key.pub.to_account (), account->first);
		std::string balance_text (account->second.get<std::string> ("balance"));
		ASSERT_EQ (send_amount.convert_to<std::string> (), balance_text);
	}
	auto send2_amount (50);
	genesis_balance -= send2_amount;
	auto send2 = builder
				 .send ()
				 .previous (send->hash ())
				 .destination (key.pub)
				 .balance (genesis_balance)
				 .sign (nano::dev::genesis_key.prv, nano::dev::genesis_key.pub)
				 .work (*node->work_generate_blocking (send->hash ()))
				 .build ();
	ASSERT_EQ (nano::process_result::progress, node->process (*send2).code);
	// When asking for pending, pending amount is taken into account for threshold so the account must show up
	request.put ("count", 2);
	request.put ("threshold", (send_amount + send2_amount).convert_to<std::string> ());
	request.put ("pending", true);
	{
		auto response (wait_response (system, rpc_ctx, request));
		auto & accounts (response.get_child ("accounts"));
		ASSERT_EQ (1, accounts.size ());
		auto account (accounts.begin ());
		ASSERT_EQ (key.pub.to_account (), account->first);
		std::string balance_text (account->second.get<std::string> ("balance"));
		ASSERT_EQ (send_amount.convert_to<std::string> (), balance_text);
		std::string pending_text (account->second.get<std::string> ("pending"));
		ASSERT_EQ (std::to_string (send2_amount), pending_text);
	}
}

TEST (rpc, accounts_create)
{
	nano::test::system system;
	auto node = add_ipc_enabled_node (system);
	auto const rpc_ctx = add_rpc (system, node);
	boost::property_tree::ptree request;
	request.put ("action", "accounts_create");
	request.put ("wallet", node->wallets.items.begin ()->first.to_string ());
	request.put ("count", "8");
	auto response (wait_response (system, rpc_ctx, request));
	auto & accounts (response.get_child ("accounts"));
	for (auto i (accounts.begin ()), n (accounts.end ()); i != n; ++i)
	{
		std::string account_text (i->second.get<std::string> (""));
		nano::account account;
		ASSERT_FALSE (account.decode_account (account_text));
		ASSERT_TRUE (system.wallet (0)->exists (account));
	}
	ASSERT_EQ (8, accounts.size ());
}

TEST (rpc, block_create)
{
	nano::test::system system;
	auto node1 = add_ipc_enabled_node (system);
	nano::keypair key;
	system.wallet (0)->insert_adhoc (nano::dev::genesis_key.prv);
	system.wallet (0)->insert_adhoc (key.prv);
	auto latest (node1->latest (nano::dev::genesis_key.pub));
	auto send_work = *node1->work_generate_blocking (latest);
	nano::block_builder builder;
	auto send = builder
				.send ()
				.previous (latest)
				.destination (key.pub)
				.balance (100)
				.sign (nano::dev::genesis_key.prv, nano::dev::genesis_key.pub)
				.work (send_work)
				.build ();
	auto open_work = *node1->work_generate_blocking (key.pub);
	auto open = builder
				.open ()
				.source (send->hash ())
				.representative (nano::dev::genesis_key.pub)
				.account (key.pub)
				.sign (key.prv, key.pub)
				.work (open_work)
				.build ();
	auto const rpc_ctx = add_rpc (system, node1);
	boost::property_tree::ptree request;
	request.put ("action", "block_create");
	request.put ("type", "send");
	request.put ("wallet", node1->wallets.items.begin ()->first.to_string ());
	request.put ("account", nano::dev::genesis_key.pub.to_account ());
	request.put ("previous", latest.to_string ());
	request.put ("amount", "340282366920938463463374607431768211355");
	request.put ("destination", key.pub.to_account ());
	request.put ("work", nano::to_string_hex (send_work));
	auto response (wait_response (system, rpc_ctx, request));
	std::string send_hash (response.get<std::string> ("hash"));
	ASSERT_EQ (send->hash ().to_string (), send_hash);
	std::string send_difficulty (response.get<std::string> ("difficulty"));
	ASSERT_EQ (nano::to_string_hex (nano::dev::network_params.work.difficulty (*send)), send_difficulty);
	auto send_text (response.get<std::string> ("block"));
	boost::property_tree::ptree block_l;
	std::stringstream block_stream (send_text);
	boost::property_tree::read_json (block_stream, block_l);
	auto send_block (nano::deserialize_block_json (block_l));
	ASSERT_EQ (send->hash (), send_block->hash ());
	ASSERT_EQ (nano::process_result::progress, node1->process (*send).code);
	boost::property_tree::ptree request1;
	request1.put ("action", "block_create");
	request1.put ("type", "open");
	std::string key_text;
	key.prv.encode_hex (key_text);
	request1.put ("key", key_text);
	request1.put ("representative", nano::dev::genesis_key.pub.to_account ());
	request1.put ("source", send->hash ().to_string ());
	request1.put ("work", nano::to_string_hex (open_work));
	auto response1 (wait_response (system, rpc_ctx, request1));
	std::string open_hash (response1.get<std::string> ("hash"));
	ASSERT_EQ (open->hash ().to_string (), open_hash);
	auto open_text (response1.get<std::string> ("block"));
	std::stringstream block_stream1 (open_text);
	boost::property_tree::read_json (block_stream1, block_l);
	auto open_block (nano::deserialize_block_json (block_l));
	ASSERT_EQ (open->hash (), open_block->hash ());
	ASSERT_EQ (nano::process_result::progress, node1->process (*open).code);
	request1.put ("representative", key.pub.to_account ());
	auto response2 (wait_response (system, rpc_ctx, request1));
	std::string open2_hash (response2.get<std::string> ("hash"));
	ASSERT_NE (open->hash ().to_string (), open2_hash); // different blocks with wrong representative
	auto change_work = *node1->work_generate_blocking (open->hash ());
	auto change = builder
				  .change ()
				  .previous (open->hash ())
				  .representative (key.pub)
				  .sign (key.prv, key.pub)
				  .work (change_work)
				  .build ();
	request1.put ("type", "change");
	request1.put ("work", nano::to_string_hex (change_work));
	auto response4 (wait_response (system, rpc_ctx, request1));
	std::string change_hash (response4.get<std::string> ("hash"));
	ASSERT_EQ (change->hash ().to_string (), change_hash);
	auto change_text (response4.get<std::string> ("block"));
	std::stringstream block_stream4 (change_text);
	boost::property_tree::read_json (block_stream4, block_l);
	auto change_block (nano::deserialize_block_json (block_l));
	ASSERT_EQ (change->hash (), change_block->hash ());
	ASSERT_EQ (nano::process_result::progress, node1->process (*change).code);
	auto send2 = builder
				 .send ()
				 .previous (send->hash ())
				 .destination (key.pub)
				 .balance (0)
				 .sign (nano::dev::genesis_key.prv, nano::dev::genesis_key.pub)
				 .work (*node1->work_generate_blocking (send->hash ()))
				 .build ();
	ASSERT_EQ (nano::process_result::progress, node1->process (*send2).code);
	boost::property_tree::ptree request2;
	request2.put ("action", "block_create");
	request2.put ("type", "receive");
	request2.put ("wallet", node1->wallets.items.begin ()->first.to_string ());
	request2.put ("account", key.pub.to_account ());
	request2.put ("source", send2->hash ().to_string ());
	request2.put ("previous", change->hash ().to_string ());
	request2.put ("work", nano::to_string_hex (*node1->work_generate_blocking (change->hash ())));
	auto response5 (wait_response (system, rpc_ctx, request2));
	std::string receive_hash (response4.get<std::string> ("hash"));
	auto receive_text (response5.get<std::string> ("block"));
	std::stringstream block_stream5 (change_text);
	boost::property_tree::read_json (block_stream5, block_l);
	auto receive_block (nano::deserialize_block_json (block_l));
	ASSERT_EQ (receive_hash, receive_block->hash ().to_string ());
	node1->process_active (std::move (receive_block));
	latest = node1->latest (key.pub);
	ASSERT_EQ (receive_hash, latest.to_string ());
}

TEST (rpc, block_create_state)
{
	nano::test::system system;
	auto node = add_ipc_enabled_node (system);
	nano::keypair key;
	system.wallet (0)->insert_adhoc (nano::dev::genesis_key.prv);
	auto const rpc_ctx = add_rpc (system, node);
	boost::property_tree::ptree request;
	request.put ("action", "block_create");
	request.put ("type", "state");
	request.put ("wallet", node->wallets.items.begin ()->first.to_string ());
	request.put ("account", nano::dev::genesis_key.pub.to_account ());
	request.put ("previous", nano::dev::genesis->hash ().to_string ());
	request.put ("representative", nano::dev::genesis_key.pub.to_account ());
	request.put ("balance", (nano::dev::constants.genesis_amount - nano::Gxrb_ratio).convert_to<std::string> ());
	request.put ("link", key.pub.to_account ());
	request.put ("work", nano::to_string_hex (*node->work_generate_blocking (nano::dev::genesis->hash ())));
	auto response (wait_response (system, rpc_ctx, request));
	std::string state_hash (response.get<std::string> ("hash"));
	auto state_text (response.get<std::string> ("block"));
	std::stringstream block_stream (state_text);
	boost::property_tree::ptree block_l;
	boost::property_tree::read_json (block_stream, block_l);
	auto state_block (nano::deserialize_block_json (block_l));
	ASSERT_NE (nullptr, state_block);
	ASSERT_EQ (nano::block_type::state, state_block->type ());
	ASSERT_EQ (state_hash, state_block->hash ().to_string ());
	auto process_result (node->process (*state_block));
	ASSERT_EQ (nano::process_result::progress, process_result.code);
}

TEST (rpc, block_create_state_open)
{
	nano::test::system system;
	auto node = add_ipc_enabled_node (system);
	nano::keypair key;
	system.wallet (0)->insert_adhoc (nano::dev::genesis_key.prv);
	auto send_block (system.wallet (0)->send_action (nano::dev::genesis_key.pub, key.pub, nano::Gxrb_ratio));
	ASSERT_NE (nullptr, send_block);
	auto const rpc_ctx = add_rpc (system, node);
	boost::property_tree::ptree request;
	request.put ("action", "block_create");
	request.put ("type", "state");
	request.put ("key", key.prv.to_string ());
	request.put ("account", key.pub.to_account ());
	request.put ("previous", 0);
	request.put ("representative", nano::dev::genesis_key.pub.to_account ());
	request.put ("balance", nano::Gxrb_ratio.convert_to<std::string> ());
	request.put ("link", send_block->hash ().to_string ());
	request.put ("work", nano::to_string_hex (*node->work_generate_blocking (key.pub)));
	auto response (wait_response (system, rpc_ctx, request));
	std::string state_hash (response.get<std::string> ("hash"));
	auto state_text (response.get<std::string> ("block"));
	std::stringstream block_stream (state_text);
	boost::property_tree::ptree block_l;
	boost::property_tree::read_json (block_stream, block_l);
	auto state_block (nano::deserialize_block_json (block_l));
	ASSERT_NE (nullptr, state_block);
	ASSERT_EQ (nano::block_type::state, state_block->type ());
	ASSERT_EQ (state_hash, state_block->hash ().to_string ());
	auto difficulty (nano::dev::network_params.work.difficulty (*state_block));
	ASSERT_GT (difficulty, nano::dev::network_params.work.threshold (state_block->work_version (), nano::block_details (nano::epoch::epoch_0, false, true, false)));
	ASSERT_TRUE (node->latest (key.pub).is_zero ());
	auto process_result (node->process (*state_block));
	ASSERT_EQ (nano::process_result::progress, process_result.code);
	ASSERT_EQ (state_block->sideband ().details ().epoch (), nano::epoch::epoch_0);
	ASSERT_TRUE (state_block->sideband ().details ().is_receive ());
	ASSERT_FALSE (node->latest (key.pub).is_zero ());
}

// Missing "work" parameter should cause work to be generated for us.
TEST (rpc, block_create_state_request_work)
{
	// Test work generation for state blocks both with and without previous (in the latter
	// case, the account will be used for work generation)
	std::unique_ptr<nano::state_block> epoch2;
	{
		nano::test::system system (1);
		system.upgrade_genesis_epoch (*system.nodes.front (), nano::epoch::epoch_1);
		epoch2 = system.upgrade_genesis_epoch (*system.nodes.front (), nano::epoch::epoch_2);
	}

	std::vector<std::string> previous_test_input{ epoch2->hash ().to_string (), std::string ("0") };
	for (auto previous : previous_test_input)
	{
		nano::test::system system;
		auto node = add_ipc_enabled_node (system);
		nano::keypair key;
		system.wallet (0)->insert_adhoc (nano::dev::genesis_key.prv);
		auto const rpc_ctx = add_rpc (system, node);
		boost::property_tree::ptree request;
		request.put ("action", "block_create");
		request.put ("type", "state");
		request.put ("wallet", node->wallets.items.begin ()->first.to_string ());
		request.put ("account", nano::dev::genesis_key.pub.to_account ());
		request.put ("representative", nano::dev::genesis_key.pub.to_account ());
		request.put ("balance", (nano::dev::constants.genesis_amount - nano::Gxrb_ratio).convert_to<std::string> ());
		request.put ("link", key.pub.to_account ());
		request.put ("previous", previous);
		auto response (wait_response (system, rpc_ctx, request));
		boost::property_tree::ptree block_l;
		std::stringstream block_stream (response.get<std::string> ("block"));
		boost::property_tree::read_json (block_stream, block_l);
		auto block (nano::deserialize_block_json (block_l));
		ASSERT_NE (nullptr, block);
		ASSERT_GE (nano::dev::network_params.work.difficulty (*block), node->default_difficulty (nano::work_version::work_1));
	}
}

TEST (rpc, block_create_open_epoch_v2)
{
	nano::test::system system;
	auto node = add_ipc_enabled_node (system);
	nano::keypair key;
	system.wallet (0)->insert_adhoc (nano::dev::genesis_key.prv);
	ASSERT_NE (nullptr, system.upgrade_genesis_epoch (*node, nano::epoch::epoch_1));
	ASSERT_NE (nullptr, system.upgrade_genesis_epoch (*node, nano::epoch::epoch_2));
	auto send_block (system.wallet (0)->send_action (nano::dev::genesis_key.pub, key.pub, nano::Gxrb_ratio));
	ASSERT_NE (nullptr, send_block);
	auto const rpc_ctx = add_rpc (system, node);
	boost::property_tree::ptree request;
	request.put ("action", "block_create");
	request.put ("type", "state");
	request.put ("key", key.prv.to_string ());
	request.put ("account", key.pub.to_account ());
	request.put ("previous", 0);
	request.put ("representative", nano::dev::genesis_key.pub.to_account ());
	request.put ("balance", nano::Gxrb_ratio.convert_to<std::string> ());
	request.put ("link", send_block->hash ().to_string ());
	auto response (wait_response (system, rpc_ctx, request));
	std::string state_hash (response.get<std::string> ("hash"));
	auto state_text (response.get<std::string> ("block"));
	std::stringstream block_stream (state_text);
	boost::property_tree::ptree block_l;
	boost::property_tree::read_json (block_stream, block_l);
	auto state_block (nano::deserialize_block_json (block_l));
	ASSERT_NE (nullptr, state_block);
	ASSERT_EQ (nano::block_type::state, state_block->type ());
	ASSERT_EQ (state_hash, state_block->hash ().to_string ());
	auto difficulty (nano::dev::network_params.work.difficulty (*state_block));
	ASSERT_GT (difficulty, nano::dev::network_params.work.threshold (state_block->work_version (), nano::block_details (nano::epoch::epoch_2, false, true, false)));
	ASSERT_TRUE (node->latest (key.pub).is_zero ());
	auto process_result (node->process (*state_block));
	ASSERT_EQ (nano::process_result::progress, process_result.code);
	ASSERT_EQ (state_block->sideband ().details ().epoch (), nano::epoch::epoch_2);
	ASSERT_TRUE (state_block->sideband ().details ().is_receive ());
	ASSERT_FALSE (node->latest (key.pub).is_zero ());
}

TEST (rpc, block_create_receive_epoch_v2)
{
	nano::test::system system;
	auto node = add_ipc_enabled_node (system);
	nano::keypair key;
	system.wallet (0)->insert_adhoc (nano::dev::genesis_key.prv);
	ASSERT_NE (nullptr, system.upgrade_genesis_epoch (*node, nano::epoch::epoch_1));
	auto send_block (system.wallet (0)->send_action (nano::dev::genesis_key.pub, key.pub, nano::Gxrb_ratio));
	ASSERT_NE (nullptr, send_block);
	nano::block_builder builder;
	auto open = builder
				.state ()
				.account (key.pub)
				.previous (0)
				.representative (nano::dev::genesis_key.pub)
				.balance (nano::Gxrb_ratio)
				.link (send_block->hash ())
				.sign (key.prv, key.pub)
				.work (*node->work_generate_blocking (key.pub))
				.build ();
	ASSERT_EQ (nano::process_result::progress, node->process (*open).code);
	ASSERT_NE (nullptr, system.upgrade_genesis_epoch (*node, nano::epoch::epoch_2));
	auto send_block_2 (system.wallet (0)->send_action (nano::dev::genesis_key.pub, key.pub, nano::Gxrb_ratio));
	auto const rpc_ctx = add_rpc (system, node);
	boost::property_tree::ptree request;
	request.put ("action", "block_create");
	request.put ("type", "state");
	request.put ("key", key.prv.to_string ());
	request.put ("account", key.pub.to_account ());
	request.put ("previous", open->hash ().to_string ());
	request.put ("representative", nano::dev::genesis_key.pub.to_account ());
	request.put ("balance", (2 * nano::Gxrb_ratio).convert_to<std::string> ());
	request.put ("link", send_block_2->hash ().to_string ());
	auto response (wait_response (system, rpc_ctx, request));
	std::string state_hash (response.get<std::string> ("hash"));
	auto state_text (response.get<std::string> ("block"));
	std::stringstream block_stream (state_text);
	boost::property_tree::ptree block_l;
	boost::property_tree::read_json (block_stream, block_l);
	auto state_block (nano::deserialize_block_json (block_l));
	ASSERT_NE (nullptr, state_block);
	ASSERT_EQ (nano::block_type::state, state_block->type ());
	ASSERT_EQ (state_hash, state_block->hash ().to_string ());
	auto difficulty (nano::dev::network_params.work.difficulty (*state_block));
	ASSERT_GT (difficulty, nano::dev::network_params.work.threshold (state_block->work_version (), nano::block_details (nano::epoch::epoch_2, false, true, false)));
	auto process_result (node->process (*state_block));
	ASSERT_EQ (nano::process_result::progress, process_result.code);
	ASSERT_EQ (state_block->sideband ().details ().epoch (), nano::epoch::epoch_2);
	ASSERT_TRUE (state_block->sideband ().details ().is_receive ());
	ASSERT_FALSE (node->latest (key.pub).is_zero ());
}

TEST (rpc, block_create_send_epoch_v2)
{
	nano::test::system system;
	auto node = add_ipc_enabled_node (system);
	nano::keypair key;
	system.wallet (0)->insert_adhoc (nano::dev::genesis_key.prv);
	ASSERT_NE (nullptr, system.upgrade_genesis_epoch (*node, nano::epoch::epoch_1));
	ASSERT_NE (nullptr, system.upgrade_genesis_epoch (*node, nano::epoch::epoch_2));
	auto send_block (system.wallet (0)->send_action (nano::dev::genesis_key.pub, key.pub, nano::Gxrb_ratio));
	ASSERT_NE (nullptr, send_block);
	nano::block_builder builder;
	auto open = builder
				.state ()
				.account (key.pub)
				.previous (0)
				.representative (nano::dev::genesis_key.pub)
				.balance (nano::Gxrb_ratio)
				.link (send_block->hash ())
				.sign (key.prv, key.pub)
				.work (*node->work_generate_blocking (key.pub))
				.build ();
	ASSERT_EQ (nano::process_result::progress, node->process (*open).code);
	auto const rpc_ctx = add_rpc (system, node);
	boost::property_tree::ptree request;
	request.put ("action", "block_create");
	request.put ("type", "state");
	request.put ("key", key.prv.to_string ());
	request.put ("account", key.pub.to_account ());
	request.put ("previous", open->hash ().to_string ());
	request.put ("representative", nano::dev::genesis_key.pub.to_account ());
	request.put ("balance", 0);
	request.put ("link", nano::dev::genesis_key.pub.to_string ());
	auto response (wait_response (system, rpc_ctx, request));
	std::string state_hash (response.get<std::string> ("hash"));
	auto state_text (response.get<std::string> ("block"));
	std::stringstream block_stream (state_text);
	boost::property_tree::ptree block_l;
	boost::property_tree::read_json (block_stream, block_l);
	auto state_block (nano::deserialize_block_json (block_l));
	ASSERT_NE (nullptr, state_block);
	ASSERT_EQ (nano::block_type::state, state_block->type ());
	ASSERT_EQ (state_hash, state_block->hash ().to_string ());
	auto difficulty (nano::dev::network_params.work.difficulty (*state_block));
	ASSERT_GT (difficulty, nano::dev::network_params.work.threshold (state_block->work_version (), nano::block_details (nano::epoch::epoch_2, true, false, false)));
	auto process_result (node->process (*state_block));
	ASSERT_EQ (nano::process_result::progress, process_result.code);
	ASSERT_EQ (state_block->sideband ().details ().epoch (), nano::epoch::epoch_2);
	ASSERT_TRUE (state_block->sideband ().details ().is_send ());
	ASSERT_FALSE (node->latest (key.pub).is_zero ());
}

TEST (rpc, block_hash)
{
	nano::test::system system;
	auto node1 = add_ipc_enabled_node (system);
	auto const rpc_ctx = add_rpc (system, node1);
	nano::keypair key;
	auto latest (node1->latest (nano::dev::genesis_key.pub));
	nano::block_builder builder;
	auto send = builder
				.send ()
				.previous (latest)
				.destination (key.pub)
				.balance (100)
				.sign (nano::dev::genesis_key.prv, nano::dev::genesis_key.pub)
				.work (*node1->work_generate_blocking (latest))
				.build ();
	boost::property_tree::ptree request;
	request.put ("action", "block_hash");
	std::string json;
	send->serialize_json (json);
	request.put ("block", json);
	auto response (wait_response (system, rpc_ctx, request));
	std::string send_hash (response.get<std::string> ("hash"));
	ASSERT_EQ (send->hash ().to_string (), send_hash);
}

TEST (rpc, wallet_lock)
{
	nano::test::system system;
	auto node = add_ipc_enabled_node (system);
	auto const rpc_ctx = add_rpc (system, node);
	boost::property_tree::ptree request;
	std::string wallet;
	node->wallets.items.begin ()->first.encode_hex (wallet);
	{
		auto transaction (system.wallet (0)->wallets.tx_begin_read ());
		ASSERT_TRUE (system.wallet (0)->store.valid_password (*transaction));
	}
	request.put ("wallet", wallet);
	request.put ("action", "wallet_lock");
	auto response (wait_response (system, rpc_ctx, request));
	std::string account_text1 (response.get<std::string> ("locked"));
	ASSERT_EQ (account_text1, "1");
	auto transaction (system.wallet (0)->wallets.tx_begin_read ());
	ASSERT_FALSE (system.wallet (0)->store.valid_password (*transaction));
}

TEST (rpc, wallet_locked)
{
	nano::test::system system;
	auto node = add_ipc_enabled_node (system);
	auto const rpc_ctx = add_rpc (system, node);
	boost::property_tree::ptree request;
	std::string wallet;
	node->wallets.items.begin ()->first.encode_hex (wallet);
	request.put ("wallet", wallet);
	request.put ("action", "wallet_locked");
	auto response (wait_response (system, rpc_ctx, request));
	std::string account_text1 (response.get<std::string> ("locked"));
	ASSERT_EQ (account_text1, "0");
}

TEST (rpc, wallet_create_fail)
{
	nano::test::system system;
	auto node = add_ipc_enabled_node (system);
	// lmdb_max_dbs should be removed once the wallet store is refactored to support more wallets.
	for (int i = 0; i < 127; i++)
	{
		node->wallets.create (nano::random_wallet_id ());
	}
	auto const rpc_ctx = add_rpc (system, node);
	boost::property_tree::ptree request;
	request.put ("action", "wallet_create");
	auto response (wait_response (system, rpc_ctx, request));
	ASSERT_EQ (std::error_code (nano::error_common::wallet_lmdb_max_dbs).message (), response.get<std::string> ("error"));
}

TEST (rpc, wallet_ledger)
{
	nano::test::system system;
	auto node1 = add_ipc_enabled_node (system);
	nano::keypair key;
	system.wallet (0)->insert_adhoc (key.prv);
	auto latest (node1->latest (nano::dev::genesis_key.pub));
	nano::block_builder builder;
	auto send = builder
				.send ()
				.previous (latest)
				.destination (key.pub)
				.balance (100)
				.sign (nano::dev::genesis_key.prv, nano::dev::genesis_key.pub)
				.work (*node1->work_generate_blocking (latest))
				.build ();
	ASSERT_EQ (nano::process_result::progress, node1->process (*send).code);
	auto open = builder
				.open ()
				.source (send->hash ())
				.representative (nano::dev::genesis_key.pub)
				.account (key.pub)
				.sign (key.prv, key.pub)
				.work (*node1->work_generate_blocking (key.pub))
				.build ();
	ASSERT_EQ (nano::process_result::progress, node1->process (*open).code);
	auto time = nano::seconds_since_epoch ();
	auto const rpc_ctx = add_rpc (system, node1);
	boost::property_tree::ptree request;
	request.put ("action", "wallet_ledger");
	request.put ("wallet", node1->wallets.items.begin ()->first.to_string ());
	request.put ("sorting", "1");
	request.put ("count", "1");
	auto response (wait_response (system, rpc_ctx, request));
	for (auto & accounts : response.get_child ("accounts"))
	{
		std::string account_text (accounts.first);
		ASSERT_EQ (key.pub.to_account (), account_text);
		std::string frontier (accounts.second.get<std::string> ("frontier"));
		ASSERT_EQ (open->hash ().to_string (), frontier);
		std::string open_block (accounts.second.get<std::string> ("open_block"));
		ASSERT_EQ (open->hash ().to_string (), open_block);
		std::string representative_block (accounts.second.get<std::string> ("representative_block"));
		ASSERT_EQ (open->hash ().to_string (), representative_block);
		std::string balance_text (accounts.second.get<std::string> ("balance"));
		ASSERT_EQ ("340282366920938463463374607431768211355", balance_text);
		std::string modified_timestamp (accounts.second.get<std::string> ("modified_timestamp"));
		ASSERT_LT (std::abs ((long)time - stol (modified_timestamp)), 5);
		std::string block_count (accounts.second.get<std::string> ("block_count"));
		ASSERT_EQ ("1", block_count);
		boost::optional<std::string> weight (accounts.second.get_optional<std::string> ("weight"));
		ASSERT_FALSE (weight.is_initialized ());
		boost::optional<std::string> pending (accounts.second.get_optional<std::string> ("pending"));
		ASSERT_FALSE (pending.is_initialized ());
		boost::optional<std::string> representative (accounts.second.get_optional<std::string> ("representative"));
		ASSERT_FALSE (representative.is_initialized ());
	}
	// Test for optional values
	request.put ("weight", "true");
	request.put ("pending", "1");
	request.put ("representative", "false");
	auto response2 (wait_response (system, rpc_ctx, request));
	for (auto & accounts : response2.get_child ("accounts"))
	{
		boost::optional<std::string> weight (accounts.second.get_optional<std::string> ("weight"));
		ASSERT_TRUE (weight.is_initialized ());
		ASSERT_EQ ("0", weight.get ());
		boost::optional<std::string> pending (accounts.second.get_optional<std::string> ("pending"));
		ASSERT_TRUE (pending.is_initialized ());
		ASSERT_EQ ("0", pending.get ());
		boost::optional<std::string> representative (accounts.second.get_optional<std::string> ("representative"));
		ASSERT_FALSE (representative.is_initialized ());
	}
}

TEST (rpc, wallet_add_watch)
{
	nano::test::system system;
	auto node = add_ipc_enabled_node (system);
	auto const rpc_ctx = add_rpc (system, node);
	boost::property_tree::ptree request;
	std::string wallet;
	node->wallets.items.begin ()->first.encode_hex (wallet);
	request.put ("wallet", wallet);
	request.put ("action", "wallet_add_watch");
	boost::property_tree::ptree entry;
	boost::property_tree::ptree peers_l;
	entry.put ("", nano::dev::genesis_key.pub.to_account ());
	peers_l.push_back (std::make_pair ("", entry));
	request.add_child ("accounts", peers_l);
	auto response (wait_response (system, rpc_ctx, request));
	std::string success (response.get<std::string> ("success"));
	ASSERT_TRUE (success.empty ());
	ASSERT_TRUE (system.wallet (0)->exists (nano::dev::genesis_key.pub));

	// Make sure using special wallet key as pubkey fails
	nano::public_key bad_key (1);
	entry.put ("", bad_key.to_account ());
	peers_l.push_back (std::make_pair ("", entry));
	request.erase ("accounts");
	request.add_child ("accounts", peers_l);

	auto response_error (wait_response (system, rpc_ctx, request));
	std::error_code ec (nano::error_common::bad_public_key);
	ASSERT_EQ (response_error.get<std::string> ("error"), ec.message ());
}

TEST (rpc, online_reps)
{
	nano::test::system system (1);
	auto node1 (system.nodes[0]);
	auto node2 = add_ipc_enabled_node (system);
	nano::keypair key;
	system.wallet (0)->insert_adhoc (nano::dev::genesis_key.prv);
	ASSERT_EQ (node2->online_reps.online (), 0);
	auto send_block (system.wallet (0)->send_action (nano::dev::genesis_key.pub, key.pub, nano::Gxrb_ratio));
	ASSERT_NE (nullptr, send_block);
	ASSERT_TIMELY (10s, !node2->online_reps.list ().empty ());
	ASSERT_EQ (node2->online_reps.online (), nano::dev::constants.genesis_amount - nano::Gxrb_ratio);
	auto const rpc_ctx = add_rpc (system, node2);
	boost::property_tree::ptree request;
	request.put ("action", "representatives_online");
	auto response (wait_response (system, rpc_ctx, request));
	auto representatives (response.get_child ("representatives"));
	auto item (representatives.begin ());
	ASSERT_NE (representatives.end (), item);
	ASSERT_EQ (nano::dev::genesis_key.pub.to_account (), item->second.get<std::string> (""));
	boost::optional<std::string> weight (item->second.get_optional<std::string> ("weight"));
	ASSERT_FALSE (weight.is_initialized ());
	ASSERT_TIMELY (5s, node2->block (send_block->hash ()));
	// Test weight option
	request.put ("weight", "true");
	auto response2 (wait_response (system, rpc_ctx, request));
	auto representatives2 (response2.get_child ("representatives"));
	auto item2 (representatives2.begin ());
	ASSERT_NE (representatives2.end (), item2);
	ASSERT_EQ (nano::dev::genesis_key.pub.to_account (), item2->first);
	auto weight2 (item2->second.get<std::string> ("weight"));
	ASSERT_EQ (node2->weight (nano::dev::genesis_key.pub).convert_to<std::string> (), weight2);
	// Test accounts filter
	auto new_rep (system.wallet (1)->deterministic_insert ());
	auto send (system.wallet (0)->send_action (nano::dev::genesis_key.pub, new_rep, node1->config->receive_minimum.number ()));
	ASSERT_NE (nullptr, send);
	ASSERT_TIMELY (10s, node2->block (send->hash ()));
	auto receive (system.wallet (1)->receive_action (send->hash (), new_rep, node1->config->receive_minimum.number (), send->link ().as_account ()));
	ASSERT_NE (nullptr, receive);
	ASSERT_TIMELY (5s, node2->block (receive->hash ()));
	auto change (system.wallet (0)->change_action (nano::dev::genesis_key.pub, new_rep));
	ASSERT_NE (nullptr, change);
	ASSERT_TIMELY (5s, node2->block (change->hash ()));
	ASSERT_TIMELY (5s, node2->online_reps.list ().size () == 2);
	boost::property_tree::ptree child_rep;
	child_rep.put ("", new_rep.to_account ());
	boost::property_tree::ptree filtered_accounts;
	filtered_accounts.push_back (std::make_pair ("", child_rep));
	request.add_child ("accounts", filtered_accounts);
	auto response3 (wait_response (system, rpc_ctx, request, 10s));
	auto representatives3 (response3.get_child ("representatives"));
	auto item3 (representatives3.begin ());
	ASSERT_NE (representatives3.end (), item3);
	ASSERT_EQ (new_rep.to_account (), item3->first);
	ASSERT_EQ (representatives3.size (), 1);
	node2->stop ();
}

TEST (rpc, confirmation_height_currently_processing)
{
	nano::test::system system;
	nano::node_flags node_flags;
	node_flags.set_force_use_write_database_queue (true);
	nano::node_config node_config (nano::test::get_available_port (), system.logging);
	node_config.frontiers_confirmation = nano::frontiers_confirmation_mode::disabled;

	auto node = add_ipc_enabled_node (system, node_config, node_flags);
	system.wallet (0)->insert_adhoc (nano::dev::genesis_key.prv);

	auto previous_genesis_chain_hash = node->latest (nano::dev::genesis_key.pub);
	{
		auto transaction = node->store.tx_begin_write ();
		nano::keypair key1;
		nano::block_builder builder;
		auto send = builder
					.send ()
					.previous (previous_genesis_chain_hash)
					.destination (key1.pub)
					.balance (nano::dev::constants.genesis_amount - nano::Gxrb_ratio - 1)
					.sign (nano::dev::genesis_key.prv, nano::dev::genesis_key.pub)
					.work (*system.work.generate (previous_genesis_chain_hash))
					.build ();
		ASSERT_EQ (nano::process_result::progress, node->ledger.process (*transaction, *send).code);
		previous_genesis_chain_hash = send->hash ();
	}

	std::shared_ptr<nano::block> frontier;
	{
		auto transaction = node->store.tx_begin_read ();
		frontier = node->store.block ().get (*transaction, previous_genesis_chain_hash);
	}

	boost::property_tree::ptree request;
	request.put ("action", "confirmation_height_currently_processing");

	auto const rpc_ctx = add_rpc (system, node);

	// Begin process for confirming the block (and setting confirmation height)
	{
		// Write guard prevents the confirmation height processor writing the blocks, so that we can inspect contents during the response
		auto write_guard = node->write_database_queue.wait (nano::writer::testing);
		nano::test::start_election (system, *node, frontier->hash ());

		ASSERT_TIMELY (5s, node->confirmation_height_processor.current () == frontier->hash ());

		// Make the request
		{
			auto response (wait_response (system, rpc_ctx, request, 10s));
			auto hash (response.get<std::string> ("hash"));
			ASSERT_EQ (frontier->hash ().to_string (), hash);
		}
	}

	// Wait until confirmation has been set and not processing anything
	ASSERT_TIMELY (10s, node->confirmation_height_processor.current ().is_zero () && node->confirmation_height_processor.awaiting_processing_size () == 0);

	// Make the same request, it should now return an error
	{
		auto response (wait_response (system, rpc_ctx, request, 10s));
		std::error_code ec (nano::error_rpc::confirmation_height_not_processing);
		ASSERT_EQ (response.get<std::string> ("error"), ec.message ());
	}
}

TEST (rpc, confirmation_history)
{
	nano::test::system system;
	auto node = add_ipc_enabled_node (system);
	nano::keypair key;
	system.wallet (0)->insert_adhoc (nano::dev::genesis_key.prv);
	ASSERT_TRUE (node->active.recently_cemented.list ().empty ());
	auto block (system.wallet (0)->send_action (nano::dev::genesis_key.pub, key.pub, nano::Gxrb_ratio));
	ASSERT_TIMELY (10s, !node->active.recently_cemented.list ().empty ());
	auto const rpc_ctx = add_rpc (system, node);
	boost::property_tree::ptree request;
	request.put ("action", "confirmation_history");
	auto response (wait_response (system, rpc_ctx, request));
	auto representatives (response.get_child ("confirmations"));
	auto item (representatives.begin ());
	ASSERT_NE (representatives.end (), item);
	auto hash (item->second.get<std::string> ("hash"));
	auto tally (item->second.get<std::string> ("tally"));
	auto final_tally (item->second.get<std::string> ("final"));
	ASSERT_EQ (1, item->second.count ("duration"));
	ASSERT_EQ (1, item->second.count ("time"));
	ASSERT_EQ (1, item->second.count ("request_count"));
	ASSERT_EQ (1, item->second.count ("voters"));
	ASSERT_GE (1U, item->second.get<unsigned> ("blocks"));
	ASSERT_EQ (block->hash ().to_string (), hash);
	nano::amount tally_num;
	tally_num.decode_dec (tally);
	debug_assert (tally_num == nano::dev::constants.genesis_amount || tally_num == (nano::dev::constants.genesis_amount - nano::Gxrb_ratio));
	system.stop ();
}

TEST (rpc, confirmation_history_hash)
{
	nano::test::system system;
	auto node = add_ipc_enabled_node (system);
	nano::keypair key;
	system.wallet (0)->insert_adhoc (nano::dev::genesis_key.prv);
	ASSERT_TRUE (node->active.recently_cemented.list ().empty ());
	auto send1 (system.wallet (0)->send_action (nano::dev::genesis_key.pub, key.pub, nano::Gxrb_ratio));
	auto send2 (system.wallet (0)->send_action (nano::dev::genesis_key.pub, key.pub, nano::Gxrb_ratio));
	auto send3 (system.wallet (0)->send_action (nano::dev::genesis_key.pub, key.pub, nano::Gxrb_ratio));
	ASSERT_TIMELY (10s, node->active.recently_cemented.list ().size () == 3);
	auto const rpc_ctx = add_rpc (system, node);
	boost::property_tree::ptree request;
	request.put ("action", "confirmation_history");
	request.put ("hash", send2->hash ().to_string ());
	auto response (wait_response (system, rpc_ctx, request));
	auto representatives (response.get_child ("confirmations"));
	ASSERT_EQ (representatives.size (), 1);
	auto item (representatives.begin ());
	ASSERT_NE (representatives.end (), item);
	auto hash (item->second.get<std::string> ("hash"));
	auto tally (item->second.get<std::string> ("tally"));
	ASSERT_FALSE (item->second.get<std::string> ("duration", "").empty ());
	ASSERT_FALSE (item->second.get<std::string> ("time", "").empty ());
	ASSERT_EQ (send2->hash ().to_string (), hash);
	nano::amount tally_num;
	tally_num.decode_dec (tally);
	debug_assert (tally_num == nano::dev::constants.genesis_amount || tally_num == (nano::dev::constants.genesis_amount - nano::Gxrb_ratio) || tally_num == (nano::dev::constants.genesis_amount - 2 * nano::Gxrb_ratio) || tally_num == (nano::dev::constants.genesis_amount - 3 * nano::Gxrb_ratio));
	system.stop ();
}

TEST (rpc, block_confirm)
{
	nano::test::system system;
	auto node = add_ipc_enabled_node (system);
	system.wallet (0)->insert_adhoc (nano::dev::genesis_key.prv);
	nano::block_builder builder;
	auto send1 = builder
				 .state ()
				 .account (nano::dev::genesis_key.pub)
				 .previous (nano::dev::genesis->hash ())
				 .representative (nano::dev::genesis_key.pub)
				 .balance (nano::dev::constants.genesis_amount - nano::Gxrb_ratio)
				 .link (nano::dev::genesis_key.pub)
				 .sign (nano::dev::genesis_key.prv, nano::dev::genesis_key.pub)
				 .work (*node->work_generate_blocking (nano::dev::genesis->hash ()))
				 .build_shared ();
	{
		auto transaction (node->store.tx_begin_write ());
		ASSERT_EQ (nano::process_result::progress, node->ledger.process (*transaction, *send1).code);
	}
	auto const rpc_ctx = add_rpc (system, node);
	boost::property_tree::ptree request;
	request.put ("action", "block_confirm");
	request.put ("hash", send1->hash ().to_string ());
	auto response (wait_response (system, rpc_ctx, request));
	ASSERT_EQ ("1", response.get<std::string> ("started"));
}

TEST (rpc, block_confirm_absent)
{
	nano::test::system system;
	auto node = add_ipc_enabled_node (system);
	system.wallet (0)->insert_adhoc (nano::dev::genesis_key.prv);
	auto const rpc_ctx = add_rpc (system, node);
	boost::property_tree::ptree request;
	request.put ("action", "block_confirm");
	request.put ("hash", "0");
	auto response (wait_response (system, rpc_ctx, request));
	ASSERT_EQ (std::error_code (nano::error_blocks::not_found).message (), response.get<std::string> ("error"));
}

TEST (rpc, block_confirm_confirmed)
{
	nano::test::system system (1);
	auto path (nano::unique_path ());
	nano::node_config config;
	config.peering_port = nano::test::get_available_port ();
	config.callback_address = "localhost";
	config.callback_port = nano::test::get_available_port ();
	config.callback_target = "/";
	config.logging.init (path);
	auto node = add_ipc_enabled_node (system, config);
	{
		auto transaction (node->store.tx_begin_read ());
		ASSERT_TRUE (node->ledger.block_confirmed (*transaction, nano::dev::genesis->hash ()));
	}
	ASSERT_EQ (0, node->stats->count (nano::stat::type::error, nano::stat::detail::http_callback, nano::stat::dir::out));
	auto const rpc_ctx = add_rpc (system, node);
	boost::property_tree::ptree request;
	request.put ("action", "block_confirm");
	request.put ("hash", nano::dev::genesis->hash ().to_string ());
	auto response (wait_response (system, rpc_ctx, request));
	ASSERT_EQ ("1", response.get<std::string> ("started"));
	// Check confirmation history
	auto confirmed (node->active.recently_cemented.list ());
	ASSERT_EQ (1, confirmed.size ());
	ASSERT_EQ (nano::dev::genesis->hash (), confirmed.begin ()->get_winner ()->hash ());
	// Check callback
	ASSERT_TIMELY (10s, node->stats->count (nano::stat::type::error, nano::stat::detail::http_callback, nano::stat::dir::out) != 0);
	// Callback result is error because callback target port isn't listening
	ASSERT_EQ (1, node->stats->count (nano::stat::type::error, nano::stat::detail::http_callback, nano::stat::dir::out));
	node->stop ();
}

TEST (rpc, node_id)
{
	nano::test::system system;
	auto node = add_ipc_enabled_node (system);
	auto const rpc_ctx = add_rpc (system, node);
	boost::property_tree::ptree request;
	request.put ("action", "node_id");
	auto response (wait_response (system, rpc_ctx, request));
	ASSERT_EQ (node->node_id.prv.to_string (), response.get<std::string> ("private"));
	ASSERT_EQ (node->node_id.pub.to_account (), response.get<std::string> ("as_account"));
	ASSERT_EQ (node->node_id.pub.to_node_id (), response.get<std::string> ("node_id"));
}

TEST (rpc, stats_clear)
{
	nano::test::system system;
	auto node = add_ipc_enabled_node (system);
	auto const rpc_ctx = add_rpc (system, node);
	nano::keypair key;
	node->stats->inc (nano::stat::type::ledger, nano::stat::dir::in);
	ASSERT_EQ (1, node->stats->count (nano::stat::type::ledger, nano::stat::dir::in));
	boost::property_tree::ptree request;
	request.put ("action", "stats_clear");
	auto response (wait_response (system, rpc_ctx, request));
	std::string success (response.get<std::string> ("success"));
	ASSERT_TRUE (success.empty ());
	ASSERT_EQ (0, node->stats->count (nano::stat::type::ledger, nano::stat::dir::in));
	ASSERT_LE (node->stats->last_reset ().count (), 5);
}

// Tests the RPC command returns the correct data for the unchecked blocks
TEST (rpc, unchecked)
{
	nano::test::system system{};
	auto node = add_ipc_enabled_node (system);
	auto const rpc_ctx = add_rpc (system, node);
	nano::keypair key{};
	nano::block_builder builder;
	auto open = builder
				.state ()
				.account (key.pub)
				.previous (0)
				.representative (key.pub)
				.balance (1)
				.link (key.pub)
				.sign (key.prv, key.pub)
				.work (*system.work.generate (key.pub))
				.build_shared ();
	auto open2 = builder
				 .state ()
				 .account (key.pub)
				 .previous (0)
				 .representative (key.pub)
				 .balance (2)
				 .link (key.pub)
				 .sign (key.prv, key.pub)
				 .work (*system.work.generate (key.pub))
				 .build_shared ();
	node->process_active (open);
	node->process_active (open2);
	// Waits for the last block of the queue to get saved in the database
	ASSERT_TIMELY (10s, 2 == node->unchecked.count ());
	boost::property_tree::ptree request;
	request.put ("action", "unchecked");
	request.put ("count", 2);
	{
		auto response (wait_response (system, rpc_ctx, request));
		auto & blocks (response.get_child ("blocks"));
		ASSERT_EQ (2, blocks.size ());
		ASSERT_EQ (1, blocks.count (open->hash ().to_string ()));
		ASSERT_EQ (1, blocks.count (open2->hash ().to_string ()));
	}
	request.put ("json_block", true);
	{
		auto response (wait_response (system, rpc_ctx, request));
		auto & blocks (response.get_child ("blocks"));
		ASSERT_EQ (2, blocks.size ());
		auto & open_block (blocks.get_child (open->hash ().to_string ()));
		ASSERT_EQ ("state", open_block.get<std::string> ("type"));
	}
}

// Tests the RPC command returns the correct data for the unchecked blocks
TEST (rpc, unchecked_get)
{
	nano::test::system system{};
	auto node = add_ipc_enabled_node (system);
	auto const rpc_ctx = add_rpc (system, node);
	nano::keypair key{};
	nano::block_builder builder;
	auto open = builder
				.state ()
				.account (key.pub)
				.previous (0)
				.representative (key.pub)
				.balance (1)
				.link (key.pub)
				.sign (key.prv, key.pub)
				.work (*system.work.generate (key.pub))
				.build_shared ();
	node->process_active (open);
	// Waits for the open block to get saved in the database
	ASSERT_TIMELY (10s, 1 == node->unchecked.count ());
	boost::property_tree::ptree request{};
	request.put ("action", "unchecked_get");
	request.put ("hash", open->hash ().to_string ());
	{
		auto response (wait_response (system, rpc_ctx, request));
		ASSERT_EQ (1, response.count ("contents"));
		auto timestamp (response.get<nano::seconds_t> ("modified_timestamp"));
		ASSERT_LE (timestamp, nano::seconds_since_epoch ());
	}
	request.put ("json_block", true);
	{
		auto response (wait_response (system, rpc_ctx, request));
		auto & contents (response.get_child ("contents"));
		ASSERT_EQ ("state", contents.get<std::string> ("type"));
		auto timestamp (response.get<nano::seconds_t> ("modified_timestamp"));
		ASSERT_LE (timestamp, nano::seconds_since_epoch ());
	}
}

TEST (rpc, unchecked_clear)
{
	nano::test::system system{};
	auto node = add_ipc_enabled_node (system);
	auto const rpc_ctx = add_rpc (system, node);
	nano::keypair key{};
	nano::block_builder builder;
	auto open = builder
				.state ()
				.account (key.pub)
				.previous (0)
				.representative (key.pub)
				.balance (1)
				.link (key.pub)
				.sign (key.prv, key.pub)
				.work (*system.work.generate (key.pub))
				.build_shared ();
	node->process_active (open);
	boost::property_tree::ptree request{};
	// Waits for the open block to get saved in the database
	ASSERT_TIMELY (10s, 1 == node->unchecked.count ());
	request.put ("action", "unchecked_clear");
	auto response = wait_response (system, rpc_ctx, request);

	// Waits for the open block to get saved in the database
	ASSERT_TIMELY (10s, 0 == node->unchecked.count ());
}

TEST (rpc, unopened)
{
	nano::test::system system;
	auto node = add_ipc_enabled_node (system);
	system.wallet (0)->insert_adhoc (nano::dev::genesis_key.prv);
	nano::account account1 (1), account2 (account1.number () + 1);
	auto genesis (node->latest (nano::dev::genesis_key.pub));
	ASSERT_FALSE (genesis.is_zero ());
	auto send (system.wallet (0)->send_action (nano::dev::genesis_key.pub, account1, 1));
	ASSERT_NE (nullptr, send);
	auto send2 (system.wallet (0)->send_action (nano::dev::genesis_key.pub, account2, 10));
	ASSERT_NE (nullptr, send2);
	auto const rpc_ctx = add_rpc (system, node);
	{
		boost::property_tree::ptree request;
		request.put ("action", "unopened");
		auto response (wait_response (system, rpc_ctx, request));
		auto & accounts (response.get_child ("accounts"));
		ASSERT_EQ (2, accounts.size ());
		ASSERT_EQ ("1", accounts.get<std::string> (account1.to_account ()));
		ASSERT_EQ ("10", accounts.get<std::string> (account2.to_account ()));
	}
	{
		// starting at second account should get a single result
		boost::property_tree::ptree request;
		request.put ("action", "unopened");
		request.put ("account", account2.to_account ());
		auto response (wait_response (system, rpc_ctx, request));
		auto & accounts (response.get_child ("accounts"));
		ASSERT_EQ (1, accounts.size ());
		ASSERT_EQ ("10", accounts.get<std::string> (account2.to_account ()));
	}
	{
		// starting at third account should get no results
		boost::property_tree::ptree request;
		request.put ("action", "unopened");
		request.put ("account", nano::account (account2.number () + 1).to_account ());
		auto response (wait_response (system, rpc_ctx, request));
		auto & accounts (response.get_child ("accounts"));
		ASSERT_EQ (0, accounts.size ());
	}
	{
		// using count=1 should get a single result
		boost::property_tree::ptree request;
		request.put ("action", "unopened");
		request.put ("count", "1");
		auto response (wait_response (system, rpc_ctx, request));
		auto & accounts (response.get_child ("accounts"));
		ASSERT_EQ (1, accounts.size ());
		ASSERT_EQ ("1", accounts.get<std::string> (account1.to_account ()));
	}
	{
		// using threshold at 5 should get a single result
		boost::property_tree::ptree request;
		request.put ("action", "unopened");
		request.put ("threshold", 5);
		auto response (wait_response (system, rpc_ctx, request));
		auto & accounts (response.get_child ("accounts"));
		ASSERT_EQ (1, accounts.size ());
		ASSERT_EQ ("10", accounts.get<std::string> (account2.to_account ()));
	}
}

TEST (rpc, unopened_burn)
{
	nano::test::system system;
	auto node = add_ipc_enabled_node (system);
	system.wallet (0)->insert_adhoc (nano::dev::genesis_key.prv);
	auto genesis (node->latest (nano::dev::genesis_key.pub));
	ASSERT_FALSE (genesis.is_zero ());
	auto send (system.wallet (0)->send_action (nano::dev::genesis_key.pub, nano::dev::constants.burn_account, 1));
	ASSERT_NE (nullptr, send);
	auto const rpc_ctx = add_rpc (system, node);
	boost::property_tree::ptree request;
	request.put ("action", "unopened");
	auto response (wait_response (system, rpc_ctx, request));
	auto & accounts (response.get_child ("accounts"));
	ASSERT_EQ (0, accounts.size ());
}

TEST (rpc, unopened_no_accounts)
{
	nano::test::system system;
	auto node = add_ipc_enabled_node (system);
	auto const rpc_ctx = add_rpc (system, node);
	boost::property_tree::ptree request;
	request.put ("action", "unopened");
	auto response (wait_response (system, rpc_ctx, request));
	auto & accounts (response.get_child ("accounts"));
	ASSERT_EQ (0, accounts.size ());
}

TEST (rpc, uptime)
{
	nano::test::system system;
	auto node = add_ipc_enabled_node (system);
	auto const rpc_ctx = add_rpc (system, node);
	boost::property_tree::ptree request;
	request.put ("action", "uptime");
	std::this_thread::sleep_for (std::chrono::seconds (1));
	auto response (wait_response (system, rpc_ctx, request));
	ASSERT_LE (1, response.get<int> ("seconds"));
}

// Test disabled because it's failing intermittently.
// PR in which it got disabled: https://github.com/nanocurrency/nano-node/pull/3512
// Issue for investigating it: https://github.com/nanocurrency/nano-node/issues/3514
TEST (rpc, DISABLED_wallet_history)
{
	nano::test::system system;
	nano::node_config node_config (nano::test::get_available_port (), system.logging);
	node_config.enable_voting = false;
	auto node = add_ipc_enabled_node (system, node_config);
	system.wallet (0)->insert_adhoc (nano::dev::genesis_key.prv);
	auto timestamp1 = nano::seconds_since_epoch ();
	auto send (system.wallet (0)->send_action (nano::dev::genesis_key.pub, nano::dev::genesis_key.pub, node->config->receive_minimum.number ()));
	ASSERT_NE (nullptr, send);
	auto timestamp2 = nano::seconds_since_epoch ();
	auto receive (system.wallet (0)->receive_action (send->hash (), nano::dev::genesis_key.pub, node->config->receive_minimum.number (), send->link ().as_account ()));
	ASSERT_NE (nullptr, receive);
	nano::keypair key;
	auto timestamp3 = nano::seconds_since_epoch ();
	auto send2 (system.wallet (0)->send_action (nano::dev::genesis_key.pub, key.pub, node->config->receive_minimum.number ()));
	ASSERT_NE (nullptr, send2);
	system.deadline_set (10s);
	auto const rpc_ctx = add_rpc (system, node);
	boost::property_tree::ptree request;
	request.put ("action", "wallet_history");
	request.put ("wallet", node->wallets.items.begin ()->first.to_string ());
	auto response (wait_response (system, rpc_ctx, request));
	std::vector<std::tuple<std::string, std::string, std::string, std::string, std::string, std::string>> history_l;
	auto & history_node (response.get_child ("history"));
	for (auto i (history_node.begin ()), n (history_node.end ()); i != n; ++i)
	{
		history_l.emplace_back (i->second.get<std::string> ("type"), i->second.get<std::string> ("account"), i->second.get<std::string> ("amount"), i->second.get<std::string> ("hash"), i->second.get<std::string> ("block_account"), i->second.get<std::string> ("local_timestamp"));
	}
	ASSERT_EQ (4, history_l.size ());
	ASSERT_EQ ("send", std::get<0> (history_l[0]));
	ASSERT_EQ (key.pub.to_account (), std::get<1> (history_l[0]));
	ASSERT_EQ (node->config->receive_minimum.to_string_dec (), std::get<2> (history_l[0]));
	ASSERT_EQ (send2->hash ().to_string (), std::get<3> (history_l[0]));
	ASSERT_EQ (nano::dev::genesis_key.pub.to_account (), std::get<4> (history_l[0]));
	ASSERT_EQ (std::to_string (timestamp3), std::get<5> (history_l[0]));
	ASSERT_EQ ("receive", std::get<0> (history_l[1]));
	ASSERT_EQ (nano::dev::genesis_key.pub.to_account (), std::get<1> (history_l[1]));
	ASSERT_EQ (node->config->receive_minimum.to_string_dec (), std::get<2> (history_l[1]));
	ASSERT_EQ (receive->hash ().to_string (), std::get<3> (history_l[1]));
	ASSERT_EQ (nano::dev::genesis_key.pub.to_account (), std::get<4> (history_l[1]));
	ASSERT_EQ (std::to_string (timestamp2), std::get<5> (history_l[1]));
	ASSERT_EQ ("send", std::get<0> (history_l[2]));
	ASSERT_EQ (nano::dev::genesis_key.pub.to_account (), std::get<1> (history_l[2]));
	ASSERT_EQ (node->config->receive_minimum.to_string_dec (), std::get<2> (history_l[2]));
	ASSERT_EQ (send->hash ().to_string (), std::get<3> (history_l[2]));
	ASSERT_EQ (nano::dev::genesis_key.pub.to_account (), std::get<4> (history_l[2]));
	ASSERT_EQ (std::to_string (timestamp1), std::get<5> (history_l[2]));
	// Genesis block
	ASSERT_EQ ("receive", std::get<0> (history_l[3]));
	ASSERT_EQ (nano::dev::genesis_key.pub.to_account (), std::get<1> (history_l[3]));
	ASSERT_EQ (nano::dev::constants.genesis_amount.convert_to<std::string> (), std::get<2> (history_l[3]));
	ASSERT_EQ (nano::dev::genesis->hash ().to_string (), std::get<3> (history_l[3]));
	ASSERT_EQ (nano::dev::genesis_key.pub.to_account (), std::get<4> (history_l[3]));
}

TEST (rpc, sign_hash)
{
	nano::test::system system;
	auto node1 = add_ipc_enabled_node (system);
	nano::keypair key;
	nano::block_builder builder;
	auto send = builder
				.state ()
				.account (nano::dev::genesis->account ())
				.previous (node1->latest (nano::dev::genesis_key.pub))
				.representative (nano::dev::genesis->account ())
				.balance (nano::dev::constants.genesis_amount - nano::Gxrb_ratio)
				.link (key.pub)
				.sign (nano::dev::genesis_key.prv, nano::dev::genesis_key.pub)
				.work (0)
				.build ();
	auto const rpc_ctx = add_rpc (system, node1);
	boost::property_tree::ptree request;
	request.put ("action", "sign");
	request.put ("hash", send->hash ().to_string ());
	request.put ("key", key.prv.to_string ());
	auto response (wait_response (system, rpc_ctx, request, 10s));
	std::error_code ec (nano::error_rpc::sign_hash_disabled);
	ASSERT_EQ (response.get<std::string> ("error"), ec.message ());
	rpc_ctx.node_rpc_config->enable_sign_hash = true;
	auto response2 (wait_response (system, rpc_ctx, request, 10s));
	nano::signature signature;
	std::string signature_text (response2.get<std::string> ("signature"));
	ASSERT_FALSE (signature.decode_hex (signature_text));
	ASSERT_FALSE (nano::validate_message (key.pub, send->hash (), signature));
}

TEST (rpc, sign_block)
{
	nano::test::system system;
	auto node1 = add_ipc_enabled_node (system);
	nano::keypair key;
	system.wallet (0)->insert_adhoc (key.prv);
	nano::block_builder builder;
	auto send = builder
				.state ()
				.account (nano::dev::genesis->account ())
				.previous (node1->latest (nano::dev::genesis_key.pub))
				.representative (nano::dev::genesis->account ())
				.balance (nano::dev::constants.genesis_amount - nano::Gxrb_ratio)
				.link (key.pub)
				.sign (nano::dev::genesis_key.prv, nano::dev::genesis_key.pub)
				.work (0)
				.build ();
	auto const rpc_ctx = add_rpc (system, node1);
	boost::property_tree::ptree request;
	request.put ("action", "sign");
	std::string wallet;
	node1->wallets.items.begin ()->first.encode_hex (wallet);
	request.put ("wallet", wallet);
	request.put ("account", key.pub.to_account ());
	std::string json;
	send->serialize_json (json);
	request.put ("block", json);
	auto response (wait_response (system, rpc_ctx, request, 10s));
	auto contents (response.get<std::string> ("block"));
	boost::property_tree::ptree block_l;
	std::stringstream block_stream (contents);
	boost::property_tree::read_json (block_stream, block_l);
	auto block (nano::deserialize_block_json (block_l));
	ASSERT_FALSE (nano::validate_message (key.pub, send->hash (), block->block_signature ()));
	ASSERT_NE (block->block_signature (), send->block_signature ());
	ASSERT_EQ (block->hash (), send->hash ());
}

TEST (rpc, memory_stats)
{
	nano::test::system system;
	auto node = add_ipc_enabled_node (system);
	auto const rpc_ctx = add_rpc (system, node);

	// Preliminary test adding to the vote uniquer and checking json output is correct
	nano::keypair key;
	nano::block_builder builder;
	auto block = builder
				 .state ()
				 .account (0)
				 .previous (0)
				 .representative (0)
				 .balance (0)
				 .link (0)
				 .sign (key.prv, key.pub)
				 .work (0)
				 .build_shared ();
	std::vector<nano::block_hash> hashes;
	hashes.push_back (block->hash ());
	auto vote (std::make_shared<nano::vote> (key.pub, key.prv, 0, 0, hashes));
	node->vote_uniquer.unique (vote);
	boost::property_tree::ptree request;
	request.put ("action", "stats");
	request.put ("type", "objects");
	{
		auto response (wait_response (system, rpc_ctx, request));

		ASSERT_EQ (response.get_child ("node").get_child ("vote_uniquer").get_child ("votes").get<std::string> ("count"), "1");
	}

	request.put ("type", "database");
	{
		auto response (wait_response (system, rpc_ctx, request));
		ASSERT_TRUE (!response.empty ());
	}
}

TEST (rpc, block_confirmed)
{
	nano::test::system system;
	auto node = add_ipc_enabled_node (system);
	auto const rpc_ctx = add_rpc (system, node);
	boost::property_tree::ptree request;
	request.put ("action", "block_info");
	request.put ("hash", "bad_hash1337");
	auto response (wait_response (system, rpc_ctx, request));
	ASSERT_EQ (std::error_code (nano::error_blocks::invalid_block_hash).message (), response.get<std::string> ("error"));

	request.put ("hash", "0");
	auto response1 (wait_response (system, rpc_ctx, request));
	ASSERT_EQ (std::error_code (nano::error_blocks::not_found).message (), response1.get<std::string> ("error"));

	nano::keypair key;
	nano::block_builder builder;

	// Open an account directly in the ledger
	{
		auto transaction = node->store.tx_begin_write ();
		nano::block_hash latest (node->latest (nano::dev::genesis_key.pub));
		auto send1 = builder
					 .send ()
					 .previous (latest)
					 .destination (key.pub)
					 .balance (300)
					 .sign (nano::dev::genesis_key.prv, nano::dev::genesis_key.pub)
					 .work (*system.work.generate (latest))
					 .build ();
		ASSERT_EQ (nano::process_result::progress, node->ledger.process (*transaction, *send1).code);

		auto open1 = builder
					 .open ()
					 .source (send1->hash ())
					 .representative (nano::dev::genesis->account ())
					 .account (key.pub)
					 .sign (key.prv, key.pub)
					 .work (*system.work.generate (key.pub))
					 .build ();
		ASSERT_EQ (nano::process_result::progress, node->ledger.process (*transaction, *open1).code);
	}

	// This should not be confirmed
	nano::block_hash latest (node->latest (nano::dev::genesis_key.pub));
	request.put ("hash", latest.to_string ());
	auto response2 (wait_response (system, rpc_ctx, request));
	ASSERT_FALSE (response2.get<bool> ("confirmed"));

	// Create and process a new send block
	auto send = builder
				.send ()
				.previous (latest)
				.destination (key.pub)
				.balance (10)
				.sign (nano::dev::genesis_key.prv, nano::dev::genesis_key.pub)
				.work (*system.work.generate (latest))
				.build_shared ();
	node->process_active (send);
	ASSERT_TIMELY (5s, nano::test::confirm (*node, { send }));

	// Wait until the confirmation height has been set
	ASSERT_TIMELY (5s, node->ledger.block_confirmed (*node->store.tx_begin_read (), send->hash ()) && !node->confirmation_height_processor.is_processing_block (send->hash ()));

	// Requesting confirmation for this should now succeed
	request.put ("hash", send->hash ().to_string ());
	auto response3 (wait_response (system, rpc_ctx, request));
	ASSERT_TRUE (response3.get<bool> ("confirmed"));
}

TEST (rpc, database_txn_tracker)
{
	// First try when database tracking is disabled
	{
		nano::test::system system;
		auto node = add_ipc_enabled_node (system);
		auto const rpc_ctx = add_rpc (system, node);

		boost::property_tree::ptree request;
		request.put ("action", "database_txn_tracker");
		{
			auto response (wait_response (system, rpc_ctx, request));
			std::error_code ec (nano::error_common::tracking_not_enabled);
			ASSERT_EQ (response.get<std::string> ("error"), ec.message ());
		}
	}

	// Now try enabling it but with invalid amounts
	nano::test::system system;
	nano::node_config node_config (nano::test::get_available_port (), system.logging);
	node_config.diagnostics_config.txn_tracking.enable = true;
	auto node = add_ipc_enabled_node (system, node_config);
	auto const rpc_ctx = add_rpc (system, node);

	boost::property_tree::ptree request;
	auto check_not_correct_amount = [&system, &rpc_ctx, &request] () {
		auto response (wait_response (system, rpc_ctx, request));
		std::error_code ec (nano::error_common::invalid_amount);
		ASSERT_EQ (response.get<std::string> ("error"), ec.message ());
	};

	request.put ("action", "database_txn_tracker");
	request.put ("min_read_time", "not a time");
	check_not_correct_amount ();

	// Read is valid now, but write isn't
	request.put ("min_read_time", "1000");
	request.put ("min_write_time", "bad time");
	check_not_correct_amount ();

	// Now try where times are large unattainable numbers
	request.put ("min_read_time", "1000000");
	request.put ("min_write_time", "1000000");

	std::promise<void> keep_txn_alive_promise;
	std::promise<void> txn_created_promise;
	std::thread thread ([&store = node->store, &keep_txn_alive_promise, &txn_created_promise] () {
		// Use rpc_process_container as a placeholder as this thread is only instantiated by the daemon so won't be used
		nano::thread_role::set (nano::thread_role::name::rpc_process_container);

		// Create a read transaction to test
		auto read_tx = store.tx_begin_read ();
		// Sleep so that the read transaction has been alive for at least 1 seconds. A write lock is not used in this test as it can cause a deadlock with
		// other writes done in the background
		std::this_thread::sleep_for (1s);
		txn_created_promise.set_value ();
		keep_txn_alive_promise.get_future ().wait ();
	});

	txn_created_promise.get_future ().wait ();

	// Adjust minimum read time so that it can detect the read transaction being opened
	request.put ("min_read_time", "1000");
	// It can take a long time to generate stack traces
	auto response (wait_response (system, rpc_ctx, request, 60s));
	keep_txn_alive_promise.set_value ();
	std::vector<std::tuple<std::string, std::string, std::string, std::vector<std::tuple<std::string, std::string, std::string, std::string>>>> json_l;
	auto & json_node (response.get_child ("txn_tracking"));
	for (auto & stat : json_node)
	{
		auto & stack_trace = stat.second.get_child ("stacktrace");
		std::vector<std::tuple<std::string, std::string, std::string, std::string>> frames_json_l;
		for (auto & frame : stack_trace)
		{
			frames_json_l.emplace_back (frame.second.get<std::string> ("name"), frame.second.get<std::string> ("address"), frame.second.get<std::string> ("source_file"), frame.second.get<std::string> ("source_line"));
		}

		json_l.emplace_back (stat.second.get<std::string> ("thread"), stat.second.get<std::string> ("time_held_open"), stat.second.get<std::string> ("write"), std::move (frames_json_l));
	}

	ASSERT_EQ (1, json_l.size ());
	// auto thread_name = nano::thread_role::get_string (nano::thread_role::name::rpc_process_container);
	std::string thread_name{ "unnamed" }; // thread names are currently not available in Rust
	// Should only have a read transaction
	ASSERT_EQ (thread_name, std::get<0> (json_l.front ()));
	ASSERT_LE (1000u, boost::lexical_cast<unsigned> (std::get<1> (json_l.front ())));
	ASSERT_EQ ("false", std::get<2> (json_l.front ()));
	// Due to results being different for different compilers/build options we cannot reliably check the contents.
	// The best we can do is just check that there are entries.
	ASSERT_TRUE (!std::get<3> (json_l.front ()).empty ());
	thread.join ();
}

TEST (rpc, active_difficulty)
{
	nano::test::system system;
	auto node = add_ipc_enabled_node (system);
	auto const rpc_ctx = add_rpc (system, node);
	ASSERT_EQ (node->default_difficulty (nano::work_version::work_1), node->network_params.work.get_epoch_2 ());
	boost::property_tree::ptree request;
	request.put ("action", "active_difficulty");
	auto expected_multiplier{ 1.0 };
	{
		auto response (wait_response (system, rpc_ctx, request));
		auto network_minimum_text (response.get<std::string> ("network_minimum"));
		uint64_t network_minimum;
		ASSERT_FALSE (nano::from_string_hex (network_minimum_text, network_minimum));
		ASSERT_EQ (node->default_difficulty (nano::work_version::work_1), network_minimum);
		auto network_receive_minimum_text (response.get<std::string> ("network_receive_minimum"));
		uint64_t network_receive_minimum;
		ASSERT_FALSE (nano::from_string_hex (network_receive_minimum_text, network_receive_minimum));
		ASSERT_EQ (node->default_receive_difficulty (nano::work_version::work_1), network_receive_minimum);
		auto multiplier (response.get<double> ("multiplier"));
		ASSERT_NEAR (expected_multiplier, multiplier, 1e-6);
		auto network_current_text (response.get<std::string> ("network_current"));
		uint64_t network_current;
		ASSERT_FALSE (nano::from_string_hex (network_current_text, network_current));
		ASSERT_EQ (nano::difficulty::from_multiplier (expected_multiplier, node->default_difficulty (nano::work_version::work_1)), network_current);
		auto network_receive_current_text (response.get<std::string> ("network_receive_current"));
		uint64_t network_receive_current;
		ASSERT_FALSE (nano::from_string_hex (network_receive_current_text, network_receive_current));
		auto network_receive_current_multiplier (nano::difficulty::to_multiplier (network_receive_current, network_receive_minimum));
		auto network_receive_current_normalized_multiplier (nano::dev::network_params.work.normalized_multiplier (network_receive_current_multiplier, network_receive_minimum));
		ASSERT_NEAR (network_receive_current_normalized_multiplier, multiplier, 1e-6);
		ASSERT_EQ (response.not_found (), response.find ("difficulty_trend"));
	}
	// Test include_trend optional
	request.put ("include_trend", true);
	{
		auto response (wait_response (system, rpc_ctx, request));
		auto trend_opt (response.get_child_optional ("difficulty_trend"));
		ASSERT_TRUE (trend_opt.is_initialized ());
		auto & trend (trend_opt.get ());
		ASSERT_EQ (1, trend.size ());
	}
}

// This is mainly to check for threading issues with TSAN
TEST (rpc, simultaneous_calls)
{
	// This tests simulatenous calls to the same node in different threads
	nano::test::system system;
	auto node = add_ipc_enabled_node (system);
	nano::thread_runner runner (system.io_ctx, node->config->io_threads);
	nano::node_rpc_config node_rpc_config;
	nano::ipc::ipc_server ipc_server (*node, node_rpc_config);
	nano::rpc_config rpc_config{ nano::dev::network_params.network, nano::test::get_available_port (), true };
	const auto ipc_tcp_port = ipc_server.listening_tcp_port ();
	ASSERT_TRUE (ipc_tcp_port.has_value ());
	rpc_config.rpc_process.num_ipc_connections = 8;
	nano::ipc_rpc_processor ipc_rpc_processor (system.io_ctx, rpc_config, ipc_tcp_port.value ());
	nano::rpc rpc (system.io_ctx, rpc_config, ipc_rpc_processor);
	rpc.start ();
	boost::property_tree::ptree request;
	request.put ("action", "account_block_count");
	request.put ("account", nano::dev::genesis_key.pub.to_account ());

	constexpr auto num = 100;
	std::array<std::unique_ptr<test_response>, num> test_responses;
	for (int i = 0; i < num; ++i)
	{
		test_responses[i] = std::make_unique<test_response> (request, system.io_ctx);
	}

	std::promise<void> promise;
	std::atomic<int> count{ num };
	for (int i = 0; i < num; ++i)
	{
		std::thread ([&test_responses, &promise, &count, i, port = rpc.listening_port ()] () {
			test_responses[i]->run (port);
			if (--count == 0)
			{
				promise.set_value ();
			}
		})
		.detach ();
	}

	promise.get_future ().wait ();

	ASSERT_TIMELY (60s, std::all_of (test_responses.begin (), test_responses.end (), [] (auto const & test_response) { return test_response->status != 0; }));

	for (int i = 0; i < num; ++i)
	{
		ASSERT_EQ (200, test_responses[i]->status);
		std::string block_count_text (test_responses[i]->json.get<std::string> ("block_count"));
		ASSERT_EQ ("1", block_count_text);
	}
	rpc.stop ();
	system.stop ();
	ipc_server.stop ();
	system.io_ctx.stop ();
	runner.join ();
}

// This tests that the inprocess RPC (i.e without using IPC) works correctly
TEST (rpc, in_process)
{
	nano::test::system system;
	auto node = add_ipc_enabled_node (system);
	auto const rpc_ctx = add_rpc (system, node);
	boost::property_tree::ptree request;
	request.put ("action", "account_balance");
	request.put ("account", nano::dev::genesis_key.pub.to_account ());
	auto response (wait_response (system, rpc_ctx, request));
	std::string balance_text (response.get<std::string> ("balance"));
	ASSERT_EQ ("340282366920938463463374607431768211455", balance_text);
	std::string pending_text (response.get<std::string> ("pending"));
	ASSERT_EQ ("0", pending_text);
}

TEST (rpc, deprecated_account_format)
{
	nano::test::system system;
	auto node = add_ipc_enabled_node (system);
	auto const rpc_ctx = add_rpc (system, node);
	boost::property_tree::ptree request;
	request.put ("action", "account_info");
	request.put ("account", nano::dev::genesis_key.pub.to_account ());
	auto response (wait_response (system, rpc_ctx, request));
	boost::optional<std::string> deprecated_account_format (response.get_optional<std::string> ("deprecated_account_format"));
	ASSERT_FALSE (deprecated_account_format.is_initialized ());
	std::string account_text (nano::dev::genesis_key.pub.to_account ());
	account_text[4] = '-';
	request.put ("account", account_text);
	auto response2 (wait_response (system, rpc_ctx, request));
	std::string frontier (response2.get<std::string> ("frontier"));
	ASSERT_EQ (nano::dev::genesis->hash ().to_string (), frontier);
	boost::optional<std::string> deprecated_account_format2 (response2.get_optional<std::string> ("deprecated_account_format"));
	ASSERT_TRUE (deprecated_account_format2.is_initialized ());
}

TEST (rpc, epoch_upgrade)
{
	nano::test::system system;
	auto node = add_ipc_enabled_node (system);
	nano::keypair key1, key2, key3;
	nano::keypair epoch_signer (nano::dev::genesis_key);
	nano::block_builder builder;
	auto send1 = builder
				 .state ()
				 .account (nano::dev::genesis_key.pub)
				 .previous (nano::dev::genesis->hash ())
				 .representative (nano::dev::genesis_key.pub)
				 .balance (nano::dev::constants.genesis_amount - 1)
				 .link (key1.pub)
				 .sign (nano::dev::genesis_key.prv, nano::dev::genesis_key.pub)
				 .work (*system.work.generate (nano::dev::genesis->hash ()))
				 .build_shared (); // to opened account
	ASSERT_EQ (nano::process_result::progress, node->process (*send1).code);
	auto send2 = builder
				 .state ()
				 .account (nano::dev::genesis_key.pub)
				 .previous (send1->hash ())
				 .representative (nano::dev::genesis_key.pub)
				 .balance (nano::dev::constants.genesis_amount - 2)
				 .link (key2.pub)
				 .sign (nano::dev::genesis_key.prv, nano::dev::genesis_key.pub)
				 .work (*system.work.generate (send1->hash ()))
				 .build_shared (); // to unopened account (pending)
	ASSERT_EQ (nano::process_result::progress, node->process (*send2).code);
	auto send3 = builder
				 .state ()
				 .account (nano::dev::genesis_key.pub)
				 .previous (send2->hash ())
				 .representative (nano::dev::genesis_key.pub)
				 .balance (nano::dev::constants.genesis_amount - 3)
				 .link (0)
				 .sign (nano::dev::genesis_key.prv, nano::dev::genesis_key.pub)
				 .work (*system.work.generate (send2->hash ()))
				 .build_shared (); // to burn (0)
	ASSERT_EQ (nano::process_result::progress, node->process (*send3).code);
	nano::account max_account (std::numeric_limits<nano::uint256_t>::max ());
	auto send4 = builder
				 .state ()
				 .account (nano::dev::genesis_key.pub)
				 .previous (send3->hash ())
				 .representative (nano::dev::genesis_key.pub)
				 .balance (nano::dev::constants.genesis_amount - 4)
				 .link (max_account)
				 .sign (nano::dev::genesis_key.prv, nano::dev::genesis_key.pub)
				 .work (*system.work.generate (send3->hash ()))
				 .build_shared (); // to max account
	ASSERT_EQ (nano::process_result::progress, node->process (*send4).code);
	auto open = builder
				.state ()
				.account (key1.pub)
				.previous (0)
				.representative (key1.pub)
				.balance (1)
				.link (send1->hash ())
				.sign (key1.prv, key1.pub)
				.work (*system.work.generate (key1.pub))
				.build_shared ();
	ASSERT_EQ (nano::process_result::progress, node->process (*open).code);
	// Check accounts epochs
	{
		auto transaction (node->store.tx_begin_read ());
		ASSERT_EQ (2, node->store.account ().count (*transaction));
		for (auto i (node->store.account ().begin (*transaction)); i != node->store.account ().end (); ++i)
		{
			nano::account_info info (i->second);
			ASSERT_EQ (info.epoch (), nano::epoch::epoch_0);
		}
	}
	auto const rpc_ctx = add_rpc (system, node);
	boost::property_tree::ptree request;
	request.put ("action", "epoch_upgrade");
	request.put ("epoch", 1);
	request.put ("key", epoch_signer.prv.to_string ());
	auto response (wait_response (system, rpc_ctx, request));
	ASSERT_EQ ("1", response.get<std::string> ("started"));
	ASSERT_TIMELY (10s, 4 == node->store.account ().count (*node->store.tx_begin_read ()));
	// Check upgrade
	{
		auto transaction (node->store.tx_begin_read ());
		ASSERT_EQ (4, node->store.account ().count (*transaction));
		for (auto i (node->store.account ().begin (*transaction)); i != node->store.account ().end (); ++i)
		{
			nano::account_info info (i->second);
			ASSERT_EQ (info.epoch (), nano::epoch::epoch_1);
		}
		ASSERT_TRUE (node->store.account ().exists (*transaction, key1.pub));
		ASSERT_TRUE (node->store.account ().exists (*transaction, key2.pub));
		ASSERT_TRUE (node->store.account ().exists (*transaction, std::numeric_limits<nano::uint256_t>::max ()));
		ASSERT_FALSE (node->store.account ().exists (*transaction, 0));
	}

	// Epoch 2 upgrade
	auto genesis_latest (node->latest (nano::dev::genesis_key.pub));
	auto send5 = builder
				 .state ()
				 .account (nano::dev::genesis_key.pub)
				 .previous (genesis_latest)
				 .representative (nano::dev::genesis_key.pub)
				 .balance (nano::dev::constants.genesis_amount - 5)
				 .link (0)
				 .sign (nano::dev::genesis_key.prv, nano::dev::genesis_key.pub)
				 .work (*system.work.generate (genesis_latest))
				 .build_shared (); // to burn (0)
	ASSERT_EQ (nano::process_result::progress, node->process (*send5).code);
	auto send6 = builder
				 .state ()
				 .account (nano::dev::genesis_key.pub)
				 .previous (send5->hash ())
				 .representative (nano::dev::genesis_key.pub)
				 .balance (nano::dev::constants.genesis_amount - 6)
				 .link (key1.pub)
				 .sign (nano::dev::genesis_key.prv, nano::dev::genesis_key.pub)
				 .work (*system.work.generate (send5->hash ()))
				 .build_shared (); // to key1 (again)
	ASSERT_EQ (nano::process_result::progress, node->process (*send6).code);
	auto key1_latest (node->latest (key1.pub));
	auto send7 = builder
				 .state ()
				 .account (key1.pub)
				 .previous (key1_latest)
				 .representative (key1.pub)
				 .balance (0)
				 .link (key3.pub)
				 .sign (key1.prv, key1.pub)
				 .work (*system.work.generate (key1_latest))
				 .build_shared (); // to key3
	ASSERT_EQ (nano::process_result::progress, node->process (*send7).code);
	{
		// Check pending entry
		auto transaction (node->store.tx_begin_read ());
		auto info = node->ledger.pending_info (*transaction, nano::pending_key (key3.pub, send7->hash ()));
		ASSERT_TRUE (info);
		ASSERT_EQ (nano::epoch::epoch_1, info->epoch);
	}

	request.put ("epoch", 2);
	auto response2 (wait_response (system, rpc_ctx, request));
	ASSERT_EQ ("1", response2.get<std::string> ("started"));
	ASSERT_TIMELY (10s, 5 == node->store.account ().count (*node->store.tx_begin_read ()));
	// Check upgrade
	{
		auto transaction (node->store.tx_begin_read ());
		ASSERT_EQ (5, node->store.account ().count (*transaction));
		for (auto i (node->store.account ().begin (*transaction)); i != node->store.account ().end (); ++i)
		{
			nano::account_info info (i->second);
			ASSERT_EQ (info.epoch (), nano::epoch::epoch_2);
		}
		ASSERT_TRUE (node->store.account ().exists (*transaction, key1.pub));
		ASSERT_TRUE (node->store.account ().exists (*transaction, key2.pub));
		ASSERT_TRUE (node->store.account ().exists (*transaction, key3.pub));
		ASSERT_TRUE (node->store.account ().exists (*transaction, std::numeric_limits<nano::uint256_t>::max ()));
		ASSERT_FALSE (node->store.account ().exists (*transaction, 0));
	}
}

TEST (rpc, epoch_upgrade_multithreaded)
{
	nano::test::system system;
	nano::node_config node_config (nano::test::get_available_port (), system.logging);
	node_config.work_threads = 4;
	auto node = add_ipc_enabled_node (system, node_config);
	nano::keypair key1, key2, key3;
	nano::keypair epoch_signer (nano::dev::genesis_key);
	nano::block_builder builder;
	auto send1 = builder
				 .state ()
				 .account (nano::dev::genesis_key.pub)
				 .previous (nano::dev::genesis->hash ())
				 .representative (nano::dev::genesis_key.pub)
				 .balance (nano::dev::constants.genesis_amount - 1)
				 .link (key1.pub)
				 .sign (nano::dev::genesis_key.prv, nano::dev::genesis_key.pub)
				 .work (*system.work.generate (nano::dev::genesis->hash ()))
				 .build_shared (); // to opened account
	ASSERT_EQ (nano::process_result::progress, node->process (*send1).code);
	auto send2 = builder
				 .state ()
				 .account (nano::dev::genesis_key.pub)
				 .previous (send1->hash ())
				 .representative (nano::dev::genesis_key.pub)
				 .balance (nano::dev::constants.genesis_amount - 2)
				 .link (key2.pub)
				 .sign (nano::dev::genesis_key.prv, nano::dev::genesis_key.pub)
				 .work (*system.work.generate (send1->hash ()))
				 .build_shared (); // to unopened account (pending)
	ASSERT_EQ (nano::process_result::progress, node->process (*send2).code);
	auto send3 = builder
				 .state ()
				 .account (nano::dev::genesis_key.pub)
				 .previous (send2->hash ())
				 .representative (nano::dev::genesis_key.pub)
				 .balance (nano::dev::constants.genesis_amount - 3)
				 .link (0)
				 .sign (nano::dev::genesis_key.prv, nano::dev::genesis_key.pub)
				 .work (*system.work.generate (send2->hash ()))
				 .build_shared (); // to burn (0)
	ASSERT_EQ (nano::process_result::progress, node->process (*send3).code);
	nano::account max_account (std::numeric_limits<nano::uint256_t>::max ());
	auto send4 = builder
				 .state ()
				 .account (nano::dev::genesis_key.pub)
				 .previous (send3->hash ())
				 .representative (nano::dev::genesis_key.pub)
				 .balance (nano::dev::constants.genesis_amount - 4)
				 .link (max_account)
				 .sign (nano::dev::genesis_key.prv, nano::dev::genesis_key.pub)
				 .work (*system.work.generate (send3->hash ()))
				 .build_shared (); // to max account
	ASSERT_EQ (nano::process_result::progress, node->process (*send4).code);
	auto open = builder
				.state ()
				.account (key1.pub)
				.previous (0)
				.representative (key1.pub)
				.balance (1)
				.link (send1->hash ())
				.sign (key1.prv, key1.pub)
				.work (*system.work.generate (key1.pub))
				.build_shared ();
	ASSERT_EQ (nano::process_result::progress, node->process (*open).code);
	// Check accounts epochs
	{
		auto transaction (node->store.tx_begin_read ());
		ASSERT_EQ (2, node->store.account ().count (*transaction));
		for (auto i (node->store.account ().begin (*transaction)); i != node->store.account ().end (); ++i)
		{
			nano::account_info info (i->second);
			ASSERT_EQ (info.epoch (), nano::epoch::epoch_0);
		}
	}
	auto const rpc_ctx = add_rpc (system, node);
	boost::property_tree::ptree request;
	request.put ("action", "epoch_upgrade");
	request.put ("threads", 2);
	request.put ("epoch", 1);
	request.put ("key", epoch_signer.prv.to_string ());
	auto response (wait_response (system, rpc_ctx, request));
	ASSERT_EQ ("1", response.get<std::string> ("started"));
	ASSERT_TIMELY (5s, 4 == node->store.account ().count (*node->store.tx_begin_read ()));
	// Check upgrade
	{
		auto transaction (node->store.tx_begin_read ());
		ASSERT_EQ (4, node->store.account ().count (*transaction));
		for (auto i (node->store.account ().begin (*transaction)); i != node->store.account ().end (); ++i)
		{
			nano::account_info info (i->second);
			ASSERT_EQ (info.epoch (), nano::epoch::epoch_1);
		}
		ASSERT_TRUE (node->store.account ().exists (*transaction, key1.pub));
		ASSERT_TRUE (node->store.account ().exists (*transaction, key2.pub));
		ASSERT_TRUE (node->store.account ().exists (*transaction, std::numeric_limits<nano::uint256_t>::max ()));
		ASSERT_FALSE (node->store.account ().exists (*transaction, 0));
	}

	// Epoch 2 upgrade
	auto genesis_latest (node->latest (nano::dev::genesis_key.pub));
	auto send5 = builder
				 .state ()
				 .account (nano::dev::genesis_key.pub)
				 .previous (genesis_latest)
				 .representative (nano::dev::genesis_key.pub)
				 .balance (nano::dev::constants.genesis_amount - 5)
				 .link (0)
				 .sign (nano::dev::genesis_key.prv, nano::dev::genesis_key.pub)
				 .work (*system.work.generate (genesis_latest))
				 .build_shared (); // to burn (0)
	ASSERT_EQ (nano::process_result::progress, node->process (*send5).code);
	auto send6 = builder
				 .state ()
				 .account (nano::dev::genesis_key.pub)
				 .previous (send5->hash ())
				 .representative (nano::dev::genesis_key.pub)
				 .balance (nano::dev::constants.genesis_amount - 6)
				 .link (key1.pub)
				 .sign (nano::dev::genesis_key.prv, nano::dev::genesis_key.pub)
				 .work (*system.work.generate (send5->hash ()))
				 .build_shared (); // to key1 (again)
	ASSERT_EQ (nano::process_result::progress, node->process (*send6).code);
	auto key1_latest (node->latest (key1.pub));
	auto send7 = builder
				 .state ()
				 .account (key1.pub)
				 .previous (key1_latest)
				 .representative (key1.pub)
				 .balance (0)
				 .link (key3.pub)
				 .sign (key1.prv, key1.pub)
				 .work (*system.work.generate (key1_latest))
				 .build_shared (); // to key3
	ASSERT_EQ (nano::process_result::progress, node->process (*send7).code);
	{
		// Check pending entry
		auto transaction (node->store.tx_begin_read ());
		auto info = node->ledger.pending_info (*transaction, nano::pending_key (key3.pub, send7->hash ()));
		ASSERT_TRUE (info);
		ASSERT_EQ (nano::epoch::epoch_1, info->epoch);
	}

	request.put ("epoch", 2);
	auto response2 (wait_response (system, rpc_ctx, request));
	ASSERT_EQ ("1", response2.get<std::string> ("started"));
	ASSERT_TIMELY (5s, 5 == node->store.account ().count (*node->store.tx_begin_read ()));
	// Check upgrade
	{
		auto transaction (node->store.tx_begin_read ());
		ASSERT_EQ (5, node->store.account ().count (*transaction));
		for (auto i (node->store.account ().begin (*transaction)); i != node->store.account ().end (); ++i)
		{
			nano::account_info info (i->second);
			ASSERT_EQ (info.epoch (), nano::epoch::epoch_2);
		}
		ASSERT_TRUE (node->store.account ().exists (*transaction, key1.pub));
		ASSERT_TRUE (node->store.account ().exists (*transaction, key2.pub));
		ASSERT_TRUE (node->store.account ().exists (*transaction, key3.pub));
		ASSERT_TRUE (node->store.account ().exists (*transaction, std::numeric_limits<nano::uint256_t>::max ()));
		ASSERT_FALSE (node->store.account ().exists (*transaction, 0));
	}
}

TEST (rpc, account_lazy_start)
{
	nano::test::system system{};
	nano::node_flags node_flags{};
	node_flags.set_disable_legacy_bootstrap (true);
	auto node1 = system.add_node (node_flags);
	nano::keypair key{};
	nano::block_builder builder;
	// Generating test chain
	auto send1 = builder
				 .state ()
				 .account (nano::dev::genesis_key.pub)
				 .previous (nano::dev::genesis->hash ())
				 .representative (nano::dev::genesis_key.pub)
				 .balance (nano::dev::constants.genesis_amount - nano::Gxrb_ratio)
				 .link (key.pub)
				 .sign (nano::dev::genesis_key.prv, nano::dev::genesis_key.pub)
				 .work (*system.work.generate (nano::dev::genesis->hash ()))
				 .build_shared ();
	ASSERT_EQ (nano::process_result::progress, node1->process (*send1).code);
	auto open = builder
				.open ()
				.source (send1->hash ())
				.representative (key.pub)
				.account (key.pub)
				.sign (key.prv, key.pub)
				.work (*system.work.generate (key.pub))
				.build_shared ();
	ASSERT_EQ (nano::process_result::progress, node1->process (*open).code);

	// Start lazy bootstrap with account
	nano::node_config node_config{ nano::test::get_available_port (), system.logging };
	node_config.ipc_config.transport_tcp.enabled = true;
	node_config.ipc_config.transport_tcp.port = nano::test::get_available_port ();
	auto node2 = system.add_node (node_config, node_flags);
	nano::test::establish_tcp (system, *node2, node1->network->endpoint ());
	auto const rpc_ctx = add_rpc (system, node2);
	boost::property_tree::ptree request;
	request.put ("action", "account_info");
	request.put ("account", key.pub.to_account ());
	auto response = wait_response (system, rpc_ctx, request);
	boost::optional<std::string> account_error{ response.get_optional<std::string> ("error") };
	ASSERT_TRUE (account_error.is_initialized ());

	// Check processed blocks
	ASSERT_TIMELY (10s, !node2->bootstrap_initiator.in_progress ());

	// needs timed assert because the writing (put) operation is done by a different
	// thread, it might not get done before DB get operation.
	ASSERT_TIMELY (10s, node2->ledger.block_or_pruned_exists (send1->hash ()));
	ASSERT_TIMELY (10s, node2->ledger.block_or_pruned_exists (open->hash ()));
}

TEST (rpc, receive)
{
	nano::test::system system;
	auto node = add_ipc_enabled_node (system);
	auto wallet = system.wallet (0);
	std::string wallet_text;
	node->wallets.items.begin ()->first.encode_hex (wallet_text);
	wallet->insert_adhoc (nano::dev::genesis_key.prv);
	nano::keypair key1;
	wallet->insert_adhoc (key1.prv);
	auto send1 (wallet->send_action (nano::dev::genesis_key.pub, key1.pub, node->config->receive_minimum.number (), *node->work_generate_blocking (nano::dev::genesis->hash ())));
	ASSERT_TIMELY (5s, node->balance (nano::dev::genesis_key.pub) != nano::dev::constants.genesis_amount);
	ASSERT_TIMELY (10s, !node->store.account ().exists (*node->store.tx_begin_read (), key1.pub));
	// Send below minimum receive amount
	auto send2 (wallet->send_action (nano::dev::genesis_key.pub, key1.pub, node->config->receive_minimum.number () - 1, *node->work_generate_blocking (send1->hash ())));
	auto const rpc_ctx = add_rpc (system, node);
	boost::property_tree::ptree request;
	request.put ("action", "receive");
	request.put ("wallet", wallet_text);
	request.put ("account", key1.pub.to_account ());
	request.put ("block", send2->hash ().to_string ());
	{
		auto response (wait_response (system, rpc_ctx, request));
		auto receive_text (response.get<std::string> ("block"));
		auto info = node->ledger.account_info (*node->store.tx_begin_read (), key1.pub);
		ASSERT_TRUE (info);
		ASSERT_EQ (info->head (), nano::block_hash{ receive_text });
	}
	// Trying to receive the same block should fail with unreceivable
	{
		auto response (wait_response (system, rpc_ctx, request));
		ASSERT_EQ (std::error_code (nano::error_process::unreceivable).message (), response.get<std::string> ("error"));
	}
	// Trying to receive a non-existing block should fail
	request.put ("block", nano::block_hash (send2->hash ().number () + 1).to_string ());
	{
		auto response (wait_response (system, rpc_ctx, request));
		ASSERT_EQ (std::error_code (nano::error_blocks::not_found).message (), response.get<std::string> ("error"));
	}
}

TEST (rpc, receive_unopened)
{
	nano::test::system system;
	auto node = add_ipc_enabled_node (system);
	auto wallet = system.wallet (0);
	std::string wallet_text;
	node->wallets.items.begin ()->first.encode_hex (wallet_text);
	wallet->insert_adhoc (nano::dev::genesis_key.prv);
	// Test receiving for unopened account
	nano::keypair key1;
	auto send1 (wallet->send_action (nano::dev::genesis_key.pub, key1.pub, node->config->receive_minimum.number () - 1, *node->work_generate_blocking (nano::dev::genesis->hash ())));
	ASSERT_TIMELY (5s, !node->balance (nano::dev::genesis_key.pub) != nano::dev::constants.genesis_amount);
	ASSERT_FALSE (node->store.account ().exists (*node->store.tx_begin_read (), key1.pub));
	ASSERT_TRUE (node->store.block ().exists (*node->store.tx_begin_read (), send1->hash ()));
	wallet->insert_adhoc (key1.prv); // should not auto receive, amount sent was lower than minimum
	auto const rpc_ctx = add_rpc (system, node);
	boost::property_tree::ptree request;
	request.put ("action", "receive");
	request.put ("wallet", wallet_text);
	request.put ("account", key1.pub.to_account ());
	request.put ("block", send1->hash ().to_string ());
	{
		auto response (wait_response (system, rpc_ctx, request));
		auto receive_text (response.get<std::string> ("block"));
		auto info = node->ledger.account_info (*node->store.tx_begin_read (), key1.pub);
		ASSERT_TRUE (info);
		ASSERT_EQ (info->head (), info->open_block ());
		ASSERT_EQ (info->head ().to_string (), receive_text);
		ASSERT_EQ (info->representative (), nano::dev::genesis_key.pub);
	}

	// Test receiving for an unopened with a different wallet representative
	nano::keypair key2;
	auto prev_amount (node->balance (nano::dev::genesis_key.pub));
	auto send2 (wallet->send_action (nano::dev::genesis_key.pub, key2.pub, node->config->receive_minimum.number () - 1, *node->work_generate_blocking (send1->hash ())));
	ASSERT_TIMELY (5s, !node->balance (nano::dev::genesis_key.pub) != prev_amount);
	ASSERT_FALSE (node->store.account ().exists (*node->store.tx_begin_read (), key2.pub));
	ASSERT_TRUE (node->store.block ().exists (*node->store.tx_begin_read (), send2->hash ()));
	nano::public_key rep;
	wallet->store.representative_set (*node->wallets.tx_begin_write (), rep);
	wallet->insert_adhoc (key2.prv); // should not auto receive, amount sent was lower than minimum
	request.put ("account", key2.pub.to_account ());
	request.put ("block", send2->hash ().to_string ());
	{
		auto response (wait_response (system, rpc_ctx, request));
		auto receive_text (response.get<std::string> ("block"));
		auto info = node->ledger.account_info (*node->store.tx_begin_read (), key2.pub);
		ASSERT_TRUE (info);
		ASSERT_EQ (info->head (), info->open_block ());
		ASSERT_EQ (info->head ().to_string (), receive_text);
		ASSERT_EQ (info->representative (), rep);
	}
}

TEST (rpc, receive_work_disabled)
{
	nano::test::system system;
	nano::node_config config (nano::test::get_available_port (), system.logging);
	auto & worker_node = *system.add_node (config);
	config.peering_port = nano::test::get_available_port ();
	config.work_threads = 0;
	auto node = add_ipc_enabled_node (system, config);
	auto wallet = system.wallet (1);
	std::string wallet_text;
	node->wallets.items.begin ()->first.encode_hex (wallet_text);
	wallet->insert_adhoc (nano::dev::genesis_key.prv);
	nano::keypair key1;
	ASSERT_TRUE (worker_node.work_generation_enabled ());
	auto send1 (wallet->send_action (nano::dev::genesis_key.pub, key1.pub, node->config->receive_minimum.number () - 1, *worker_node.work_generate_blocking (nano::dev::genesis->hash ()), false));
	ASSERT_TRUE (send1 != nullptr);
	ASSERT_TIMELY (5s, node->balance (nano::dev::genesis_key.pub) != nano::dev::constants.genesis_amount);
	ASSERT_FALSE (node->store.account ().exists (*node->store.tx_begin_read (), key1.pub));
	ASSERT_TRUE (node->store.block ().exists (*node->store.tx_begin_read (), send1->hash ()));
	wallet->insert_adhoc (key1.prv);
	auto const rpc_ctx = add_rpc (system, node);
	boost::property_tree::ptree request;
	request.put ("action", "receive");
	request.put ("wallet", wallet_text);
	request.put ("account", key1.pub.to_account ());
	request.put ("block", send1->hash ().to_string ());
	{
		auto response (wait_response (system, rpc_ctx, request));
		ASSERT_EQ (std::error_code (nano::error_common::disabled_work_generation).message (), response.get<std::string> ("error"));
	}
}

TEST (rpc, receive_pruned)
{
	nano::test::system system;
	auto & node1 = *system.add_node ();
	nano::node_config node_config (nano::test::get_available_port (), system.logging);
	node_config.enable_voting = false; // Remove after allowing pruned voting
	nano::node_flags node_flags;
	node_flags.set_enable_pruning (true);
	auto node2 = add_ipc_enabled_node (system, node_config, node_flags);
	auto wallet1 = system.wallet (0);
	auto wallet2 = system.wallet (1);
	std::string wallet_text;
	node2->wallets.items.begin ()->first.encode_hex (wallet_text);
	wallet1->insert_adhoc (nano::dev::genesis_key.prv);
	nano::keypair key1;
	wallet2->insert_adhoc (key1.prv);
	auto send1 (wallet1->send_action (nano::dev::genesis_key.pub, key1.pub, node2->config->receive_minimum.number (), *node2->work_generate_blocking (nano::dev::genesis->hash ())));
	ASSERT_TIMELY (5s, node2->balance (nano::dev::genesis_key.pub) != nano::dev::constants.genesis_amount);
	ASSERT_TIMELY (10s, !node2->store.account ().exists (*node2->store.tx_begin_read (), key1.pub));
	// Send below minimum receive amount
	auto send2 (wallet1->send_action (nano::dev::genesis_key.pub, key1.pub, node2->config->receive_minimum.number () - 1, *node2->work_generate_blocking (send1->hash ())));
	// Extra send frontier
	auto send3 (wallet1->send_action (nano::dev::genesis_key.pub, key1.pub, node2->config->receive_minimum.number (), *node2->work_generate_blocking (send1->hash ())));
	// Pruning
	ASSERT_TIMELY (5s, node2->block_confirmed (send3->hash ()));
	{
		auto transaction (node2->store.tx_begin_write ());
		ASSERT_EQ (2, node2->ledger.pruning_action (*transaction, send2->hash (), 1));
	}
	ASSERT_EQ (2, node2->ledger.cache.pruned_count ());
	ASSERT_TRUE (node2->ledger.block_or_pruned_exists (send1->hash ()));
	ASSERT_FALSE (node2->store.block ().exists (*node2->store.tx_begin_read (), send1->hash ()));
	ASSERT_TRUE (node2->ledger.block_or_pruned_exists (send2->hash ()));
	ASSERT_FALSE (node2->store.block ().exists (*node2->store.tx_begin_read (), send2->hash ()));
	ASSERT_TRUE (node2->ledger.block_or_pruned_exists (send3->hash ()));

	auto const rpc_ctx = add_rpc (system, node2);
	boost::property_tree::ptree request;
	request.put ("action", "receive");
	request.put ("wallet", wallet_text);
	request.put ("account", key1.pub.to_account ());
	request.put ("block", send2->hash ().to_string ());
	{
		auto response (wait_response (system, rpc_ctx, request));
		auto receive_text (response.get<std::string> ("block"));
		auto info = node2->ledger.account_info (*node2->store.tx_begin_read (), key1.pub);
		ASSERT_TRUE (info);
		ASSERT_EQ (info->head (), nano::block_hash{ receive_text });
	}
	// Trying to receive the same block should fail with unreceivable
	{
		auto response (wait_response (system, rpc_ctx, request));
		ASSERT_EQ (std::error_code (nano::error_process::unreceivable).message (), response.get<std::string> ("error"));
	}
	// Trying to receive a non-existing block should fail
	request.put ("block", nano::block_hash (send2->hash ().number () + 1).to_string ());
	{
		auto response (wait_response (system, rpc_ctx, request));
		ASSERT_EQ (std::error_code (nano::error_blocks::not_found).message (), response.get<std::string> ("error"));
	}
}

TEST (rpc, telemetry_single)
{
	nano::test::system system (1);
	auto node1 = add_ipc_enabled_node (system);
	auto const rpc_ctx = add_rpc (system, node1);

	// Wait until peers are stored as they are done in the background
	auto peers_stored = false;
	ASSERT_TIMELY (10s, node1->store.peer ().count (*node1->store.tx_begin_read ()) != 0);

	// Missing port
	boost::property_tree::ptree request;
	auto node = system.nodes.front ();
	request.put ("action", "telemetry");
	request.put ("address", "not_a_valid_address");

	{
		auto response (wait_response (system, rpc_ctx, request, 10s));
		ASSERT_EQ (std::error_code (nano::error_rpc::requires_port_and_address).message (), response.get<std::string> ("error"));
	}

	// Missing address
	request.erase ("address");
	request.put ("port", 65);

	{
		auto response (wait_response (system, rpc_ctx, request, 10s));
		ASSERT_EQ (std::error_code (nano::error_rpc::requires_port_and_address).message (), response.get<std::string> ("error"));
	}

	// Try with invalid address
	request.put ("address", "not_a_valid_address");
	request.put ("port", 65);

	{
		auto response (wait_response (system, rpc_ctx, request, 10s));
		ASSERT_EQ (std::error_code (nano::error_common::invalid_ip_address).message (), response.get<std::string> ("error"));
	}

	// Then invalid port
	request.put ("address", (boost::format ("%1%") % node->network->endpoint ().address ()).str ());
	request.put ("port", "invalid port");
	{
		auto response (wait_response (system, rpc_ctx, request, 10s));
		ASSERT_EQ (std::error_code (nano::error_common::invalid_port).message (), response.get<std::string> ("error"));
	}

	// Use correctly formed address and port
	request.put ("port", node->network->endpoint ().port ());
	{
		auto response (wait_response (system, rpc_ctx, request, 10s));

		nano::jsonconfig config (response);
		nano::telemetry_data telemetry_data;
		auto const should_ignore_identification_metrics = false;
		ASSERT_FALSE (telemetry_data.deserialize_json (config, should_ignore_identification_metrics));
		ASSERT_TRUE (nano::test::compare_telemetry (telemetry_data, *node));
	}
}

TEST (rpc, telemetry_all)
{
	nano::test::system system (1);
	auto node1 = add_ipc_enabled_node (system);
	auto const rpc_ctx = add_rpc (system, node1);

	// Wait until peers are stored as they are done in the background
	ASSERT_TIMELY (10s, node1->store.peer ().count (*node1->store.tx_begin_read ()) != 0);

	// First need to set up the cached data
	auto node = system.nodes.front ();

	auto channel = node1->network->find_node_id (node->get_node_id ());
	ASSERT_TRUE (channel);
	ASSERT_TIMELY (10s, node1->telemetry->get_telemetry (channel->get_endpoint ()));

	boost::property_tree::ptree request;
	request.put ("action", "telemetry");
	{
		auto response (wait_response (system, rpc_ctx, request, 10s));
		nano::jsonconfig config (response);
		nano::telemetry_data telemetry_data;
		auto const should_ignore_identification_metrics = true;
		ASSERT_FALSE (telemetry_data.deserialize_json (config, should_ignore_identification_metrics));
		ASSERT_TRUE (nano::test::compare_telemetry_data (telemetry_data, node->local_telemetry ()));
		ASSERT_FALSE (response.get_optional<std::string> ("node_id").is_initialized ());
		ASSERT_FALSE (response.get_optional<std::string> ("signature").is_initialized ());
	}

	request.put ("raw", "true");
	auto response (wait_response (system, rpc_ctx, request, 10s));

	// This may fail if the response has taken longer than the cache cutoff time.
	auto & all_metrics = response.get_child ("metrics");
	auto & metrics = all_metrics.front ().second;
	ASSERT_EQ (1, all_metrics.size ());

	nano::jsonconfig config (metrics);
	nano::telemetry_data data;
	auto const should_ignore_identification_metrics = false;
	ASSERT_FALSE (data.deserialize_json (config, should_ignore_identification_metrics));
	ASSERT_TRUE (nano::test::compare_telemetry (data, *node));

	ASSERT_EQ (node->network->endpoint ().address ().to_string (), metrics.get<std::string> ("address"));
	ASSERT_EQ (node->network->endpoint ().port (), metrics.get<uint16_t> ("port"));
	ASSERT_TRUE (node1->network->find_node_id (data.get_node_id ()));
}

// Also tests all forms of ipv4/ipv6
TEST (rpc, telemetry_self)
{
	nano::test::system system{ 1 };
	auto node1 = add_ipc_enabled_node (system);
	auto const rpc_ctx = add_rpc (system, node1);

	auto outer_node = system.nodes[0];
	nano::test::establish_tcp (system, *node1, outer_node->network->endpoint ());

	boost::property_tree::ptree request;
	request.put ("action", "telemetry");
	request.put ("address", "::1");
	request.put ("port", node1->network->endpoint ().port ());
	auto const should_ignore_identification_metrics = false;
	{
		auto response (wait_response (system, rpc_ctx, request, 10s));
		nano::telemetry_data data;
		nano::jsonconfig config (response);
		ASSERT_FALSE (data.deserialize_json (config, should_ignore_identification_metrics));
		ASSERT_TRUE (nano::test::compare_telemetry (data, *node1));
	}

	request.put ("address", "[::1]");
	{
		auto response (wait_response (system, rpc_ctx, request, 10s));
		nano::telemetry_data data;
		nano::jsonconfig config (response);
		ASSERT_FALSE (data.deserialize_json (config, should_ignore_identification_metrics));
		ASSERT_TRUE (nano::test::compare_telemetry (data, *node1));
	}

	request.put ("address", "127.0.0.1");
	{
		auto response (wait_response (system, rpc_ctx, request, 10s));
		nano::telemetry_data data;
		nano::jsonconfig config (response);
		ASSERT_FALSE (data.deserialize_json (config, should_ignore_identification_metrics));
		ASSERT_TRUE (nano::test::compare_telemetry (data, *node1));
	}

	// Incorrect port should fail
	request.put ("port", "0");
	{
		auto response (wait_response (system, rpc_ctx, request, 10s));
		ASSERT_EQ (std::error_code (nano::error_rpc::peer_not_found).message (), response.get<std::string> ("error"));
	}
}

TEST (rpc, confirmation_active)
{
	nano::test::system system;
	nano::node_config node_config;
	node_config.ipc_config.transport_tcp.enabled = true;
	node_config.ipc_config.transport_tcp.port = nano::test::get_available_port ();
	nano::node_flags node_flags;
	node_flags.set_disable_request_loop (true);
	auto node1 (system.add_node (node_config, node_flags));
	auto const rpc_ctx = add_rpc (system, node1);

	nano::block_builder builder;
	auto send1 = builder
				 .send ()
				 .previous (nano::dev::genesis->hash ())
				 .destination (nano::public_key ())
				 .balance (nano::dev::constants.genesis_amount - 100)
				 .sign (nano::dev::genesis_key.prv, nano::dev::genesis_key.pub)
				 .work (*system.work.generate (nano::dev::genesis->hash ()))
				 .build_shared ();
	auto send2 = builder
				 .send ()
				 .previous (send1->hash ())
				 .destination (nano::public_key ())
				 .balance (nano::dev::constants.genesis_amount - 200)
				 .sign (nano::dev::genesis_key.prv, nano::dev::genesis_key.pub)
				 .work (*system.work.generate (send1->hash ()))
				 .build_shared ();
	node1->process_active (send1);
	node1->process_active (send2);
	nano::test::start_elections (system, *node1, { send1, send2 });
	ASSERT_EQ (2, node1->active.size ());
	auto election (node1->active.election (send1->qualified_root ()));
	ASSERT_NE (nullptr, election);
	election->force_confirm ();

	boost::property_tree::ptree request;
	request.put ("action", "confirmation_active");
	{
		auto response (wait_response (system, rpc_ctx, request));
		auto & confirmations (response.get_child ("confirmations"));
		ASSERT_EQ (1, confirmations.size ());
		ASSERT_EQ (send2->qualified_root ().to_string (), confirmations.front ().second.get<std::string> (""));
		ASSERT_EQ (1, response.get<unsigned> ("unconfirmed"));
		ASSERT_EQ (1, response.get<unsigned> ("confirmed"));
	}
}

TEST (rpc, confirmation_info)
{
	nano::test::system system;
	auto node1 = add_ipc_enabled_node (system);
	auto const rpc_ctx = add_rpc (system, node1);

	nano::block_builder builder;
	auto send = builder
				.send ()
				.previous (nano::dev::genesis->hash ())
				.destination (nano::public_key ())
				.balance (nano::dev::constants.genesis_amount - 100)
				.sign (nano::dev::genesis_key.prv, nano::dev::genesis_key.pub)
				.work (*system.work.generate (nano::dev::genesis->hash ()))
				.build_shared ();
	node1->process_active (send);
	ASSERT_TIMELY (5s, !node1->active.empty ());

	boost::property_tree::ptree request;
	request.put ("action", "confirmation_info");
	request.put ("root", send->qualified_root ().to_string ());
	request.put ("representatives", "true");
	request.put ("json_block", "true");
	{
		auto response (wait_response (system, rpc_ctx, request));
		ASSERT_EQ (1, response.count ("announcements"));
		ASSERT_EQ (1, response.get<unsigned> ("voters"));
		ASSERT_EQ (send->hash ().to_string (), response.get<std::string> ("last_winner"));
		auto & blocks (response.get_child ("blocks"));
		ASSERT_EQ (1, blocks.size ());
		auto & representatives (blocks.front ().second.get_child ("representatives"));
		ASSERT_EQ (1, representatives.size ());
		ASSERT_EQ (0, response.get<unsigned> ("total_tally"));
	}
}

/** Test election scheduler container object stats
 * The test set the AEC size to 0 and then creates a block which gets stuck
 * in the election scheduler waiting for a slot in the AEC. Then it confirms that
 * the stats RPC call shows the corresponding scheduler bucket incrementing
 */
TEST (node, election_scheduler_container_info)
{
	nano::test::system system;
	nano::node_config node_config;
	node_config.active_elections_size = 0;
	nano::node_flags node_flags;
	auto node = add_ipc_enabled_node (system, node_config);
	auto const rpc_ctx = add_rpc (system, node);

	// create a send block
	auto send1 = nano::state_block_builder ()
				 .account (nano::dev::genesis_key.pub)
				 .previous (nano::dev::genesis->hash ())
				 .representative (nano::dev::genesis_key.pub)
				 .balance (nano::dev::constants.genesis_amount - 1)
				 .link (nano::public_key ())
				 .sign (nano::dev::genesis_key.prv, nano::dev::genesis_key.pub)
				 .work (*node->work_generate_blocking (nano::dev::genesis->hash ()))
				 .build_shared ();

	// process the block and wait for it to show up in the election scheduler
	node->process_active (send1);
	ASSERT_TIMELY (10s, node->scheduler.size () == 1);

	// now check the RPC call
	boost::property_tree::ptree request;
	request.put ("action", "stats");
	request.put ("type", "objects");
	auto response = wait_response (system, rpc_ctx, request);
	auto es = response.get_child ("node").get_child ("election_scheduler");
}<|MERGE_RESOLUTION|>--- conflicted
+++ resolved
@@ -23,167 +23,7 @@
 #include <utility>
 
 using namespace std::chrono_literals;
-<<<<<<< HEAD
-
-namespace
-{
-class test_response
-{
-public:
-	test_response (boost::property_tree::ptree const & request_a, boost::asio::io_context & io_ctx_a) :
-		request (request_a),
-		sock (io_ctx_a)
-	{
-	}
-
-	test_response (boost::property_tree::ptree const & request_a, uint16_t port_a, boost::asio::io_context & io_ctx_a) :
-		request (request_a),
-		sock (io_ctx_a)
-	{
-		run (port_a);
-	}
-
-	void run (uint16_t port_a)
-	{
-		sock.async_connect (nano::tcp_endpoint (boost::asio::ip::address_v6::loopback (), port_a), [this] (boost::system::error_code const & ec) {
-			if (!ec)
-			{
-				std::stringstream ostream;
-				boost::property_tree::write_json (ostream, request);
-				req.method (boost::beast::http::verb::post);
-				req.target ("/");
-				req.version (11);
-				ostream.flush ();
-				req.body () = ostream.str ();
-				req.prepare_payload ();
-				boost::beast::http::async_write (sock, req, [this] (boost::system::error_code const & ec, size_t bytes_transferred) {
-					if (!ec)
-					{
-						boost::beast::http::async_read (sock, sb, resp, [this] (boost::system::error_code const & ec, size_t bytes_transferred) {
-							if (!ec)
-							{
-								std::stringstream body (resp.body ());
-								try
-								{
-									boost::property_tree::read_json (body, json);
-									status = 200;
-								}
-								catch (std::exception &)
-								{
-									status = 500;
-								}
-							}
-							else
-							{
-								status = 400;
-							}
-						});
-					}
-					else
-					{
-						status = 600;
-					}
-				});
-			}
-			else
-			{
-				status = 400;
-			}
-		});
-	}
-	boost::property_tree::ptree const & request;
-	boost::asio::ip::tcp::socket sock;
-	boost::property_tree::ptree json;
-	boost::beast::flat_buffer sb;
-	boost::beast::http::request<boost::beast::http::string_body> req;
-	boost::beast::http::response<boost::beast::http::string_body> resp;
-	std::atomic<int> status{ 0 };
-};
-
-class rpc_context
-{
-public:
-	rpc_context (std::shared_ptr<nano::rpc> & rpc_a, std::unique_ptr<nano::ipc::ipc_server> & ipc_server_a, std::unique_ptr<nano::ipc_rpc_processor> & ipc_rpc_processor_a, std::unique_ptr<nano::node_rpc_config> & node_rpc_config_a)
-	{
-		rpc = std::move (rpc_a);
-		ipc_server = std::move (ipc_server_a);
-		ipc_rpc_processor = std::move (ipc_rpc_processor_a);
-		node_rpc_config = std::move (node_rpc_config_a);
-	}
-
-	std::shared_ptr<nano::rpc> rpc;
-	std::unique_ptr<nano::ipc::ipc_server> ipc_server;
-	std::unique_ptr<nano::ipc_rpc_processor> ipc_rpc_processor;
-	std::unique_ptr<nano::node_rpc_config> node_rpc_config;
-};
-
-std::shared_ptr<nano::node> add_ipc_enabled_node (nano::test::system & system, nano::node_config & node_config, nano::node_flags const & node_flags)
-{
-	node_config.ipc_config.transport_tcp.enabled = true;
-	node_config.ipc_config.transport_tcp.port = nano::test::get_available_port ();
-	return system.add_node (node_config, node_flags);
-}
-
-std::shared_ptr<nano::node> add_ipc_enabled_node (nano::test::system & system, nano::node_config & node_config)
-{
-	return add_ipc_enabled_node (system, node_config, nano::node_flags ());
-}
-
-std::shared_ptr<nano::node> add_ipc_enabled_node (nano::test::system & system)
-{
-	nano::node_config node_config (nano::test::get_available_port (), system.logging);
-	return add_ipc_enabled_node (system, node_config);
-}
-
-void reset_confirmation_height (nano::store & store, nano::account const & account)
-{
-	auto transaction = store.tx_begin_write ();
-	nano::confirmation_height_info confirmation_height_info;
-	if (!store.confirmation_height ().get (*transaction, account, confirmation_height_info))
-	{
-		store.confirmation_height ().clear (*transaction, account);
-	}
-}
-
-void wait_response_impl (nano::test::system & system, rpc_context const & rpc_ctx, boost::property_tree::ptree & request, std::chrono::duration<double, std::nano> const & time, boost::property_tree::ptree & response_json)
-{
-	test_response response (request, rpc_ctx.rpc->listening_port (), system.io_ctx);
-	ASSERT_TIMELY (time, response.status != 0);
-	ASSERT_EQ (200, response.status);
-	response_json = response.json;
-}
-
-boost::property_tree::ptree wait_response (nano::test::system & system, rpc_context const & rpc_ctx, boost::property_tree::ptree & request, std::chrono::duration<double, std::nano> const & time = 5s)
-{
-	boost::property_tree::ptree response_json;
-	wait_response_impl (system, rpc_ctx, request, time, response_json);
-	return response_json;
-}
-
-bool check_block_response_count (nano::test::system & system, rpc_context const & rpc_ctx, boost::property_tree::ptree & request, uint64_t size_count)
-{
-	auto response (wait_response (system, rpc_ctx, request));
-	auto & blocks = response.get_child ("blocks");
-	return size_count == blocks.size ();
-}
-
-rpc_context add_rpc (nano::test::system & system, std::shared_ptr<nano::node> const & node_a)
-{
-	auto node_rpc_config (std::make_unique<nano::node_rpc_config> ());
-	auto ipc_server (std::make_unique<nano::ipc::ipc_server> (*node_a, *node_rpc_config));
-	nano::rpc_config rpc_config (node_a->network_params.network, nano::test::get_available_port (), true);
-	const auto ipc_tcp_port = ipc_server->listening_tcp_port ();
-	debug_assert (ipc_tcp_port.has_value ());
-	auto ipc_rpc_processor (std::make_unique<nano::ipc_rpc_processor> (system.io_ctx, rpc_config, ipc_tcp_port.value ()));
-	auto rpc (std::make_shared<nano::rpc> (system.io_ctx, rpc_config, *ipc_rpc_processor));
-	rpc->start ();
-
-	return rpc_context{ rpc, ipc_server, ipc_rpc_processor, node_rpc_config };
-}
-}
-=======
 using namespace nano::test;
->>>>>>> ed66b2c8
 
 TEST (rpc, wrapped_task)
 {
@@ -1888,325 +1728,6 @@
 	// The previous version of this test had an UDP connection to an arbitrary IP address, so it could check for two peers. This doesn't work with TCP.
 }
 
-<<<<<<< HEAD
-TEST (rpc, pending)
-{
-	nano::test::system system;
-	auto node = add_ipc_enabled_node (system);
-	nano::keypair key1;
-	system.wallet (0)->insert_adhoc (nano::dev::genesis_key.prv);
-	auto block1 (system.wallet (0)->send_action (nano::dev::genesis_key.pub, key1.pub, 100));
-	ASSERT_TIMELY (5s, node->block_confirmed (block1->hash ()));
-	auto const rpc_ctx = add_rpc (system, node);
-	boost::property_tree::ptree request;
-	request.put ("action", "pending");
-	request.put ("account", key1.pub.to_account ());
-	request.put ("count", "100");
-	{
-		auto response (wait_response (system, rpc_ctx, request));
-		auto & blocks_node (response.get_child ("blocks"));
-		ASSERT_EQ (1, blocks_node.size ());
-		nano::block_hash hash (blocks_node.begin ()->second.get<std::string> (""));
-		ASSERT_EQ (block1->hash (), hash);
-	}
-	request.put ("sorting", "true"); // Sorting test
-	{
-		auto response (wait_response (system, rpc_ctx, request));
-		auto & blocks_node (response.get_child ("blocks"));
-		ASSERT_EQ (1, blocks_node.size ());
-		nano::block_hash hash (blocks_node.begin ()->first);
-		ASSERT_EQ (block1->hash (), hash);
-		std::string amount (blocks_node.begin ()->second.get<std::string> (""));
-		ASSERT_EQ ("100", amount);
-	}
-	request.put ("threshold", "100"); // Threshold test
-	{
-		auto response (wait_response (system, rpc_ctx, request));
-		auto & blocks_node (response.get_child ("blocks"));
-		ASSERT_EQ (1, blocks_node.size ());
-		std::unordered_map<nano::block_hash, nano::uint128_union> blocks;
-		for (auto i (blocks_node.begin ()), j (blocks_node.end ()); i != j; ++i)
-		{
-			nano::block_hash hash;
-			hash.decode_hex (i->first);
-			nano::uint128_union amount;
-			amount.decode_dec (i->second.get<std::string> (""));
-			blocks[hash] = amount;
-			boost::optional<std::string> source (i->second.get_optional<std::string> ("source"));
-			ASSERT_FALSE (source.is_initialized ());
-			boost::optional<uint8_t> min_version (i->second.get_optional<uint8_t> ("min_version"));
-			ASSERT_FALSE (min_version.is_initialized ());
-		}
-		ASSERT_EQ (blocks[block1->hash ()], 100);
-	}
-	request.put ("threshold", "101");
-	{
-		auto response (wait_response (system, rpc_ctx, request, 10s));
-		auto & blocks_node (response.get_child ("blocks"));
-		ASSERT_EQ (0, blocks_node.size ());
-	}
-	request.put ("threshold", "0");
-	request.put ("source", "true");
-	request.put ("min_version", "true");
-	{
-		auto response (wait_response (system, rpc_ctx, request));
-		auto & blocks_node (response.get_child ("blocks"));
-		ASSERT_EQ (1, blocks_node.size ());
-		std::unordered_map<nano::block_hash, nano::uint128_union> amounts;
-		std::unordered_map<nano::block_hash, nano::account> sources;
-		for (auto i (blocks_node.begin ()), j (blocks_node.end ()); i != j; ++i)
-		{
-			nano::block_hash hash;
-			hash.decode_hex (i->first);
-			amounts[hash].decode_dec (i->second.get<std::string> ("amount"));
-			sources[hash].decode_account (i->second.get<std::string> ("source"));
-			ASSERT_EQ (i->second.get<uint8_t> ("min_version"), 0);
-		}
-		ASSERT_EQ (amounts[block1->hash ()], 100);
-		ASSERT_EQ (sources[block1->hash ()], nano::dev::genesis_key.pub);
-	}
-
-	request.put ("account", key1.pub.to_account ());
-	request.put ("source", "false");
-	request.put ("min_version", "false");
-
-	ASSERT_TRUE (check_block_response_count (system, rpc_ctx, request, 1));
-	reset_confirmation_height (system.nodes.front ()->store, block1->account ());
-	ASSERT_TRUE (check_block_response_count (system, rpc_ctx, request, 0));
-	request.put ("include_only_confirmed", "false");
-	ASSERT_TRUE (check_block_response_count (system, rpc_ctx, request, 1));
-	request.put ("include_only_confirmed", "true");
-
-	// Sorting with a smaller count than total should give absolute sorted amounts
-	node->store.confirmation_height ().put (*node->store.tx_begin_write (), nano::dev::genesis_key.pub, { 2, block1->hash () });
-	auto block2 (system.wallet (0)->send_action (nano::dev::genesis_key.pub, key1.pub, 200));
-	auto block3 (system.wallet (0)->send_action (nano::dev::genesis_key.pub, key1.pub, 300));
-	auto block4 (system.wallet (0)->send_action (nano::dev::genesis_key.pub, key1.pub, 400));
-
-	ASSERT_TIMELY (10s, node->ledger.account_receivable (*node->store.tx_begin_read (), key1.pub) == 1000);
-	ASSERT_TIMELY (5s, !node->active.active (*block4));
-	ASSERT_TIMELY (5s, node->block_confirmed (block4->hash ()));
-
-	request.put ("count", "2");
-	{
-		auto response (wait_response (system, rpc_ctx, request));
-		auto & blocks_node (response.get_child ("blocks"));
-		ASSERT_EQ (2, blocks_node.size ());
-		nano::block_hash hash (blocks_node.begin ()->first);
-		nano::block_hash hash1 ((++blocks_node.begin ())->first);
-		ASSERT_EQ (block4->hash (), hash);
-		ASSERT_EQ (block3->hash (), hash1);
-	}
-}
-
-/**
- * This test case tests the receivable RPC command when used with offsets and sorting.
- */
-TEST (rpc, receivable_offset_and_sorting)
-{
-	nano::test::system system;
-	auto node = add_ipc_enabled_node (system);
-	nano::keypair key1;
-	system.wallet (0)->insert_adhoc (nano::dev::genesis_key.prv);
-
-	auto block1 = system.wallet (0)->send_action (nano::dev::genesis_key.pub, key1.pub, 200);
-	auto block2 = system.wallet (0)->send_action (nano::dev::genesis_key.pub, key1.pub, 100);
-	auto block3 = system.wallet (0)->send_action (nano::dev::genesis_key.pub, key1.pub, 400);
-	auto block4 = system.wallet (0)->send_action (nano::dev::genesis_key.pub, key1.pub, 300);
-	auto block5 = system.wallet (0)->send_action (nano::dev::genesis_key.pub, key1.pub, 300);
-	auto block6 = system.wallet (0)->send_action (nano::dev::genesis_key.pub, key1.pub, 300);
-
-	// check that all blocks got confirmed
-	ASSERT_TIMELY (5s, node->ledger.account_receivable (*node->store.tx_begin_read (), key1.pub, true) == 1600);
-
-	// check confirmation height is as expected, there is no perfect clarity yet when confirmation height updates after a block get confirmed
-	nano::confirmation_height_info confirmation_height_info;
-	ASSERT_FALSE (node->store.confirmation_height ().get (*node->store.tx_begin_read (), nano::dev::genesis->account (), confirmation_height_info));
-	ASSERT_EQ (confirmation_height_info.height (), 7);
-	ASSERT_EQ (confirmation_height_info.frontier (), block6->hash ());
-
-	// returns true if hash is found in node
-	// if match_first is set then the function looks for key (first item)
-	// if match_first is not set then the function looks for value (second item)
-	auto hash_exists = [] (boost::property_tree::ptree & node, bool match_first, nano::block_hash hash) {
-		std::stringstream ss;
-		boost::property_tree::json_parser::write_json (ss, node);
-		for (auto itr = node.begin (); itr != node.end (); ++itr)
-		{
-			std::string possible_match = match_first ? itr->first : itr->second.get<std::string> ("");
-			if (possible_match == hash.to_string ())
-			{
-				return true;
-			}
-		}
-		return false;
-	};
-
-	auto const rpc_ctx = add_rpc (system, node);
-	boost::property_tree::ptree request;
-	request.put ("action", "receivable");
-	request.put ("account", key1.pub.to_account ());
-
-	request.put ("offset", "0");
-	request.put ("sorting", "false");
-	{
-		auto response (wait_response (system, rpc_ctx, request));
-		auto & blocks_node (response.get_child ("blocks"));
-		ASSERT_EQ (6, blocks_node.size ());
-
-		// check that all 6 blocks are listed, the order does not matter
-		ASSERT_TRUE (hash_exists (blocks_node, false, block1->hash ()));
-		ASSERT_TRUE (hash_exists (blocks_node, false, block2->hash ()));
-		ASSERT_TRUE (hash_exists (blocks_node, false, block3->hash ()));
-		ASSERT_TRUE (hash_exists (blocks_node, false, block4->hash ()));
-		ASSERT_TRUE (hash_exists (blocks_node, false, block5->hash ()));
-		ASSERT_TRUE (hash_exists (blocks_node, false, block6->hash ()));
-	}
-
-	request.put ("offset", "4");
-	{
-		auto response (wait_response (system, rpc_ctx, request));
-		auto & blocks_node (response.get_child ("blocks"));
-		// since we haven't asked for sorted, we can't be sure which 2 blocks will be returned
-		ASSERT_EQ (2, blocks_node.size ());
-	}
-
-	request.put ("count", "2");
-	request.put ("offset", "2");
-	{
-		auto response (wait_response (system, rpc_ctx, request));
-		auto & blocks_node (response.get_child ("blocks"));
-		// since we haven't asked for sorted, we can't be sure which 2 blocks will be returned
-		ASSERT_EQ (2, blocks_node.size ());
-	}
-
-	// Sort by amount from here onwards, this is a sticky setting that applies for the rest of the test case
-	request.put ("sorting", "true");
-
-	request.put ("count", "5");
-	request.put ("offset", "0");
-	{
-		auto response (wait_response (system, rpc_ctx, request));
-		auto & blocks_node (response.get_child ("blocks"));
-		ASSERT_EQ (5, blocks_node.size ());
-
-		// the first block should be block3 with amount 400
-		auto itr = blocks_node.begin ();
-		ASSERT_EQ (block3->hash (), nano::block_hash{ itr->first });
-		ASSERT_EQ ("400", itr->second.get<std::string> (""));
-
-		// the next 3 block will be of amount 300 but in unspecified order
-		++itr;
-		ASSERT_EQ ("300", itr->second.get<std::string> (""));
-
-		++itr;
-		ASSERT_EQ ("300", itr->second.get<std::string> (""));
-
-		++itr;
-		ASSERT_EQ ("300", itr->second.get<std::string> (""));
-
-		// the last one will be block1 with amount 200
-		++itr;
-		ASSERT_EQ (block1->hash (), nano::block_hash{ itr->first });
-		ASSERT_EQ ("200", itr->second.get<std::string> (""));
-
-		// check that the blocks returned with 300 amounts have the right hashes
-		ASSERT_TRUE (hash_exists (blocks_node, true, block4->hash ()));
-		ASSERT_TRUE (hash_exists (blocks_node, true, block5->hash ()));
-		ASSERT_TRUE (hash_exists (blocks_node, true, block6->hash ()));
-	}
-
-	request.put ("count", "3");
-	request.put ("offset", "3");
-	{
-		auto response (wait_response (system, rpc_ctx, request));
-		auto & blocks_node (response.get_child ("blocks"));
-		ASSERT_EQ (3, blocks_node.size ());
-
-		auto itr = blocks_node.begin ();
-		ASSERT_EQ ("300", itr->second.get<std::string> (""));
-
-		++itr;
-		ASSERT_EQ (block1->hash (), nano::block_hash{ itr->first });
-		ASSERT_EQ ("200", itr->second.get<std::string> (""));
-
-		++itr;
-		ASSERT_EQ (block2->hash (), nano::block_hash{ itr->first });
-		ASSERT_EQ ("100", itr->second.get<std::string> (""));
-	}
-
-	request.put ("source", "true");
-	request.put ("min_version", "true");
-	request.put ("count", "3");
-	request.put ("offset", "2");
-	{
-		auto response (wait_response (system, rpc_ctx, request));
-		auto & blocks_node (response.get_child ("blocks"));
-		ASSERT_EQ (3, blocks_node.size ());
-
-		auto itr = blocks_node.begin ();
-		ASSERT_EQ ("300", itr->second.get<std::string> ("amount"));
-
-		++itr;
-		ASSERT_EQ ("300", itr->second.get<std::string> ("amount"));
-
-		++itr;
-		ASSERT_EQ (block1->hash (), nano::block_hash{ itr->first });
-		ASSERT_EQ ("200", itr->second.get<std::string> ("amount"));
-	}
-}
-
-TEST (rpc, pending_burn)
-{
-	nano::test::system system;
-	auto node = add_ipc_enabled_node (system);
-	system.wallet (0)->insert_adhoc (nano::dev::genesis_key.prv);
-	auto block1 (system.wallet (0)->send_action (nano::dev::genesis_key.pub, nano::dev::constants.burn_account, 100));
-	auto const rpc_ctx = add_rpc (system, node);
-	ASSERT_TIMELY (5s, node->block_confirmed (block1->hash ()));
-	boost::property_tree::ptree request;
-	request.put ("action", "pending");
-	request.put ("account", nano::dev::constants.burn_account.to_account ());
-	request.put ("count", "100");
-	{
-		auto response (wait_response (system, rpc_ctx, request));
-		auto & blocks_node (response.get_child ("blocks"));
-		ASSERT_EQ (1, blocks_node.size ());
-		nano::block_hash hash (blocks_node.begin ()->second.get<std::string> (""));
-		ASSERT_EQ (block1->hash (), hash);
-	}
-}
-
-TEST (rpc, search_receivable)
-{
-	nano::test::system system;
-	auto node = add_ipc_enabled_node (system);
-	system.wallet (0)->insert_adhoc (nano::dev::genesis_key.prv);
-	auto wallet (node->wallets.items.begin ()->first.to_string ());
-	auto latest (node->latest (nano::dev::genesis_key.pub));
-	nano::block_builder builder;
-	auto block = builder
-				 .send ()
-				 .previous (latest)
-				 .destination (nano::dev::genesis_key.pub)
-				 .balance (nano::dev::constants.genesis_amount - node->config->receive_minimum.number ())
-				 .sign (nano::dev::genesis_key.prv, nano::dev::genesis_key.pub)
-				 .work (*node->work_generate_blocking (latest))
-				 .build ();
-	{
-		auto transaction (node->store.tx_begin_write ());
-		ASSERT_EQ (nano::process_result::progress, node->ledger.process (*transaction, *block).code);
-	}
-	auto const rpc_ctx = add_rpc (system, node);
-	boost::property_tree::ptree request;
-	request.put ("action", "search_receivable");
-	request.put ("wallet", wallet);
-	auto response (wait_response (system, rpc_ctx, request));
-	ASSERT_TIMELY (10s, node->balance (nano::dev::genesis_key.pub) == nano::dev::constants.genesis_amount);
-}
-
-=======
->>>>>>> ed66b2c8
 TEST (rpc, version)
 {
 	nano::test::system system;
