--- conflicted
+++ resolved
@@ -853,12 +853,7 @@
 			nano::block_hash hash;
 			nano::random_pool::generate_block (hash.bytes.data (), hash.bytes.size ());
 			source[key.pub] = hash;
-<<<<<<< HEAD
-			node->store.confirmation_height ().put (*transaction, key.pub, { 0, nano::block_hash (0) });
 			node->store.account ().put (*transaction, key.pub, nano::account_info (hash, 0, 0, 0, 0, 0, nano::epoch::epoch_0));
-=======
-			node->store.account.put (transaction, key.pub, nano::account_info (hash, 0, 0, 0, 0, 0, nano::epoch::epoch_0));
->>>>>>> e4149822
 		}
 	}
 	nano::keypair key;
@@ -895,12 +890,7 @@
 			nano::block_hash hash;
 			nano::random_pool::generate_block (hash.bytes.data (), hash.bytes.size ());
 			source[key.pub] = hash;
-<<<<<<< HEAD
-			node->store.confirmation_height ().put (*transaction, key.pub, { 0, nano::block_hash (0) });
 			node->store.account ().put (*transaction, key.pub, nano::account_info (hash, 0, 0, 0, 0, 0, nano::epoch::epoch_0));
-=======
-			node->store.account.put (transaction, key.pub, nano::account_info (hash, 0, 0, 0, 0, 0, nano::epoch::epoch_0));
->>>>>>> e4149822
 		}
 	}
 	nano::keypair key;
@@ -927,12 +917,7 @@
 			nano::block_hash hash;
 			nano::random_pool::generate_block (hash.bytes.data (), hash.bytes.size ());
 			source[key.pub] = hash;
-<<<<<<< HEAD
-			node->store.confirmation_height ().put (*transaction, key.pub, { 0, nano::block_hash (0) });
 			node->store.account ().put (*transaction, key.pub, nano::account_info (hash, 0, 0, 0, 0, 0, nano::epoch::epoch_0));
-=======
-			node->store.account.put (transaction, key.pub, nano::account_info (hash, 0, 0, 0, 0, 0, nano::epoch::epoch_0));
->>>>>>> e4149822
 		}
 	}
 	nano::keypair key;
@@ -3859,13 +3844,6 @@
 				.build ();
 	ASSERT_EQ (nano::block_status::progress, node1->process (send));
 	auto time = nano::seconds_since_epoch ();
-<<<<<<< HEAD
-	{
-		auto transaction = node1->store.tx_begin_write ();
-		node1->store.confirmation_height ().put (*transaction, nano::dev::genesis_key.pub, { 1, nano::dev::genesis->hash () });
-	}
-=======
->>>>>>> e4149822
 
 	request.put ("account", nano::dev::genesis_key.pub.to_account ());
 	{
