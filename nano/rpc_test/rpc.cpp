--- conflicted
+++ resolved
@@ -1900,13 +1900,8 @@
 	auto port (boost::str (boost::format ("%1%") % node1->network->endpoint ().port ()));
 	request.put ("address", address);
 	request.put ("port", port);
-<<<<<<< HEAD
-	ASSERT_EQ (nullptr, node0->network->udp_channels.channel (node1->network->endpoint ()));
+	ASSERT_EQ (nullptr, node0->network->tcp_channels->find_channel (nano::transport::map_endpoint_to_tcp (node1->network->endpoint ())));
 	ASSERT_EQ (0, node0->network->size ());
-=======
-	ASSERT_EQ (nullptr, node0->network.tcp_channels.find_channel (nano::transport::map_endpoint_to_tcp (node1->network.endpoint ())));
-	ASSERT_EQ (0, node0->network.size ());
->>>>>>> 41b723bf
 	auto response (wait_response (system, rpc_ctx, request));
 	system.deadline_set (10s);
 	while (node0->network->find_channel (node1->network->endpoint ()) == nullptr)
@@ -1921,58 +1916,30 @@
 {
 	nano::test::system system;
 	auto node = add_ipc_enabled_node (system);
-<<<<<<< HEAD
-	auto port = nano::test::get_available_port ();
-	auto const node2 = system.add_node (nano::node_config (port, system.logging));
-	nano::endpoint endpoint (boost::asio::ip::make_address_v6 ("fc00::1"), 4000);
-	node->network->udp_channels.insert (endpoint, node->network_params.network.protocol_version);
-=======
 	auto const node2 = system.add_node (nano::node_config (nano::test::get_available_port (), system.logging));
->>>>>>> 41b723bf
 	auto const rpc_ctx = add_rpc (system, node);
 	boost::property_tree::ptree request;
 	request.put ("action", "peers");
 	auto response (wait_response (system, rpc_ctx, request));
 	auto & peers_node (response.get_child ("peers"));
-<<<<<<< HEAD
-	ASSERT_EQ (2, peers_node.size ());
+	ASSERT_EQ (1, peers_node.size ());
 	ASSERT_EQ (std::to_string (node->network_params.network.protocol_version), peers_node.get<std::string> ((boost::format ("[::1]:%1%") % node2->network->endpoint ().port ()).str ()));
-	// Previously "[::ffff:80.80.80.80]:4000", but IPv4 address cause "No such node thrown in the test body" issue with peers_node.get
-	std::stringstream endpoint_text;
-	endpoint_text << endpoint;
-	ASSERT_EQ (std::to_string (node->network_params.network.protocol_version), peers_node.get<std::string> (endpoint_text.str ()));
-=======
-	ASSERT_EQ (1, peers_node.size ());
-	ASSERT_EQ (std::to_string (node->network_params.network.protocol_version), peers_node.get<std::string> ((boost::format ("[::1]:%1%") % node2->network.endpoint ().port ()).str ()));
 	// The previous version of this test had an UDP connection to an arbitrary IP address, so it could check for two peers. This doesn't work with TCP.
->>>>>>> 41b723bf
 }
 
 TEST (rpc, peers_node_id)
 {
 	nano::test::system system;
 	auto node = add_ipc_enabled_node (system);
-<<<<<<< HEAD
-	auto port = nano::test::get_available_port ();
-	auto const node2 = system.add_node (nano::node_config (port, system.logging));
-	nano::endpoint endpoint (boost::asio::ip::make_address_v6 ("fc00::1"), 4000);
-	node->network->udp_channels.insert (endpoint, node->network_params.network.protocol_version);
-=======
 	auto const node2 = system.add_node (nano::node_config (nano::test::get_available_port (), system.logging));
->>>>>>> 41b723bf
 	auto const rpc_ctx = add_rpc (system, node);
 	boost::property_tree::ptree request;
 	request.put ("action", "peers");
 	request.put ("peer_details", true);
 	auto response (wait_response (system, rpc_ctx, request));
 	auto & peers_node (response.get_child ("peers"));
-<<<<<<< HEAD
-	ASSERT_EQ (2, peers_node.size ());
+	ASSERT_EQ (1, peers_node.size ());
 	auto tree1 (peers_node.get_child ((boost::format ("[::1]:%1%") % node2->network->endpoint ().port ()).str ()));
-=======
-	ASSERT_EQ (1, peers_node.size ());
-	auto tree1 (peers_node.get_child ((boost::format ("[::1]:%1%") % node2->network.endpoint ().port ()).str ()));
->>>>>>> 41b723bf
 	ASSERT_EQ (std::to_string (node->network_params.network.protocol_version), tree1.get<std::string> ("protocol_version"));
 	ASSERT_EQ (system.nodes[1]->node_id.pub.to_node_id (), tree1.get<std::string> ("node_id"));
 	// The previous version of this test had an UDP connection to an arbitrary IP address, so it could check for two peers. This doesn't work with TCP.
@@ -7127,11 +7094,7 @@
 	node_config.ipc_config.transport_tcp.enabled = true;
 	node_config.ipc_config.transport_tcp.port = nano::test::get_available_port ();
 	auto node2 = system.add_node (node_config, node_flags);
-<<<<<<< HEAD
-	node2->network->udp_channels.insert (node1->network->endpoint (), node1->network_params.network.protocol_version);
-=======
-	nano::test::establish_tcp (system, *node2, node1->network.endpoint ());
->>>>>>> 41b723bf
+	nano::test::establish_tcp (system, *node2, node1->network->endpoint ());
 	auto const rpc_ctx = add_rpc (system, node2);
 	boost::property_tree::ptree request;
 	request.put ("action", "account_info");
@@ -7458,13 +7421,8 @@
 	auto node1 = add_ipc_enabled_node (system);
 	auto const rpc_ctx = add_rpc (system, node1);
 
-<<<<<<< HEAD
-	// Just to have peer count at 1
-	node1->network->udp_channels.insert (nano::endpoint (boost::asio::ip::make_address_v6 ("::1"), nano::test_node_port ()), 0);
-=======
 	auto outer_node = system.nodes[0];
-	nano::test::establish_tcp (system, *node1, outer_node->network.endpoint ());
->>>>>>> 41b723bf
+	nano::test::establish_tcp (system, *node1, outer_node->network->endpoint ());
 
 	boost::property_tree::ptree request;
 	request.put ("action", "telemetry");
