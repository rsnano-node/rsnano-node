--- conflicted
+++ resolved
@@ -364,13 +364,8 @@
 	node.inactive_vote_cache.vote (send->hash (), vote1, rep_weight);
 	auto cache = node.inactive_vote_cache.find (send->hash ());
 	ASSERT_TRUE (cache);
-<<<<<<< HEAD
-	ASSERT_EQ (1, cache->voters.size ());
+	ASSERT_EQ (1, cache->voters ().size ());
 	node.active.fill_from_cache (*election, *cache);
-=======
-	ASSERT_EQ (1, cache->voters ().size ());
-	cache->fill (election);
->>>>>>> ec7f9df5
 	// Check that election data is not changed
 	ASSERT_EQ (2, election->votes ().size ());
 	auto last_vote2 (election->votes ()[key.pub]);
