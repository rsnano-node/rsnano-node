#include <nano/lib/jsonconfig.hpp>
#include <nano/node/election.hpp>
#include <nano/node/transport/inproc.hpp>
#include <nano/test_common/chains.hpp>
#include <nano/test_common/system.hpp>
#include <nano/test_common/testutil.hpp>

#include <gtest/gtest.h>

#include <numeric>

using namespace std::chrono_literals;

namespace nano
{
/*
 * Tests that an election can be confirmed as the result of a confirmation request
 *
 * Set-up:
 * - node1 with:
 * 		- enabled frontiers_confirmation (default) -> allows it to confirm blocks and subsequently generates votes
 * - node2 with:
 * 		- disabled rep crawler -> this inhibits node2 from learning that node1 is a rep
 */
TEST (active_transactions, confirm_election_by_request)
{
	nano::test::system system{};
	auto & node1 = *system.add_node ();

	nano::state_block_builder builder{};
	auto send1 = builder
				 .account (nano::dev::genesis_key.pub)
				 .representative (nano::dev::genesis_key.pub)
				 .previous (nano::dev::genesis->hash ())
				 .link (nano::public_key ())
				 .balance (nano::dev::constants.genesis_amount - 100)
				 .sign (nano::dev::genesis_key.prv, nano::dev::genesis_key.pub)
				 .work (*system.work.generate (nano::dev::genesis->hash ()))
				 .build_shared ();

	// Process send1 locally on node1
	ASSERT_TRUE (nano::test::process (node1, { send1 }));

	// Add rep key to node1
	system.wallet (0)->insert_adhoc (nano::dev::genesis_key.prv);

	// Ensure election on node1 is already confirmed before connecting with node2
	ASSERT_TIMELY (5s, nano::test::confirmed (node1, { send1 }));

	// Wait for the election to be removed and give time for any in-flight vote broadcasts to settle
	ASSERT_TIMELY (5s, node1.active.empty ());
	WAIT (1s);

	// At this point node1 should not generate votes for send1 block unless it receives a request

	// Create a second node
	nano::node_flags node_flags2{};
	node_flags2.set_disable_rep_crawler (true);
	auto & node2 = *system.add_node (node_flags2);

	// Process send1 block as live block on node2, this should start an election
	node2.process_active (send1);

	// Ensure election is started on node2
	std::shared_ptr<nano::election> election{};
	ASSERT_TIMELY (5s, (election = node2.active.election (send1->qualified_root ())) != nullptr);

	// Ensure election on node2 did not get confirmed without us requesting votes
	WAIT (1s);
	ASSERT_FALSE (election->confirmed ());

	// Expect that node2 has nobody to send a confirmation_request to (no reps)
	ASSERT_EQ (0, election->confirmation_request_count);

	// Get random peer list (of size 1) from node2 -- so basically just node2
	auto const peers = node2.network->random_set (1);
	ASSERT_FALSE (peers.empty ());

	// Add representative (node1) to disabled rep crawler of node2
	{
		nano::lock_guard<nano::mutex> guard (node2.rep_crawler.probable_reps_mutex);
		node2.rep_crawler.probable_reps.emplace (nano::dev::genesis_key.pub, nano::dev::constants.genesis_amount, *peers.cbegin ());
	}

	// Expect a vote to come back
	ASSERT_TIMELY (5s, election->votes ().size () >= 1);

	// There needs to be at least one request to get the election confirmed,
	// Rep has this block already confirmed so should reply with final vote only
	ASSERT_TIMELY (5s, election->confirmation_request_count >= 1);

	// Expect election was confirmed
	ASSERT_TIMELY (5s, election->confirmed ());
	ASSERT_TIMELY (5s, nano::test::confirmed (node1, { send1 }));
	ASSERT_TIMELY (5s, nano::test::confirmed (node2, { send1 }));
}
}

namespace nano
{
TEST (active_transactions, confirm_frontier)
{
	nano::test::system system;
	nano::node_flags node_flags;
	node_flags.set_disable_request_loop (true);
	// Voting node
	auto & node1 = *system.add_node (node_flags);
	nano::node_flags node_flags2;
	// The rep crawler would otherwise request confirmations in order to find representatives
	node_flags2.set_disable_rep_crawler (true);
	auto & node2 = *system.add_node (node_flags2);

	// Add key to node1
	system.wallet (0)->insert_adhoc (nano::dev::genesis_key.prv);
	// Add representative to disabled rep crawler
	auto peers (node2.network->random_set (1));
	ASSERT_FALSE (peers.empty ());
	{
		nano::lock_guard<nano::mutex> guard (node2.rep_crawler.probable_reps_mutex);
		node2.rep_crawler.probable_reps.emplace (nano::dev::genesis_key.pub, nano::dev::constants.genesis_amount, *peers.begin ());
	}

	nano::state_block_builder builder;
	auto send = builder
				.account (nano::dev::genesis_key.pub)
				.previous (nano::dev::genesis->hash ())
				.representative (nano::dev::genesis_key.pub)
				.balance (nano::dev::constants.genesis_amount - 100)
				.link (nano::public_key ())
				.sign (nano::dev::genesis_key.prv, nano::dev::genesis_key.pub)
				.work (*system.work.generate (nano::dev::genesis->hash ()))
				.build_shared ();
	auto send_copy = builder.make_block ().from (*send).build_shared ();
	ASSERT_EQ (nano::process_result::progress, node1.process (*send).code);
	node1.confirmation_height_processor.add (send);
	ASSERT_TIMELY (5s, node1.ledger.block_confirmed (*node1.store.tx_begin_read (), send->hash ()));
	ASSERT_EQ (nano::process_result::progress, node2.process (*send_copy).code);
	ASSERT_TIMELY (5s, !node2.active.empty ());
	// Save election to check request count afterwards
	auto election2 = node2.active.election (send->qualified_root ());
	ASSERT_NE (nullptr, election2);
	ASSERT_TIMELY (5s, node2.ledger.cache.cemented_count () == 2 && node2.active.empty ());
	ASSERT_GT (election2->confirmation_request_count, 0u);
}
}

TEST (active_transactions, keep_local)
{
	nano::test::system system{};

	nano::node_config node_config{ nano::test::get_available_port (), system.logging };
	node_config.enable_voting = false;
	// Bound to 2, won't drop wallet created transactions, but good to test dropping remote
	node_config.active_elections_size = 2;
	// Disable frontier confirmation to allow the test to finish before
	node_config.frontiers_confirmation = nano::frontiers_confirmation_mode::disabled;

	auto & node = *system.add_node (node_config);
	auto & wallet (*system.wallet (0));

	nano::keypair key1{};
	nano::keypair key2{};
	nano::keypair key3{};
	nano::keypair key4{};
	nano::keypair key5{};
	nano::keypair key6{};

	wallet.insert_adhoc (nano::dev::genesis_key.prv);
	auto const send1 = wallet.send_action (nano::dev::genesis_key.pub, key1.pub, node.config->receive_minimum.number ());
	auto const send2 = wallet.send_action (nano::dev::genesis_key.pub, key2.pub, node.config->receive_minimum.number ());
	auto const send3 = wallet.send_action (nano::dev::genesis_key.pub, key3.pub, node.config->receive_minimum.number ());
	auto const send4 = wallet.send_action (nano::dev::genesis_key.pub, key4.pub, node.config->receive_minimum.number ());
	auto const send5 = wallet.send_action (nano::dev::genesis_key.pub, key5.pub, node.config->receive_minimum.number ());
	auto const send6 = wallet.send_action (nano::dev::genesis_key.pub, key6.pub, node.config->receive_minimum.number ());

	// force-confirm blocks
	for (auto const & block : { send1, send2, send3, send4, send5, send6 })
	{
		std::shared_ptr<nano::election> election{};
		ASSERT_TIMELY (5s, (election = node.active.election (block->qualified_root ())) != nullptr);
		node.process_confirmed (nano::election_status{ block });
		election->force_confirm ();
		ASSERT_TIMELY (5s, node.block_confirmed (block->hash ()));
	}

	nano::state_block_builder builder{};
	const auto receive1 = builder.make_block ()
						  .account (key1.pub)
						  .previous (0)
						  .representative (key1.pub)
						  .balance (node.config->receive_minimum.number ())
						  .link (send1->hash ())
						  .sign (key1.prv, key1.pub)
						  .work (*system.work.generate (key1.pub))
						  .build_shared ();
	const auto receive2 = builder.make_block ()
						  .account (key2.pub)
						  .previous (0)
						  .representative (key2.pub)
						  .balance (node.config->receive_minimum.number ())
						  .link (send2->hash ())
						  .sign (key2.prv, key2.pub)
						  .work (*system.work.generate (key2.pub))
						  .build_shared ();
	const auto receive3 = builder.make_block ()
						  .account (key3.pub)
						  .previous (0)
						  .representative (key3.pub)
						  .balance (node.config->receive_minimum.number ())
						  .link (send3->hash ())
						  .sign (key3.prv, key3.pub)
						  .work (*system.work.generate (key3.pub))
						  .build_shared ();
	node.process_active (receive1);
	node.process_active (receive2);
	node.process_active (receive3);

	/// bound elections, should drop after one loop
	ASSERT_TIMELY (5s, node.active.size () == node_config.active_elections_size);
	// ASSERT_EQ (1, node.scheduler.size ());
}

TEST (active_transactions, inactive_votes_cache)
{
	nano::test::system system (1);
	auto & node = *system.nodes[0];
	nano::block_hash latest (node.latest (nano::dev::genesis_key.pub));
	nano::keypair key;
	auto send = nano::send_block_builder ()
				.previous (latest)
				.destination (key.pub)
				.balance (nano::dev::constants.genesis_amount - 100)
				.sign (nano::dev::genesis_key.prv, nano::dev::genesis_key.pub)
				.work (*system.work.generate (latest))
				.build_shared ();
	auto vote (std::make_shared<nano::vote> (nano::dev::genesis_key.pub, nano::dev::genesis_key.prv, nano::vote::timestamp_max, nano::vote::duration_max, std::vector<nano::block_hash> (1, send->hash ())));
	node.vote_processor.vote (vote, std::make_shared<nano::transport::inproc::channel> (node, node));
	ASSERT_TIMELY (5s, node.inactive_vote_cache.cache_size () == 1);
	node.process_active (send);
	node.block_processor.flush ();
	ASSERT_TIMELY (5s, node.ledger.block_confirmed (*node.store.tx_begin_read (), send->hash ()));
	ASSERT_EQ (1, node.stats->count (nano::stat::type::election, nano::stat::detail::vote_cached));
}

TEST (active_transactions, inactive_votes_cache_non_final)
{
	nano::test::system system (1);
	auto & node = *system.nodes[0];
	nano::block_hash latest (node.latest (nano::dev::genesis_key.pub));
	nano::keypair key;
	auto send = nano::send_block_builder ()
				.previous (latest)
				.destination (key.pub)
				.balance (nano::dev::constants.genesis_amount - 100)
				.sign (nano::dev::genesis_key.prv, nano::dev::genesis_key.pub)
				.work (*system.work.generate (latest))
				.build_shared ();
	auto vote (std::make_shared<nano::vote> (nano::dev::genesis_key.pub, nano::dev::genesis_key.prv, 0, 0, std::vector<nano::block_hash> (1, send->hash ()))); // Non-final vote
	node.vote_processor.vote (vote, std::make_shared<nano::transport::inproc::channel> (node, node));
	ASSERT_TIMELY (5s, node.inactive_vote_cache.cache_size () == 1);
	node.process_active (send);
	node.block_processor.flush ();
	ASSERT_TIMELY (5s, node.stats->count (nano::stat::type::election, nano::stat::detail::vote_cached) == 1);
	auto election = node.active.election (send->qualified_root ());
	ASSERT_NE (nullptr, election);
	ASSERT_FALSE (election->confirmed ());
	ASSERT_EQ (nano::dev::constants.genesis_amount - 100, election->tally ().begin ()->first);
}

TEST (active_transactions, inactive_votes_cache_fork)
{
	nano::test::system system{ 1 };
	auto & node = *system.nodes[0];

	auto const latest = node.latest (nano::dev::genesis_key.pub);
	nano::keypair key{};

	nano::send_block_builder builder{};
	auto send1 = builder.make_block ()
				 .previous (latest)
				 .destination (key.pub)
				 .balance (nano::dev::constants.genesis_amount - 100)
				 .sign (nano::dev::genesis_key.prv, nano::dev::genesis_key.pub)
				 .work (*system.work.generate (latest))
				 .build_shared ();

	auto send2 = builder.make_block ()
				 .previous (latest)
				 .destination (key.pub)
				 .balance (nano::dev::constants.genesis_amount - 200)
				 .sign (nano::dev::genesis_key.prv, nano::dev::genesis_key.pub)
				 .work (*system.work.generate (latest))
				 .build_shared ();

	auto const vote = std::make_shared<nano::vote> (nano::dev::genesis_key.pub, nano::dev::genesis_key.prv, nano::vote::timestamp_max, nano::vote::duration_max, std::vector<nano::block_hash> (1, send1->hash ()));
	node.vote_processor.vote (vote, std::make_shared<nano::transport::inproc::channel> (node, node));
	ASSERT_TIMELY (5s, node.inactive_vote_cache.cache_size () == 1);

	node.process_active (send2);

	std::shared_ptr<nano::election> election{};
	ASSERT_TIMELY (5s, (election = node.active.election (send1->qualified_root ())) != nullptr);

	node.process_active (send1);
	ASSERT_TIMELY (5s, election->blocks ().size () == 2);
	ASSERT_TIMELY (5s, node.block_confirmed (send1->hash ()));
	ASSERT_EQ (1, node.stats->count (nano::stat::type::election, nano::stat::detail::vote_cached));
}

TEST (active_transactions, inactive_votes_cache_existing_vote)
{
	nano::test::system system;
	nano::node_config node_config (nano::test::get_available_port (), system.logging);
	node_config.frontiers_confirmation = nano::frontiers_confirmation_mode::disabled;
	auto & node = *system.add_node (node_config);
	nano::block_hash latest (node.latest (nano::dev::genesis_key.pub));
	nano::keypair key;
	nano::block_builder builder;
	auto send = builder.send ()
				.previous (latest)
				.destination (key.pub)
				.balance (nano::dev::constants.genesis_amount - 100 * nano::Gxrb_ratio)
				.sign (nano::dev::genesis_key.prv, nano::dev::genesis_key.pub)
				.work (*system.work.generate (latest))
				.build_shared ();
	auto open = builder.state ()
				.account (key.pub)
				.previous (0)
				.representative (key.pub)
				.balance (100 * nano::Gxrb_ratio)
				.link (send->hash ())
				.sign (key.prv, key.pub)
				.work (*system.work.generate (key.pub))
				.build_shared ();
	node.process_active (send);
	node.block_processor.add (open);
	node.block_processor.flush ();
	ASSERT_TIMELY (5s, node.active.size () == 1);
	auto election (node.active.election (send->qualified_root ()));
	ASSERT_NE (nullptr, election);
	ASSERT_GT (node.weight (key.pub), node.minimum_principal_weight ());
	// Insert vote
	auto vote1 (std::make_shared<nano::vote> (key.pub, key.prv, nano::vote::timestamp_min * 1, 0, std::vector<nano::block_hash> (1, send->hash ())));
	node.vote_processor.vote (vote1, std::make_shared<nano::transport::inproc::channel> (node, node));
	ASSERT_TIMELY (5s, election->votes ().size () == 2);
	ASSERT_EQ (1, node.stats->count (nano::stat::type::election, nano::stat::detail::vote_new));
	auto last_vote1 (election->votes ()[key.pub]);
	ASSERT_EQ (send->hash (), last_vote1.hash);
	ASSERT_EQ (nano::vote::timestamp_min * 1, last_vote1.timestamp);
	// Attempt to change vote with inactive_votes_cache
	nano::unique_lock<nano::mutex> active_lock (node.active.mutex);
	node.inactive_vote_cache.vote (send->hash (), vote1);
	auto cache = node.inactive_vote_cache.find (send->hash ());
	ASSERT_TRUE (cache);
	ASSERT_EQ (1, cache->voters.size ());
	cache->fill (election);
	// Check that election data is not changed
	ASSERT_EQ (2, election->votes ().size ());
	auto last_vote2 (election->votes ()[key.pub]);
	ASSERT_EQ (last_vote1.hash, last_vote2.hash);
	ASSERT_EQ (last_vote1.timestamp, last_vote2.timestamp);
	ASSERT_EQ (last_vote1.time, last_vote2.time);
	ASSERT_EQ (0, node.stats->count (nano::stat::type::election, nano::stat::detail::vote_cached));
}

// Test disabled because it's failing intermittently.
// PR in which it got disabled: https://github.com/nanocurrency/nano-node/pull/3629
// Issue for investigating it: https://github.com/nanocurrency/nano-node/issues/3632
TEST (active_transactions, DISABLED_inactive_votes_cache_multiple_votes)
{
	nano::test::system system;
	nano::node_config node_config (nano::test::get_available_port (), system.logging);
	node_config.frontiers_confirmation = nano::frontiers_confirmation_mode::disabled;
	auto & node = *system.add_node (node_config);
	nano::block_hash latest (node.latest (nano::dev::genesis_key.pub));
	nano::keypair key1;
	nano::block_builder builder;
	auto send1 = builder.send ()
				 .previous (latest)
				 .destination (key1.pub)
				 .balance (nano::dev::constants.genesis_amount - 100 * nano::Gxrb_ratio)
				 .sign (nano::dev::genesis_key.prv, nano::dev::genesis_key.pub)
				 .work (*system.work.generate (latest))
				 .build_shared ();
	auto send2 = builder.send ()
				 .previous (send1->hash ())
				 .destination (key1.pub)
				 .balance (100 * nano::Gxrb_ratio)
				 .sign (nano::dev::genesis_key.prv, nano::dev::genesis_key.pub)
				 .work (*system.work.generate (send1->hash ()))
				 .build_shared ();
	auto open = builder.state ()
				.account (key1.pub)
				.previous (0)
				.representative (key1.pub)
				.balance (100 * nano::Gxrb_ratio)
				.link (send1->hash ())
				.sign (key1.prv, key1.pub)
				.work (*system.work.generate (key1.pub))
				.build_shared ();
	node.block_processor.add (send1);
	node.block_processor.add (send2);
	node.block_processor.add (open);
	node.block_processor.flush ();
	// Process votes
	auto vote1 (std::make_shared<nano::vote> (key1.pub, key1.prv, 0, 0, std::vector<nano::block_hash> (1, send1->hash ())));
	node.vote_processor.vote (vote1, std::make_shared<nano::transport::inproc::channel> (node, node));
	auto vote2 (std::make_shared<nano::vote> (nano::dev::genesis_key.pub, nano::dev::genesis_key.prv, 0, 0, std::vector<nano::block_hash> (1, send1->hash ())));
	node.vote_processor.vote (vote2, std::make_shared<nano::transport::inproc::channel> (node, node));
	ASSERT_TIMELY (5s, node.inactive_vote_cache.find (send1->hash ()));
	ASSERT_TIMELY (5s, node.inactive_vote_cache.find (send1->hash ())->voters.size () == 2);
	ASSERT_EQ (1, node.inactive_vote_cache.cache_size ());
	node.scheduler.activate (nano::dev::genesis_key.pub, *node.store.tx_begin_read ());
	ASSERT_TIMELY (5s, node.active.election (send1->qualified_root ()));
	auto election = node.active.election (send1->qualified_root ());
	ASSERT_NE (nullptr, election);
	ASSERT_EQ (3, election->votes ().size ()); // 2 votes and 1 default not_an_acount
	ASSERT_EQ (2, node.stats->count (nano::stat::type::election, nano::stat::detail::vote_cached));
}

TEST (active_transactions, inactive_votes_cache_election_start)
{
	nano::test::system system;
	nano::node_config node_config (nano::test::get_available_port (), system.logging);
	node_config.frontiers_confirmation = nano::frontiers_confirmation_mode::disabled;
	auto & node = *system.add_node (node_config);
	nano::block_hash latest (node.latest (nano::dev::genesis_key.pub));
	nano::keypair key1, key2;
	nano::send_block_builder send_block_builder;
	nano::state_block_builder state_block_builder;
	// Enough weight to trigger election hinting but not enough to confirm block on its own
	auto amount = ((node.online_reps.trended () / 100) * node.config->election_hint_weight_percent) / 2 + 1000 * nano::Gxrb_ratio;
	auto send1 = send_block_builder.make_block ()
				 .previous (latest)
				 .destination (key1.pub)
				 .balance (nano::dev::constants.genesis_amount - amount)
				 .sign (nano::dev::genesis_key.prv, nano::dev::genesis_key.pub)
				 .work (*system.work.generate (latest))
				 .build_shared ();
	auto send2 = send_block_builder.make_block ()
				 .previous (send1->hash ())
				 .destination (key2.pub)
				 .balance (nano::dev::constants.genesis_amount - 2 * amount)
				 .sign (nano::dev::genesis_key.prv, nano::dev::genesis_key.pub)
				 .work (*system.work.generate (send1->hash ()))
				 .build_shared ();
	auto open1 = state_block_builder.make_block ()
				 .account (key1.pub)
				 .previous (0)
				 .representative (key1.pub)
				 .balance (amount)
				 .link (send1->hash ())
				 .sign (key1.prv, key1.pub)
				 .work (*system.work.generate (key1.pub))
				 .build_shared ();
	auto open2 = state_block_builder.make_block ()
				 .account (key2.pub)
				 .previous (0)
				 .representative (key2.pub)
				 .balance (amount)
				 .link (send2->hash ())
				 .sign (key2.prv, key2.pub)
				 .work (*system.work.generate (key2.pub))
				 .build_shared ();
	ASSERT_EQ (nano::process_result::progress, node.process (*send1).code);
	ASSERT_EQ (nano::process_result::progress, node.process (*send2).code);
	ASSERT_EQ (nano::process_result::progress, node.process (*open1).code);
	ASSERT_EQ (nano::process_result::progress, node.process (*open2).code);
	ASSERT_TIMELY (5s, 5 == node.ledger.cache.block_count ());
	ASSERT_TRUE (node.active.empty ());
	ASSERT_EQ (1, node.ledger.cache.cemented_count ());
	// These blocks will be processed later
	auto send3 = send_block_builder.make_block ()
				 .previous (send2->hash ())
				 .destination (nano::keypair ().pub)
				 .balance (send2->balance ().number () - 1)
				 .sign (nano::dev::genesis_key.prv, nano::dev::genesis_key.pub)
				 .work (*system.work.generate (send2->hash ()))
				 .build_shared ();
	auto send4 = send_block_builder.make_block ()
				 .previous (send3->hash ())
				 .destination (nano::keypair ().pub)
				 .balance (send3->balance ().number () - 1)
				 .sign (nano::dev::genesis_key.prv, nano::dev::genesis_key.pub)
				 .work (*system.work.generate (send3->hash ()))
				 .build_shared ();
	// Inactive votes
	std::vector<nano::block_hash> hashes{ open1->hash (), open2->hash (), send4->hash () };
	auto vote1 (std::make_shared<nano::vote> (key1.pub, key1.prv, 0, 0, hashes));
	node.vote_processor.vote (vote1, std::make_shared<nano::transport::inproc::channel> (node, node));
	ASSERT_TIMELY (5s, node.inactive_vote_cache.cache_size () == 3);
	ASSERT_TRUE (node.active.empty ());
	ASSERT_EQ (1, node.ledger.cache.cemented_count ());
	// 2 votes are required to start election (dev network)
	auto vote2 (std::make_shared<nano::vote> (key2.pub, key2.prv, 0, 0, hashes));
	node.vote_processor.vote (vote2, std::make_shared<nano::transport::inproc::channel> (node, node));
	// Only open1 & open2 blocks elections should start (send4 is missing previous block in ledger)
	ASSERT_TIMELY (5s, 2 == node.active.size ());
	// Confirm elections with weight quorum
	auto vote0 (std::make_shared<nano::vote> (nano::dev::genesis_key.pub, nano::dev::genesis_key.prv, nano::vote::timestamp_max, nano::vote::duration_max, hashes)); // Final vote for confirmation
	node.vote_processor.vote (vote0, std::make_shared<nano::transport::inproc::channel> (node, node));
	ASSERT_TIMELY (5s, node.active.empty ());
	ASSERT_TIMELY (5s, 5 == node.ledger.cache.cemented_count ());
	// A late block arrival also checks the inactive votes cache
	ASSERT_TRUE (node.active.empty ());
	auto send4_cache (node.inactive_vote_cache.find (send4->hash ()));
	ASSERT_TRUE (send4_cache);
	ASSERT_EQ (3, send4_cache->voters.size ());
	node.process_active (send3);
	node.block_processor.flush ();
	// An election is started for send6 but does not confirm
	ASSERT_TIMELY (5s, 1 == node.active.size ());
	node.vote_processor.flush ();
	ASSERT_FALSE (node.block_confirmed_or_being_confirmed (send3->hash ()));
	// send7 cannot be voted on but an election should be started from inactive votes
	ASSERT_FALSE (node.ledger.dependents_confirmed (*node.store.tx_begin_read (), *send4));
	node.process_active (send4);
	node.block_processor.flush ();
	ASSERT_TIMELY (5s, 7 == node.ledger.cache.cemented_count ());
}

namespace nano
{
TEST (active_transactions, vote_replays)
{
	nano::test::system system;
	nano::node_config node_config (nano::test::get_available_port (), system.logging);
	node_config.enable_voting = false;
	node_config.frontiers_confirmation = nano::frontiers_confirmation_mode::disabled;
	auto & node = *system.add_node (node_config);
	nano::keypair key;
	nano::state_block_builder builder;
	auto send1 = builder.make_block ()
				 .account (nano::dev::genesis_key.pub)
				 .previous (nano::dev::genesis->hash ())
				 .representative (nano::dev::genesis_key.pub)
				 .balance (nano::dev::constants.genesis_amount - nano::Gxrb_ratio)
				 .link (key.pub)
				 .sign (nano::dev::genesis_key.prv, nano::dev::genesis_key.pub)
				 .work (*system.work.generate (nano::dev::genesis->hash ()))
				 .build_shared ();
	ASSERT_NE (nullptr, send1);
	auto open1 = builder.make_block ()
				 .account (key.pub)
				 .previous (0)
				 .representative (key.pub)
				 .balance (nano::Gxrb_ratio)
				 .link (send1->hash ())
				 .sign (key.prv, key.pub)
				 .work (*system.work.generate (key.pub))
				 .build_shared ();
	ASSERT_NE (nullptr, open1);
	node.process_active (send1);
	node.process_active (open1);
	nano::test::blocks_confirm (node, { send1, open1 });
	ASSERT_EQ (2, node.active.size ());
	// First vote is not a replay and confirms the election, second vote should be a replay since the election has confirmed but not yet removed
	auto vote_send1 (std::make_shared<nano::vote> (nano::dev::genesis_key.pub, nano::dev::genesis_key.prv, nano::vote::timestamp_max, nano::vote::duration_max, std::vector<nano::block_hash>{ send1->hash () }));
	ASSERT_EQ (nano::vote_code::vote, node.active.vote (vote_send1));
	ASSERT_EQ (2, node.active.size ());
	ASSERT_EQ (nano::vote_code::replay, node.active.vote (vote_send1));
	// Wait until the election is removed, at which point the vote is still a replay since it's been recently confirmed
	ASSERT_TIMELY (3s, node.active.size () == 1);
	ASSERT_EQ (nano::vote_code::replay, node.active.vote (vote_send1));
	// Open new account
	auto vote_open1 (std::make_shared<nano::vote> (nano::dev::genesis_key.pub, nano::dev::genesis_key.prv, nano::vote::timestamp_max, nano::vote::duration_max, std::vector<nano::block_hash>{ open1->hash () }));
	ASSERT_EQ (nano::vote_code::vote, node.active.vote (vote_open1));
	ASSERT_EQ (nano::vote_code::replay, node.active.vote (vote_open1));
	ASSERT_TIMELY (3s, node.active.empty ());
	ASSERT_EQ (nano::vote_code::replay, node.active.vote (vote_open1));
	ASSERT_EQ (nano::Gxrb_ratio, node.ledger.weight (key.pub));

	auto send2 = builder.make_block ()
				 .account (key.pub)
				 .previous (open1->hash ())
				 .representative (key.pub)
				 .balance (nano::Gxrb_ratio - 1)
				 .link (key.pub)
				 .sign (key.prv, key.pub)
				 .work (*system.work.generate (open1->hash ()))
				 .build_shared ();
	ASSERT_NE (nullptr, send2);
	node.process_active (send2);
	nano::test::blocks_confirm (node, { send2 });
	ASSERT_EQ (1, node.active.size ());
	auto vote1_send2 (std::make_shared<nano::vote> (nano::dev::genesis_key.pub, nano::dev::genesis_key.prv, nano::vote::timestamp_max, nano::vote::duration_max, std::vector<nano::block_hash>{ send2->hash () }));
	auto vote2_send2 (std::make_shared<nano::vote> (key.pub, key.prv, 0, 0, std::vector<nano::block_hash>{ send2->hash () }));
	ASSERT_EQ (nano::vote_code::vote, node.active.vote (vote2_send2));
	ASSERT_EQ (1, node.active.size ());
	ASSERT_EQ (nano::vote_code::replay, node.active.vote (vote2_send2));
	ASSERT_EQ (1, node.active.size ());
	ASSERT_EQ (nano::vote_code::vote, node.active.vote (vote1_send2));
	ASSERT_EQ (1, node.active.size ());
	ASSERT_EQ (nano::vote_code::replay, node.active.vote (vote1_send2));
	ASSERT_TIMELY (3s, node.active.empty ());
	ASSERT_EQ (0, node.active.size ());
	ASSERT_EQ (nano::vote_code::replay, node.active.vote (vote1_send2));
	ASSERT_EQ (nano::vote_code::replay, node.active.vote (vote2_send2));

	// Removing blocks as recently confirmed makes every vote indeterminate
	{
		nano::lock_guard<nano::mutex> guard (node.active.mutex);
		node.active.recently_confirmed.clear ();
	}
	ASSERT_EQ (nano::vote_code::indeterminate, node.active.vote (vote_send1));
	ASSERT_EQ (nano::vote_code::indeterminate, node.active.vote (vote_open1));
	ASSERT_EQ (nano::vote_code::indeterminate, node.active.vote (vote1_send2));
	ASSERT_EQ (nano::vote_code::indeterminate, node.active.vote (vote2_send2));
}
}

// Tests that blocks are correctly cleared from the duplicate filter for unconfirmed elections
TEST (active_transactions, dropped_cleanup)
{
	nano::test::system system;
	nano::node_flags flags;
	flags.set_disable_request_loop (true);
	auto & node (*system.add_node (flags));

	// Add to network filter to ensure proper cleanup after the election is dropped
	std::vector<uint8_t> block_bytes;
	{
		nano::vectorstream stream (block_bytes);
		nano::dev::genesis->serialize (stream);
	}
	ASSERT_FALSE (node.network->publish_filter->apply (block_bytes.data (), block_bytes.size ()));
	ASSERT_TRUE (node.network->publish_filter->apply (block_bytes.data (), block_bytes.size ()));

	node.block_confirm (nano::dev::genesis);
	ASSERT_TIMELY (5s, node.active.election (nano::dev::genesis->qualified_root ()));
	auto election = node.active.election (nano::dev::genesis->qualified_root ());
	ASSERT_NE (nullptr, election);

	// Not yet removed
	ASSERT_TRUE (node.network->publish_filter->apply (block_bytes.data (), block_bytes.size ()));
	ASSERT_TRUE (node.active.active (nano::dev::genesis->hash ()));

	// Now simulate dropping the election
	ASSERT_FALSE (election->confirmed ());
	node.active.erase (*nano::dev::genesis);

	// The filter must have been cleared
	ASSERT_FALSE (node.network->publish_filter->apply (block_bytes.data (), block_bytes.size ()));

	// An election was recently dropped
	ASSERT_EQ (1, node.stats->count (nano::stat::type::election, nano::stat::detail::election_drop_all));

	// Block cleared from active
	ASSERT_FALSE (node.active.active (nano::dev::genesis->hash ()));

	// Repeat test for a confirmed election
	ASSERT_TRUE (node.network->publish_filter->apply (block_bytes.data (), block_bytes.size ()));
	node.block_confirm (nano::dev::genesis);
	ASSERT_TIMELY (5s, node.active.election (nano::dev::genesis->qualified_root ()));
	election = node.active.election (nano::dev::genesis->qualified_root ());
	ASSERT_NE (nullptr, election);
	election->force_confirm ();
	ASSERT_TRUE (election->confirmed ());
	node.active.erase (*nano::dev::genesis);

	// The filter should not have been cleared
	ASSERT_TRUE (node.network->publish_filter->apply (block_bytes.data (), block_bytes.size ()));

	// Not dropped
	ASSERT_EQ (1, node.stats->count (nano::stat::type::election, nano::stat::detail::election_drop_all));

	// Block cleared from active
	ASSERT_FALSE (node.active.active (nano::dev::genesis->hash ()));
}

TEST (active_transactions, republish_winner)
{
	nano::test::system system;
	nano::node_config node_config{ nano::test::get_available_port (), system.logging };
	node_config.frontiers_confirmation = nano::frontiers_confirmation_mode::disabled;
	auto & node1 = *system.add_node (node_config);
	node_config.peering_port = nano::test::get_available_port ();
	auto & node2 = *system.add_node (node_config);

	nano::keypair key;
	nano::state_block_builder builder;
	auto send1 = builder.make_block ()
				 .account (nano::dev::genesis_key.pub)
				 .previous (nano::dev::genesis->hash ())
				 .representative (nano::dev::genesis_key.pub)
				 .balance (nano::dev::constants.genesis_amount - nano::Gxrb_ratio)
				 .link (key.pub)
				 .sign (nano::dev::genesis_key.prv, nano::dev::genesis_key.pub)
				 .work (*system.work.generate (nano::dev::genesis->hash ()))
				 .build_shared ();

	node1.process_active (send1);
	node1.block_processor.flush ();
	ASSERT_TIMELY (3s, node2.stats->count (nano::stat::type::message, nano::stat::detail::publish, nano::stat::dir::in) == 1);

	// Several forks
	for (auto i (0); i < 5; i++)
	{
		auto fork = builder.make_block ()
					.account (nano::dev::genesis_key.pub)
					.previous (nano::dev::genesis->hash ())
					.representative (nano::dev::genesis_key.pub)
					.balance (nano::dev::constants.genesis_amount - 1 - i)
					.link (key.pub)
					.sign (nano::dev::genesis_key.prv, nano::dev::genesis_key.pub)
					.work (*system.work.generate (nano::dev::genesis->hash ()))
					.build_shared ();
		node1.process_active (fork);
	}
	node1.block_processor.flush ();
	ASSERT_TIMELY (3s, !node1.active.empty ());
	ASSERT_EQ (1, node2.stats->count (nano::stat::type::message, nano::stat::detail::publish, nano::stat::dir::in));

	// Process new fork with vote to change winner
	auto fork = builder.make_block ()
				.account (nano::dev::genesis_key.pub)
				.previous (nano::dev::genesis->hash ())
				.representative (nano::dev::genesis_key.pub)
				.balance (nano::dev::constants.genesis_amount - 2 * nano::Gxrb_ratio)
				.link (key.pub)
				.sign (nano::dev::genesis_key.prv, nano::dev::genesis_key.pub)
				.work (*system.work.generate (nano::dev::genesis->hash ()))
				.build_shared ();

	node1.process_active (fork);
	node1.block_processor.flush ();
	auto election = node1.active.election (fork->qualified_root ());
	ASSERT_NE (nullptr, election);
	auto vote = std::make_shared<nano::vote> (nano::dev::genesis_key.pub, nano::dev::genesis_key.prv, nano::vote::timestamp_max, nano::vote::duration_max, std::vector<nano::block_hash>{ fork->hash () });
	node1.vote_processor.vote (vote, std::make_shared<nano::transport::inproc::channel> (node1, node1));
	node1.vote_processor.flush ();
	node1.block_processor.flush ();
	ASSERT_TIMELY (3s, election->confirmed ());
	ASSERT_EQ (fork->hash (), election->status.get_winner ()->hash ());
	ASSERT_TIMELY (3s, node2.block_confirmed (fork->hash ()));
}

TEST (active_transactions, fork_filter_cleanup)
{
	nano::test::system system{};

	nano::node_config node_config{ nano::test::get_available_port (), system.logging };
	node_config.frontiers_confirmation = nano::frontiers_confirmation_mode::disabled;

	auto & node1 = *system.add_node (node_config);
	nano::keypair key{};
	nano::state_block_builder builder{};
	auto const latest_hash = nano::dev::genesis->hash ();

	auto send1 = builder.make_block ()
				 .previous (latest_hash)
				 .account (nano::dev::genesis_key.pub)
				 .representative (nano::dev::genesis_key.pub)
				 .balance (nano::dev::constants.genesis_amount - nano::Gxrb_ratio)
				 .link (key.pub)
				 .sign (nano::dev::genesis_key.prv, nano::dev::genesis_key.pub)
				 .work (*system.work.generate (latest_hash))
				 .build_shared ();

	std::vector<uint8_t> send_block_bytes{};
	{
		nano::vectorstream stream{ send_block_bytes };
		send1->serialize (stream);
	}

	// Generate 10 forks to prevent new block insertion to election
	for (auto i = 0; i < 10; ++i)
	{
		auto fork = builder.make_block ()
					.previous (latest_hash)
					.account (nano::dev::genesis_key.pub)
					.representative (nano::dev::genesis_key.pub)
					.balance (nano::dev::constants.genesis_amount - 1 - i)
					.link (key.pub)
					.sign (nano::dev::genesis_key.prv, nano::dev::genesis_key.pub)
					.work (*system.work.generate (latest_hash))
					.build_shared ();

		node1.process_active (fork);
		ASSERT_TIMELY (5s, node1.active.election (fork->qualified_root ()) != nullptr);
	}

	// All forks were merged into the same election
	std::shared_ptr<nano::election> election{};
	ASSERT_TIMELY (5s, (election = node1.active.election (send1->qualified_root ())) != nullptr);
	ASSERT_TIMELY (5s, election->blocks ().size () == 10);
	ASSERT_EQ (1, node1.active.size ());

	// Instantiate a new node
	node_config.peering_port = nano::test::get_available_port ();
	auto & node2 = *system.add_node (node_config);

	// Process the first initial block on node2
	node2.process_active (send1);
	ASSERT_TIMELY (5s, node2.active.election (send1->qualified_root ()) != nullptr);

	// TODO: questions: why doesn't node2 pick up "fork" from node1? because it connected to node1 after node1
	//                  already process_active()d the fork? shouldn't it broadcast it anyway, even later?
	//
	//                  how about node1 picking up "send1" from node2? we know it does because we assert at
	//                  the end that it is within node1's AEC, but why node1.block_count doesn't increase?
	//
	ASSERT_TIMELY (5s, node2.ledger.cache.block_count () == 2);
	ASSERT_TIMELY (5s, node1.ledger.cache.block_count () == 2);

	// Block is erased from the duplicate filter
	ASSERT_TIMELY (5s, node1.network->publish_filter->apply (send_block_bytes.data (), send_block_bytes.size ()));
}

/*
 * What this test is doing:
 * Create 20 representatives with minimum principal weight each
 * Create a send block on the genesis account (the last send block)
 * Create 20 forks of the last send block using genesis as representative (no votes produced)
 * Check that only 10 blocks remain in the election (due to max 10 forks per election object limit)
 * Create 20 more forks of the last send block using the new reps as representatives and produce votes for them
 *     (9 votes from this batch should survive and replace existing blocks in the election, why not 10?)
 * Then send winning block and it should replace one of the existing blocks
 */
TEST (active_transactions, fork_replacement_tally)
{
	nano::test::system system;
	nano::node_config node_config (nano::test::get_available_port (), system.logging);
	node_config.frontiers_confirmation = nano::frontiers_confirmation_mode::disabled;
	auto & node1 (*system.add_node (node_config));

	size_t const reps_count = 20;
	size_t const max_blocks = 10;
	std::vector<nano::keypair> keys (reps_count);
	auto latest (nano::dev::genesis->hash ());
	auto balance (nano::dev::constants.genesis_amount);
	auto amount (node1.minimum_principal_weight ());
	nano::state_block_builder builder;

	// Create 20 representatives & confirm blocks
	for (auto i (0); i < reps_count; i++)
	{
		balance -= amount + i;
		auto send = builder.make_block ()
					.account (nano::dev::genesis_key.pub)
					.previous (latest)
					.representative (nano::dev::genesis_key.pub)
					.balance (balance)
					.link (keys[i].pub)
					.sign (nano::dev::genesis_key.prv, nano::dev::genesis_key.pub)
					.work (*system.work.generate (latest))
					.build_shared ();
		node1.process_active (send);
		latest = send->hash ();
		auto open = builder.make_block ()
					.account (keys[i].pub)
					.previous (0)
					.representative (keys[i].pub)
					.balance (amount + i)
					.link (send->hash ())
					.sign (keys[i].prv, keys[i].pub)
					.work (*system.work.generate (keys[i].pub))
					.build_shared ();
		node1.process_active (open);
		// Confirmation
		auto vote (std::make_shared<nano::vote> (nano::dev::genesis_key.pub, nano::dev::genesis_key.prv, nano::vote::timestamp_max, nano::vote::duration_max, std::vector<nano::block_hash>{ send->hash (), open->hash () }));
		node1.vote_processor.vote (vote, std::make_shared<nano::transport::inproc::channel> (node1, node1));
	}
	ASSERT_TIMELY (5s, node1.ledger.cache.cemented_count () == 1 + 2 * reps_count);

	nano::keypair key;
	auto send_last = builder.make_block ()
					 .account (nano::dev::genesis_key.pub)
					 .previous (latest)
					 .representative (nano::dev::genesis_key.pub)
					 .balance (balance - 2 * nano::Gxrb_ratio)
					 .link (key.pub)
					 .sign (nano::dev::genesis_key.prv, nano::dev::genesis_key.pub)
					 .work (*system.work.generate (latest))
					 .build_shared ();

	// Forks without votes
	for (auto i (0); i < reps_count; i++)
	{
		auto fork = builder.make_block ()
					.account (nano::dev::genesis_key.pub)
					.previous (latest)
					.representative (nano::dev::genesis_key.pub)
					.balance (balance - nano::Gxrb_ratio - i)
					.link (key.pub)
					.sign (nano::dev::genesis_key.prv, nano::dev::genesis_key.pub)
					.work (*system.work.generate (latest))
					.build_shared ();
		node1.process_active (fork);
	}
	ASSERT_TIMELY (5s, !node1.active.empty ());

	// Check overflow of blocks
	auto election = node1.active.election (send_last->qualified_root ());
	ASSERT_NE (nullptr, election);
	ASSERT_TIMELY (5s, max_blocks == election->blocks ().size ());

	// Generate forks with votes to prevent new block insertion to election
	for (auto i (0); i < reps_count; i++)
	{
		auto fork = builder.make_block ()
					.account (nano::dev::genesis_key.pub)
					.previous (latest)
					.representative (nano::dev::genesis_key.pub)
					.balance (balance - 1 - i)
					.link (key.pub)
					.sign (nano::dev::genesis_key.prv, nano::dev::genesis_key.pub)
					.work (*system.work.generate (latest))
					.build_shared ();
		auto vote (std::make_shared<nano::vote> (keys[i].pub, keys[i].prv, 0, 0, std::vector<nano::block_hash>{ fork->hash () }));
		node1.vote_processor.vote (vote, std::make_shared<nano::transport::inproc::channel> (node1, node1));
		node1.vote_processor.flush ();
		node1.process_active (fork);
	}

	// function to count the number of rep votes (non genesis) found in election
	// it also checks that there are 10 votes in the election
	auto count_rep_votes_in_election = [&max_blocks, &reps_count, &election, &keys] () {
		// Check that only max weight blocks remains (and start winner)
		auto votes_l = election->votes ();
		if (max_blocks != votes_l.size ())
		{
			return -1;
		}
		int vote_count = 0;
		for (auto i = 0; i < reps_count; i++)
		{
			if (votes_l.find (keys[i].pub) != votes_l.end ())
			{
				vote_count++;
			}
		}
		return vote_count;
	};

	// Check overflow of blocks
	ASSERT_TIMELY (10s, count_rep_votes_in_election () == 9);
	ASSERT_EQ (max_blocks, election->blocks ().size ());

	// Process correct block
	node_config.peering_port = nano::test::get_available_port ();
	auto & node2 (*system.add_node (node_config));
	node1.network->publish_filter->clear ();
	node2.network->flood_block (send_last);
	ASSERT_TIMELY (3s, node1.stats->count (nano::stat::type::message, nano::stat::detail::publish, nano::stat::dir::in) > 0);
	node1.block_processor.flush ();
	system.delay_ms (50ms);

	// Correct block without votes is ignored
	auto blocks1 (election->blocks ());
	ASSERT_EQ (max_blocks, blocks1.size ());
	ASSERT_FALSE (blocks1.find (send_last->hash ()) != blocks1.end ());

	// Process vote for correct block & replace existing lowest tally block
	auto vote (std::make_shared<nano::vote> (nano::dev::genesis_key.pub, nano::dev::genesis_key.prv, 0, 0, std::vector<nano::block_hash>{ send_last->hash () }));
	node1.vote_processor.vote (vote, std::make_shared<nano::transport::inproc::channel> (node1, node1));
	node1.vote_processor.flush ();
	// ensure vote arrives before the block
	ASSERT_TIMELY (5s, node1.inactive_vote_cache.find (send_last->hash ()));
	ASSERT_TIMELY (5s, 1 == node1.inactive_vote_cache.find (send_last->hash ())->size ());
	node1.network->publish_filter->clear ();
	node2.network->flood_block (send_last);
	ASSERT_TIMELY (5s, node1.stats->count (nano::stat::type::message, nano::stat::detail::publish, nano::stat::dir::in) > 1);

	// the send_last block should replace one of the existing block of the election because it has higher vote weight
	auto find_send_last_block = [&election, &send_last] () {
		auto blocks2 = election->blocks ();
		return blocks2.find (send_last->hash ()) != blocks2.end ();
	};
	ASSERT_TIMELY (5s, find_send_last_block ())
	ASSERT_EQ (max_blocks, election->blocks ().size ());

	ASSERT_TIMELY (5s, count_rep_votes_in_election () == 8);

	auto votes2 (election->votes ());
	ASSERT_TRUE (votes2.find (nano::dev::genesis_key.pub) != votes2.end ());
}

namespace nano
{
// Blocks that won an election must always be seen as confirming or cemented
TEST (active_transactions, confirmation_consistency)
{
	nano::test::system system;
	nano::node_config node_config (nano::test::get_available_port (), system.logging);
	node_config.frontiers_confirmation = nano::frontiers_confirmation_mode::disabled;
	auto & node = *system.add_node (node_config);
	system.wallet (0)->insert_adhoc (nano::dev::genesis_key.prv);
	for (unsigned i = 0; i < 10; ++i)
	{
		auto block (system.wallet (0)->send_action (nano::dev::genesis_key.pub, nano::public_key (), node.config->receive_minimum.number ()));
		ASSERT_NE (nullptr, block);
		system.deadline_set (5s);
		while (!node.ledger.block_confirmed (*node.store.tx_begin_read (), block->hash ()))
		{
			node.scheduler.activate (nano::dev::genesis_key.pub, *node.store.tx_begin_read ());
			ASSERT_NO_ERROR (system.poll (5ms));
		}
		ASSERT_NO_ERROR (system.poll_until_true (1s, [&node, &block, i] {
			nano::lock_guard<nano::mutex> guard (node.active.mutex);
			EXPECT_EQ (i + 1, node.active.recently_confirmed.size ());
			EXPECT_EQ (block->qualified_root (), node.active.recently_confirmed.back ().first);
			return i + 1 == node.active.recently_cemented.size (); // done after a callback
		}));
	}
}
}

// Test disabled because it's failing intermittently.
// PR in which it got disabled: https://github.com/nanocurrency/nano-node/pull/3629
// Issue for investigating it: https://github.com/nanocurrency/nano-node/issues/3634
TEST (active_transactions, DISABLED_confirm_new)
{
	nano::test::system system (1);
	auto & node1 = *system.nodes[0];
	auto send = nano::send_block_builder ()
				.previous (nano::dev::genesis->hash ())
				.destination (nano::public_key ())
				.balance (nano::dev::constants.genesis_amount - 100)
				.sign (nano::dev::genesis_key.prv, nano::dev::genesis_key.pub)
				.work (*system.work.generate (nano::dev::genesis->hash ()))
				.build_shared ();
	node1.process_active (send);
	node1.block_processor.flush ();
	ASSERT_TIMELY_EQ (5s, 1, node1.active.size ());
	auto & node2 = *system.add_node ();
	// Add key to node2
	system.wallet (1)->insert_adhoc (nano::dev::genesis_key.prv);
	// Let node2 know about the block
	ASSERT_TIMELY (5s, node2.block (send->hash ()));
	// Wait confirmation
	ASSERT_TIMELY (5s, node1.ledger.cache.cemented_count () == 2 && node2.ledger.cache.cemented_count () == 2);
}

// Ensures votes are tallied on election::publish even if no vote is inserted through inactive_votes_cache
TEST (active_transactions, conflicting_block_vote_existing_election)
{
	nano::test::system system;
	nano::node_flags node_flags;
	node_flags.set_disable_request_loop (true);
	auto & node = *system.add_node (node_flags);
	nano::keypair key;
	nano::state_block_builder builder;
	auto send = builder.make_block ()
				.account (nano::dev::genesis_key.pub)
				.previous (nano::dev::genesis->hash ())
				.representative (nano::dev::genesis_key.pub)
				.balance (nano::dev::constants.genesis_amount - 100)
				.link (key.pub)
				.sign (nano::dev::genesis_key.prv, nano::dev::genesis_key.pub)
				.work (*system.work.generate (nano::dev::genesis->hash ()))
				.build_shared ();
	auto fork = builder.make_block ()
				.account (nano::dev::genesis_key.pub)
				.previous (nano::dev::genesis->hash ())
				.representative (nano::dev::genesis_key.pub)
				.balance (nano::dev::constants.genesis_amount - 200)
				.link (key.pub)
				.sign (nano::dev::genesis_key.prv, nano::dev::genesis_key.pub)
				.work (*system.work.generate (nano::dev::genesis->hash ()))
				.build_shared ();
	auto vote_fork (std::make_shared<nano::vote> (nano::dev::genesis_key.pub, nano::dev::genesis_key.prv, nano::vote::timestamp_max, nano::vote::duration_max, std::vector<nano::block_hash>{ fork->hash () }));

	ASSERT_EQ (nano::process_result::progress, node.process_local (send).code);
	ASSERT_TIMELY_EQ (5s, 1, node.active.size ());

	// Vote for conflicting block, but the block does not yet exist in the ledger
	node.active.vote (vote_fork);

	// Block now gets processed
	ASSERT_EQ (nano::process_result::fork, node.process_local (fork).code);

	// Election must be confirmed
	auto election (node.active.election (fork->qualified_root ()));
	ASSERT_NE (nullptr, election);
	ASSERT_TIMELY (3s, election->confirmed ());
}

TEST (active_transactions, activate_account_chain)
{
	nano::test::system system;
	nano::node_flags flags;
	nano::node_config config (nano::test::get_available_port (), system.logging);
	config.frontiers_confirmation = nano::frontiers_confirmation_mode::disabled;
	auto & node = *system.add_node (config, flags);

	nano::keypair key;
	nano::state_block_builder builder;
	auto send = builder.make_block ()
				.account (nano::dev::genesis_key.pub)
				.previous (nano::dev::genesis->hash ())
				.representative (nano::dev::genesis_key.pub)
				.link (nano::dev::genesis_key.pub)
				.balance (nano::dev::constants.genesis_amount - 1)
				.sign (nano::dev::genesis_key.prv, nano::dev::genesis_key.pub)
				.work (*system.work.generate (nano::dev::genesis->hash ()))
				.build ();
	auto send2 = builder.make_block ()
				 .account (nano::dev::genesis_key.pub)
				 .previous (send->hash ())
				 .representative (nano::dev::genesis_key.pub)
				 .link (key.pub)
				 .balance (nano::dev::constants.genesis_amount - 2)
				 .sign (nano::dev::genesis_key.prv, nano::dev::genesis_key.pub)
				 .work (*system.work.generate (send->hash ()))
				 .build ();
	auto send3 = builder.make_block ()
				 .account (nano::dev::genesis_key.pub)
				 .previous (send2->hash ())
				 .representative (nano::dev::genesis_key.pub)
				 .link (key.pub)
				 .balance (nano::dev::constants.genesis_amount - 3)
				 .sign (nano::dev::genesis_key.prv, nano::dev::genesis_key.pub)
				 .work (*system.work.generate (send2->hash ()))
				 .build ();
	auto open = builder.make_block ()
				.account (key.pub)
				.previous (0)
				.representative (key.pub)
				.link (send2->hash ())
				.balance (1)
				.sign (key.prv, key.pub)
				.work (*system.work.generate (key.pub))
				.build ();
	auto receive = builder.make_block ()
				   .account (key.pub)
				   .previous (open->hash ())
				   .representative (key.pub)
				   .link (send3->hash ())
				   .balance (2)
				   .sign (key.prv, key.pub)
				   .work (*system.work.generate (open->hash ()))
				   .build ();
	ASSERT_EQ (nano::process_result::progress, node.process (*send).code);
	ASSERT_EQ (nano::process_result::progress, node.process (*send2).code);
	ASSERT_EQ (nano::process_result::progress, node.process (*send3).code);
	ASSERT_EQ (nano::process_result::progress, node.process (*open).code);
	ASSERT_EQ (nano::process_result::progress, node.process (*receive).code);

	node.scheduler.activate (nano::dev::genesis_key.pub, *node.store.tx_begin_read ());
	ASSERT_TIMELY (5s, node.active.election (send->qualified_root ()));
	auto election1 = node.active.election (send->qualified_root ());
	ASSERT_EQ (1, node.active.size ());
	ASSERT_EQ (1, election1->blocks ().count (send->hash ()));
	node.scheduler.activate (nano::dev::genesis_key.pub, *node.store.tx_begin_read ());
	auto election2 = node.active.election (send->qualified_root ());
	ASSERT_EQ (election2, election1);
	election1->force_confirm ();
	ASSERT_TIMELY (3s, node.block_confirmed (send->hash ()));
	// On cementing, the next election is started
	ASSERT_TIMELY (3s, node.active.active (send2->qualified_root ()));
	node.scheduler.activate (nano::dev::genesis_key.pub, *node.store.tx_begin_read ());
	auto election3 = node.active.election (send2->qualified_root ());
	ASSERT_NE (nullptr, election3);
	ASSERT_EQ (1, election3->blocks ().count (send2->hash ()));
	election3->force_confirm ();
	ASSERT_TIMELY (3s, node.block_confirmed (send2->hash ()));
	// On cementing, the next election is started
	ASSERT_TIMELY (3s, node.active.active (open->qualified_root ()));
	ASSERT_TIMELY (3s, node.active.active (send3->qualified_root ()));
	node.scheduler.activate (nano::dev::genesis_key.pub, *node.store.tx_begin_read ());
	auto election4 = node.active.election (send3->qualified_root ());
	ASSERT_NE (nullptr, election4);
	ASSERT_EQ (1, election4->blocks ().count (send3->hash ()));
	node.scheduler.activate (key.pub, *node.store.tx_begin_read ());
	auto election5 = node.active.election (open->qualified_root ());
	ASSERT_NE (nullptr, election5);
	ASSERT_EQ (1, election5->blocks ().count (open->hash ()));
	election5->force_confirm ();
	ASSERT_TIMELY (3s, node.block_confirmed (open->hash ()));
	// Until send3 is also confirmed, the receive block should not activate
	std::this_thread::sleep_for (200ms);
	node.scheduler.activate (key.pub, *node.store.tx_begin_read ());
	election4->force_confirm ();
	ASSERT_TIMELY (3s, node.block_confirmed (send3->hash ()));
	ASSERT_TIMELY (3s, node.active.active (receive->qualified_root ()));
}

TEST (active_transactions, activate_inactive)
{
	nano::test::system system;
	nano::node_flags flags;
	nano::node_config config (nano::test::get_available_port (), system.logging);
	config.frontiers_confirmation = nano::frontiers_confirmation_mode::disabled;
	auto & node = *system.add_node (config, flags);

	nano::keypair key;
	nano::state_block_builder builder;
	auto send = builder.make_block ()
				.account (nano::dev::genesis_key.pub)
				.previous (nano::dev::genesis->hash ())
				.representative (nano::dev::genesis_key.pub)
				.link (key.pub)
				.balance (nano::dev::constants.genesis_amount - 1)
				.sign (nano::dev::genesis_key.prv, nano::dev::genesis_key.pub)
				.work (*system.work.generate (nano::dev::genesis->hash ()))
				.build_shared ();
	auto send2 = builder.make_block ()
				 .account (nano::dev::genesis_key.pub)
				 .previous (send->hash ())
				 .representative (nano::dev::genesis_key.pub)
				 .link (nano::keypair ().pub)
				 .balance (nano::dev::constants.genesis_amount - 2)
				 .sign (nano::dev::genesis_key.prv, nano::dev::genesis_key.pub)
				 .work (*system.work.generate (send->hash ()))
				 .build_shared ();
	auto open = builder.make_block ()
				.account (key.pub)
				.previous (0)
				.representative (key.pub)
				.link (send->hash ())
				.balance (1)
				.sign (key.prv, key.pub)
				.work (*system.work.generate (key.pub))
				.build_shared ();

	ASSERT_EQ (nano::process_result::progress, node.process (*send).code);
	ASSERT_EQ (nano::process_result::progress, node.process (*send2).code);
	ASSERT_EQ (nano::process_result::progress, node.process (*open).code);

	node.block_confirm (send2);
	auto election = node.active.election (send2->qualified_root ());
	ASSERT_NE (nullptr, election);
	election->force_confirm ();

	ASSERT_TIMELY (5s, !node.confirmation_height_processor.is_processing_added_block (send2->hash ()));
	ASSERT_TIMELY (5s, node.block_confirmed (send2->hash ()));
	ASSERT_TIMELY (5s, node.block_confirmed (send->hash ()));

	ASSERT_EQ (1, node.stats->count (nano::stat::type::confirmation_observer, nano::stat::detail::inactive_conf_height, nano::stat::dir::out));
	ASSERT_EQ (1, node.stats->count (nano::stat::type::confirmation_observer, nano::stat::detail::active_quorum, nano::stat::dir::out));
	ASSERT_EQ (0, node.stats->count (nano::stat::type::confirmation_observer, nano::stat::detail::active_conf_height, nano::stat::dir::out));

	// The first block was not active so no activation takes place
	ASSERT_FALSE (node.active.active (open->qualified_root ()) || node.block_confirmed_or_being_confirmed (open->hash ()));
}

TEST (active_transactions, list_active)
{
	nano::test::system system (1);
	auto & node = *system.nodes[0];

	nano::keypair key;
	nano::state_block_builder builder;
	auto send = builder.make_block ()
				.account (nano::dev::genesis_key.pub)
				.previous (nano::dev::genesis->hash ())
				.representative (nano::dev::genesis_key.pub)
				.link (nano::dev::genesis_key.pub)
				.balance (nano::dev::constants.genesis_amount - 1)
				.sign (nano::dev::genesis_key.prv, nano::dev::genesis_key.pub)
				.work (*system.work.generate (nano::dev::genesis->hash ()))
				.build_shared ();

	ASSERT_EQ (nano::process_result::progress, node.process (*send).code);

	auto send2 = builder.make_block ()
				 .account (nano::dev::genesis_key.pub)
				 .previous (send->hash ())
				 .representative (nano::dev::genesis_key.pub)
				 .link (key.pub)
				 .balance (nano::dev::constants.genesis_amount - 2)
				 .sign (nano::dev::genesis_key.prv, nano::dev::genesis_key.pub)
				 .work (*system.work.generate (send->hash ()))
				 .build_shared ();

	ASSERT_EQ (nano::process_result::progress, node.process (*send2).code);

	auto open = builder.make_block ()
				.account (key.pub)
				.previous (0)
				.representative (key.pub)
				.link (send2->hash ())
				.balance (1)
				.sign (key.prv, key.pub)
				.work (*system.work.generate (key.pub))
				.build_shared ();

	ASSERT_EQ (nano::process_result::progress, node.process (*open).code);

	nano::test::blocks_confirm (node, { send, send2, open });
	ASSERT_EQ (3, node.active.size ());
	ASSERT_EQ (1, node.active.list_active (1).size ());
	ASSERT_EQ (2, node.active.list_active (2).size ());
	ASSERT_EQ (3, node.active.list_active (3).size ());
	ASSERT_EQ (3, node.active.list_active (4).size ());
	ASSERT_EQ (3, node.active.list_active (99999).size ());
	ASSERT_EQ (3, node.active.list_active ().size ());

	auto active = node.active.list_active ();
}

TEST (active_transactions, vacancy)
{
	std::atomic<bool> updated = false;
	{
		nano::test::system system;
		nano::node_config config{ nano::test::get_available_port (), system.logging };
		config.active_elections_size = 1;
		auto & node = *system.add_node (config);
		nano::state_block_builder builder;
		auto send = builder.make_block ()
					.account (nano::dev::genesis_key.pub)
					.previous (nano::dev::genesis->hash ())
					.representative (nano::dev::genesis_key.pub)
					.link (nano::dev::genesis_key.pub)
					.balance (nano::dev::constants.genesis_amount - nano::Gxrb_ratio)
					.sign (nano::dev::genesis_key.prv, nano::dev::genesis_key.pub)
					.work (*system.work.generate (nano::dev::genesis->hash ()))
					.build_shared ();
		node.active.vacancy_update = [&updated] () { updated = true; };
		ASSERT_EQ (nano::process_result::progress, node.process (*send).code);
		ASSERT_EQ (1, node.active.vacancy ());
		ASSERT_EQ (0, node.active.size ());
		node.scheduler.activate (nano::dev::genesis_key.pub, *node.store.tx_begin_read ());
		ASSERT_TIMELY (1s, updated);
		updated = false;
		ASSERT_EQ (0, node.active.vacancy ());
		ASSERT_EQ (1, node.active.size ());
		auto election1 = node.active.election (send->qualified_root ());
		ASSERT_NE (nullptr, election1);
		election1->force_confirm ();
		ASSERT_TIMELY (1s, updated);
		ASSERT_EQ (1, node.active.vacancy ());
		ASSERT_EQ (0, node.active.size ());
	}
}

// Ensure transactions in excess of capacity are removed in fifo order
TEST (active_transactions, fifo)
{
	nano::test::system system{};

	nano::node_config config{ nano::test::get_available_port (), system.logging };
	config.active_elections_size = 1;

	auto & node = *system.add_node (config);
	auto latest_hash = nano::dev::genesis->hash ();
	nano::keypair key0{};
	nano::state_block_builder builder{};

	// Construct two pending entries that can be received simultaneously
	auto send1 = builder.make_block ()
				 .previous (latest_hash)
				 .account (nano::dev::genesis_key.pub)
				 .representative (nano::dev::genesis_key.pub)
				 .link (key0.pub)
				 .balance (nano::dev::constants.genesis_amount - 1)
				 .sign (nano::dev::genesis_key.prv, nano::dev::genesis_key.pub)
				 .work (*system.work.generate (latest_hash))
				 .build_shared ();
	ASSERT_EQ (nano::process_result::progress, node.process (*send1).code);
	node.process_confirmed (nano::election_status{ send1 });
	ASSERT_TIMELY (5s, node.block_confirmed (send1->hash ()));

	nano::keypair key1{};
	latest_hash = send1->hash ();
	auto send2 = builder.make_block ()
				 .previous (latest_hash)
				 .account (nano::dev::genesis_key.pub)
				 .representative (nano::dev::genesis_key.pub)
				 .link (key1.pub)
				 .balance (nano::dev::constants.genesis_amount - 2)
				 .sign (nano::dev::genesis_key.prv, nano::dev::genesis_key.pub)
				 .work (*system.work.generate (latest_hash))
				 .build_shared ();
	ASSERT_EQ (nano::process_result::progress, node.process (*send2).code);
	node.process_confirmed (nano::election_status{ send2 });
	ASSERT_TIMELY (5s, node.block_confirmed (send2->hash ()));

	auto receive1 = builder.make_block ()
					.previous (0)
					.account (key0.pub)
					.representative (nano::dev::genesis_key.pub)
					.link (send1->hash ())
					.balance (1)
					.sign (key0.prv, key0.pub)
					.work (*system.work.generate (key0.pub))
					.build_shared ();
	ASSERT_EQ (nano::process_result::progress, node.process (*receive1).code);

	auto receive2 = builder.make_block ()
					.previous (0)
					.account (key1.pub)
					.representative (nano::dev::genesis_key.pub)
					.link (send2->hash ())
					.balance (1)
					.sign (key1.prv, key1.pub)
					.work (*system.work.generate (key1.pub))
					.build_shared ();
	ASSERT_EQ (nano::process_result::progress, node.process (*receive2).code);

	// Ensure first transaction becomes active
	node.scheduler.manual (receive1);
	ASSERT_TIMELY (5s, node.active.election (receive1->qualified_root ()) != nullptr);

	// Ensure second transaction becomes active
	node.scheduler.manual (receive2);
	ASSERT_TIMELY (5s, node.active.election (receive2->qualified_root ()) != nullptr);

	// Ensure excess transactions get trimmed
	ASSERT_TIMELY (5s, node.active.size () == 1);

	// Ensure overflow stats have been incremented
	ASSERT_EQ (1, node.stats->count (nano::stat::type::election, nano::stat::detail::election_drop_overflow));

	// Ensure the surviving transaction is the least recently inserted
	ASSERT_TIMELY (1s, node.active.election (receive2->qualified_root ()) != nullptr);
}

/*
 * Ensures we limit the number of vote hinted elections in AEC
 */
TEST (active_transactions, limit_vote_hinted_elections)
{
	nano::test::system system;
	nano::node_config config = system.default_config ();
	const int aec_limit = 10;
	config.frontiers_confirmation = nano::frontiers_confirmation_mode::disabled;
	config.active_elections_size = aec_limit;
	config.active_elections_hinted_limit_percentage = 10; // Should give us a limit of 1 hinted election
	auto & node = *system.add_node (config);

	// Setup representatives
	// Enough weight to trigger election hinting but not enough to confirm block on its own
<<<<<<< HEAD
	const auto amount = ((node.online_reps.trended () / 100) * node.config->election_hint_weight_percent) + 1000 * nano::Gxrb_ratio;
	nano::keypair rep1 = setup_rep (system, node, amount / 2);
	nano::keypair rep2 = setup_rep (system, node, amount / 2);
=======
	const auto amount = ((node.online_reps.trended () / 100) * node.config.election_hint_weight_percent) + 1000 * nano::Gxrb_ratio;
	nano::keypair rep1 = nano::test::setup_rep (system, node, amount / 2);
	nano::keypair rep2 = nano::test::setup_rep (system, node, amount / 2);
>>>>>>> 8ccee5d5

	auto blocks = nano::test::setup_independent_blocks (system, node, 2);
	auto open0 = blocks[0];
	auto open1 = blocks[1];

	// Even though automatic frontier confirmation is disabled, AEC is doing funny stuff and inserting elections, clear that
	WAIT (1s);
	node.active.clear ();
	ASSERT_TRUE (node.active.empty ());

	// Inactive vote
	auto vote1 = nano::test::make_vote (rep1, { open0, open1 });
	node.vote_processor.vote (vote1, nano::test::fake_channel (node));
	// Ensure new inactive vote cache entries were created
	ASSERT_TIMELY (5s, node.inactive_vote_cache.cache_size () == 2);
	// And no elections are getting started yet
	ASSERT_ALWAYS (1s, node.active.empty ());
	// And nothing got confirmed yet
	ASSERT_FALSE (nano::test::confirmed (node, { open0, open1 }));

	// This vote should trigger election hinting for first receive block
	auto vote2 = nano::test::make_vote (rep2, { open0 });
	node.vote_processor.vote (vote2, nano::test::fake_channel (node));
	// Ensure an election got started for open0 block
	ASSERT_TIMELY (5s, node.active.size () == 1);
	ASSERT_TIMELY (5s, nano::test::active (node, { open0 }));

	// This vote should trigger election hinting but not become active due to limit of active hinted elections
	auto vote3 = nano::test::make_vote (rep2, { open1 });
	node.vote_processor.vote (vote3, nano::test::fake_channel (node));
	// Ensure no new election are getting started
	ASSERT_NEVER (1s, nano::test::active (node, { open1 }));
	ASSERT_EQ (node.active.size (), 1);

	// This final vote should confirm the first receive block
	auto vote4 = nano::test::make_final_vote (nano::dev::genesis_key, { open0 });
	node.vote_processor.vote (vote4, nano::test::fake_channel (node));
	// Ensure election for open0 block got confirmed
	ASSERT_TIMELY (5s, nano::test::confirmed (node, { open0 }));

	// Now a second block should get vote hinted
	ASSERT_TIMELY (5s, nano::test::active (node, { open1 }));

	// Ensure there was no overflow of elections
	ASSERT_EQ (0, node.stats->count (nano::stat::type::election, nano::stat::detail::election_drop_overflow));
}

/*
 * Tests that when AEC is running at capacity from normal elections, it is still possible to schedule a limited number of hinted elections
 */
TEST (active_transactions, allow_limited_overflow)
{
	nano::test::system system;
	nano::node_config config = system.default_config ();
	const int aec_limit = 20;
	config.frontiers_confirmation = nano::frontiers_confirmation_mode::disabled;
	config.active_elections_size = aec_limit;
	config.active_elections_hinted_limit_percentage = 20; // Should give us a limit of 4 hinted elections
	auto & node = *system.add_node (config);

	auto blocks = nano::test::setup_independent_blocks (system, node, aec_limit * 4);

	// Split blocks in two halves
	std::vector<std::shared_ptr<nano::block>> blocks1 (blocks.begin (), blocks.begin () + blocks.size () / 2);
	std::vector<std::shared_ptr<nano::block>> blocks2 (blocks.begin () + blocks.size () / 2, blocks.end ());

	// Even though automatic frontier confirmation is disabled, AEC is doing funny stuff and inserting elections, clear that
	WAIT (1s);
	node.active.clear ();
	ASSERT_TRUE (node.active.empty ());

	// Insert the first part of the blocks into normal election scheduler
	for (auto const & block : blocks1)
	{
		node.scheduler.activate (block->account (), *node.store.tx_begin_read ());
	}

	// Ensure number of active elections reaches AEC limit and there is no overfill
	ASSERT_TIMELY_EQ (5s, node.active.size (), node.active.limit ());
	// And it stays that way without increasing
	ASSERT_ALWAYS (1s, node.active.size () == node.active.limit ());

	// Insert votes for the second part of the blocks, so that those are scheduled as hinted elections
	for (auto const & block : blocks2)
	{
		// Non-final vote, so it stays in the AEC without getting confirmed
		auto vote = nano::test::make_vote (nano::dev::genesis_key, { block });
		node.inactive_vote_cache.vote (block->hash (), vote);
	}

	// Ensure active elections overfill AEC only up to normal + hinted limit
	ASSERT_TIMELY_EQ (5s, node.active.size (), node.active.limit () + node.active.hinted_limit ());
	// And it stays that way without increasing
	ASSERT_ALWAYS (1s, node.active.size () == node.active.limit () + node.active.hinted_limit ());
}

/*
 * Tests that when hinted elections are present in the AEC, normal scheduler adapts not to exceed the limit of all elections
 */
TEST (active_transactions, allow_limited_overflow_adapt)
{
	nano::test::system system;
	nano::node_config config = system.default_config ();
	const int aec_limit = 20;
	config.frontiers_confirmation = nano::frontiers_confirmation_mode::disabled;
	config.active_elections_size = aec_limit;
	config.active_elections_hinted_limit_percentage = 20; // Should give us a limit of 4 hinted elections
	auto & node = *system.add_node (config);

	auto blocks = nano::test::setup_independent_blocks (system, node, aec_limit * 4);

	// Split blocks in two halves
	std::vector<std::shared_ptr<nano::block>> blocks1 (blocks.begin (), blocks.begin () + blocks.size () / 2);
	std::vector<std::shared_ptr<nano::block>> blocks2 (blocks.begin () + blocks.size () / 2, blocks.end ());

	// Even though automatic frontier confirmation is disabled, AEC is doing funny stuff and inserting elections, clear that
	WAIT (1s);
	node.active.clear ();
	ASSERT_TRUE (node.active.empty ());

	// Insert votes for the second part of the blocks, so that those are scheduled as hinted elections
	for (auto const & block : blocks2)
	{
		// Non-final vote, so it stays in the AEC without getting confirmed
		auto vote = nano::test::make_vote (nano::dev::genesis_key, { block });
		node.inactive_vote_cache.vote (block->hash (), vote);
	}

	// Ensure hinted election amount is bounded by hinted limit
	ASSERT_TIMELY_EQ (5s, node.active.size (), node.active.hinted_limit ());
	// And it stays that way without increasing
	ASSERT_ALWAYS (1s, node.active.size () == node.active.hinted_limit ());

	// Insert the first part of the blocks into normal election scheduler
	for (auto const & block : blocks1)
	{
		node.scheduler.activate (block->account (), *node.store.tx_begin_read ());
	}

	// Ensure number of active elections reaches AEC limit and there is no overfill
	ASSERT_TIMELY_EQ (5s, node.active.size (), node.active.limit ());
	// And it stays that way without increasing
	ASSERT_ALWAYS (1s, node.active.size () == node.active.limit ());
}<|MERGE_RESOLUTION|>--- conflicted
+++ resolved
@@ -1423,15 +1423,9 @@
 
 	// Setup representatives
 	// Enough weight to trigger election hinting but not enough to confirm block on its own
-<<<<<<< HEAD
 	const auto amount = ((node.online_reps.trended () / 100) * node.config->election_hint_weight_percent) + 1000 * nano::Gxrb_ratio;
-	nano::keypair rep1 = setup_rep (system, node, amount / 2);
-	nano::keypair rep2 = setup_rep (system, node, amount / 2);
-=======
-	const auto amount = ((node.online_reps.trended () / 100) * node.config.election_hint_weight_percent) + 1000 * nano::Gxrb_ratio;
 	nano::keypair rep1 = nano::test::setup_rep (system, node, amount / 2);
 	nano::keypair rep2 = nano::test::setup_rep (system, node, amount / 2);
->>>>>>> 8ccee5d5
 
 	auto blocks = nano::test::setup_independent_blocks (system, node, 2);
 	auto open0 = blocks[0];
