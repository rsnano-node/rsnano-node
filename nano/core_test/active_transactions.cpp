--- conflicted
+++ resolved
@@ -1539,11 +1539,7 @@
 	// Insert the first part of the blocks into normal election scheduler
 	for (auto const & block : blocks1)
 	{
-<<<<<<< HEAD
-		node.scheduler.priority.activate (block->account (), *node.store.tx_begin_read ());
-=======
-		node.scheduler.priority.activate (block->account ().value (), node.store.tx_begin_read ());
->>>>>>> 122a9353
+		node.scheduler.priority.activate (block->account ().value (), *node.store.tx_begin_read ());
 	}
 
 	// Ensure number of active elections reaches AEC limit and there is no overfill
@@ -1605,11 +1601,7 @@
 	// Insert the first part of the blocks into normal election scheduler
 	for (auto const & block : blocks1)
 	{
-<<<<<<< HEAD
-		node.scheduler.priority.activate (block->account (), *node.store.tx_begin_read ());
-=======
-		node.scheduler.priority.activate (block->account ().value (), node.store.tx_begin_read ());
->>>>>>> 122a9353
+		node.scheduler.priority.activate (block->account ().value (), *node.store.tx_begin_read ());
 	}
 
 	// Ensure number of active elections reaches AEC limit and there is no overfill
