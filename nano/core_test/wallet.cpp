--- conflicted
+++ resolved
@@ -999,15 +999,9 @@
 		ASSERT_NE (nullptr, receive2);
 		if (nano::dev::network_params.work.difficulty (*receive2) < node.network_params.work.get_base ())
 		{
-<<<<<<< HEAD
 			ASSERT_GE (nano::dev::network_params.work.difficulty (*receive2), node.network_params.work.get_epoch_2_receive ());
-			ASSERT_EQ (nano::epoch::epoch_2, node.store.block ().version (*node.store.tx_begin_read (), receive2->hash ()));
+			ASSERT_EQ (nano::epoch::epoch_2, node.ledger.version (*node.store.tx_begin_read (), receive2->hash ()));
 			ASSERT_EQ (nano::epoch::epoch_2, receive2->sideband ().source_epoch ());
-=======
-			ASSERT_GE (nano::dev::network_params.work.difficulty (*receive2), node.network_params.work.epoch_2_receive);
-			ASSERT_EQ (nano::epoch::epoch_2, node.ledger.version (*receive2));
-			ASSERT_EQ (nano::epoch::epoch_2, receive2->sideband ().source_epoch);
->>>>>>> 2d8dc01d
 			break;
 		}
 	}
@@ -1058,15 +1052,9 @@
 		ASSERT_NE (nullptr, receive1);
 		if (nano::dev::network_params.work.difficulty (*receive1) < node.network_params.work.get_base ())
 		{
-<<<<<<< HEAD
 			ASSERT_GE (nano::dev::network_params.work.difficulty (*receive1), node.network_params.work.get_epoch_2_receive ());
-			ASSERT_EQ (nano::epoch::epoch_2, node.store.block ().version (*node.store.tx_begin_read (), receive1->hash ()));
+			ASSERT_EQ (nano::epoch::epoch_2, node.ledger.version (*node.store.tx_begin_read (), receive1->hash ()));
 			ASSERT_EQ (nano::epoch::epoch_1, receive1->sideband ().source_epoch ());
-=======
-			ASSERT_GE (nano::dev::network_params.work.difficulty (*receive1), node.network_params.work.epoch_2_receive);
-			ASSERT_EQ (nano::epoch::epoch_2, node.ledger.version (*receive1));
-			ASSERT_EQ (nano::epoch::epoch_1, receive1->sideband ().source_epoch);
->>>>>>> 2d8dc01d
 			break;
 		}
 	}
