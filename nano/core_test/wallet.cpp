--- conflicted
+++ resolved
@@ -801,13 +801,8 @@
 
 TEST (wallet, password_race)
 {
-<<<<<<< HEAD
-	nano::system system (1);
+	nano::test::system system (1);
 	nano::thread_runner runner (system.io_ctx, system.nodes[0]->config->io_threads);
-=======
-	nano::test::system system (1);
-	nano::thread_runner runner (system.io_ctx, system.nodes[0]->config.io_threads);
->>>>>>> 78631a6b
 	auto wallet = system.wallet (0);
 	std::thread thread ([&wallet] () {
 		for (int i = 0; i < 100; i++)
@@ -834,13 +829,8 @@
 
 TEST (wallet, password_race_corrupt_seed)
 {
-<<<<<<< HEAD
-	nano::system system (1);
+	nano::test::system system (1);
 	nano::thread_runner runner (system.io_ctx, system.nodes[0]->config->io_threads);
-=======
-	nano::test::system system (1);
-	nano::thread_runner runner (system.io_ctx, system.nodes[0]->config.io_threads);
->>>>>>> 78631a6b
 	auto wallet = system.wallet (0);
 	nano::raw_key seed;
 	{
@@ -1186,13 +1176,8 @@
 	nano::node_flags node_flags;
 	node_flags.set_disable_request_loop (true);
 	auto & node1 = *system.add_node (node_flags);
-<<<<<<< HEAD
 	node_flags.set_enable_pruning (true);
-	nano::node_config config (nano::get_available_port (), system.logging);
-=======
-	node_flags.enable_pruning = true;
 	nano::node_config config (nano::test::get_available_port (), system.logging);
->>>>>>> 78631a6b
 	config.enable_voting = false; // Remove after allowing pruned voting
 	auto & node2 = *system.add_node (config, node_flags);
 
