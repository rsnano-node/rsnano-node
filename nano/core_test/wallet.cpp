#include <nano/crypto_lib/random_pool.hpp>
#include <nano/lib/thread_runner.hpp>
#include <nano/lib/threading.hpp>
#include <nano/store/lmdb/wallet_value.hpp>
#include <nano/test_common/system.hpp>
#include <nano/test_common/testutil.hpp>

#include <gtest/gtest.h>

#include <boost/filesystem.hpp>

#include <cstdint>

using namespace std::chrono_literals;
unsigned constexpr nano::wallet_store::version_current;

TEST (wallet, no_special_keys_accounts)
{
	bool init;
	nano::store::lmdb::env env (init, nano::unique_path ());
	ASSERT_FALSE (init);
	auto transaction (env.tx_begin_write ());
	nano::kdf kdf{ nano::dev::network_params.kdf_work };
	nano::wallet_store wallet (init, kdf, *transaction, nano::dev::genesis->account (), 1, "0");
	ASSERT_FALSE (init);
	nano::keypair key1;
	ASSERT_FALSE (wallet.exists (*transaction, key1.pub));
	wallet.insert_adhoc (*transaction, key1.prv);
	ASSERT_TRUE (wallet.exists (*transaction, key1.pub));

	for (uint64_t account = 0; account < nano::wallet_store::special_count; account++)
	{
		nano::account account_l (account);
		ASSERT_FALSE (wallet.exists (*transaction, account_l));
	}
}

TEST (wallet, no_key)
{
	bool init;
	nano::store::lmdb::env env (init, nano::unique_path ());
	ASSERT_FALSE (init);
	auto transaction (env.tx_begin_write ());
	nano::kdf kdf{ nano::dev::network_params.kdf_work };
	nano::wallet_store wallet (init, kdf, *transaction, nano::dev::genesis->account (), 1, "0");
	ASSERT_FALSE (init);
	nano::keypair key1;
	nano::raw_key prv1;
	ASSERT_TRUE (wallet.fetch (*transaction, key1.pub, prv1));
	ASSERT_TRUE (wallet.valid_password (*transaction));
}

TEST (wallet, fetch_locked)
{
	bool init;
	nano::store::lmdb::env env (init, nano::unique_path ());
	ASSERT_FALSE (init);
	auto transaction (env.tx_begin_write ());
	nano::kdf kdf{ nano::dev::network_params.kdf_work };
	nano::wallet_store wallet (init, kdf, *transaction, nano::dev::genesis->account (), 1, "0");
	ASSERT_TRUE (wallet.valid_password (*transaction));
	nano::keypair key1;
	ASSERT_EQ (key1.pub, wallet.insert_adhoc (*transaction, key1.prv));
	auto key2 (wallet.deterministic_insert (*transaction));
	ASSERT_FALSE (key2.is_zero ());
	nano::raw_key key3;
	key3 = 1;
	wallet.set_password (key3);
	ASSERT_FALSE (wallet.valid_password (*transaction));
	nano::raw_key key4;
	ASSERT_TRUE (wallet.fetch (*transaction, key1.pub, key4));
	ASSERT_TRUE (wallet.fetch (*transaction, key2, key4));
}

TEST (wallet, retrieval)
{
	bool init;
	nano::store::lmdb::env env (init, nano::unique_path ());
	ASSERT_FALSE (init);
	auto transaction (env.tx_begin_write ());
	nano::kdf kdf{ nano::dev::network_params.kdf_work };
	nano::wallet_store wallet (init, kdf, *transaction, nano::dev::genesis->account (), 1, "0");
	ASSERT_FALSE (init);
	nano::keypair key1;
	ASSERT_TRUE (wallet.valid_password (*transaction));
	wallet.insert_adhoc (*transaction, key1.prv);
	nano::raw_key prv1;
	ASSERT_FALSE (wallet.fetch (*transaction, key1.pub, prv1));
	ASSERT_TRUE (wallet.valid_password (*transaction));
	ASSERT_EQ (key1.prv, prv1);
	wallet.set_password (nano::keypair{}.prv);
	nano::raw_key prv2;
	ASSERT_TRUE (wallet.fetch (*transaction, key1.pub, prv2));
	ASSERT_FALSE (wallet.valid_password (*transaction));
}

TEST (wallet, empty_iteration)
{
	bool init;
	nano::store::lmdb::env env (init, nano::unique_path ());
	ASSERT_FALSE (init);
	auto transaction (env.tx_begin_write ());
	nano::kdf kdf{ nano::dev::network_params.kdf_work };
	nano::wallet_store wallet (init, kdf, *transaction, nano::dev::genesis->account (), 1, "0");
	ASSERT_FALSE (init);
	auto i (wallet.begin (*transaction));
	auto j (wallet.end ());
	ASSERT_EQ (i, j);
}

TEST (wallet, one_item_iteration)
{
	bool init;
	nano::store::lmdb::env env (init, nano::unique_path ());
	ASSERT_FALSE (init);
	auto transaction (env.tx_begin_write ());
	nano::kdf kdf{ nano::dev::network_params.kdf_work };
	nano::wallet_store wallet (init, kdf, *transaction, nano::dev::genesis->account (), 1, "0");
	ASSERT_FALSE (init);
	nano::keypair key1;
	wallet.insert_adhoc (*transaction, key1.prv);
	for (auto i (wallet.begin (*transaction)), j (wallet.end ()); i != j; ++i)
	{
		ASSERT_EQ (key1.pub, nano::uint256_union (i->first));
		nano::raw_key password;
		wallet.wallet_key (password, *transaction);
		nano::raw_key key;
		key.decrypt (nano::wallet_value (i->second).key, password, (nano::uint256_union (i->first)).owords[0].number ());
		ASSERT_EQ (key1.prv, key);
	}
}

TEST (wallet, two_item_iteration)
{
	bool init;
	nano::store::lmdb::env env (init, nano::unique_path ());
	ASSERT_FALSE (init);
	nano::keypair key1;
	nano::keypair key2;
	ASSERT_NE (key1.pub, key2.pub);
	std::unordered_set<nano::public_key> pubs;
	std::unordered_set<nano::raw_key> prvs;
	nano::kdf kdf{ nano::dev::network_params.kdf_work };
	{
		auto transaction (env.tx_begin_write ());
		nano::wallet_store wallet (init, kdf, *transaction, nano::dev::genesis->account (), 1, "0");
		ASSERT_FALSE (init);
		wallet.insert_adhoc (*transaction, key1.prv);
		wallet.insert_adhoc (*transaction, key2.prv);
		for (auto i (wallet.begin (*transaction)), j (wallet.end ()); i != j; ++i)
		{
			pubs.insert (i->first);
			nano::raw_key password;
			wallet.wallet_key (password, *transaction);
			nano::raw_key key;
			key.decrypt (nano::wallet_value (i->second).key, password, (i->first).owords[0].number ());
			prvs.insert (key);
		}
	}
	ASSERT_EQ (2, pubs.size ());
	ASSERT_EQ (2, prvs.size ());
	ASSERT_NE (pubs.end (), pubs.find (key1.pub));
	ASSERT_NE (prvs.end (), prvs.find (key1.prv));
	ASSERT_NE (pubs.end (), pubs.find (key2.pub));
	ASSERT_NE (prvs.end (), prvs.find (key2.prv));
}

TEST (wallet, insufficient_spend_one)
{
	nano::test::system system (1);
	nano::keypair key1;
	auto node = system.nodes[0];
	auto wallet_id = node->wallets.first_wallet_id ();
	(void)node->wallets.insert_adhoc (wallet_id, nano::dev::genesis_key.prv);
	auto block (node->wallets.send_action (wallet_id, nano::dev::genesis_key.pub, key1.pub, 500));
	ASSERT_NE (nullptr, block);
	ASSERT_EQ (nullptr, node->wallets.send_action (wallet_id, nano::dev::genesis_key.pub, key1.pub, nano::dev::constants.genesis_amount));
}

TEST (wallet, spend_all_one)
{
	nano::test::system system (1);
	auto & node1 (*system.nodes[0]);
	auto wallet_id1 = node1.wallets.first_wallet_id ();
	nano::block_hash latest1 (node1.latest (nano::dev::genesis_key.pub));
	(void)node1.wallets.insert_adhoc (wallet_id1, nano::dev::genesis_key.prv);
	nano::keypair key2;
	ASSERT_NE (nullptr, node1.wallets.send_action (wallet_id1, nano::dev::genesis_key.pub, key2.pub, std::numeric_limits<nano::uint128_t>::max ()));
	auto transaction (node1.store.tx_begin_read ());
	auto info2 = node1.ledger.account_info (*transaction, nano::dev::genesis_key.pub);
	ASSERT_NE (latest1, info2->head ());
	auto block (node1.store.block ().get (*transaction, info2->head ()));
	ASSERT_NE (nullptr, block);
	ASSERT_EQ (latest1, block->previous ());
	ASSERT_TRUE (info2->balance ().is_zero ());
	ASSERT_EQ (0, node1.balance (nano::dev::genesis_key.pub));
}

TEST (wallet, send_async)
{
	nano::test::system system (1);
	auto node = system.nodes[0];
	auto wallet_id = node->wallets.first_wallet_id ();
	(void)node->wallets.insert_adhoc (wallet_id, nano::dev::genesis_key.prv);
	nano::keypair key2;
	std::thread thread ([&node, &system] () {
		ASSERT_TIMELY (10s, node->balance (nano::dev::genesis_key.pub).is_zero ());
	});
	std::atomic<bool> success (false);
	ASSERT_EQ (nano::wallets_error::none, node->wallets.send_async (wallet_id, nano::dev::genesis_key.pub, key2.pub, std::numeric_limits<nano::uint128_t>::max (), [&success] (std::shared_ptr<nano::block> const & block_a) { ASSERT_NE (nullptr, block_a); success = true; }));
	thread.join ();
	ASSERT_TIMELY (2s, success);
}

TEST (wallet, spend)
{
	nano::test::system system (1);
	auto & node1 (*system.nodes[0]);
	auto wallet_id1 = node1.wallets.first_wallet_id ();
	nano::block_hash latest1 (node1.latest (nano::dev::genesis_key.pub));
	(void)node1.wallets.insert_adhoc (wallet_id1, nano::dev::genesis_key.prv);
	nano::keypair key2;
	// Sending from empty accounts should always be an error.  Accounts need to be opened with an open block, not a send block.
	ASSERT_EQ (nullptr, node1.wallets.send_action (wallet_id1, 0, key2.pub, 0));
	ASSERT_NE (nullptr, node1.wallets.send_action (wallet_id1, nano::dev::genesis_key.pub, key2.pub, std::numeric_limits<nano::uint128_t>::max ()));
	auto transaction (node1.store.tx_begin_read ());
	auto info2 = node1.ledger.account_info (*transaction, nano::dev::genesis_key.pub);
	ASSERT_TRUE (info2);
	ASSERT_NE (latest1, info2->head ());
	auto block (node1.store.block ().get (*transaction, info2->head ()));
	ASSERT_NE (nullptr, block);
	ASSERT_EQ (latest1, block->previous ());
	ASSERT_TRUE (info2->balance ().is_zero ());
	ASSERT_EQ (0, node1.balance (nano::dev::genesis_key.pub));
}

TEST (wallet, change)
{
	nano::test::system system (1);
	auto node = system.nodes[0];
	auto wallet_id = node->wallets.first_wallet_id ();
	(void)node->wallets.insert_adhoc (wallet_id, nano::dev::genesis_key.prv);
	nano::keypair key2;
	auto block1 (node->rep_block (nano::dev::genesis_key.pub));
	ASSERT_FALSE (block1.is_zero ());
	ASSERT_NE (nullptr, node->wallets.change_action (wallet_id, nano::dev::genesis_key.pub, key2.pub));
	auto block2 (node->rep_block (nano::dev::genesis_key.pub));
	ASSERT_FALSE (block2.is_zero ());
	ASSERT_NE (block1, block2);
}

TEST (wallet, partial_spend)
{
	nano::test::system system (1);
	auto node = system.nodes[0];
	auto wallet_id = node->wallets.first_wallet_id ();
	(void)node->wallets.insert_adhoc (wallet_id, nano::dev::genesis_key.prv);
	nano::keypair key2;
	ASSERT_NE (nullptr, node->wallets.send_action (wallet_id, nano::dev::genesis_key.pub, key2.pub, 500));
	ASSERT_EQ (std::numeric_limits<nano::uint128_t>::max () - 500, system.nodes[0]->balance (nano::dev::genesis_key.pub));
}

TEST (wallet, spend_no_previous)
{
	nano::test::system system (1);
	auto node = system.nodes[0];
	auto wallet_id = node->wallets.first_wallet_id ();
	{
		(void)node->wallets.insert_adhoc (wallet_id, nano::dev::genesis_key.prv);
		auto transaction (node->store.tx_begin_read ());
		auto info1 = node->ledger.account_info (*transaction, nano::dev::genesis_key.pub);
		ASSERT_TRUE (info1);
		for (auto i (0); i < 50; ++i)
		{
			nano::keypair key;
			(void)node->wallets.insert_adhoc (wallet_id, key.prv);
		}
	}
	nano::keypair key2;
	ASSERT_NE (nullptr, node->wallets.send_action (wallet_id, nano::dev::genesis_key.pub, key2.pub, 500));
	ASSERT_EQ (std::numeric_limits<nano::uint128_t>::max () - 500, node->balance (nano::dev::genesis_key.pub));
}

TEST (wallet, find_none)
{
	bool init;
	nano::store::lmdb::env env (init, nano::unique_path ());
	ASSERT_FALSE (init);
	auto transaction (env.tx_begin_write ());
	nano::kdf kdf{ nano::dev::network_params.kdf_work };
	nano::wallet_store wallet (init, kdf, *transaction, nano::dev::genesis->account (), 1, "0");
	ASSERT_FALSE (init);
	nano::account account (1000);
	ASSERT_EQ (wallet.end (), wallet.find (*transaction, account));
}

TEST (wallet, find_existing)
{
	bool init;
	nano::store::lmdb::env env (init, nano::unique_path ());
	ASSERT_FALSE (init);
	auto transaction (env.tx_begin_write ());
	nano::kdf kdf{ nano::dev::network_params.kdf_work };
	nano::wallet_store wallet (init, kdf, *transaction, nano::dev::genesis->account (), 1, "0");
	ASSERT_FALSE (init);
	nano::keypair key1;
	ASSERT_FALSE (wallet.exists (*transaction, key1.pub));
	wallet.insert_adhoc (*transaction, key1.prv);
	ASSERT_TRUE (wallet.exists (*transaction, key1.pub));
	auto existing (wallet.find (*transaction, key1.pub));
	ASSERT_NE (wallet.end (), existing);
	++existing;
	ASSERT_EQ (wallet.end (), existing);
}

TEST (wallet, rekey)
{
	bool init;
	nano::store::lmdb::env env (init, nano::unique_path ());
	ASSERT_FALSE (init);
	auto transaction (env.tx_begin_write ());
	nano::kdf kdf{ nano::dev::network_params.kdf_work };
	nano::wallet_store wallet (init, kdf, *transaction, nano::dev::genesis->account (), 1, "0");
	ASSERT_FALSE (init);
	nano::raw_key password;
	wallet.password (password);
	ASSERT_TRUE (password.is_zero ());
	ASSERT_FALSE (init);
	nano::keypair key1;
	wallet.insert_adhoc (*transaction, key1.prv);
	nano::raw_key prv1;
	wallet.fetch (*transaction, key1.pub, prv1);
	ASSERT_EQ (key1.prv, prv1);
	ASSERT_FALSE (wallet.rekey (*transaction, "1"));
	wallet.password (password);
	nano::raw_key password1;
	wallet.derive_key (password1, *transaction, "1");
	ASSERT_EQ (password1, password);
	nano::raw_key prv2;
	wallet.fetch (*transaction, key1.pub, prv2);
	ASSERT_EQ (key1.prv, prv2);
	wallet.set_password (nano::raw_key (2));
	ASSERT_TRUE (wallet.rekey (*transaction, "2"));
}

TEST (wallet, hash_password)
{
	bool init;
	nano::store::lmdb::env env (init, nano::unique_path ());
	ASSERT_FALSE (init);
	auto transaction (env.tx_begin_write ());
	nano::kdf kdf{ nano::dev::network_params.kdf_work };
	nano::wallet_store wallet (init, kdf, *transaction, nano::dev::genesis->account (), 1, "0");
	ASSERT_FALSE (init);
	nano::raw_key hash1;
	wallet.derive_key (hash1, *transaction, "");
	nano::raw_key hash2;
	wallet.derive_key (hash2, *transaction, "");
	ASSERT_EQ (hash1, hash2);
	nano::raw_key hash3;
	wallet.derive_key (hash3, *transaction, "a");
	ASSERT_NE (hash1, hash3);
}

TEST (wallet, reopen_default_password)
{
	bool init;
	nano::store::lmdb::env env (init, nano::unique_path ());
	auto transaction (env.tx_begin_write ());
	ASSERT_FALSE (init);
	nano::kdf kdf{ nano::dev::network_params.kdf_work };
	{
		nano::wallet_store wallet (init, kdf, *transaction, nano::dev::genesis->account (), 1, "0");
		ASSERT_FALSE (init);
		ASSERT_TRUE (wallet.valid_password (*transaction));
	}
	{
		bool init;
		nano::wallet_store wallet (init, kdf, *transaction, nano::dev::genesis->account (), 1, "0");
		ASSERT_FALSE (init);
		ASSERT_TRUE (wallet.valid_password (*transaction));
	}
	{
		nano::wallet_store wallet (init, kdf, *transaction, nano::dev::genesis->account (), 1, "0");
		ASSERT_FALSE (init);
		wallet.rekey (*transaction, "");
		ASSERT_TRUE (wallet.valid_password (*transaction));
	}
	{
		bool init;
		nano::wallet_store wallet (init, kdf, *transaction, nano::dev::genesis->account (), 1, "0");
		ASSERT_FALSE (init);
		ASSERT_FALSE (wallet.valid_password (*transaction));
		wallet.attempt_password (*transaction, " ");
		ASSERT_FALSE (wallet.valid_password (*transaction));
		wallet.attempt_password (*transaction, "");
		ASSERT_TRUE (wallet.valid_password (*transaction));
	}
}

TEST (wallet, representative)
{
	auto error (false);
	nano::store::lmdb::env env (error, nano::unique_path ());
	ASSERT_FALSE (error);
	auto transaction (env.tx_begin_write ());
	nano::kdf kdf{ nano::dev::network_params.kdf_work };
	nano::wallet_store wallet (error, kdf, *transaction, nano::dev::genesis->account (), 1, "0");
	ASSERT_FALSE (error);
	ASSERT_FALSE (wallet.is_representative (*transaction));
	ASSERT_EQ (nano::dev::genesis->account (), wallet.representative (*transaction));
	ASSERT_FALSE (wallet.is_representative (*transaction));
	nano::keypair key;
	wallet.representative_set (*transaction, key.pub);
	ASSERT_FALSE (wallet.is_representative (*transaction));
	ASSERT_EQ (key.pub, wallet.representative (*transaction));
	ASSERT_FALSE (wallet.is_representative (*transaction));
	wallet.insert_adhoc (*transaction, key.prv);
	ASSERT_TRUE (wallet.is_representative (*transaction));
}

TEST (wallet, serialize_json_empty)
{
	auto error (false);
	nano::store::lmdb::env env (error, nano::unique_path ());
	ASSERT_FALSE (error);
	auto transaction (env.tx_begin_write ());
	nano::kdf kdf{ nano::dev::network_params.kdf_work };
	nano::wallet_store wallet1 (error, kdf, *transaction, nano::dev::genesis->account (), 1, "0");
	ASSERT_FALSE (error);
	std::string serialized;
	wallet1.serialize_json (*transaction, serialized);
	nano::wallet_store wallet2 (error, kdf, *transaction, nano::dev::genesis->account (), 1, "1", serialized);
	ASSERT_FALSE (error);
	nano::raw_key password1;
	nano::raw_key password2;
	wallet1.wallet_key (password1, *transaction);
	wallet2.wallet_key (password2, *transaction);
	ASSERT_EQ (password1, password2);
	ASSERT_EQ (wallet1.salt (*transaction), wallet2.salt (*transaction));
	ASSERT_EQ (wallet1.check (*transaction), wallet2.check (*transaction));
	ASSERT_EQ (wallet1.representative (*transaction), wallet2.representative (*transaction));
	ASSERT_EQ (wallet1.end (), wallet1.begin (*transaction));
	ASSERT_EQ (wallet2.end (), wallet2.begin (*transaction));
}

TEST (wallet, serialize_json_one)
{
	auto error (false);
	nano::store::lmdb::env env (error, nano::unique_path ());
	ASSERT_FALSE (error);
	auto transaction (env.tx_begin_write ());
	nano::kdf kdf{ nano::dev::network_params.kdf_work };
	nano::wallet_store wallet1 (error, kdf, *transaction, nano::dev::genesis->account (), 1, "0");
	ASSERT_FALSE (error);
	nano::keypair key;
	wallet1.insert_adhoc (*transaction, key.prv);
	std::string serialized;
	wallet1.serialize_json (*transaction, serialized);
	nano::wallet_store wallet2 (error, kdf, *transaction, nano::dev::genesis->account (), 1, "1", serialized);
	ASSERT_FALSE (error);
	nano::raw_key password1;
	nano::raw_key password2;
	wallet1.wallet_key (password1, *transaction);
	wallet2.wallet_key (password2, *transaction);
	ASSERT_EQ (password1, password2);
	ASSERT_EQ (wallet1.salt (*transaction), wallet2.salt (*transaction));
	ASSERT_EQ (wallet1.check (*transaction), wallet2.check (*transaction));
	ASSERT_EQ (wallet1.representative (*transaction), wallet2.representative (*transaction));
	ASSERT_TRUE (wallet2.exists (*transaction, key.pub));
	nano::raw_key prv;
	wallet2.fetch (*transaction, key.pub, prv);
	ASSERT_EQ (key.prv, prv);
}

TEST (wallet, serialize_json_password)
{
	auto error (false);
	nano::store::lmdb::env env (error, nano::unique_path ());
	ASSERT_FALSE (error);
	auto transaction (env.tx_begin_write ());
	nano::kdf kdf{ nano::dev::network_params.kdf_work };
	nano::wallet_store wallet1 (error, kdf, *transaction, nano::dev::genesis->account (), 1, "0");
	ASSERT_FALSE (error);
	nano::keypair key;
	wallet1.rekey (*transaction, "password");
	wallet1.insert_adhoc (*transaction, key.prv);
	std::string serialized;
	wallet1.serialize_json (*transaction, serialized);
	nano::wallet_store wallet2 (error, kdf, *transaction, nano::dev::genesis->account (), 1, "1", serialized);
	ASSERT_FALSE (error);
	ASSERT_FALSE (wallet2.valid_password (*transaction));
	ASSERT_FALSE (wallet2.attempt_password (*transaction, "password"));
	ASSERT_TRUE (wallet2.valid_password (*transaction));
	nano::raw_key password1;
	nano::raw_key password2;
	wallet1.wallet_key (password1, *transaction);
	wallet2.wallet_key (password2, *transaction);
	ASSERT_EQ (password1, password2);
	ASSERT_EQ (wallet1.salt (*transaction), wallet2.salt (*transaction));
	ASSERT_EQ (wallet1.check (*transaction), wallet2.check (*transaction));
	ASSERT_EQ (wallet1.representative (*transaction), wallet2.representative (*transaction));
	ASSERT_TRUE (wallet2.exists (*transaction, key.pub));
	nano::raw_key prv;
	wallet2.fetch (*transaction, key.pub, prv);
	ASSERT_EQ (key.prv, prv);
}

TEST (wallet_store, move)
{
	auto error (false);
	nano::store::lmdb::env env (error, nano::unique_path ());
	ASSERT_FALSE (error);
	auto transaction (env.tx_begin_write ());
	nano::kdf kdf{ nano::dev::network_params.kdf_work };
	nano::wallet_store wallet1 (error, kdf, *transaction, nano::dev::genesis->account (), 1, "0");
	ASSERT_FALSE (error);
	nano::keypair key1;
	wallet1.insert_adhoc (*transaction, key1.prv);
	nano::wallet_store wallet2 (error, kdf, *transaction, nano::dev::genesis->account (), 1, "1");
	ASSERT_FALSE (error);
	nano::keypair key2;
	wallet2.insert_adhoc (*transaction, key2.prv);
	ASSERT_FALSE (wallet1.exists (*transaction, key2.pub));
	ASSERT_TRUE (wallet2.exists (*transaction, key2.pub));
	std::vector<nano::public_key> keys;
	keys.push_back (key2.pub);
	ASSERT_FALSE (wallet1.move (*transaction, wallet2, keys));
	ASSERT_TRUE (wallet1.exists (*transaction, key2.pub));
	ASSERT_FALSE (wallet2.exists (*transaction, key2.pub));
}

TEST (wallet_store, import)
{
	nano::test::system system (2);
	auto node1 = system.nodes[0];
	auto node2 = system.nodes[1];
	auto wallet_id1 = node1->wallets.first_wallet_id ();
	auto wallet_id2 = node2->wallets.first_wallet_id ();
	nano::keypair key1;
	(void)node1->wallets.insert_adhoc (wallet_id1, key1.prv);
	std::string json;
	ASSERT_EQ (nano::wallets_error::none, node1->wallets.serialize (wallet_id1, json));
	ASSERT_FALSE (node2->wallets.exists (key1.pub));
	auto error (node2->wallets.import_replace (wallet_id2, json, ""));
	ASSERT_FALSE (error);
	ASSERT_TRUE (node2->wallets.exists (key1.pub));
}

TEST (wallet_store, fail_import_bad_password)
{
	nano::test::system system (2);
	auto node1 = system.nodes[0];
	auto node2 = system.nodes[1];
	auto wallet_id1 = node1->wallets.first_wallet_id ();
	auto wallet_id2 = node2->wallets.first_wallet_id ();
	nano::keypair key1;
	(void)node1->wallets.insert_adhoc (wallet_id1, key1.prv);
	std::string json;
	ASSERT_EQ (nano::wallets_error::none, node1->wallets.serialize (wallet_id1, json));
	ASSERT_FALSE (node2->wallets.exists (key1.pub));
	auto error (node2->wallets.import_replace (wallet_id2, json, "1"));
	ASSERT_TRUE (error);
}

TEST (wallet_store, fail_import_corrupt)
{
	nano::test::system system (1);
	auto node1 = system.nodes[0];
	auto wallet_id1 = node1->wallets.first_wallet_id ();
	std::string json;
	auto error (node1->wallets.import_replace (wallet_id1, json, "1"));
	ASSERT_TRUE (error);
}

// Test work is precached when a key is inserted
TEST (wallet, work)
{
	nano::test::system system (1);
	auto node1 (system.nodes[0]);
	auto wallet_id1 = node1->wallets.first_wallet_id ();
	(void)node1->wallets.insert_adhoc (wallet_id1, nano::dev::genesis_key.prv);
	(void)node1->wallets.insert_adhoc (wallet_id1, nano::dev::genesis_key.prv);
	auto done (false);
	system.deadline_set (20s);
	while (!done)
	{
		auto work = node1->wallets.work_get (wallet_id1, nano::dev::genesis_key.pub);
		done = nano::dev::network_params.work.difficulty (nano::dev::genesis->work_version (), nano::dev::genesis->hash (), work) >= system.nodes[0]->default_difficulty (nano::dev::genesis->work_version ());
		ASSERT_NO_ERROR (system.poll ());
	}
}

TEST (wallet, work_generate)
{
	nano::test::system system (1);
	auto & node1 (*system.nodes[0]);
	auto wallet_id = node1.wallets.first_wallet_id ();
	nano::uint128_t amount1 (node1.balance (nano::dev::genesis_key.pub));
	uint64_t work1;
	(void)node1.wallets.insert_adhoc (wallet_id, nano::dev::genesis_key.prv);
	auto account1{ system.account (0) };
	nano::keypair key;
	auto block (node1.wallets.send_action (wallet_id, nano::dev::genesis_key.pub, key.pub, 100));
	auto transaction (node1.store.tx_begin_read ());
	ASSERT_TIMELY (10s, node1.ledger.account_balance (*transaction, nano::dev::genesis_key.pub) != amount1);
	system.deadline_set (10s);
	auto again (true);
	while (again)
	{
		ASSERT_NO_ERROR (system.poll ());
		auto block_transaction (node1.store.tx_begin_read ());
		auto work1 = node1.wallets.work_get (wallet_id, account1);
		again = nano::dev::network_params.work.difficulty (block->work_version (), node1.ledger.latest_root (*block_transaction, account1), work1) < node1.default_difficulty (block->work_version ());
	}
}

TEST (wallet, work_cache_delayed)
{
	nano::test::system system (1);
	auto & node1 (*system.nodes[0]);
	auto wallet_id = node1.wallets.first_wallet_id ();
	uint64_t work1;
	(void)node1.wallets.insert_adhoc (wallet_id, nano::dev::genesis_key.prv);
	auto account1{ system.account (0) };
	nano::keypair key;
	auto block1 (node1.wallets.send_action (wallet_id, nano::dev::genesis_key.pub, key.pub, 100));
	ASSERT_EQ (block1->hash (), node1.latest (nano::dev::genesis_key.pub));
	auto block2 (node1.wallets.send_action (wallet_id, nano::dev::genesis_key.pub, key.pub, 100));
	ASSERT_EQ (block2->hash (), node1.latest (nano::dev::genesis_key.pub));
	ASSERT_EQ (block2->hash (), node1.wallets.delayed_work->operator[] (nano::dev::genesis_key.pub).as_block_hash ());
	auto threshold (node1.default_difficulty (nano::work_version::work_1));
	auto again (true);
	system.deadline_set (10s);
	while (again)
	{
		ASSERT_NO_ERROR (system.poll ());
		work1 = node1.wallets.work_get (wallet_id, account1);
		again = nano::dev::network_params.work.difficulty (nano::work_version::work_1, block2->hash (), work1) < threshold;
	}
	ASSERT_GE (nano::dev::network_params.work.difficulty (nano::work_version::work_1, block2->hash (), work1), threshold);
}

TEST (wallet, insert_locked)
{
	nano::test::system system (1);
	auto & node1 (*system.nodes[0]);
	auto wallet_id{ node1.wallets.first_wallet_id () };
	{
		ASSERT_EQ (nano::wallets_error::none, node1.wallets.rekey (wallet_id, "1"));
		{
			bool valid = false;
			(void)node1.wallets.valid_password (wallet_id, valid);
			ASSERT_TRUE (valid);
		}
		ASSERT_EQ (nano::wallets_error::invalid_password, node1.wallets.enter_password (wallet_id, ""));
	}
	bool valid = false;
	(void)node1.wallets.valid_password (wallet_id, valid);
	ASSERT_FALSE (valid);
	nano::account account;
	(void)node1.wallets.insert_adhoc (wallet_id, nano::keypair ().prv, true, account);
	ASSERT_TRUE (account.is_zero ());
}

TEST (wallet, deterministic_keys)
{
	bool init;
	nano::store::lmdb::env env (init, nano::unique_path ());
	ASSERT_FALSE (init);
	auto transaction (env.tx_begin_write ());
	nano::kdf kdf{ nano::dev::network_params.kdf_work };
	nano::wallet_store wallet (init, kdf, *transaction, nano::dev::genesis->account (), 1, "0");
	auto key1 = wallet.deterministic_key (*transaction, 0);
	auto key2 = wallet.deterministic_key (*transaction, 0);
	ASSERT_EQ (key1, key2);
	auto key3 = wallet.deterministic_key (*transaction, 1);
	ASSERT_NE (key1, key3);
	ASSERT_EQ (0, wallet.deterministic_index_get (*transaction));
	wallet.deterministic_index_set (*transaction, 1);
	ASSERT_EQ (1, wallet.deterministic_index_get (*transaction));
	auto key4 (wallet.deterministic_insert (*transaction));
	nano::raw_key key5;
	ASSERT_FALSE (wallet.fetch (*transaction, key4, key5));
	ASSERT_EQ (key3, key5);
	ASSERT_EQ (2, wallet.deterministic_index_get (*transaction));
	wallet.deterministic_index_set (*transaction, 1);
	ASSERT_EQ (1, wallet.deterministic_index_get (*transaction));
	wallet.erase (*transaction, key4);
	ASSERT_FALSE (wallet.exists (*transaction, key4));
	auto key8 (wallet.deterministic_insert (*transaction));
	ASSERT_EQ (key4, key8);
	auto key6 (wallet.deterministic_insert (*transaction));
	nano::raw_key key7;
	ASSERT_FALSE (wallet.fetch (*transaction, key6, key7));
	ASSERT_NE (key5, key7);
	ASSERT_EQ (3, wallet.deterministic_index_get (*transaction));
	nano::keypair key9;
	ASSERT_EQ (key9.pub, wallet.insert_adhoc (*transaction, key9.prv));
	ASSERT_TRUE (wallet.exists (*transaction, key9.pub));
	wallet.deterministic_clear (*transaction);
	ASSERT_EQ (0, wallet.deterministic_index_get (*transaction));
	ASSERT_FALSE (wallet.exists (*transaction, key4));
	ASSERT_FALSE (wallet.exists (*transaction, key6));
	ASSERT_FALSE (wallet.exists (*transaction, key8));
	ASSERT_TRUE (wallet.exists (*transaction, key9.pub));
}

TEST (wallet, reseed)
{
	bool init;
	nano::store::lmdb::env env (init, nano::unique_path ());
	ASSERT_FALSE (init);
	auto transaction (env.tx_begin_write ());
	nano::kdf kdf{ nano::dev::network_params.kdf_work };
	nano::wallet_store wallet (init, kdf, *transaction, nano::dev::genesis->account (), 1, "0");
	nano::raw_key seed1;
	seed1 = 1;
	nano::raw_key seed2;
	seed2 = 2;
	wallet.seed_set (*transaction, seed1);
	nano::raw_key seed3;
	wallet.seed (seed3, *transaction);
	ASSERT_EQ (seed1, seed3);
	auto key1 (wallet.deterministic_insert (*transaction));
	ASSERT_EQ (1, wallet.deterministic_index_get (*transaction));
	wallet.seed_set (*transaction, seed2);
	ASSERT_EQ (0, wallet.deterministic_index_get (*transaction));
	nano::raw_key seed4;
	wallet.seed (seed4, *transaction);
	ASSERT_EQ (seed2, seed4);
	auto key2 (wallet.deterministic_insert (*transaction));
	ASSERT_NE (key1, key2);
	wallet.seed_set (*transaction, seed1);
	nano::raw_key seed5;
	wallet.seed (seed5, *transaction);
	ASSERT_EQ (seed1, seed5);
	auto key3 (wallet.deterministic_insert (*transaction));
	ASSERT_EQ (key1, key3);
}

TEST (wallet, insert_deterministic_locked)
{
	nano::test::system system (1);
	auto & node1 (*system.nodes[0]);
	auto wallet_id{ node1.wallets.first_wallet_id () };
	ASSERT_EQ (nano::wallets_error::none, node1.wallets.rekey (wallet_id, "1"));
	{
		bool valid = false;
		(void)node1.wallets.valid_password (wallet_id, valid);
		ASSERT_TRUE (valid);
		ASSERT_EQ (nano::wallets_error::invalid_password, node1.wallets.enter_password (wallet_id, ""));
		(void)node1.wallets.valid_password (wallet_id, valid);
		ASSERT_FALSE (valid);
	}
	nano::public_key key;
	ASSERT_EQ (nano::wallets_error::wallet_locked, node1.wallets.deterministic_insert (wallet_id, true, key));
	ASSERT_TRUE (key.is_zero ());
}

TEST (wallet, no_work)
{
	nano::test::system system (1);
	auto & node1 (*system.nodes[0]);
	auto wallet_id = node1.wallets.first_wallet_id ();
	(void)node1.wallets.insert_adhoc (wallet_id, nano::dev::genesis_key.prv, false);
	nano::keypair key2;
	auto block (node1.wallets.send_action (wallet_id, nano::dev::genesis_key.pub, key2.pub, std::numeric_limits<nano::uint128_t>::max (), false));
	ASSERT_NE (nullptr, block);
	ASSERT_NE (0, block->block_work ());
	ASSERT_GE (nano::dev::network_params.work.difficulty (*block), nano::dev::network_params.work.threshold (block->work_version (), block->sideband ().details ()));
	auto cached_work = node1.wallets.work_get (wallet_id, nano::dev::genesis_key.pub);
	ASSERT_EQ (0, cached_work);
}

TEST (wallet, send_race)
{
	nano::test::system system (1);
	auto & node (*system.nodes[0]);
	auto wallet_id = node.wallets.first_wallet_id ();

	(void)node.wallets.insert_adhoc (wallet_id, nano::dev::genesis_key.prv);
	nano::keypair key2;
	for (auto i (1); i < 60; ++i)
	{
		ASSERT_NE (nullptr, node.wallets.send_action (wallet_id, nano::dev::genesis_key.pub, key2.pub, nano::Gxrb_ratio));
		ASSERT_EQ (nano::dev::constants.genesis_amount - nano::Gxrb_ratio * i, node.balance (nano::dev::genesis_key.pub));
	}
}

TEST (wallet, password_race)
{
	nano::test::system system (1);
	auto & node1 (*system.nodes[0]);
	auto wallet_id = node1.wallets.first_wallet_id ();
	nano::thread_runner runner (system.async_rt.io_ctx, node1.config->io_threads);
	std::thread thread ([&wallet_id, &node1] () {
		for (int i = 0; i < 100; i++)
		{
			ASSERT_EQ (nano::wallets_error::none, node1.wallets.rekey (wallet_id, std::to_string (i)));
		}
	});
	for (int i = 0; i < 100; i++)
	{
		// Password should always be valid, the rekey operation should be atomic.
		bool ok = false;
		ASSERT_EQ (nano::wallets_error::none, node1.wallets.valid_password (wallet_id, ok));
		EXPECT_TRUE (ok);
		if (!ok)
		{
			break;
		}
	}
	thread.join ();
	system.stop ();
	runner.join ();
}

TEST (wallet, password_race_corrupt_seed)
{
	nano::test::system system (1);
	auto & node1 (*system.nodes[0]);
	auto wallet_id = node1.wallets.first_wallet_id ();
	nano::thread_runner runner (system.async_rt.io_ctx, system.nodes[0]->config->io_threads);
	nano::raw_key seed;
	ASSERT_EQ (nano::wallets_error::none, node1.wallets.rekey (wallet_id, "4567"));
	ASSERT_EQ (nano::wallets_error::none, node1.wallets.get_seed (wallet_id, seed));
	bool error = false;
	ASSERT_EQ (nano::wallets_error::none, node1.wallets.attempt_password (wallet_id, "4567", error));
	ASSERT_FALSE (error);
	std::vector<std::thread> threads;
	for (int i = 0; i < 100; i++)
	{
		threads.emplace_back ([&node1, &wallet_id] () {
			for (int i = 0; i < 10; i++)
			{
				(void)node1.wallets.rekey (wallet_id, "0000");
			}
		});
		threads.emplace_back ([&node1, &wallet_id] () {
			for (int i = 0; i < 10; i++)
			{
				(void)node1.wallets.rekey (wallet_id, "1234");
			}
		});
		threads.emplace_back ([&node1, &wallet_id] () {
			for (int i = 0; i < 10; i++)
			{
				bool error = false;
				(void)node1.wallets.attempt_password (wallet_id, "1234", error);
			}
		});
	}
	for (auto & thread : threads)
	{
		thread.join ();
	}
	system.stop ();
	runner.join ();
	{
<<<<<<< HEAD
		bool error = true;
		(void)node1.wallets.attempt_password (wallet_id, "1234", error);
		if (!error)
		{
			nano::raw_key seed_now;
			(void)node1.wallets.get_seed (wallet_id, seed_now);
			ASSERT_TRUE (seed_now == seed);
=======
		auto transaction (wallet->wallets.tx_begin_write ());
		if (!wallet->store.attempt_password (transaction, "1234"))
		{
			nano::raw_key seed_now;
			wallet->store.seed (seed_now, transaction);
			ASSERT_EQ (seed_now, seed);
		}
		else if (!wallet->store.attempt_password (transaction, "0000"))
		{
			nano::raw_key seed_now;
			wallet->store.seed (seed_now, transaction);
			ASSERT_EQ (seed_now, seed);
		}
		else if (!wallet->store.attempt_password (transaction, "4567"))
		{
			nano::raw_key seed_now;
			wallet->store.seed (seed_now, transaction);
			ASSERT_EQ (seed_now, seed);
>>>>>>> ef10ef7a
		}
		else
		{
			(void)node1.wallets.attempt_password (wallet_id, "0000", error);
			if (!error)
			{
				nano::raw_key seed_now;
				(void)node1.wallets.get_seed (wallet_id, seed_now);
				ASSERT_TRUE (seed_now == seed);
			}
			else
			{
				(void)node1.wallets.attempt_password (wallet_id, "4567", error);
				if (!error)
				{
					nano::raw_key seed_now;
					(void)node1.wallets.get_seed (wallet_id, seed_now);
					ASSERT_TRUE (seed_now == seed);
				}
				else
				{
					ASSERT_FALSE (true);
				}
			}
		}
	}
}

TEST (wallet, change_seed)
{
	nano::test::system system (1);
	auto & node1 (*system.nodes[0]);
	auto wallet_id = node1.wallets.first_wallet_id ();
	node1.wallets.enter_initial_password (wallet_id);
	nano::raw_key seed1;
	seed1 = 1;
	nano::public_key pub;
	uint32_t index (4);
	auto prv = nano::deterministic_key (seed1, index);
	pub = nano::pub_key (prv);
	(void)node1.wallets.insert_adhoc (wallet_id, nano::dev::genesis_key.prv, false);
	auto block (node1.wallets.send_action (wallet_id, nano::dev::genesis_key.pub, pub, 100));
	ASSERT_NE (nullptr, block);
	system.nodes[0]->block_processor.flush ();
	{
		nano::account first_account;
		uint32_t restored_count;
		ASSERT_EQ (nano::wallets_error::none, node1.wallets.change_seed (wallet_id, seed1, 0, first_account, restored_count));
		nano::raw_key seed2;
		(void)node1.wallets.get_seed (wallet_id, seed2);
		ASSERT_EQ (seed1, seed2);
	}
	ASSERT_TRUE (node1.wallets.exists (pub));
}

TEST (wallet, epoch_2_validation)
{
	nano::test::system system (1);
	auto & node (*system.nodes[0]);
	auto wallet_id = node.wallets.first_wallet_id ();

	// Upgrade the genesis account to epoch 2
	ASSERT_NE (nullptr, system.upgrade_genesis_epoch (node, nano::epoch::epoch_1));
	ASSERT_NE (nullptr, system.upgrade_genesis_epoch (node, nano::epoch::epoch_2));

	(void)node.wallets.insert_adhoc (wallet_id, nano::dev::genesis_key.prv, false);

	// Test send and receive blocks
	// An epoch 2 receive block should be generated with lower difficulty with high probability
	auto tries = 0;
	auto max_tries = 20;
	auto amount = node.config->receive_minimum.number ();
	while (++tries < max_tries)
	{
		auto send = node.wallets.send_action (wallet_id, nano::dev::genesis_key.pub, nano::dev::genesis_key.pub, amount, 1);
		ASSERT_NE (nullptr, send);
		ASSERT_EQ (nano::epoch::epoch_2, send->sideband ().details ().epoch ());
		ASSERT_EQ (nano::epoch::epoch_0, send->sideband ().source_epoch ()); // Not used for send state blocks

		auto receive = node.wallets.receive_action (wallet_id, send->hash (), nano::dev::genesis_key.pub, amount, send->link ().as_account (), 1);
		ASSERT_NE (nullptr, receive);
		if (nano::dev::network_params.work.difficulty (*receive) < node.network_params.work.get_base ())
		{
			ASSERT_GE (nano::dev::network_params.work.difficulty (*receive), node.network_params.work.get_epoch_2_receive ());
			ASSERT_EQ (nano::epoch::epoch_2, receive->sideband ().details ().epoch ());
			ASSERT_EQ (nano::epoch::epoch_2, receive->sideband ().source_epoch ());
			break;
		}
	}
	ASSERT_LT (tries, max_tries);

	// Test a change block
	ASSERT_NE (nullptr, node.wallets.change_action (wallet_id, nano::dev::genesis_key.pub, nano::keypair ().pub, 1));
}

// Receiving from an upgraded account uses the lower threshold and upgrades the receiving account
TEST (wallet, epoch_2_receive_propagation)
{
	auto tries = 0;
	auto const max_tries = 20;
	while (++tries < max_tries)
	{
		nano::test::system system;
		nano::node_flags node_flags;
		node_flags.set_disable_request_loop (true);
		auto & node (*system.add_node (node_flags));
		auto wallet_id = node.wallets.first_wallet_id ();

		// Upgrade the genesis account to epoch 1
		auto epoch1 = system.upgrade_genesis_epoch (node, nano::epoch::epoch_1);
		ASSERT_NE (nullptr, epoch1);

		nano::keypair key;
		nano::state_block_builder builder;

		// Send and open the account
		(void)node.wallets.insert_adhoc (wallet_id, nano::dev::genesis_key.prv, false);
		(void)node.wallets.insert_adhoc (wallet_id, key.prv, false);
		auto amount = node.config->receive_minimum.number ();
		auto send1 = node.wallets.send_action (wallet_id, nano::dev::genesis_key.pub, key.pub, amount, 1);
		ASSERT_NE (nullptr, send1);
		ASSERT_NE (nullptr, node.wallets.receive_action (wallet_id, send1->hash (), nano::dev::genesis_key.pub, amount, send1->link ().as_account (), 1));

		// Upgrade the genesis account to epoch 2
		auto epoch2 = system.upgrade_genesis_epoch (node, nano::epoch::epoch_2);
		ASSERT_NE (nullptr, epoch2);

		// Send a block
		auto send2 = node.wallets.send_action (wallet_id, nano::dev::genesis_key.pub, key.pub, amount, 1);
		ASSERT_NE (nullptr, send2);

		auto receive2 = node.wallets.receive_action (wallet_id, send2->hash (), key.pub, amount, send2->link ().as_account (), 1);
		ASSERT_NE (nullptr, receive2);
		if (nano::dev::network_params.work.difficulty (*receive2) < node.network_params.work.get_base ())
		{
			ASSERT_GE (nano::dev::network_params.work.difficulty (*receive2), node.network_params.work.get_epoch_2_receive ());
			ASSERT_EQ (nano::epoch::epoch_2, node.ledger.version (*node.store.tx_begin_read (), receive2->hash ()));
			ASSERT_EQ (nano::epoch::epoch_2, receive2->sideband ().source_epoch ());
			break;
		}
	}
	ASSERT_LT (tries, max_tries);
}

// Opening an upgraded account uses the lower threshold
TEST (wallet, epoch_2_receive_unopened)
{
	// Ensure the lower receive work is used when receiving
	auto tries = 0;
	auto const max_tries = 20;
	while (++tries < max_tries)
	{
		nano::test::system system;
		nano::node_flags node_flags;
		node_flags.set_disable_request_loop (true);
		auto & node (*system.add_node (node_flags));
		auto wallet_id = node.wallets.first_wallet_id ();

		// Upgrade the genesis account to epoch 1
		auto epoch1 = system.upgrade_genesis_epoch (node, nano::epoch::epoch_1);
		ASSERT_NE (nullptr, epoch1);

		nano::keypair key;
		nano::state_block_builder builder;

		// Send
		(void)node.wallets.insert_adhoc (wallet_id, nano::dev::genesis_key.prv, false);
		auto amount = node.config->receive_minimum.number ();
		auto send1 = node.wallets.send_action (wallet_id, nano::dev::genesis_key.pub, key.pub, amount, 1);

		// Upgrade unopened account to epoch_2
		auto epoch2_unopened = builder
							   .account (key.pub)
							   .previous (0)
							   .representative (0)
							   .balance (0)
							   .link (node.network_params.ledger.epochs.link (nano::epoch::epoch_2))
							   .sign (nano::dev::genesis_key.prv, nano::dev::genesis_key.pub)
							   .work (*system.work.generate (key.pub, node.network_params.work.get_epoch_2 ()))
							   .build ();
		ASSERT_EQ (nano::process_result::progress, node.process (*epoch2_unopened).code);

		(void)node.wallets.insert_adhoc (wallet_id, key.prv, false);

		auto receive1 = node.wallets.receive_action (wallet_id, send1->hash (), key.pub, amount, send1->link ().as_account (), 1);
		ASSERT_NE (nullptr, receive1);
		if (nano::dev::network_params.work.difficulty (*receive1) < node.network_params.work.get_base ())
		{
			ASSERT_GE (nano::dev::network_params.work.difficulty (*receive1), node.network_params.work.get_epoch_2_receive ());
			ASSERT_EQ (nano::epoch::epoch_2, node.ledger.version (*node.store.tx_begin_read (), receive1->hash ()));
			ASSERT_EQ (nano::epoch::epoch_1, receive1->sideband ().source_epoch ());
			break;
		}
	}
	ASSERT_LT (tries, max_tries);
}

/**
 * This test checks that wallets::foreach_representative can be used recursively
 */
TEST (wallet, foreach_representative_deadlock)
{
	nano::test::system system (1);
	auto & node (*system.nodes[0]);
	auto wallet_id = node.wallets.first_wallet_id ();
	(void)node.wallets.insert_adhoc (wallet_id, nano::dev::genesis_key.prv);
	node.wallets.compute_reps ();
	ASSERT_EQ (1, node.wallets.voting_reps_count ());

	bool set = false;
	node.wallets.foreach_representative ([&node, &set, &system] (nano::public_key const & pub, nano::raw_key const & prv) {
		node.wallets.foreach_representative ([&node, &set, &system] (nano::public_key const & pub, nano::raw_key const & prv) {
			ASSERT_TIMELY (5s, node.wallets.mutex.try_lock ().has_value ());
			set = true;
		});
	});
	ASSERT_TRUE (set);
}

TEST (wallet, search_receivable)
{
	nano::test::system system;
	nano::node_config config = system.default_config ();
	config.enable_voting = false;
	config.frontiers_confirmation = nano::frontiers_confirmation_mode::disabled;
	nano::node_flags flags;
	flags.set_disable_search_pending (true);
	auto & node (*system.add_node (config, flags));
	auto wallet_id = node.wallets.first_wallet_id ();

	(void)node.wallets.insert_adhoc (wallet_id, nano::dev::genesis_key.prv);
	nano::block_builder builder;
	auto send = builder.state ()
				.account (nano::dev::genesis->account ())
				.previous (nano::dev::genesis->hash ())
				.representative (nano::dev::genesis->account ())
				.balance (nano::dev::constants.genesis_amount - node.config->receive_minimum.number ())
				.link (nano::dev::genesis->account ())
				.sign (nano::dev::genesis_key.prv, nano::dev::genesis_key.pub)
				.work (*system.work.generate (nano::dev::genesis->hash ()))
				.build ();
	ASSERT_EQ (nano::process_result::progress, node.process (*send).code);

	// Pending search should start an election
	ASSERT_TRUE (node.active.empty ());
	ASSERT_EQ (nano::wallets_error::none, node.wallets.search_receivable (wallet_id));
	std::shared_ptr<nano::election> election;
	ASSERT_TIMELY (5s, election = node.active.election (send->qualified_root ()));

	// Erase the key so the confirmation does not trigger an automatic receive
	auto genesis_account = nano::dev::genesis->account ();
	ASSERT_EQ (nano::wallets_error::none, node.wallets.remove_account (wallet_id, genesis_account));

	// Now confirm the election
	node.active.force_confirm (*election);

	ASSERT_TIMELY (5s, node.block_confirmed (send->hash ()) && node.active.empty ());

	// Re-insert the key
	(void)node.wallets.insert_adhoc (wallet_id, nano::dev::genesis_key.prv);

	// Pending search should create the receive block
<<<<<<< HEAD
	ASSERT_EQ (2, node.ledger.cache.block_count ());
	ASSERT_EQ (nano::wallets_error::none, node.wallets.search_receivable (wallet_id));
	ASSERT_TIMELY (3s, node.balance (nano::dev::genesis->account ()) == nano::dev::constants.genesis_amount);
	auto receive_hash = node.ledger.latest (*node.store.tx_begin_read (), nano::dev::genesis->account ());
=======
	ASSERT_EQ (2, node.ledger.cache.block_count);
	ASSERT_FALSE (wallet.search_receivable (wallet.wallets.tx_begin_read ()));
	ASSERT_TIMELY_EQ (3s, node.balance (nano::dev::genesis->account ()), nano::dev::constants.genesis_amount);
	auto receive_hash = node.ledger.latest (node.store.tx_begin_read (), nano::dev::genesis->account ());
>>>>>>> ef10ef7a
	auto receive = node.block (receive_hash);
	ASSERT_NE (nullptr, receive);
	ASSERT_EQ (receive->sideband ().height (), 3);
	ASSERT_EQ (send->hash (), receive->link ().as_block_hash ());
}

TEST (wallet, receive_pruned)
{
	nano::test::system system;
	nano::node_flags node_flags;
	node_flags.set_disable_request_loop (true);
	auto & node1 = *system.add_node (node_flags);
	node_flags.set_enable_pruning (true);
	nano::node_config config = system.default_config ();
	config.enable_voting = false; // Remove after allowing pruned voting
	auto & node2 = *system.add_node (config, node_flags);

	auto wallet_id1 = node1.wallets.first_wallet_id ();
	auto wallet_id2 = node2.wallets.first_wallet_id ();

	nano::keypair key;
	nano::state_block_builder builder;

	// Send
	(void)node1.wallets.insert_adhoc (wallet_id1, nano::dev::genesis_key.prv, false);
	auto amount = node2.config->receive_minimum.number ();
	auto send1 = node1.wallets.send_action (wallet_id1, nano::dev::genesis_key.pub, key.pub, amount, 1);
	auto send2 = node1.wallets.send_action (wallet_id1, nano::dev::genesis_key.pub, key.pub, 1, 1);

	// Pruning
<<<<<<< HEAD
	ASSERT_TIMELY (5s, node2.ledger.cache.cemented_count () == 3);
=======
	ASSERT_TIMELY_EQ (5s, node2.ledger.cache.cemented_count, 3);
>>>>>>> ef10ef7a
	{
		auto transaction = node2.store.tx_begin_write ();
		ASSERT_EQ (1, node2.ledger.pruning_action (*transaction, send1->hash (), 2));
	}
	ASSERT_EQ (1, node2.ledger.cache.pruned_count ());
	ASSERT_TRUE (node2.ledger.block_or_pruned_exists (send1->hash ()));
	ASSERT_FALSE (node2.store.block ().exists (*node2.store.tx_begin_read (), send1->hash ()));

	(void)node2.wallets.insert_adhoc (wallet_id2, key.prv, false);

	auto open1 = node2.wallets.receive_action (wallet_id2, send1->hash (), key.pub, amount, send1->link ().as_account (), 1);
	ASSERT_NE (nullptr, open1);
<<<<<<< HEAD
	ASSERT_EQ (amount, node2.ledger.balance (*node2.store.tx_begin_read (), open1->hash ()));
	ASSERT_TIMELY (5s, node2.ledger.cache.cemented_count () == 4);
=======
	ASSERT_EQ (amount, node2.ledger.balance (node2.store.tx_begin_read (), open1->hash ()));
	ASSERT_TIMELY_EQ (5s, node2.ledger.cache.cemented_count, 4);
>>>>>>> ef10ef7a
}<|MERGE_RESOLUTION|>--- conflicted
+++ resolved
@@ -858,34 +858,13 @@
 	system.stop ();
 	runner.join ();
 	{
-<<<<<<< HEAD
 		bool error = true;
 		(void)node1.wallets.attempt_password (wallet_id, "1234", error);
 		if (!error)
 		{
 			nano::raw_key seed_now;
 			(void)node1.wallets.get_seed (wallet_id, seed_now);
-			ASSERT_TRUE (seed_now == seed);
-=======
-		auto transaction (wallet->wallets.tx_begin_write ());
-		if (!wallet->store.attempt_password (transaction, "1234"))
-		{
-			nano::raw_key seed_now;
-			wallet->store.seed (seed_now, transaction);
 			ASSERT_EQ (seed_now, seed);
-		}
-		else if (!wallet->store.attempt_password (transaction, "0000"))
-		{
-			nano::raw_key seed_now;
-			wallet->store.seed (seed_now, transaction);
-			ASSERT_EQ (seed_now, seed);
-		}
-		else if (!wallet->store.attempt_password (transaction, "4567"))
-		{
-			nano::raw_key seed_now;
-			wallet->store.seed (seed_now, transaction);
-			ASSERT_EQ (seed_now, seed);
->>>>>>> ef10ef7a
 		}
 		else
 		{
@@ -894,7 +873,7 @@
 			{
 				nano::raw_key seed_now;
 				(void)node1.wallets.get_seed (wallet_id, seed_now);
-				ASSERT_TRUE (seed_now == seed);
+				ASSERT_EQ (seed_now, seed);
 			}
 			else
 			{
@@ -903,7 +882,7 @@
 				{
 					nano::raw_key seed_now;
 					(void)node1.wallets.get_seed (wallet_id, seed_now);
-					ASSERT_TRUE (seed_now == seed);
+					ASSERT_EQ (seed_now, seed);
 				}
 				else
 				{
@@ -1148,17 +1127,10 @@
 	(void)node.wallets.insert_adhoc (wallet_id, nano::dev::genesis_key.prv);
 
 	// Pending search should create the receive block
-<<<<<<< HEAD
 	ASSERT_EQ (2, node.ledger.cache.block_count ());
 	ASSERT_EQ (nano::wallets_error::none, node.wallets.search_receivable (wallet_id));
-	ASSERT_TIMELY (3s, node.balance (nano::dev::genesis->account ()) == nano::dev::constants.genesis_amount);
+	ASSERT_TIMELY_EQ (3s, node.balance (nano::dev::genesis->account ()), nano::dev::constants.genesis_amount);
 	auto receive_hash = node.ledger.latest (*node.store.tx_begin_read (), nano::dev::genesis->account ());
-=======
-	ASSERT_EQ (2, node.ledger.cache.block_count);
-	ASSERT_FALSE (wallet.search_receivable (wallet.wallets.tx_begin_read ()));
-	ASSERT_TIMELY_EQ (3s, node.balance (nano::dev::genesis->account ()), nano::dev::constants.genesis_amount);
-	auto receive_hash = node.ledger.latest (node.store.tx_begin_read (), nano::dev::genesis->account ());
->>>>>>> ef10ef7a
 	auto receive = node.block (receive_hash);
 	ASSERT_NE (nullptr, receive);
 	ASSERT_EQ (receive->sideband ().height (), 3);
@@ -1189,11 +1161,7 @@
 	auto send2 = node1.wallets.send_action (wallet_id1, nano::dev::genesis_key.pub, key.pub, 1, 1);
 
 	// Pruning
-<<<<<<< HEAD
-	ASSERT_TIMELY (5s, node2.ledger.cache.cemented_count () == 3);
-=======
-	ASSERT_TIMELY_EQ (5s, node2.ledger.cache.cemented_count, 3);
->>>>>>> ef10ef7a
+	ASSERT_TIMELY_EQ (5s, node2.ledger.cache.cemented_count (), 3);
 	{
 		auto transaction = node2.store.tx_begin_write ();
 		ASSERT_EQ (1, node2.ledger.pruning_action (*transaction, send1->hash (), 2));
@@ -1206,11 +1174,6 @@
 
 	auto open1 = node2.wallets.receive_action (wallet_id2, send1->hash (), key.pub, amount, send1->link ().as_account (), 1);
 	ASSERT_NE (nullptr, open1);
-<<<<<<< HEAD
 	ASSERT_EQ (amount, node2.ledger.balance (*node2.store.tx_begin_read (), open1->hash ()));
-	ASSERT_TIMELY (5s, node2.ledger.cache.cemented_count () == 4);
-=======
-	ASSERT_EQ (amount, node2.ledger.balance (node2.store.tx_begin_read (), open1->hash ()));
-	ASSERT_TIMELY_EQ (5s, node2.ledger.cache.cemented_count, 4);
->>>>>>> ef10ef7a
+	ASSERT_TIMELY_EQ (5s, node2.ledger.cache.cemented_count (), 4);
 }