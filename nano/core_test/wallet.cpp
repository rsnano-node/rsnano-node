--- conflicted
+++ resolved
@@ -187,15 +187,9 @@
 	nano::keypair key2;
 	ASSERT_NE (nullptr, node1.wallets.send_action (wallet_id1, nano::dev::genesis_key.pub, key2.pub, std::numeric_limits<nano::uint128_t>::max ()));
 	auto transaction (node1.store.tx_begin_read ());
-<<<<<<< HEAD
 	auto info2 = node1.ledger.account_info (*transaction, nano::dev::genesis_key.pub);
 	ASSERT_NE (latest1, info2->head ());
-	auto block (node1.store.block ().get (*transaction, info2->head ()));
-=======
-	auto info2 = node1.ledger.account_info (transaction, nano::dev::genesis_key.pub);
-	ASSERT_NE (latest1, info2->head);
-	auto block = node1.ledger.block (transaction, info2->head);
->>>>>>> f8ab9be8
+	auto block (node1.ledger.block (*transaction, info2->head ()));
 	ASSERT_NE (nullptr, block);
 	ASSERT_EQ (latest1, block->previous ());
 	ASSERT_TRUE (info2->balance ().is_zero ());
@@ -232,13 +226,8 @@
 	auto transaction (node1.store.tx_begin_read ());
 	auto info2 = node1.ledger.account_info (*transaction, nano::dev::genesis_key.pub);
 	ASSERT_TRUE (info2);
-<<<<<<< HEAD
 	ASSERT_NE (latest1, info2->head ());
-	auto block (node1.store.block ().get (*transaction, info2->head ()));
-=======
-	ASSERT_NE (latest1, info2->head);
-	auto block = node1.ledger.block (transaction, info2->head);
->>>>>>> f8ab9be8
+	auto block (node1.ledger.block (*transaction, info2->head ()));
 	ASSERT_NE (nullptr, block);
 	ASSERT_EQ (latest1, block->previous ());
 	ASSERT_TRUE (info2->balance ().is_zero ());
@@ -1164,11 +1153,7 @@
 	}
 	ASSERT_EQ (1, node2.ledger.cache.pruned_count ());
 	ASSERT_TRUE (node2.ledger.block_or_pruned_exists (send1->hash ()));
-<<<<<<< HEAD
-	ASSERT_FALSE (node2.store.block ().exists (*node2.store.tx_begin_read (), send1->hash ()));
-=======
-	ASSERT_FALSE (node2.ledger.block_exists (node2.store.tx_begin_read (), send1->hash ()));
->>>>>>> f8ab9be8
+	ASSERT_FALSE (node2.ledger.block_exists (*node2.store.tx_begin_read (), send1->hash ()));
 
 	(void)node2.wallets.insert_adhoc (wallet_id2, key.prv, false);
 
