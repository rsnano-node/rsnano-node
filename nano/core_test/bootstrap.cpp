--- conflicted
+++ resolved
@@ -941,12 +941,7 @@
 	node0->block_processor.add (receive2);
 	node0->block_processor.add (send3);
 	node0->block_processor.add (receive3);
-<<<<<<< HEAD
-	node0->block_processor.flush ();
-	ASSERT_EQ (9, node0->ledger.cache.block_count ());
-=======
-	ASSERT_TIMELY_EQ (5s, 9, node0->ledger.cache.block_count);
->>>>>>> 997e1f9f
+	ASSERT_TIMELY_EQ (5s, 9, node0->ledger.cache.block_count ());
 	// Processing chain to prune for node1
 	config.peering_port = nano::test::get_available_port ();
 	auto node1 (std::make_shared<nano::node> (system.io_ctx, nano::unique_path (), config, system.work, node_flags, 1));
@@ -958,15 +953,9 @@
 	ASSERT_TIMELY (5s, node1->block (change2->hash ()) != nullptr);
 	// Confirm last block to prune previous
 	nano::test::blocks_confirm (*node1, { send1, receive1, change1, change2 }, true);
-<<<<<<< HEAD
-	ASSERT_TIMELY (10s, node1->block_confirmed (send1->hash ()) && node1->block_confirmed (receive1->hash ()) && node1->block_confirmed (change1->hash ()) && node1->block_confirmed (change2->hash ()) && node1->active.empty ());
+	ASSERT_TIMELY (5s, node1->block_confirmed (send1->hash ()) && node1->block_confirmed (receive1->hash ()) && node1->block_confirmed (change1->hash ()) && node1->block_confirmed (change2->hash ()) && node1->active.empty ());
 	ASSERT_EQ (5, node1->ledger.cache.block_count ());
 	ASSERT_EQ (5, node1->ledger.cache.cemented_count ());
-=======
-	ASSERT_TIMELY (5s, node1->block_confirmed (send1->hash ()) && node1->block_confirmed (receive1->hash ()) && node1->block_confirmed (change1->hash ()) && node1->block_confirmed (change2->hash ()) && node1->active.empty ());
-	ASSERT_EQ (5, node1->ledger.cache.block_count);
-	ASSERT_EQ (5, node1->ledger.cache.cemented_count);
->>>>>>> 997e1f9f
 	// Pruning action
 	node1->ledger_pruning (2, false, false);
 	ASSERT_EQ (9, node0->ledger.cache.block_count ());
@@ -977,15 +966,9 @@
 	nano::test::establish_tcp (system, *node1, node0->network->endpoint ());
 	node1->bootstrap_initiator.bootstrap_lazy (receive3->hash (), true);
 	// Check processed blocks
-<<<<<<< HEAD
-	ASSERT_TIMELY (10s, node1->ledger.cache.block_count () == 9);
-	ASSERT_TIMELY (10s, node1->balance (key2.pub) != 0);
-	ASSERT_TIMELY (10s, !node1->bootstrap_initiator.in_progress ());
-=======
-	ASSERT_TIMELY (5s, node1->ledger.cache.block_count == 9);
+	ASSERT_TIMELY (5s, node1->ledger.cache.block_count () == 9);
 	ASSERT_TIMELY (5s, node1->balance (key2.pub) != 0);
 	ASSERT_TIMELY (5s, !node1->bootstrap_initiator.in_progress ());
->>>>>>> 997e1f9f
 	node1->stop ();
 }
 
@@ -1352,15 +1335,9 @@
 	ASSERT_TIMELY (5s, node1->block (state_open->hash ()) != nullptr);
 	// Confirm last block to prune previous
 	nano::test::blocks_confirm (*node1, { send1, send2, open, state_open }, true);
-<<<<<<< HEAD
-	ASSERT_TIMELY (10s, node1->block_confirmed (send1->hash ()) && node1->block_confirmed (send2->hash ()) && node1->block_confirmed (open->hash ()) && node1->block_confirmed (state_open->hash ()) && node1->active.empty ());
+	ASSERT_TIMELY (5s, node1->block_confirmed (send1->hash ()) && node1->block_confirmed (send2->hash ()) && node1->block_confirmed (open->hash ()) && node1->block_confirmed (state_open->hash ()) && node1->active.empty ());
 	ASSERT_EQ (5, node1->ledger.cache.block_count ());
 	ASSERT_EQ (5, node1->ledger.cache.cemented_count ());
-=======
-	ASSERT_TIMELY (5s, node1->block_confirmed (send1->hash ()) && node1->block_confirmed (send2->hash ()) && node1->block_confirmed (open->hash ()) && node1->block_confirmed (state_open->hash ()) && node1->active.empty ());
-	ASSERT_EQ (5, node1->ledger.cache.block_count);
-	ASSERT_EQ (5, node1->ledger.cache.cemented_count);
->>>>>>> 997e1f9f
 	// Pruning action
 	node1->ledger_pruning (2, false, false);
 	ASSERT_EQ (5, node1->ledger.cache.block_count ());
