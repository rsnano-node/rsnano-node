#include <nano/lib/blocks.hpp>
#include <nano/node/active_transactions.hpp>
#include <nano/node/bootstrap/bootstrap_frontier.hpp>
#include <nano/node/bootstrap/bootstrap_lazy.hpp>
#include <nano/secure/ledger.hpp>
#include <nano/test_common/network.hpp>
#include <nano/test_common/system.hpp>
#include <nano/test_common/testutil.hpp>

#include <gtest/gtest.h>

using namespace std::chrono_literals;

std::shared_ptr<nano::transport::tcp_server> create_bootstrap_server (const std::shared_ptr<nano::node> & node)
{
	auto socket{ std::make_shared<nano::transport::socket> (node->async_rt, nano::transport::socket_endpoint::server,
	*node->stats, node->workers, node->config->tcp_io_timeout,
	node->network_params.network.silent_connection_tolerance_time,
	node->network_params.network.idle_timeout,
	node->observers) };

	auto req_resp_visitor_factory = std::make_shared<nano::transport::request_response_visitor_factory> (*node);

	return std::make_shared<nano::transport::tcp_server> (
	node->async_rt,
	*node->network->tcp_channels,
	socket,
	*node->stats,
	node->flags,
	*node->config,
	node->tcp_listener,
	req_resp_visitor_factory,
	node->bootstrap_workers,
	*node->network->tcp_channels->publish_filter,
	node->network->tcp_channels->tcp_message_manager,
	*node->network->syn_cookies,
	node->ledger,
	node->block_processor,
	node->bootstrap_initiator,
	node->node_id);
}

// If the account doesn't exist, current == end so there's no iteration
TEST (bulk_pull, no_address)
{
	nano::test::system system (1);
	auto connection (create_bootstrap_server (system.nodes[0]));
	nano::bulk_pull::bulk_pull_payload payload{};
	payload.start = 1;
	payload.end = 2;
	auto req = std::make_unique<nano::bulk_pull> (nano::dev::network_params.network, payload);
	auto request (std::make_shared<nano::bulk_pull_server> (system.nodes[0], connection, std::move (req)));
	ASSERT_EQ (request->get_current (), request->get_request ().get_end ());
	ASSERT_TRUE (request->get_current ().is_zero ());
}

TEST (bulk_pull, genesis_to_end)
{
	nano::test::system system (1);
	auto connection (create_bootstrap_server (system.nodes[0]));
	nano::bulk_pull::bulk_pull_payload payload{};
	payload.start = nano::dev::genesis_key.pub;
	payload.end = 0;
	auto req = std::make_unique<nano::bulk_pull> (nano::dev::network_params.network, payload);
	auto request (std::make_shared<nano::bulk_pull_server> (system.nodes[0], connection, std::move (req)));
	ASSERT_EQ (system.nodes[0]->latest (nano::dev::genesis_key.pub), request->get_current ());
}

// If we can't find the end block, send everything
TEST (bulk_pull, no_end)
{
	nano::test::system system (1);
	auto connection (create_bootstrap_server (system.nodes[0]));
	nano::bulk_pull::bulk_pull_payload payload{};
	payload.start = nano::dev::genesis_key.pub;
	payload.end = 1;
	auto req = std::make_unique<nano::bulk_pull> (nano::dev::network_params.network, payload);
	auto request (std::make_shared<nano::bulk_pull_server> (system.nodes[0], connection, std::move (req)));
	ASSERT_EQ (system.nodes[0]->latest (nano::dev::genesis_key.pub), request->get_current ());
	ASSERT_TRUE (request->get_request ().get_end ().is_zero ());
}

TEST (bulk_pull, end_not_owned)
{
	nano::test::system system (1);
	auto node = system.nodes[0];
	nano::keypair key2;
	auto wallet_id = node->wallets.first_wallet_id ();
	(void)node->wallets.insert_adhoc (wallet_id, nano::dev::genesis_key.prv);
	ASSERT_NE (nullptr, node->wallets.send_action (wallet_id, nano::dev::genesis_key.pub, key2.pub, 100));
	nano::block_hash latest (node->latest (nano::dev::genesis_key.pub));
	nano::keypair key3;
	nano::block_builder builder;
	auto open = builder
				.open ()
				.source (0)
				.representative (1)
				.account (2)
				.sign (key3.prv, key3.pub)
				.work (5)
				.build ();
	open->account_set (key2.pub);
	open->representative_set (key2.pub);
	open->source_set (latest);
	open->refresh ();
	open->signature_set (nano::sign_message (key2.prv, key2.pub, open->hash ()));
	node->work_generate_blocking (*open);
	ASSERT_EQ (nano::block_status::progress, node->process (open));
	auto connection{ create_bootstrap_server (node) };
	nano::bulk_pull::bulk_pull_payload payload{};
	payload.start = key2.pub;
	payload.end = nano::dev::genesis->hash ();
	auto req = std::make_unique<nano::bulk_pull> (nano::dev::network_params.network, payload);
	auto request (std::make_shared<nano::bulk_pull_server> (node, connection, std::move (req)));
	ASSERT_EQ (request->get_current (), request->get_request ().get_end ());
}

TEST (bulk_pull, none)
{
	nano::test::system system (1);
	auto connection (create_bootstrap_server (system.nodes[0]));
	nano::bulk_pull::bulk_pull_payload payload{};
	payload.start = nano::dev::genesis_key.pub;
	payload.end = nano::dev::genesis->hash ();
	auto req = std::make_unique<nano::bulk_pull> (nano::dev::network_params.network, payload);
	auto request (std::make_shared<nano::bulk_pull_server> (system.nodes[0], connection, std::move (req)));
	auto block (request->get_next ());
	ASSERT_EQ (nullptr, block);
}

TEST (bulk_pull, get_next_on_open)
{
	nano::test::system system (1);
	auto connection (create_bootstrap_server (system.nodes[0]));
	nano::bulk_pull::bulk_pull_payload payload{};
	payload.start = nano::dev::genesis_key.pub;
	payload.end = 0;
	auto req = std::make_unique<nano::bulk_pull> (nano::dev::network_params.network, payload);
	auto request (std::make_shared<nano::bulk_pull_server> (system.nodes[0], connection, std::move (req)));
	auto block (request->get_next ());
	ASSERT_NE (nullptr, block);
	ASSERT_TRUE (block->previous ().is_zero ());
	ASSERT_EQ (request->get_current (), request->get_request ().get_end ());
}

/**
	Tests that the ascending flag is respected in the bulk_pull message when given a known block hash
 */
TEST (bulk_pull, ascending_one_hash)
{
	nano::test::system system{ 1 };
	auto & node = *system.nodes[0];
	nano::state_block_builder builder;
	auto block1 = builder
				  .account (nano::dev::genesis_key.pub)
				  .previous (nano::dev::genesis->hash ())
				  .representative (nano::dev::genesis_key.pub)
				  .balance (nano::dev::constants.genesis_amount - 100)
				  .link (nano::dev::genesis_key.pub)
				  .sign (nano::dev::genesis_key.prv, nano::dev::genesis_key.pub)
				  .work (0)
				  .build ();
	node.work_generate_blocking (*block1);
	ASSERT_EQ (nano::block_status::progress, node.process (block1));
	auto connection (create_bootstrap_server (system.nodes[0]));
	nano::bulk_pull::bulk_pull_payload payload{};
	payload.start = nano::dev::genesis->hash ();
	payload.end = 0;
	payload.ascending = true;
	auto req = std::make_unique<nano::bulk_pull> (nano::dev::network_params.network, payload);
	auto request = std::make_shared<nano::bulk_pull_server> (system.nodes[0], connection, std::move (req));
	auto block_out1 = request->get_next ();
	ASSERT_NE (nullptr, block_out1);
	ASSERT_EQ (block_out1->hash (), block1->hash ());
	ASSERT_EQ (nullptr, request->get_next ());
}

/**
	Tests that the ascending flag is respected in the bulk_pull message when given an account number
 */
TEST (bulk_pull, ascending_two_account)
{
	nano::test::system system{ 1 };
	auto & node = *system.nodes[0];
	nano::state_block_builder builder;
	auto block1 = builder
				  .account (nano::dev::genesis_key.pub)
				  .previous (nano::dev::genesis->hash ())
				  .representative (nano::dev::genesis_key.pub)
				  .balance (nano::dev::constants.genesis_amount - 100)
				  .link (nano::dev::genesis_key.pub)
				  .sign (nano::dev::genesis_key.prv, nano::dev::genesis_key.pub)
				  .work (0)
				  .build ();
	node.work_generate_blocking (*block1);
	ASSERT_EQ (nano::block_status::progress, node.process (block1));
	auto connection (create_bootstrap_server (system.nodes[0]));
	nano::bulk_pull::bulk_pull_payload payload{};
	payload.start = nano::dev::genesis_key.pub;
	payload.end = 0;
	payload.ascending = true;
	auto req = std::make_unique<nano::bulk_pull> (nano::dev::network_params.network, payload);
	auto request = std::make_shared<nano::bulk_pull_server> (system.nodes[0], connection, std::move (req));
	auto block_out1 = request->get_next ();
	ASSERT_NE (nullptr, block_out1);
	ASSERT_EQ (block_out1->hash (), nano::dev::genesis->hash ());
	auto block_out2 = request->get_next ();
	ASSERT_NE (nullptr, block_out2);
	ASSERT_EQ (block_out2->hash (), block1->hash ());
	ASSERT_EQ (nullptr, request->get_next ());
}

/**
	Tests that the `end' value is respected in the bulk_pull message when the ascending flag is used.
 */
TEST (bulk_pull, ascending_end)
{
	nano::test::system system{ 1 };
	auto & node = *system.nodes[0];
	nano::state_block_builder builder;
	auto block1 = builder
				  .account (nano::dev::genesis_key.pub)
				  .previous (nano::dev::genesis->hash ())
				  .representative (nano::dev::genesis_key.pub)
				  .balance (nano::dev::constants.genesis_amount - 100)
				  .link (nano::dev::genesis_key.pub)
				  .sign (nano::dev::genesis_key.prv, nano::dev::genesis_key.pub)
				  .work (0)
				  .build ();
	node.work_generate_blocking (*block1);
	ASSERT_EQ (nano::block_status::progress, node.process (block1));
	auto connection (create_bootstrap_server (system.nodes[0]));
	nano::bulk_pull::bulk_pull_payload payload{};
	payload.start = nano::dev::genesis_key.pub;
	payload.end = block1->hash ();
	payload.ascending = true;
	auto req = std::make_unique<nano::bulk_pull> (nano::dev::network_params.network, payload);
	auto request = std::make_shared<nano::bulk_pull_server> (system.nodes[0], connection, std::move (req));
	auto block_out1 = request->get_next ();
	ASSERT_NE (nullptr, block_out1);
	ASSERT_EQ (block_out1->hash (), nano::dev::genesis->hash ());
	ASSERT_EQ (nullptr, request->get_next ());
}

TEST (bulk_pull, by_block)
{
	nano::test::system system (1);
	auto connection (create_bootstrap_server (system.nodes[0]));
	nano::bulk_pull::bulk_pull_payload payload{};
	payload.start = nano::dev::genesis->hash ();
	payload.end = 0;
	auto req = std::make_unique<nano::bulk_pull> (nano::dev::network_params.network, payload);
	auto request (std::make_shared<nano::bulk_pull_server> (system.nodes[0], connection, std::move (req)));
	auto block (request->get_next ());
	ASSERT_NE (nullptr, block);
	ASSERT_EQ (block->hash (), nano::dev::genesis->hash ());

	block = request->get_next ();
	ASSERT_EQ (nullptr, block);
}

TEST (bulk_pull, by_block_single)
{
	nano::test::system system (1);
	auto connection (create_bootstrap_server (system.nodes[0]));
	nano::bulk_pull::bulk_pull_payload payload{};
	payload.start = nano::dev::genesis->hash ();
	payload.end = nano::dev::genesis->hash ();
	auto req = std::make_unique<nano::bulk_pull> (nano::dev::network_params.network, payload);
	auto request (std::make_shared<nano::bulk_pull_server> (system.nodes[0], connection, std::move (req)));
	auto block (request->get_next ());
	ASSERT_NE (nullptr, block);
	ASSERT_EQ (block->hash (), nano::dev::genesis->hash ());

	block = request->get_next ();
	ASSERT_EQ (nullptr, block);
}

TEST (bulk_pull, count_limit)
{
	nano::test::system system (1);
	auto node0 (system.nodes[0]);

	nano::block_builder builder;
	auto send1 = builder
				 .send ()
				 .previous (node0->latest (nano::dev::genesis_key.pub))
				 .destination (nano::dev::genesis_key.pub)
				 .balance (1)
				 .sign (nano::dev::genesis_key.prv, nano::dev::genesis_key.pub)
				 .work (*system.work.generate (node0->latest (nano::dev::genesis_key.pub)))
				 .build ();
	ASSERT_EQ (nano::block_status::progress, node0->process (send1));
	auto receive1 = builder
					.receive ()
					.previous (send1->hash ())
					.source (send1->hash ())
					.sign (nano::dev::genesis_key.prv, nano::dev::genesis_key.pub)
					.work (*system.work.generate (send1->hash ()))
					.build ();
	ASSERT_EQ (nano::block_status::progress, node0->process (receive1));

	auto connection (create_bootstrap_server (node0));
	nano::bulk_pull::bulk_pull_payload payload;
	payload.start = receive1->hash ();
	payload.count = 2;
	auto req = std::make_unique<nano::bulk_pull> (nano::dev::network_params.network, payload);
	auto request (std::make_shared<nano::bulk_pull_server> (node0, connection, std::move (req)));

	ASSERT_EQ (request->get_max_count (), 2);
	ASSERT_EQ (request->get_sent_count (), 0);

	auto block (request->get_next ());
	ASSERT_NE (nullptr, block);
	ASSERT_EQ (receive1->hash (), block->hash ());

	block = request->get_next ();
	ASSERT_NE (nullptr, block);
	ASSERT_EQ (send1->hash (), block->hash ());

	block = request->get_next ();
	ASSERT_EQ (nullptr, block);
}

TEST (bootstrap_processor, process_none)
{
	nano::test::system system (1);
	auto node0 = system.nodes[0];
	auto node1 = system.make_disconnected_node ();

<<<<<<< HEAD
	std::atomic<bool> done = false;
	node0->observers->socket_accepted.add ([&] (nano::transport::socket & socket) {
=======
	bool done = false;
	node0->observers.socket_connected.add ([&] (nano::transport::socket & socket) {
>>>>>>> 86a2d7d8
		done = true;
	});

	node1->bootstrap_initiator.bootstrap (system.nodes[0]->network->endpoint (), false);
	ASSERT_TIMELY (5s, done);
}

// Bootstrap can pull one basic block
TEST (bootstrap_processor, process_one)
{
	nano::test::system system;
	nano::node_config node_config = system.default_config ();
	node_config.frontiers_confirmation = nano::frontiers_confirmation_mode::disabled;
	node_config.enable_voting = false;
	nano::node_flags node_flags;
	node_flags.set_disable_bootstrap_bulk_push_client (true);
	auto node0 = system.add_node (node_config, node_flags);
	auto wallet_id = node0->wallets.first_wallet_id ();
	(void)node0->wallets.insert_adhoc (wallet_id, nano::dev::genesis_key.prv);
	auto send (node0->wallets.send_action (wallet_id, nano::dev::genesis_key.pub, nano::dev::genesis_key.pub, 100));
	ASSERT_NE (nullptr, send);
	ASSERT_TIMELY (5s, node0->latest (nano::dev::genesis_key.pub) != nano::dev::genesis->hash ());

	node_flags.set_disable_rep_crawler (true);
	node_config.peering_port = system.get_available_port ();
	auto node1 = system.make_disconnected_node (node_config, node_flags);
	ASSERT_NE (node0->latest (nano::dev::genesis_key.pub), node1->latest (nano::dev::genesis_key.pub));
	node1->bootstrap_initiator.bootstrap (node0->network->endpoint (), false);
	ASSERT_TIMELY_EQ (10s, node1->latest (nano::dev::genesis_key.pub), node0->latest (nano::dev::genesis_key.pub));
}

TEST (bootstrap_processor, process_two)
{
	nano::test::system system;
	nano::node_config config = system.default_config ();
	config.frontiers_confirmation = nano::frontiers_confirmation_mode::disabled;
	nano::node_flags node_flags;
	node_flags.set_disable_bootstrap_bulk_push_client (true);
	auto node0 (system.add_node (config, node_flags));
	auto wallet_id = node0->wallets.first_wallet_id ();
	(void)node0->wallets.insert_adhoc (wallet_id, nano::dev::genesis_key.prv);
	ASSERT_TRUE (node0->wallets.send_action (wallet_id, nano::dev::genesis_key.pub, nano::dev::genesis_key.pub, 50));
	ASSERT_TRUE (node0->wallets.send_action (wallet_id, nano::dev::genesis_key.pub, nano::dev::genesis_key.pub, 50));
	ASSERT_TIMELY_EQ (5s, nano::test::account_info (*node0, nano::dev::genesis_key.pub).block_count (), 3);

	// create a node manually to avoid making automatic network connections
	auto node1 = system.make_disconnected_node ();
	ASSERT_NE (node1->latest (nano::dev::genesis_key.pub), node0->latest (nano::dev::genesis_key.pub)); // nodes should be out of sync here
	node1->bootstrap_initiator.bootstrap (node0->network->endpoint (), false); // bootstrap triggered
	ASSERT_TIMELY_EQ (5s, node1->latest (nano::dev::genesis_key.pub), node0->latest (nano::dev::genesis_key.pub)); // nodes should sync up
}

// Bootstrap can pull universal blocks
TEST (bootstrap_processor, process_state)
{
	nano::test::system system;
	nano::node_config config = system.default_config ();
	config.frontiers_confirmation = nano::frontiers_confirmation_mode::disabled;
	nano::node_flags node_flags;
	node_flags.set_disable_bootstrap_bulk_push_client (true);
	auto node0 (system.add_node (config, node_flags));
	nano::state_block_builder builder;

	auto wallet_id = node0->wallets.first_wallet_id ();
	(void)node0->wallets.insert_adhoc (wallet_id, nano::dev::genesis_key.prv);
	auto block1 = builder
				  .account (nano::dev::genesis_key.pub)
				  .previous (node0->latest (nano::dev::genesis_key.pub))
				  .representative (nano::dev::genesis_key.pub)
				  .balance (nano::dev::constants.genesis_amount - 100)
				  .link (nano::dev::genesis_key.pub)
				  .sign (nano::dev::genesis_key.prv, nano::dev::genesis_key.pub)
				  .work (0)
				  .build ();
	auto block2 = builder
				  .make_block ()
				  .account (nano::dev::genesis_key.pub)
				  .previous (block1->hash ())
				  .representative (nano::dev::genesis_key.pub)
				  .balance (nano::dev::constants.genesis_amount)
				  .link (block1->hash ())
				  .sign (nano::dev::genesis_key.prv, nano::dev::genesis_key.pub)
				  .work (0)
				  .build ();

	node0->work_generate_blocking (*block1);
	node0->work_generate_blocking (*block2);
	ASSERT_EQ (nano::block_status::progress, node0->process (block1));
	ASSERT_EQ (nano::block_status::progress, node0->process (block2));
	ASSERT_TIMELY_EQ (5s, nano::test::account_info (*node0, nano::dev::genesis_key.pub).block_count (), 3);

	auto node1 = system.make_disconnected_node (std::nullopt, node_flags);
	ASSERT_EQ (node0->latest (nano::dev::genesis_key.pub), block2->hash ());
	ASSERT_NE (node1->latest (nano::dev::genesis_key.pub), block2->hash ());
	node1->bootstrap_initiator.bootstrap (node0->network->endpoint (), false);
	ASSERT_TIMELY_EQ (5s, node1->latest (nano::dev::genesis_key.pub), block2->hash ());
}

TEST (bootstrap_processor, process_new)
{
	nano::test::system system;
	nano::node_config config = system.default_config ();
	config.frontiers_confirmation = nano::frontiers_confirmation_mode::disabled;
	nano::node_flags node_flags;
	node_flags.set_disable_bootstrap_bulk_push_client (true);
	nano::keypair key2;

	auto node1 = system.add_node (config, node_flags);
	config.peering_port = system.get_available_port ();
	auto node2 = system.add_node (config, node_flags);

	auto wallet_id1 = node1->wallets.first_wallet_id ();
	auto wallet_id2 = node2->wallets.first_wallet_id ();
	(void)node1->wallets.insert_adhoc (wallet_id1, nano::dev::genesis_key.prv);
	(void)node2->wallets.insert_adhoc (wallet_id2, key2.prv);

	// send amount raw from genesis to key2, the wallet will autoreceive
	auto amount = node1->config->receive_minimum.number ();
	auto send (node1->wallets.send_action (wallet_id1, nano::dev::genesis_key.pub, key2.pub, amount));
	ASSERT_NE (nullptr, send);
	ASSERT_TIMELY (5s, !node1->balance (key2.pub).is_zero ());

	// wait for the receive block on node2
	std::shared_ptr<nano::block> receive;
	ASSERT_TIMELY (5s, receive = node2->block (node2->latest (key2.pub)));

	// All blocks should be propagated & confirmed
	ASSERT_TIMELY (5s, nano::test::confirmed (*node1, { send, receive }));
	ASSERT_TIMELY (5s, nano::test::confirmed (*node2, { send, receive }));
	ASSERT_TIMELY (5s, node1->active.empty ());
	ASSERT_TIMELY (5s, node2->active.empty ());

	// create a node manually to avoid making automatic network connections
	auto node3 = system.make_disconnected_node ();
	node3->bootstrap_initiator.bootstrap (node1->network->endpoint (), false);
	ASSERT_TIMELY_EQ (5s, node3->balance (key2.pub), amount);
	node3->stop ();
}

TEST (bootstrap_processor, pull_diamond)
{
	nano::test::system system;
	nano::node_config config = system.default_config ();
	config.frontiers_confirmation = nano::frontiers_confirmation_mode::disabled;
	nano::node_flags node_flags;
	node_flags.set_disable_bootstrap_bulk_push_client (true);
	auto node0 (system.add_node (config, node_flags));
	nano::keypair key;
	nano::block_builder builder;
	auto send1 = builder
				 .send ()
				 .previous (node0->latest (nano::dev::genesis_key.pub))
				 .destination (key.pub)
				 .balance (0)
				 .sign (nano::dev::genesis_key.prv, nano::dev::genesis_key.pub)
				 .work (*system.work.generate (node0->latest (nano::dev::genesis_key.pub)))
				 .build ();
	ASSERT_EQ (nano::block_status::progress, node0->process (send1));
	auto open = builder
				.open ()
				.source (send1->hash ())
				.representative (1)
				.account (key.pub)
				.sign (key.prv, key.pub)
				.work (*system.work.generate (key.pub))
				.build ();
	ASSERT_EQ (nano::block_status::progress, node0->process (open));
	auto send2 = builder
				 .send ()
				 .previous (open->hash ())
				 .destination (nano::dev::genesis_key.pub)
				 .balance (std::numeric_limits<nano::uint128_t>::max () - 100)
				 .sign (key.prv, key.pub)
				 .work (*system.work.generate (open->hash ()))
				 .build ();
	ASSERT_EQ (nano::block_status::progress, node0->process (send2));
	auto receive = builder
				   .receive ()
				   .previous (send1->hash ())
				   .source (send2->hash ())
				   .sign (nano::dev::genesis_key.prv, nano::dev::genesis_key.pub)
				   .work (*system.work.generate (send1->hash ()))
				   .build ();
	ASSERT_EQ (nano::block_status::progress, node0->process (receive));

	auto node1 = system.make_disconnected_node ();
	node1->bootstrap_initiator.bootstrap (node0->network->endpoint (), false);
	ASSERT_TIMELY_EQ (5s, node1->balance (nano::dev::genesis_key.pub), 100);
}

TEST (bootstrap_processor, DISABLED_pull_requeue_network_error)
{
	// Bootstrap attempt stopped before requeue & then cannot be found in attempts list
	nano::test::system system;
	nano::node_config config = system.default_config ();
	config.frontiers_confirmation = nano::frontiers_confirmation_mode::disabled;
	nano::node_flags node_flags;
	node_flags.set_disable_bootstrap_bulk_push_client (true);
	auto node1 (system.add_node (config, node_flags));
	config.peering_port = system.get_available_port ();
	auto node2 (system.add_node (config, node_flags));
	nano::keypair key1;

	nano::state_block_builder builder;

	auto send1 = builder
				 .account (nano::dev::genesis_key.pub)
				 .previous (nano::dev::genesis->hash ())
				 .representative (nano::dev::genesis_key.pub)
				 .balance (nano::dev::constants.genesis_amount - nano::Gxrb_ratio)
				 .link (key1.pub)
				 .sign (nano::dev::genesis_key.prv, nano::dev::genesis_key.pub)
				 .work (*system.work.generate (nano::dev::genesis->hash ()))
				 .build ();

	node1->bootstrap_initiator.bootstrap (node2->network->endpoint ());
	auto attempt (node1->bootstrap_initiator.current_attempt ());
	ASSERT_NE (nullptr, attempt);
	ASSERT_TIMELY (2s, attempt->get_frontiers_received ());
	// Add non-existing pull & stop remote peer
	{
		// todo:
		// nano::unique_lock<nano::mutex> lock{ node1->bootstrap_initiator.connections->mutex };
		// ASSERT_FALSE (attempt->get_stopped ());
		// attempt->inc_pulling ();
		// node1->bootstrap_initiator.connections->pulls.emplace_back (nano::dev::genesis_key.pub, send1->hash (), nano::dev::genesis->hash (), attempt->get_incremental_id ());
		// node1->bootstrap_initiator.connections->request_pull (lock);
		// node2->stop ();
	}
	ASSERT_TIMELY (5s, attempt == nullptr || attempt->get_requeued_pulls () == 1);
	ASSERT_EQ (0, node1->stats->count (nano::stat::type::bootstrap, nano::stat::detail::bulk_pull_failed_account, nano::stat::dir::in)); // Requeue is not increasing failed attempts
}

TEST (bootstrap_processor, push_diamond)
{
	nano::test::system system;
	nano::keypair key;

	auto node1 = system.make_disconnected_node ();
	nano::wallet_id wallet_id{ 100 };
	node1->wallets.create (wallet_id);
	nano::account account;
	ASSERT_EQ (nano::wallets_error::none, node1->wallets.insert_adhoc (wallet_id, nano::dev::genesis_key.prv, true, account));
	ASSERT_EQ (nano::wallets_error::none, node1->wallets.insert_adhoc (wallet_id, key.prv, true, account));

	nano::block_builder builder;

	// send all balance from genesis to key
	auto send1 = builder
				 .send ()
				 .previous (nano::dev::genesis->hash ())
				 .destination (key.pub)
				 .balance (0)
				 .sign (nano::dev::genesis_key.prv, nano::dev::genesis_key.pub)
				 .work (*system.work.generate (nano::dev::genesis->hash ()))
				 .build ();
	ASSERT_EQ (nano::block_status::progress, node1->process (send1));

	// open key account receiving all balance of genesis
	auto open = builder
				.open ()
				.source (send1->hash ())
				.representative (1)
				.account (key.pub)
				.sign (key.prv, key.pub)
				.work (*system.work.generate (key.pub))
				.build ();
	ASSERT_EQ (nano::block_status::progress, node1->process (open));

	// send from key to genesis 100 raw
	auto send2 = builder
				 .send ()
				 .previous (open->hash ())
				 .destination (nano::dev::genesis_key.pub)
				 .balance (std::numeric_limits<nano::uint128_t>::max () - 100)
				 .sign (key.prv, key.pub)
				 .work (*system.work.generate (open->hash ()))
				 .build ();
	ASSERT_EQ (nano::block_status::progress, node1->process (send2));

	// receive the 100 raw on genesis
	auto receive = builder
				   .receive ()
				   .previous (send1->hash ())
				   .source (send2->hash ())
				   .sign (nano::dev::genesis_key.prv, nano::dev::genesis_key.pub)
				   .work (*system.work.generate (send1->hash ()))
				   .build ();
	ASSERT_EQ (nano::block_status::progress, node1->process (receive));

	nano::node_config config = system.default_config ();
	config.frontiers_confirmation = nano::frontiers_confirmation_mode::disabled;
	nano::node_flags flags;
	flags.set_disable_ongoing_bootstrap (true);
	flags.set_disable_ascending_bootstrap (true);
	auto node2 = system.add_node (config, flags);
	node1->bootstrap_initiator.bootstrap (node2->network->endpoint (), false);
	ASSERT_TIMELY_EQ (5s, node2->balance (nano::dev::genesis_key.pub), 100);
}

TEST (bootstrap_processor, push_diamond_pruning)
{
	nano::test::system system;
	nano::node_config config = system.default_config ();
	config.frontiers_confirmation = nano::frontiers_confirmation_mode::disabled;
	nano::node_flags node_flags0;
	node_flags0.set_disable_ascending_bootstrap (true);
	node_flags0.set_disable_ongoing_bootstrap (true);
	auto node0 (system.add_node (config, node_flags0));
	nano::keypair key;

	config.enable_voting = false; // Remove after allowing pruned voting
	nano::node_flags node_flags;
	node_flags.set_enable_pruning (true);
	config.peering_port = system.get_available_port ();
	auto node1 = system.make_disconnected_node (config, node_flags);

	nano::block_builder builder;

	// send all balance from genesis to key
	auto send1 = builder
				 .send ()
				 .previous (nano::dev::genesis->hash ())
				 .destination (key.pub)
				 .balance (0)
				 .sign (nano::dev::genesis_key.prv, nano::dev::genesis_key.pub)
				 .work (*system.work.generate (nano::dev::genesis->hash ()))
				 .build ();
	ASSERT_EQ (nano::block_status::progress, node1->process (send1));

	// receive all balance on key
	auto open = builder
				.open ()
				.source (send1->hash ())
				.representative (1)
				.account (key.pub)
				.sign (key.prv, key.pub)
				.work (*system.work.generate (key.pub))
				.build ();
	ASSERT_EQ (nano::block_status::progress, node1->process (open));

	// 1st bootstrap
	node1->bootstrap_initiator.bootstrap (node0->network->endpoint (), false);
	ASSERT_TIMELY_EQ (5s, node0->balance (key.pub), nano::dev::constants.genesis_amount);
	ASSERT_TIMELY_EQ (5s, node1->balance (key.pub), nano::dev::constants.genesis_amount);

	// Process more blocks & prune old

	// send 100 raw from key to genesis
	auto send2 = builder
				 .send ()
				 .previous (open->hash ())
				 .destination (nano::dev::genesis_key.pub)
				 .balance (std::numeric_limits<nano::uint128_t>::max () - 100)
				 .sign (key.prv, key.pub)
				 .work (*system.work.generate (open->hash ()))
				 .build ();
	ASSERT_EQ (nano::block_status::progress, node1->process (send2));

	// receive the 100 raw from key on genesis
	auto receive = builder
				   .receive ()
				   .previous (send1->hash ())
				   .source (send2->hash ())
				   .sign (nano::dev::genesis_key.prv, nano::dev::genesis_key.pub)
				   .work (*system.work.generate (send1->hash ()))
				   .build ();
	ASSERT_EQ (nano::block_status::progress, node1->process (receive));

	{
		auto transaction (node1->store.tx_begin_write ());
		node1->ledger.confirm (*transaction, open->hash ());
		ASSERT_EQ (1, node1->ledger.pruning_action (*transaction, send1->hash (), 2));
		ASSERT_EQ (1, node1->ledger.pruning_action (*transaction, open->hash (), 1));
		ASSERT_TRUE (node1->ledger.any ().block_exists (*transaction, nano::dev::genesis->hash ()));
		ASSERT_FALSE (node1->ledger.any ().block_exists (*transaction, send1->hash ()));
		ASSERT_TRUE (node1->store.pruned ().exists (*transaction, send1->hash ()));
		ASSERT_FALSE (node1->ledger.any ().block_exists (*transaction, open->hash ()));
		ASSERT_TRUE (node1->store.pruned ().exists (*transaction, open->hash ()));
		ASSERT_TRUE (node1->ledger.any ().block_exists (*transaction, send2->hash ()));
		ASSERT_TRUE (node1->ledger.any ().block_exists (*transaction, receive->hash ()));
		ASSERT_EQ (2, node1->ledger.pruned_count ());
		ASSERT_EQ (5, node1->ledger.block_count ());
	}

	// 2nd bootstrap
	node1->bootstrap_initiator.bootstrap (node0->network->endpoint (), false);
	ASSERT_TIMELY_EQ (5s, node0->balance (nano::dev::genesis_key.pub), 100);
	ASSERT_TIMELY_EQ (5s, node1->balance (nano::dev::genesis_key.pub), 100);
}

TEST (bootstrap_processor, push_one)
{
	nano::test::system system;
	nano::node_config config = system.default_config ();
	config.frontiers_confirmation = nano::frontiers_confirmation_mode::disabled;
	auto node0 (system.add_node (config));
	nano::keypair key1;
	auto node1 = system.make_disconnected_node ();
	auto wallet_id{ nano::random_wallet_id () };
	node1->wallets.create (wallet_id);
	nano::account account;
	ASSERT_EQ (nano::wallets_error::none, node1->wallets.insert_adhoc (wallet_id, nano::dev::genesis_key.prv, true, account));

	// send 100 raw from genesis to key1
	nano::uint128_t genesis_balance = node1->balance (nano::dev::genesis_key.pub);
	auto send = node1->wallets.send_action (wallet_id, nano::dev::genesis_key.pub, key1.pub, 100);
	ASSERT_NE (nullptr, send);
	ASSERT_TIMELY_EQ (5s, genesis_balance - 100, node1->balance (nano::dev::genesis_key.pub));

	node1->bootstrap_initiator.bootstrap (node0->network->endpoint (), false);
	ASSERT_TIMELY_EQ (5s, node0->balance (nano::dev::genesis_key.pub), genesis_balance - 100);
}

TEST (bootstrap_processor, lazy_hash)
{
	nano::test::system system;
	nano::node_config config = system.default_config ();
	config.frontiers_confirmation = nano::frontiers_confirmation_mode::disabled;
	nano::node_flags node_flags;
	node_flags.set_disable_bootstrap_bulk_push_client (true);
	auto node0 (system.add_node (config, node_flags));
	nano::keypair key1;
	nano::keypair key2;
	// Generating test chain

	nano::state_block_builder builder;

	auto send1 = builder
				 .account (nano::dev::genesis_key.pub)
				 .previous (nano::dev::genesis->hash ())
				 .representative (nano::dev::genesis_key.pub)
				 .balance (nano::dev::constants.genesis_amount - nano::Gxrb_ratio)
				 .link (key1.pub)
				 .sign (nano::dev::genesis_key.prv, nano::dev::genesis_key.pub)
				 .work (*node0->work_generate_blocking (nano::dev::genesis->hash ()))
				 .build ();
	auto receive1 = builder
					.make_block ()
					.account (key1.pub)
					.previous (0)
					.representative (key1.pub)
					.balance (nano::Gxrb_ratio)
					.link (send1->hash ())
					.sign (key1.prv, key1.pub)
					.work (*node0->work_generate_blocking (key1.pub))
					.build ();
	auto send2 = builder
				 .make_block ()
				 .account (key1.pub)
				 .previous (receive1->hash ())
				 .representative (key1.pub)
				 .balance (0)
				 .link (key2.pub)
				 .sign (key1.prv, key1.pub)
				 .work (*node0->work_generate_blocking (receive1->hash ()))
				 .build ();
	auto receive2 = builder
					.make_block ()
					.account (key2.pub)
					.previous (0)
					.representative (key2.pub)
					.balance (nano::Gxrb_ratio)
					.link (send2->hash ())
					.sign (key2.prv, key2.pub)
					.work (*node0->work_generate_blocking (key2.pub))
					.build ();

	// Processing test chain
	node0->block_processor.add (send1);
	node0->block_processor.add (receive1);
	node0->block_processor.add (send2);
	node0->block_processor.add (receive2);
	ASSERT_TIMELY (5s, nano::test::exists (*node0, { send1, receive1, send2, receive2 }));

	// Start lazy bootstrap with last block in chain known
	auto node1 = system.make_disconnected_node ();
	nano::test::establish_tcp (system, *node1, node0->network->endpoint ());
	node1->bootstrap_initiator.bootstrap_lazy (receive2->hash (), true);
	{
		auto lazy_attempt (node1->bootstrap_initiator.current_lazy_attempt ());
		ASSERT_NE (nullptr, lazy_attempt);
		ASSERT_EQ (receive2->hash ().to_string (), lazy_attempt->id ());
	}
	// Check processed blocks
	ASSERT_TIMELY (10s, node1->balance (key2.pub) != 0);
}

TEST (bootstrap_processor, lazy_hash_bootstrap_id)
{
	nano::test::system system;
	nano::node_config config = system.default_config ();
	config.frontiers_confirmation = nano::frontiers_confirmation_mode::disabled;
	nano::node_flags node_flags;
	node_flags.set_disable_bootstrap_bulk_push_client (true);
	auto node0 (system.add_node (config, node_flags));
	nano::keypair key1;
	nano::keypair key2;
	// Generating test chain

	nano::state_block_builder builder;

	auto send1 = builder
				 .account (nano::dev::genesis_key.pub)
				 .previous (nano::dev::genesis->hash ())
				 .representative (nano::dev::genesis_key.pub)
				 .balance (nano::dev::constants.genesis_amount - nano::Gxrb_ratio)
				 .link (key1.pub)
				 .sign (nano::dev::genesis_key.prv, nano::dev::genesis_key.pub)
				 .work (*node0->work_generate_blocking (nano::dev::genesis->hash ()))
				 .build ();
	auto receive1 = builder
					.make_block ()
					.account (key1.pub)
					.previous (0)
					.representative (key1.pub)
					.balance (nano::Gxrb_ratio)
					.link (send1->hash ())
					.sign (key1.prv, key1.pub)
					.work (*node0->work_generate_blocking (key1.pub))
					.build ();
	auto send2 = builder
				 .make_block ()
				 .account (key1.pub)
				 .previous (receive1->hash ())
				 .representative (key1.pub)
				 .balance (0)
				 .link (key2.pub)
				 .sign (key1.prv, key1.pub)
				 .work (*node0->work_generate_blocking (receive1->hash ()))
				 .build ();
	auto receive2 = builder
					.make_block ()
					.account (key2.pub)
					.previous (0)
					.representative (key2.pub)
					.balance (nano::Gxrb_ratio)
					.link (send2->hash ())
					.sign (key2.prv, key2.pub)
					.work (*node0->work_generate_blocking (key2.pub))
					.build ();

	// Processing test chain
	node0->block_processor.add (send1);
	node0->block_processor.add (receive1);
	node0->block_processor.add (send2);
	node0->block_processor.add (receive2);
	ASSERT_TIMELY (5s, nano::test::exists (*node0, { send1, receive1, send2, receive2 }));

	// Start lazy bootstrap with last block in chain known
	auto node1 = system.make_disconnected_node ();
	nano::test::establish_tcp (system, *node1, node0->network->endpoint ());
	node1->bootstrap_initiator.bootstrap_lazy (receive2->hash (), true, "123456");
	{
		auto lazy_attempt (node1->bootstrap_initiator.current_lazy_attempt ());
		ASSERT_NE (nullptr, lazy_attempt);
		ASSERT_EQ ("123456", lazy_attempt->id ());
	}
	// Check processed blocks
	ASSERT_TIMELY (10s, node1->balance (key2.pub) != 0);
}

TEST (bootstrap_processor, lazy_hash_pruning)
{
	nano::test::system system;
	nano::node_config config = system.default_config ();
	config.frontiers_confirmation = nano::frontiers_confirmation_mode::disabled;
	config.enable_voting = false; // Remove after allowing pruned voting
	nano::node_flags node_flags;
	node_flags.set_disable_bootstrap_bulk_push_client (true);
	node_flags.set_enable_pruning (true);
	auto node0 = system.add_node (config, node_flags);

	nano::state_block_builder builder;

	// send Gxrb_ratio raw from genesis to genesis
	auto send1 = builder
				 .account (nano::dev::genesis_key.pub)
				 .previous (nano::dev::genesis->hash ())
				 .representative (nano::dev::genesis_key.pub)
				 .balance (nano::dev::constants.genesis_amount - nano::Gxrb_ratio)
				 .link (nano::dev::genesis_key.pub)
				 .sign (nano::dev::genesis_key.prv, nano::dev::genesis_key.pub)
				 .work (*node0->work_generate_blocking (nano::dev::genesis->hash ()))
				 .build ();

	// receive send1
	auto receive1 = builder
					.make_block ()
					.account (nano::dev::genesis_key.pub)
					.previous (send1->hash ())
					.representative (nano::dev::genesis_key.pub)
					.balance (nano::dev::constants.genesis_amount)
					.link (send1->hash ())
					.sign (nano::dev::genesis_key.prv, nano::dev::genesis_key.pub)
					.work (*node0->work_generate_blocking (send1->hash ()))
					.build ();

	// change rep of genesis account to be key1
	nano::keypair key1;
	auto change1 = builder
				   .make_block ()
				   .account (nano::dev::genesis_key.pub)
				   .previous (receive1->hash ())
				   .representative (key1.pub)
				   .balance (nano::dev::constants.genesis_amount)
				   .link (0)
				   .sign (nano::dev::genesis_key.prv, nano::dev::genesis_key.pub)
				   .work (*node0->work_generate_blocking (receive1->hash ()))
				   .build ();

	// change rep of genesis account to be rep2
	nano::keypair key2;
	auto change2 = builder
				   .make_block ()
				   .account (nano::dev::genesis_key.pub)
				   .previous (change1->hash ())
				   .representative (key2.pub)
				   .balance (nano::dev::constants.genesis_amount)
				   .link (0)
				   .sign (nano::dev::genesis_key.prv, nano::dev::genesis_key.pub)
				   .work (*node0->work_generate_blocking (change1->hash ()))
				   .build ();

	// send Gxrb_ratio from genesis to key1 and genesis rep back to genesis account
	auto send2 = builder
				 .make_block ()
				 .account (nano::dev::genesis_key.pub)
				 .previous (change2->hash ())
				 .representative (nano::dev::genesis_key.pub)
				 .balance (nano::dev::constants.genesis_amount - nano::Gxrb_ratio)
				 .link (key1.pub)
				 .sign (nano::dev::genesis_key.prv, nano::dev::genesis_key.pub)
				 .work (*node0->work_generate_blocking (change2->hash ()))
				 .build ();

	// receive send2 and rep of key1 to be itself
	auto receive2 = builder
					.make_block ()
					.account (key1.pub)
					.previous (0)
					.representative (key1.pub)
					.balance (nano::Gxrb_ratio)
					.link (send2->hash ())
					.sign (key1.prv, key1.pub)
					.work (*node0->work_generate_blocking (key1.pub))
					.build ();

	// send Gxrb_ratio raw, all available balance, from key1 to key2
	auto send3 = builder
				 .make_block ()
				 .account (key1.pub)
				 .previous (receive2->hash ())
				 .representative (key1.pub)
				 .balance (0)
				 .link (key2.pub)
				 .sign (key1.prv, key1.pub)
				 .work (*node0->work_generate_blocking (receive2->hash ()))
				 .build ();

	// receive send3 on key2, set rep of key2 to be itself
	auto receive3 = builder
					.make_block ()
					.account (key2.pub)
					.previous (0)
					.representative (key2.pub)
					.balance (nano::Gxrb_ratio)
					.link (send3->hash ())
					.sign (key2.prv, key2.pub)
					.work (*node0->work_generate_blocking (key2.pub))
					.build ();

	std::vector<std::shared_ptr<nano::block>> blocks = { send1, receive1, change1, change2, send2, receive2, send3, receive3 };
	ASSERT_TRUE (nano::test::process (*node0, blocks));
	ASSERT_TRUE (nano::test::start_elections (system, *node0, blocks, true));
	ASSERT_TIMELY (5s, nano::test::confirmed (*node0, blocks));

	config.peering_port = system.get_available_port ();
	auto node1 = system.make_disconnected_node (config, node_flags);

	// Processing chain to prune for node1
	node1->process_active (send1);
	node1->process_active (receive1);
	node1->process_active (change1);
	node1->process_active (change2);
	ASSERT_TIMELY (5s, nano::test::exists (*node1, { send1, receive1, change1, change2 }));

	// Confirm last block to prune previous
	ASSERT_TRUE (nano::test::start_elections (system, *node1, { send1, receive1, change1, change2 }, true));
	ASSERT_TIMELY (5s, node1->block_confirmed (send1->hash ()));
	ASSERT_TIMELY (5s, node1->block_confirmed (receive1->hash ()));
	ASSERT_TIMELY (5s, node1->block_confirmed (change1->hash ()));
	ASSERT_TIMELY (5s, node1->block_confirmed (change2->hash ()));
	ASSERT_TIMELY (5s, node1->active.empty ());
	ASSERT_EQ (5, node1->ledger.block_count ());
	ASSERT_EQ (5, node1->ledger.cemented_count ());

	// Pruning action
	node1->ledger_pruning (2, false);
	ASSERT_EQ (9, node0->ledger.block_count ());
	ASSERT_EQ (0, node0->ledger.pruned_count ());
	ASSERT_EQ (5, node1->ledger.block_count ());
	ASSERT_EQ (3, node1->ledger.pruned_count ());

	// Start lazy bootstrap with last block in chain known
	nano::test::establish_tcp (system, *node1, node0->network->endpoint ());
	node1->bootstrap_initiator.bootstrap_lazy (receive3->hash (), true);

	// Check processed blocks
	ASSERT_TIMELY_EQ (5s, node1->ledger.block_count (), 9);
	ASSERT_TIMELY (5s, node1->balance (key2.pub) != 0);
	ASSERT_TIMELY (5s, !node1->bootstrap_initiator.in_progress ());
}

TEST (bootstrap_processor, lazy_max_pull_count)
{
	nano::test::system system;
	nano::node_config config = system.default_config ();
	config.frontiers_confirmation = nano::frontiers_confirmation_mode::disabled;
	nano::node_flags node_flags;
	node_flags.set_disable_bootstrap_bulk_push_client (true);
	auto node0 (system.add_node (config, node_flags));
	nano::keypair key1;
	nano::keypair key2;
	// Generating test chain

	nano::state_block_builder builder;

	auto send1 = builder
				 .account (nano::dev::genesis_key.pub)
				 .previous (nano::dev::genesis->hash ())
				 .representative (nano::dev::genesis_key.pub)
				 .balance (nano::dev::constants.genesis_amount - nano::Gxrb_ratio)
				 .link (key1.pub)
				 .sign (nano::dev::genesis_key.prv, nano::dev::genesis_key.pub)
				 .work (*node0->work_generate_blocking (nano::dev::genesis->hash ()))
				 .build ();
	auto receive1 = builder
					.make_block ()
					.account (key1.pub)
					.previous (0)
					.representative (key1.pub)
					.balance (nano::Gxrb_ratio)
					.link (send1->hash ())
					.sign (key1.prv, key1.pub)
					.work (*node0->work_generate_blocking (key1.pub))
					.build ();
	auto send2 = builder
				 .make_block ()
				 .account (key1.pub)
				 .previous (receive1->hash ())
				 .representative (key1.pub)
				 .balance (0)
				 .link (key2.pub)
				 .sign (key1.prv, key1.pub)
				 .work (*node0->work_generate_blocking (receive1->hash ()))
				 .build ();
	auto receive2 = builder
					.make_block ()
					.account (key2.pub)
					.previous (0)
					.representative (key2.pub)
					.balance (nano::Gxrb_ratio)
					.link (send2->hash ())
					.sign (key2.prv, key2.pub)
					.work (*node0->work_generate_blocking (key2.pub))
					.build ();
	auto change1 = builder
				   .make_block ()
				   .account (key2.pub)
				   .previous (receive2->hash ())
				   .representative (key1.pub)
				   .balance (nano::Gxrb_ratio)
				   .link (0)
				   .sign (key2.prv, key2.pub)
				   .work (*node0->work_generate_blocking (receive2->hash ()))
				   .build ();
	auto change2 = builder
				   .make_block ()
				   .account (key2.pub)
				   .previous (change1->hash ())
				   .representative (nano::dev::genesis_key.pub)
				   .balance (nano::Gxrb_ratio)
				   .link (0)
				   .sign (key2.prv, key2.pub)
				   .work (*node0->work_generate_blocking (change1->hash ()))
				   .build ();
	auto change3 = builder
				   .make_block ()
				   .account (key2.pub)
				   .previous (change2->hash ())
				   .representative (key2.pub)
				   .balance (nano::Gxrb_ratio)
				   .link (0)
				   .sign (key2.prv, key2.pub)
				   .work (*node0->work_generate_blocking (change2->hash ()))
				   .build ();
	// Processing test chain
	node0->block_processor.add (send1);
	node0->block_processor.add (receive1);
	node0->block_processor.add (send2);
	node0->block_processor.add (receive2);
	node0->block_processor.add (change1);
	node0->block_processor.add (change2);
	node0->block_processor.add (change3);
	ASSERT_TIMELY (5s, nano::test::exists (*node0, { send1, receive1, send2, receive2, change1, change2, change3 }));

	// Start lazy bootstrap with last block in chain known
	auto node1 = system.make_disconnected_node ();
	nano::test::establish_tcp (system, *node1, node0->network->endpoint ());
	node1->bootstrap_initiator.bootstrap_lazy (change3->hash ());
	// Check processed blocks
	ASSERT_TIMELY (10s, node1->block (change3->hash ()));
}

TEST (bootstrap_processor, lazy_unclear_state_link)
{
	nano::test::system system;
	nano::node_config config = system.default_config ();
	config.frontiers_confirmation = nano::frontiers_confirmation_mode::disabled;
	nano::node_flags node_flags;
	node_flags.set_disable_bootstrap_bulk_push_client (true);
	node_flags.set_disable_legacy_bootstrap (true);
	node_flags.set_disable_ascending_bootstrap (true);
	node_flags.set_disable_ongoing_bootstrap (true);
	auto node1 = system.add_node (config, node_flags);
	nano::keypair key;

	nano::block_builder builder;

	auto send1 = builder
				 .state ()
				 .account (nano::dev::genesis_key.pub)
				 .previous (nano::dev::genesis->hash ())
				 .representative (nano::dev::genesis_key.pub)
				 .balance (nano::dev::constants.genesis_amount - nano::Gxrb_ratio)
				 .link (key.pub)
				 .sign (nano::dev::genesis_key.prv, nano::dev::genesis_key.pub)
				 .work (*system.work.generate (nano::dev::genesis->hash ()))
				 .build ();
	ASSERT_EQ (nano::block_status::progress, node1->process (send1));
	auto send2 = builder
				 .state ()
				 .account (nano::dev::genesis_key.pub)
				 .previous (send1->hash ())
				 .representative (nano::dev::genesis_key.pub)
				 .balance (nano::dev::constants.genesis_amount - 2 * nano::Gxrb_ratio)
				 .link (key.pub)
				 .sign (nano::dev::genesis_key.prv, nano::dev::genesis_key.pub)
				 .work (*system.work.generate (send1->hash ()))
				 .build ();
	ASSERT_EQ (nano::block_status::progress, node1->process (send2));
	auto open = builder
				.open ()
				.source (send1->hash ())
				.representative (key.pub)
				.account (key.pub)
				.sign (key.prv, key.pub)
				.work (*system.work.generate (key.pub))
				.build ();
	ASSERT_EQ (nano::block_status::progress, node1->process (open));
	auto receive = builder
				   .state ()
				   .account (key.pub)
				   .previous (open->hash ())
				   .representative (key.pub)
				   .balance (2 * nano::Gxrb_ratio)
				   .link (send2->hash ())
				   .sign (key.prv, key.pub)
				   .work (*system.work.generate (open->hash ()))
				   .build ();
	ASSERT_EQ (nano::block_status::progress, node1->process (receive));

	ASSERT_TIMELY (5s, nano::test::exists (*node1, { send1, send2, open, receive }));

	// Start lazy bootstrap with last block in chain known
	auto node2 = system.make_disconnected_node (std::nullopt, node_flags);
	nano::test::establish_tcp (system, *node2, node1->network->endpoint ());
	node2->bootstrap_initiator.bootstrap_lazy (receive->hash ());
	ASSERT_TIMELY (5s, nano::test::exists (*node2, { send1, send2, open, receive }));
	ASSERT_EQ (0, node2->stats->count (nano::stat::type::bootstrap, nano::stat::detail::bulk_pull_failed_account, nano::stat::dir::in));
	node2->stop ();
}

TEST (bootstrap_processor, lazy_unclear_state_link_not_existing)
{
	nano::test::system system;
	nano::node_config config = system.default_config ();
	config.frontiers_confirmation = nano::frontiers_confirmation_mode::disabled;
	nano::node_flags node_flags;
	node_flags.set_disable_bootstrap_bulk_push_client (true);
	node_flags.set_disable_legacy_bootstrap (true);
	node_flags.set_disable_ascending_bootstrap (true);
	node_flags.set_disable_ongoing_bootstrap (true);
	auto node1 = system.add_node (config, node_flags);
	nano::keypair key, key2;
	// Generating test chain

	nano::block_builder builder;

	auto send1 = builder
				 .state ()
				 .account (nano::dev::genesis_key.pub)
				 .previous (nano::dev::genesis->hash ())
				 .representative (nano::dev::genesis_key.pub)
				 .balance (nano::dev::constants.genesis_amount - nano::Gxrb_ratio)
				 .link (key.pub)
				 .sign (nano::dev::genesis_key.prv, nano::dev::genesis_key.pub)
				 .work (*system.work.generate (nano::dev::genesis->hash ()))
				 .build ();
	ASSERT_EQ (nano::block_status::progress, node1->process (send1));
	auto open = builder
				.open ()
				.source (send1->hash ())
				.representative (key.pub)
				.account (key.pub)
				.sign (key.prv, key.pub)
				.work (*system.work.generate (key.pub))
				.build ();
	ASSERT_EQ (nano::block_status::progress, node1->process (open));
	auto send2 = builder
				 .state ()
				 .account (key.pub)
				 .previous (open->hash ())
				 .representative (key.pub)
				 .balance (0)
				 .link (key2.pub)
				 .sign (key.prv, key.pub)
				 .work (*system.work.generate (open->hash ()))
				 .build ();
	ASSERT_EQ (nano::block_status::progress, node1->process (send2));

	// Start lazy bootstrap with last block in chain known
	auto node2 = system.make_disconnected_node (std::nullopt, node_flags);
	nano::test::establish_tcp (system, *node2, node1->network->endpoint ());
	node2->bootstrap_initiator.bootstrap_lazy (send2->hash ());
	// Check processed blocks
	ASSERT_TIMELY (15s, !node2->bootstrap_initiator.in_progress ());
	ASSERT_TIMELY (15s, nano::test::block_or_pruned_all_exists (*node2, { send1, open, send2 }));
	ASSERT_EQ (1, node2->stats->count (nano::stat::type::bootstrap, nano::stat::detail::bulk_pull_failed_account, nano::stat::dir::in));
	node2->stop ();
}

TEST (bootstrap_processor, lazy_destinations)
{
	nano::test::system system;
	nano::node_config config = system.default_config ();
	config.frontiers_confirmation = nano::frontiers_confirmation_mode::disabled;
	nano::node_flags node_flags;
	node_flags.set_disable_bootstrap_bulk_push_client (true);
	node_flags.set_disable_legacy_bootstrap (true);
	node_flags.set_disable_ascending_bootstrap (true);
	node_flags.set_disable_ongoing_bootstrap (true);
	auto node1 = system.add_node (config, node_flags);
	nano::keypair key1, key2;

	nano::block_builder builder;

	// send Gxrb_ratio raw from genesis to key1
	auto send1 = builder
				 .state ()
				 .account (nano::dev::genesis_key.pub)
				 .previous (nano::dev::genesis->hash ())
				 .representative (nano::dev::genesis_key.pub)
				 .balance (nano::dev::constants.genesis_amount - nano::Gxrb_ratio)
				 .link (key1.pub)
				 .sign (nano::dev::genesis_key.prv, nano::dev::genesis_key.pub)
				 .work (*system.work.generate (nano::dev::genesis->hash ()))
				 .build ();
	ASSERT_EQ (nano::block_status::progress, node1->process (send1));

	// send Gxrb_ratio raw from genesis to key2
	auto send2 = builder
				 .state ()
				 .account (nano::dev::genesis_key.pub)
				 .previous (send1->hash ())
				 .representative (nano::dev::genesis_key.pub)
				 .balance (nano::dev::constants.genesis_amount - 2 * nano::Gxrb_ratio)
				 .link (key2.pub)
				 .sign (nano::dev::genesis_key.prv, nano::dev::genesis_key.pub)
				 .work (*system.work.generate (send1->hash ()))
				 .build ();
	ASSERT_EQ (nano::block_status::progress, node1->process (send2));

	// receive send1 on key1
	auto open = builder
				.open ()
				.source (send1->hash ())
				.representative (key1.pub)
				.account (key1.pub)
				.sign (key1.prv, key1.pub)
				.work (*system.work.generate (key1.pub))
				.build ();
	ASSERT_EQ (nano::block_status::progress, node1->process (open));

	// receive send2 on key2
	auto state_open = builder
					  .state ()
					  .account (key2.pub)
					  .previous (0)
					  .representative (key2.pub)
					  .balance (nano::Gxrb_ratio)
					  .link (send2->hash ())
					  .sign (key2.prv, key2.pub)
					  .work (*system.work.generate (key2.pub))
					  .build ();
	ASSERT_EQ (nano::block_status::progress, node1->process (state_open));

	// Start lazy bootstrap with last block in sender chain
	auto node2 = system.make_disconnected_node (std::nullopt, node_flags);
	nano::test::establish_tcp (system, *node2, node1->network->endpoint ());
	node2->bootstrap_initiator.bootstrap_lazy (send2->hash ());

	// Check processed blocks
	ASSERT_TIMELY (5s, !node2->bootstrap_initiator.in_progress ());
	ASSERT_TIMELY (5s, node2->block_or_pruned_exists (send1->hash ()));
	ASSERT_TIMELY (5s, node2->block_or_pruned_exists (send2->hash ()));
	ASSERT_FALSE (node2->block_or_pruned_exists (open->hash ()));
	ASSERT_FALSE (node2->block_or_pruned_exists (state_open->hash ()));
	node2->stop ();
}

TEST (bootstrap_processor, lazy_pruning_missing_block)
{
	nano::test::system system;
	nano::node_config config = system.default_config ();
	config.frontiers_confirmation = nano::frontiers_confirmation_mode::disabled;
	config.enable_voting = false; // Remove after allowing pruned voting
	nano::node_flags node_flags;
	node_flags.set_disable_bootstrap_bulk_push_client (true);
	node_flags.set_disable_legacy_bootstrap (true);
	node_flags.set_disable_ascending_bootstrap (true);
	node_flags.set_disable_ongoing_bootstrap (true);
	node_flags.set_enable_pruning (true);
	auto node1 = system.add_node (config, node_flags);
	nano::keypair key1, key2;

	nano::block_builder builder;

	// send from genesis to key1
	auto send1 = builder
				 .state ()
				 .account (nano::dev::genesis_key.pub)
				 .previous (nano::dev::genesis->hash ())
				 .representative (nano::dev::genesis_key.pub)
				 .balance (nano::dev::constants.genesis_amount - nano::Gxrb_ratio)
				 .link (key1.pub)
				 .sign (nano::dev::genesis_key.prv, nano::dev::genesis_key.pub)
				 .work (*system.work.generate (nano::dev::genesis->hash ()))
				 .build ();

	// send from genesis to key2
	auto send2 = builder
				 .state ()
				 .account (nano::dev::genesis_key.pub)
				 .previous (send1->hash ())
				 .representative (nano::dev::genesis_key.pub)
				 .balance (nano::dev::constants.genesis_amount - 2 * nano::Gxrb_ratio)
				 .link (key2.pub)
				 .sign (nano::dev::genesis_key.prv, nano::dev::genesis_key.pub)
				 .work (*system.work.generate (send1->hash ()))
				 .build ();

	// open account key1
	auto open = builder
				.open ()
				.source (send1->hash ())
				.representative (key1.pub)
				.account (key1.pub)
				.sign (key1.prv, key1.pub)
				.work (*system.work.generate (key1.pub))
				.build ();

	//  open account key2
	auto state_open = builder
					  .state ()
					  .account (key2.pub)
					  .previous (0)
					  .representative (key2.pub)
					  .balance (nano::Gxrb_ratio)
					  .link (send2->hash ())
					  .sign (key2.prv, key2.pub)
					  .work (*system.work.generate (key2.pub))
					  .build ();

	// add the blocks without starting elections because elections publish blocks
	// and the publishing would interefere with the testing
	std::vector<std::shared_ptr<nano::block>> const blocks{ send1, send2, open, state_open };
	ASSERT_TRUE (nano::test::process (*node1, blocks));
	ASSERT_TIMELY (5s, nano::test::exists (*node1, blocks));
	nano::test::force_confirm (node1->ledger, blocks);
	ASSERT_TIMELY (5s, nano::test::confirmed (*node1, blocks));
	ASSERT_EQ (5, node1->ledger.block_count ());
	ASSERT_EQ (5, node1->ledger.cemented_count ());

	// Pruning action, send1 should get pruned
	ASSERT_EQ (0, node1->ledger.pruned_count ());
	node1->ledger_pruning (2, false);
	ASSERT_EQ (1, node1->ledger.pruned_count ());
	ASSERT_EQ (5, node1->ledger.block_count ());
	ASSERT_TRUE (node1->ledger.store.pruned ().exists (*node1->ledger.store.tx_begin_read (), send1->hash ()));
	ASSERT_TRUE (nano::test::exists (*node1, { send2, open, state_open }));

	// Start lazy bootstrap with last block in sender chain
	config.peering_port = system.get_available_port ();
	auto node2 = system.make_disconnected_node (config, node_flags);
	nano::test::establish_tcp (system, *node2, node1->network->endpoint ());
	node2->bootstrap_initiator.bootstrap_lazy (send2->hash ());

	// Check processed blocks
	auto lazy_attempt (node2->bootstrap_initiator.current_lazy_attempt ());
	ASSERT_NE (nullptr, lazy_attempt);
	ASSERT_TIMELY (5s, lazy_attempt->get_stopped () || lazy_attempt->get_requeued_pulls () >= 4);

	// Some blocks cannot be retrieved from pruned node
	ASSERT_EQ (1, node2->ledger.block_count ());
	ASSERT_TRUE (nano::test::block_or_pruned_none_exists (*node2, { send1, send2, open, state_open }));
	{
		auto transaction (node2->store.tx_begin_read ());
		ASSERT_TRUE (node2->unchecked.exists (nano::unchecked_key (send2->root ().as_block_hash (), send2->hash ())));
	}

	// Insert missing block
	node2->process_active (send1);
	ASSERT_TIMELY_EQ (5s, 3, node2->ledger.block_count ());
	ASSERT_TIMELY (5s, nano::test::exists (*node2, { send1, send2 }));
	ASSERT_TRUE (nano::test::block_or_pruned_none_exists (*node2, { open, state_open }));
	node2->stop ();
}

TEST (bootstrap_processor, lazy_cancel)
{
	nano::test::system system;
	nano::node_config config = system.default_config ();
	config.frontiers_confirmation = nano::frontiers_confirmation_mode::disabled;
	nano::node_flags node_flags;
	node_flags.set_disable_bootstrap_bulk_push_client (true);
	auto node0 (system.add_node (config, node_flags));
	nano::keypair key1;
	// Generating test chain

	auto send1 = nano::state_block_builder ()
				 .account (nano::dev::genesis_key.pub)
				 .previous (nano::dev::genesis->hash ())
				 .representative (nano::dev::genesis_key.pub)
				 .balance (nano::dev::constants.genesis_amount - nano::Gxrb_ratio)
				 .link (key1.pub)
				 .sign (nano::dev::genesis_key.prv, nano::dev::genesis_key.pub)
				 .work (*node0->work_generate_blocking (nano::dev::genesis->hash ()))
				 .build ();

	// Start lazy bootstrap with last block in chain known
	auto node1 = system.make_disconnected_node ();
	nano::test::establish_tcp (system, *node1, node0->network->endpoint ());
	node1->bootstrap_initiator.bootstrap_lazy (send1->hash (), true); // Start "confirmed" block bootstrap
	{
		auto lazy_attempt (node1->bootstrap_initiator.current_lazy_attempt ());
		ASSERT_NE (nullptr, lazy_attempt);
		ASSERT_EQ (send1->hash ().to_string (), lazy_attempt->id ());
	}
	// Cancel failing lazy bootstrap
	ASSERT_TIMELY (10s, !node1->bootstrap_initiator.in_progress ());
}

TEST (bootstrap_processor, wallet_lazy_frontier)
{
	nano::test::system system;
	nano::node_config config = system.default_config ();
	config.frontiers_confirmation = nano::frontiers_confirmation_mode::disabled;
	nano::node_flags node_flags;
	node_flags.set_disable_bootstrap_bulk_push_client (true);
	node_flags.set_disable_legacy_bootstrap (true);
	node_flags.set_disable_ascending_bootstrap (true);
	node_flags.set_disable_ongoing_bootstrap (true);
	auto node0 = system.add_node (config, node_flags);
	nano::keypair key1;
	nano::keypair key2;
	// Generating test chain

	nano::state_block_builder builder;

	auto send1 = builder
				 .account (nano::dev::genesis_key.pub)
				 .previous (nano::dev::genesis->hash ())
				 .representative (nano::dev::genesis_key.pub)
				 .balance (nano::dev::constants.genesis_amount - nano::Gxrb_ratio)
				 .link (key1.pub)
				 .sign (nano::dev::genesis_key.prv, nano::dev::genesis_key.pub)
				 .work (*node0->work_generate_blocking (nano::dev::genesis->hash ()))
				 .build ();
	auto receive1 = builder
					.make_block ()
					.account (key1.pub)
					.previous (0)
					.representative (key1.pub)
					.balance (nano::Gxrb_ratio)
					.link (send1->hash ())
					.sign (key1.prv, key1.pub)
					.work (*node0->work_generate_blocking (key1.pub))
					.build ();
	auto send2 = builder
				 .make_block ()
				 .account (key1.pub)
				 .previous (receive1->hash ())
				 .representative (key1.pub)
				 .balance (0)
				 .link (key2.pub)
				 .sign (key1.prv, key1.pub)
				 .work (*node0->work_generate_blocking (receive1->hash ()))
				 .build ();
	auto receive2 = builder
					.make_block ()
					.account (key2.pub)
					.previous (0)
					.representative (key2.pub)
					.balance (nano::Gxrb_ratio)
					.link (send2->hash ())
					.sign (key2.prv, key2.pub)
					.work (*node0->work_generate_blocking (key2.pub))
					.build ();

	// Processing test chain
	node0->block_processor.add (send1);
	node0->block_processor.add (receive1);
	node0->block_processor.add (send2);
	node0->block_processor.add (receive2);
	ASSERT_TIMELY (5s, nano::test::exists (*node0, { send1, receive1, send2, receive2 }));

	// Start wallet lazy bootstrap
	auto node1 = system.make_disconnected_node ();
	nano::test::establish_tcp (system, *node1, node0->network->endpoint ());
	auto wallet_id{ nano::random_wallet_id () };
	node1->wallets.create (wallet_id);
	nano::account account;
	ASSERT_EQ (nano::wallets_error::none, node1->wallets.insert_adhoc (wallet_id, key2.prv, true, account));
	node1->bootstrap_wallet ();
	{
		auto wallet_attempt (node1->bootstrap_initiator.current_wallet_attempt ());
		ASSERT_NE (nullptr, wallet_attempt);
		ASSERT_EQ (key2.pub.to_account (), wallet_attempt->id ());
	}
	// Check processed blocks
	ASSERT_TIMELY (10s, node1->block_or_pruned_exists (receive2->hash ()));
}

TEST (bootstrap_processor, wallet_lazy_pending)
{
	nano::test::system system;
	nano::node_config config = system.default_config ();
	config.frontiers_confirmation = nano::frontiers_confirmation_mode::disabled;
	nano::node_flags node_flags;
	node_flags.set_disable_bootstrap_bulk_push_client (true);
	node_flags.set_disable_legacy_bootstrap (true);
	node_flags.set_disable_ascending_bootstrap (true);
	node_flags.set_disable_ongoing_bootstrap (true);
	auto node0 = system.add_node (config, node_flags);
	nano::keypair key1;
	nano::keypair key2;
	// Generating test chain

	nano::state_block_builder builder;

	auto send1 = builder
				 .account (nano::dev::genesis_key.pub)
				 .previous (nano::dev::genesis->hash ())
				 .representative (nano::dev::genesis_key.pub)
				 .balance (nano::dev::constants.genesis_amount - nano::Gxrb_ratio)
				 .link (key1.pub)
				 .sign (nano::dev::genesis_key.prv, nano::dev::genesis_key.pub)
				 .work (*node0->work_generate_blocking (nano::dev::genesis->hash ()))
				 .build ();
	auto receive1 = builder
					.make_block ()
					.account (key1.pub)
					.previous (0)
					.representative (key1.pub)
					.balance (nano::Gxrb_ratio)
					.link (send1->hash ())
					.sign (key1.prv, key1.pub)
					.work (*node0->work_generate_blocking (key1.pub))
					.build ();
	auto send2 = builder
				 .make_block ()
				 .account (key1.pub)
				 .previous (receive1->hash ())
				 .representative (key1.pub)
				 .balance (0)
				 .link (key2.pub)
				 .sign (key1.prv, key1.pub)
				 .work (*node0->work_generate_blocking (receive1->hash ()))
				 .build ();

	// Processing test chain
	node0->block_processor.add (send1);
	node0->block_processor.add (receive1);
	node0->block_processor.add (send2);
	nano::test::exists (*node0, { send1, receive1, send2 });

	// Start wallet lazy bootstrap
	auto node1 = system.add_node ();
	nano::test::establish_tcp (system, *node1, node0->network->endpoint ());
	auto wallet_id{ nano::random_wallet_id () };
	node1->wallets.create (wallet_id);
	nano::account account;
	ASSERT_EQ (nano::wallets_error::none, node1->wallets.insert_adhoc (wallet_id, key2.prv, true, account));
	node1->bootstrap_wallet ();
	// Check processed blocks
	ASSERT_TIMELY (10s, node1->block_or_pruned_exists (send2->hash ()));
}

TEST (bootstrap_processor, multiple_attempts)
{
	nano::test::system system;
	nano::node_config config = system.default_config ();
	config.frontiers_confirmation = nano::frontiers_confirmation_mode::disabled;
	nano::node_flags node_flags;
	node_flags.set_disable_bootstrap_bulk_push_client (true);
	auto node1 = system.add_node (config, node_flags);
	nano::keypair key1;
	nano::keypair key2;
	// Generating test chain

	nano::state_block_builder builder;

	auto send1 = builder
				 .account (nano::dev::genesis_key.pub)
				 .previous (nano::dev::genesis->hash ())
				 .representative (nano::dev::genesis_key.pub)
				 .balance (nano::dev::constants.genesis_amount - nano::Gxrb_ratio)
				 .link (key1.pub)
				 .sign (nano::dev::genesis_key.prv, nano::dev::genesis_key.pub)
				 .work (*node1->work_generate_blocking (nano::dev::genesis->hash ()))
				 .build ();
	auto receive1 = builder
					.make_block ()
					.account (key1.pub)
					.previous (0)
					.representative (key1.pub)
					.balance (nano::Gxrb_ratio)
					.link (send1->hash ())
					.sign (key1.prv, key1.pub)
					.work (*node1->work_generate_blocking (key1.pub))
					.build ();
	auto send2 = builder
				 .make_block ()
				 .account (key1.pub)
				 .previous (receive1->hash ())
				 .representative (key1.pub)
				 .balance (0)
				 .link (key2.pub)
				 .sign (key1.prv, key1.pub)
				 .work (*node1->work_generate_blocking (receive1->hash ()))
				 .build ();
	auto receive2 = builder
					.make_block ()
					.account (key2.pub)
					.previous (0)
					.representative (key2.pub)
					.balance (nano::Gxrb_ratio)
					.link (send2->hash ())
					.sign (key2.prv, key2.pub)
					.work (*node1->work_generate_blocking (key2.pub))
					.build ();

	// Processing test chain
	node1->block_processor.add (send1);
	node1->block_processor.add (receive1);
	node1->block_processor.add (send2);
	node1->block_processor.add (receive2);
	nano::test::exists (*node1, { send1, receive1, send2, receive2 });

	// Start 2 concurrent bootstrap attempts
	nano::node_config node_config = system.default_config ();
	node_config.bootstrap_initiator_threads = 3;

	auto node2 = system.make_disconnected_node (node_config);
	nano::test::establish_tcp (system, *node2, node1->network->endpoint ());
	node2->bootstrap_initiator.bootstrap_lazy (receive2->hash (), true);
	node2->bootstrap_initiator.bootstrap ();
	auto lazy_attempt (node2->bootstrap_initiator.current_lazy_attempt ());
	auto legacy_attempt (node2->bootstrap_initiator.current_attempt ());
	ASSERT_TIMELY (5s, lazy_attempt->get_started () && legacy_attempt->get_started ());
	// Check processed blocks
	ASSERT_TIMELY (10s, node2->balance (key2.pub) != 0);
	// Check attempts finish
	ASSERT_TIMELY_EQ (5s, node2->bootstrap_initiator.attempts.size (), 0);
	node2->stop ();
}

TEST (frontier_req_response, DISABLED_destruction)
{
	{
		std::shared_ptr<nano::frontier_req_server> hold; // Destructing tcp acceptor on non-existent io_context
		{
			nano::test::system system (1);
			auto & node = *system.nodes[0];
			auto req_resp_visitor_factory = std::make_shared<nano::transport::request_response_visitor_factory> (node);
			auto connection (std::make_shared<nano::transport::tcp_server> (
			node.async_rt,
			*node.network->tcp_channels,
			nullptr,
			*node.stats, node.flags, *node.config,
			node.tcp_listener, req_resp_visitor_factory,
			node.bootstrap_workers,
			*node.network->tcp_channels->publish_filter,
			node.network->tcp_channels->tcp_message_manager,
			*node.network->syn_cookies,
			node.ledger,
			node.block_processor,
			node.bootstrap_initiator,
			node.node_id));

			nano::frontier_req::frontier_req_payload payload{};
			payload.start = nano::account (0);
			payload.age = std::numeric_limits<uint32_t>::max ();
			payload.count = std::numeric_limits<uint32_t>::max ();
			auto req = std::make_unique<nano::frontier_req> (nano::dev::network_params.network, payload);
			hold = std::make_shared<nano::frontier_req_server> (system.nodes[0], connection, std::move (req));
		}
	}
	ASSERT_TRUE (true);
}

TEST (frontier_req, begin)
{
	nano::test::system system (1);
	auto connection (create_bootstrap_server (system.nodes[0]));
	nano::frontier_req::frontier_req_payload payload{};
	payload.start = 0;
	payload.age = std::numeric_limits<std::uint32_t>::max ();
	payload.count = std::numeric_limits<std::uint32_t>::max ();
	auto req = std::make_unique<nano::frontier_req> (nano::dev::network_params.network, payload);
	auto request (std::make_shared<nano::frontier_req_server> (system.nodes[0], connection, std::move (req)));
	ASSERT_EQ (nano::dev::genesis_key.pub, request->current ());
	ASSERT_EQ (nano::dev::genesis->hash (), request->frontier ());
}

TEST (frontier_req, end)
{
	nano::test::system system (1);
	auto connection (create_bootstrap_server (system.nodes[0]));
	nano::frontier_req::frontier_req_payload payload{};
	payload.start = nano::dev::genesis_key.pub.number () + 1;
	payload.age = std::numeric_limits<uint32_t>::max ();
	payload.count = std::numeric_limits<uint32_t>::max ();
	auto req = std::make_unique<nano::frontier_req> (nano::dev::network_params.network, payload);
	auto request (std::make_shared<nano::frontier_req_server> (system.nodes[0], connection, std::move (req)));
	ASSERT_TRUE (request->current ().is_zero ());
}

TEST (frontier_req, count)
{
	nano::test::system system (1);
	auto node1 = system.nodes[0];
	// Public key FB93... after genesis in accounts table
	nano::keypair key1 ("ED5AE0A6505B14B67435C29FD9FEEBC26F597D147BC92F6D795FFAD7AFD3D967");
	nano::state_block_builder builder;

	auto send1 = builder
				 .account (nano::dev::genesis_key.pub)
				 .previous (nano::dev::genesis->hash ())
				 .representative (nano::dev::genesis_key.pub)
				 .balance (nano::dev::constants.genesis_amount - nano::Gxrb_ratio)
				 .link (key1.pub)
				 .sign (nano::dev::genesis_key.prv, nano::dev::genesis_key.pub)
				 .work (0)
				 .build ();
	node1->work_generate_blocking (*send1);
	ASSERT_EQ (nano::block_status::progress, node1->process (send1));
	auto receive1 = builder
					.make_block ()
					.account (key1.pub)
					.previous (0)
					.representative (nano::dev::genesis_key.pub)
					.balance (nano::Gxrb_ratio)
					.link (send1->hash ())
					.sign (key1.prv, key1.pub)
					.work (0)
					.build ();
	node1->work_generate_blocking (*receive1);
	ASSERT_EQ (nano::block_status::progress, node1->process (receive1));

	auto connection (create_bootstrap_server (node1));
	nano::frontier_req::frontier_req_payload payload{};
	payload.start = 0;
	payload.age = std::numeric_limits<uint32_t>::max ();
	payload.count = 1;
	auto req = std::make_unique<nano::frontier_req> (nano::dev::network_params.network, payload);
	auto request (std::make_shared<nano::frontier_req_server> (node1, connection, std::move (req)));
	ASSERT_EQ (nano::dev::genesis_key.pub, request->current ());
	ASSERT_EQ (send1->hash (), request->frontier ());
}

TEST (frontier_req, time_bound)
{
	nano::test::system system (1);
	auto connection (create_bootstrap_server (system.nodes[0]));
	nano::frontier_req::frontier_req_payload payload{};
	payload.start = 0;
	payload.age = 1;
	payload.count = std::numeric_limits<uint32_t>::max ();
	auto req = std::make_unique<nano::frontier_req> (nano::dev::network_params.network, payload);
	auto request (std::make_shared<nano::frontier_req_server> (system.nodes[0], connection, std::move (req)));
	ASSERT_EQ (nano::dev::genesis_key.pub, request->current ());
	// Wait 2 seconds until age of account will be > 1 seconds
	std::this_thread::sleep_for (std::chrono::milliseconds (2100));
	nano::frontier_req::frontier_req_payload payload2{};
	payload2.start = 0;
	payload2.age = 1;
	payload2.count = std::numeric_limits<uint32_t>::max ();
	auto req2 (std::make_unique<nano::frontier_req> (nano::dev::network_params.network, payload2));
	auto connection2 (create_bootstrap_server (system.nodes[0]));
	auto request2 (std::make_shared<nano::frontier_req_server> (system.nodes[0], connection, std::move (req2)));
	ASSERT_TRUE (request2->current ().is_zero ());
}

TEST (frontier_req, time_cutoff)
{
	nano::test::system system (1);
	auto connection (create_bootstrap_server (system.nodes[0]));
	nano::frontier_req::frontier_req_payload payload{};
	payload.start = 0;
	payload.age = 3;
	payload.count = std::numeric_limits<uint32_t>::max ();
	auto req = std::make_unique<nano::frontier_req> (nano::dev::network_params.network, payload);
	auto request (std::make_shared<nano::frontier_req_server> (system.nodes[0], connection, std::move (req)));
	ASSERT_EQ (nano::dev::genesis_key.pub, request->current ());
	ASSERT_EQ (nano::dev::genesis->hash (), request->frontier ());
	// Wait 4 seconds until age of account will be > 3 seconds
	std::this_thread::sleep_for (std::chrono::milliseconds (4100));
	nano::frontier_req::frontier_req_payload payload2{};
	payload2.start = 0;
	payload2.age = 3;
	payload2.count = std::numeric_limits<uint32_t>::max ();
	auto req2 (std::make_unique<nano::frontier_req> (nano::dev::network_params.network, payload2));
	auto connection2 (create_bootstrap_server (system.nodes[0]));
	auto request2 (std::make_shared<nano::frontier_req_server> (system.nodes[0], connection, std::move (req2)));
	ASSERT_TRUE (request2->frontier ().is_zero ());
}

TEST (frontier_req, confirmed_frontier)
{
	nano::test::system system (1);
	auto node1 = system.nodes[0];
	nano::keypair key_before_genesis;
	// Public key before genesis in accounts table
	while (key_before_genesis.pub.number () >= nano::dev::genesis_key.pub.number ())
	{
		key_before_genesis = nano::keypair ();
	}
	nano::keypair key_after_genesis;
	// Public key after genesis in accounts table
	while (key_after_genesis.pub.number () <= nano::dev::genesis_key.pub.number ())
	{
		key_after_genesis = nano::keypair ();
	}
	nano::state_block_builder builder;

	auto send1 = builder
				 .account (nano::dev::genesis_key.pub)
				 .previous (nano::dev::genesis->hash ())
				 .representative (nano::dev::genesis_key.pub)
				 .balance (nano::dev::constants.genesis_amount - nano::Gxrb_ratio)
				 .link (key_before_genesis.pub)
				 .sign (nano::dev::genesis_key.prv, nano::dev::genesis_key.pub)
				 .work (0)
				 .build ();
	node1->work_generate_blocking (*send1);
	ASSERT_EQ (nano::block_status::progress, node1->process (send1));
	auto send2 = builder
				 .make_block ()
				 .account (nano::dev::genesis_key.pub)
				 .previous (send1->hash ())
				 .representative (nano::dev::genesis_key.pub)
				 .balance (nano::dev::constants.genesis_amount - 2 * nano::Gxrb_ratio)
				 .link (key_after_genesis.pub)
				 .sign (nano::dev::genesis_key.prv, nano::dev::genesis_key.pub)
				 .work (0)
				 .build ();
	node1->work_generate_blocking (*send2);
	ASSERT_EQ (nano::block_status::progress, node1->process (send2));
	auto receive1 = builder
					.make_block ()
					.account (key_before_genesis.pub)
					.previous (0)
					.representative (nano::dev::genesis_key.pub)
					.balance (nano::Gxrb_ratio)
					.link (send1->hash ())
					.sign (key_before_genesis.prv, key_before_genesis.pub)
					.work (0)
					.build ();
	node1->work_generate_blocking (*receive1);
	ASSERT_EQ (nano::block_status::progress, node1->process (receive1));
	auto receive2 = builder
					.make_block ()
					.account (key_after_genesis.pub)
					.previous (0)
					.representative (nano::dev::genesis_key.pub)
					.balance (nano::Gxrb_ratio)
					.link (send2->hash ())
					.sign (key_after_genesis.prv, key_after_genesis.pub)
					.work (0)
					.build ();
	node1->work_generate_blocking (*receive2);
	ASSERT_EQ (nano::block_status::progress, node1->process (receive2));

	// Request for all accounts (confirmed only)
	auto connection (create_bootstrap_server (node1));
	nano::frontier_req::frontier_req_payload payload{};
	payload.start = 0;
	payload.age = std::numeric_limits<uint32_t>::max ();
	payload.count = std::numeric_limits<uint32_t>::max ();
	payload.only_confirmed = true;
	auto req = std::make_unique<nano::frontier_req> (nano::dev::network_params.network, payload);
	ASSERT_TRUE (req->is_only_confirmed_present ());
	auto request (std::make_shared<nano::frontier_req_server> (node1, connection, std::move (req)));
	ASSERT_EQ (nano::dev::genesis_key.pub, request->current ());
	ASSERT_EQ (nano::dev::genesis->hash (), request->frontier ());

	// Request starting with account before genesis (confirmed only)
	auto connection2 (create_bootstrap_server (node1));
	nano::frontier_req::frontier_req_payload payload2{};
	payload2.start = key_before_genesis.pub;
	payload2.age = std::numeric_limits<uint32_t>::max ();
	payload2.count = std::numeric_limits<uint32_t>::max ();
	payload2.only_confirmed = true;
	auto req2 = std::make_unique<nano::frontier_req> (nano::dev::network_params.network, payload2);
	auto request2 (std::make_shared<nano::frontier_req_server> (node1, connection2, std::move (req2)));
	ASSERT_EQ (nano::dev::genesis_key.pub, request2->current ());
	ASSERT_EQ (nano::dev::genesis->hash (), request2->frontier ());

	// Request starting with account after genesis (confirmed only)
	auto connection3 (create_bootstrap_server (node1));
	nano::frontier_req::frontier_req_payload payload3{};
	payload3.start = key_after_genesis.pub;
	payload3.age = std::numeric_limits<uint32_t>::max ();
	payload3.count = std::numeric_limits<uint32_t>::max ();
	payload3.only_confirmed = true;
	auto req3 = std::make_unique<nano::frontier_req> (nano::dev::network_params.network, payload3);
	ASSERT_TRUE (req3->is_only_confirmed_present ());
	auto request3 (std::make_shared<nano::frontier_req_server> (node1, connection3, std::move (req3)));
	ASSERT_TRUE (request3->current ().is_zero ());
	ASSERT_TRUE (request3->frontier ().is_zero ());

	// Request for all accounts (unconfirmed blocks)
	auto connection4 (create_bootstrap_server (node1));
	nano::frontier_req::frontier_req_payload payload4{};
	payload4.start = 0;
	payload4.age = std::numeric_limits<uint32_t>::max ();
	payload4.count = std::numeric_limits<uint32_t>::max ();
	auto req4 = std::make_unique<nano::frontier_req> (nano::dev::network_params.network, payload4);
	ASSERT_FALSE (req4->is_only_confirmed_present ());
	auto request4 (std::make_shared<nano::frontier_req_server> (node1, connection4, std::move (req4)));
	ASSERT_EQ (key_before_genesis.pub, request4->current ());
	ASSERT_EQ (receive1->hash (), request4->frontier ());

	// Request starting with account after genesis (unconfirmed blocks)
	auto connection5 (create_bootstrap_server (node1));
	nano::frontier_req::frontier_req_payload payload5{};
	payload5.start = key_after_genesis.pub;
	payload5.age = std::numeric_limits<uint32_t>::max ();
	payload5.count = std::numeric_limits<uint32_t>::max ();
	auto req5 = std::make_unique<nano::frontier_req> (nano::dev::network_params.network, payload5);
	ASSERT_FALSE (req5->is_only_confirmed_present ());
	auto request5 (std::make_shared<nano::frontier_req_server> (node1, connection5, std::move (req5)));
	ASSERT_EQ (key_after_genesis.pub, request5->current ());
	ASSERT_EQ (receive2->hash (), request5->frontier ());

	// Confirm account before genesis (confirmed only)
	ASSERT_TRUE (nano::test::start_elections (system, *node1, { send1, receive1 }, true));
	ASSERT_TIMELY (5s, node1->block_confirmed (send1->hash ()) && node1->block_confirmed (receive1->hash ()));
	auto connection6 (create_bootstrap_server (node1));
	nano::frontier_req::frontier_req_payload payload6{};
	payload6.start = key_before_genesis.pub;
	payload6.age = std::numeric_limits<uint32_t>::max ();
	payload6.count = std::numeric_limits<uint32_t>::max ();
	payload6.only_confirmed = true;
	auto req6 = std::make_unique<nano::frontier_req> (nano::dev::network_params.network, payload6);
	auto request6 (std::make_shared<nano::frontier_req_server> (node1, connection6, std::move (req6)));
	ASSERT_EQ (key_before_genesis.pub, request6->current ());
	ASSERT_EQ (receive1->hash (), request6->frontier ());

	// Confirm account after genesis (confirmed only)
	ASSERT_TRUE (nano::test::start_elections (system, *node1, { send2, receive2 }, true));
	ASSERT_TIMELY (5s, node1->block_confirmed (send2->hash ()) && node1->block_confirmed (receive2->hash ()));
	auto connection7 (create_bootstrap_server (node1));
	nano::frontier_req::frontier_req_payload payload7{};
	payload7.start = key_after_genesis.pub;
	payload7.age = std::numeric_limits<uint32_t>::max ();
	payload7.count = std::numeric_limits<uint32_t>::max ();
	payload7.only_confirmed = true;
	auto req7 = std::make_unique<nano::frontier_req> (nano::dev::network_params.network, payload7);
	auto request7 (std::make_shared<nano::frontier_req_server> (node1, connection7, std::move (req7)));
	ASSERT_EQ (key_after_genesis.pub, request7->current ());
	ASSERT_EQ (receive2->hash (), request7->frontier ());
}

TEST (bulk, genesis)
{
	nano::test::system system;
	nano::node_config config = system.default_config ();
	config.frontiers_confirmation = nano::frontiers_confirmation_mode::disabled;
	nano::node_flags node_flags;
	node_flags.set_disable_bootstrap_bulk_push_client (true);
	node_flags.set_disable_lazy_bootstrap (true);
	auto node1 = system.add_node (config, node_flags);
	auto wallet_id = node1->wallets.first_wallet_id ();
	(void)node1->wallets.insert_adhoc (wallet_id, nano::dev::genesis_key.prv);

	auto node2 = system.make_disconnected_node ();
	nano::block_hash latest1 (node1->latest (nano::dev::genesis_key.pub));
	nano::block_hash latest2 (node2->latest (nano::dev::genesis_key.pub));
	ASSERT_EQ (latest1, latest2);
	nano::keypair key2;
	auto send (node1->wallets.send_action (wallet_id, nano::dev::genesis_key.pub, key2.pub, 100));
	ASSERT_NE (nullptr, send);
	nano::block_hash latest3 (node1->latest (nano::dev::genesis_key.pub));
	ASSERT_NE (latest1, latest3);

	node2->bootstrap_initiator.bootstrap (node1->network->endpoint (), false);
	ASSERT_TIMELY_EQ (10s, node2->latest (nano::dev::genesis_key.pub), node1->latest (nano::dev::genesis_key.pub));
	ASSERT_EQ (node2->latest (nano::dev::genesis_key.pub), node1->latest (nano::dev::genesis_key.pub));
	node2->stop ();
}

TEST (bulk, offline_send)
{
	nano::test::system system;
	nano::node_config config = system.default_config ();
	config.frontiers_confirmation = nano::frontiers_confirmation_mode::disabled;
	nano::node_flags node_flags;
	node_flags.set_disable_bootstrap_bulk_push_client (true);
	node_flags.set_disable_lazy_bootstrap (true);

	auto node1 = system.add_node (config, node_flags);
	auto wallet_id = node1->wallets.first_wallet_id ();
	(void)node1->wallets.insert_adhoc (wallet_id, nano::dev::genesis_key.prv);
	const auto amount = node1->config->receive_minimum.number ();
	auto node2 = system.make_disconnected_node ();
	nano::keypair key2;
	auto wallet_id2{ nano::random_wallet_id () };
	node2->wallets.create (wallet_id2);
	nano::account account;
	ASSERT_EQ (nano::wallets_error::none, node2->wallets.insert_adhoc (wallet_id2, key2.prv, true, account));

	// send amount from genesis to key2, it will be autoreceived
	auto wallet_id1 = node1->wallets.first_wallet_id ();
	auto send1 (node1->wallets.send_action (wallet_id1, nano::dev::genesis_key.pub, key2.pub, node1->config->receive_minimum.number ()));
	ASSERT_NE (nullptr, send1);

	// Wait to finish election background tasks
	ASSERT_TIMELY (5s, node1->active.empty ());
	ASSERT_TIMELY (5s, node1->block_confirmed (send1->hash ()));
	ASSERT_EQ (std::numeric_limits<nano::uint128_t>::max () - amount, node1->balance (nano::dev::genesis_key.pub));

	// Initiate bootstrap
	node2->bootstrap_initiator.bootstrap (node1->network->endpoint ());

	// Nodes should find each other after bootstrap initiation
	ASSERT_TIMELY (5s, !node1->network->empty ());
	ASSERT_TIMELY (5s, !node2->network->empty ());

	// Send block arrival via bootstrap
	ASSERT_TIMELY_EQ (5s, node2->balance (nano::dev::genesis_key.pub), std::numeric_limits<nano::uint128_t>::max () - amount);
	// Receiving send block
	ASSERT_TIMELY_EQ (5s, node2->balance (key2.pub), amount);
	node2->stop ();
}

TEST (bulk, genesis_pruning)
{
	nano::test::system system;
	nano::node_config config = system.default_config ();
	config.frontiers_confirmation = nano::frontiers_confirmation_mode::disabled;
	config.enable_voting = false; // Remove after allowing pruned voting
	nano::node_flags node_flags;
	node_flags.set_disable_bootstrap_bulk_push_client (true);
	node_flags.set_disable_lazy_bootstrap (true);
	node_flags.set_disable_ongoing_bootstrap (true);
	node_flags.set_disable_ascending_bootstrap (true);
	node_flags.set_enable_pruning (true);

	auto node1 = system.add_node (config, node_flags);
	auto wallet_id = node1->wallets.first_wallet_id ();
	(void)node1->wallets.insert_adhoc (wallet_id, nano::dev::genesis_key.prv);

	// do 3 sends from genesis to key2
	nano::keypair key2;
	auto send1 (node1->wallets.send_action (wallet_id, nano::dev::genesis_key.pub, key2.pub, 100));
	ASSERT_NE (nullptr, send1);
	auto send2 (node1->wallets.send_action (wallet_id, nano::dev::genesis_key.pub, key2.pub, 100));
	ASSERT_NE (nullptr, send2);
	auto send3 (node1->wallets.send_action (wallet_id, nano::dev::genesis_key.pub, key2.pub, 100));
	ASSERT_NE (nullptr, send3);

	ASSERT_EQ (nano::wallets_error::none, node1->wallets.remove_account (wallet_id, nano::dev::genesis_key.pub));

	ASSERT_TIMELY_EQ (5s, send3->hash (), node1->latest (nano::dev::genesis_key.pub));

	ASSERT_TRUE (nano::test::start_elections (system, *node1, { send1 }, true));
	ASSERT_TIMELY (5s, node1->active.active (send2->qualified_root ()));
	ASSERT_EQ (0, node1->ledger.pruned_count ());

	ASSERT_TRUE (nano::test::start_elections (system, *node1, { send2 }, true));
	ASSERT_TIMELY (5s, node1->active.active (send3->qualified_root ()));
	ASSERT_EQ (0, node1->ledger.pruned_count ());

	ASSERT_TRUE (nano::test::start_elections (system, *node1, { send3 }, true));
	ASSERT_TIMELY (5s, nano::test::confirmed (*node1, { send3 }));

	node1->ledger_pruning (2, false);
	ASSERT_EQ (2, node1->ledger.pruned_count ());
	ASSERT_EQ (4, node1->ledger.block_count ());
	ASSERT_TRUE (node1->ledger.store.pruned ().exists (*node1->ledger.store.tx_begin_read (), send1->hash ()));
	ASSERT_FALSE (nano::test::exists (*node1, { send1 }));
	ASSERT_TRUE (node1->ledger.store.pruned ().exists (*node1->ledger.store.tx_begin_read (), send2->hash ()));
	ASSERT_FALSE (nano::test::exists (*node1, { send2 }));
	ASSERT_TRUE (nano::test::exists (*node1, { send3 }));

	// Bootstrap with missing blocks for node2
	node_flags.set_enable_pruning (false);
	auto node2 = system.make_disconnected_node (std::nullopt, node_flags);
	node2->bootstrap_initiator.bootstrap (node1->network->endpoint (), false);
	node2->network->merge_peer (node1->network->endpoint ());
	ASSERT_TIMELY (5s, node2->stats->count (nano::stat::type::bootstrap, nano::stat::detail::initiate, nano::stat::dir::out) >= 1);
	ASSERT_TIMELY (5s, !node2->bootstrap_initiator.in_progress ());

	// node2 still missing blocks
	ASSERT_EQ (1, node2->ledger.block_count ());
	{
		auto transaction (node2->store.tx_begin_write ());
		node2->unchecked.clear ();
	}

	// Insert pruned blocks
	node2->process_active (send1);
	node2->process_active (send2);
	ASSERT_TIMELY_EQ (5s, 3, node2->ledger.block_count ());

	// New bootstrap to sync up everything
	ASSERT_TIMELY_EQ (5s, node2->bootstrap_initiator.connections->get_connections_count (), 0);
	node2->bootstrap_initiator.bootstrap (node1->network->endpoint (), false);
	ASSERT_TIMELY_EQ (5s, node2->latest (nano::dev::genesis_key.pub), node1->latest (nano::dev::genesis_key.pub));
	node2->stop ();
}

TEST (bulk_pull_account, basics)
{
	nano::test::system system;
	auto config{ system.default_config () };
	config.receive_minimum = 20;
	auto node = system.add_node (config);
	nano::keypair key1;
	auto wallet_id = node->wallets.first_wallet_id ();
	(void)node->wallets.insert_adhoc (wallet_id, nano::dev::genesis_key.prv);
	(void)node->wallets.insert_adhoc (wallet_id, key1.prv);
	auto send1 (node->wallets.send_action (wallet_id, nano::dev::genesis_key.pub, key1.pub, 25));
	auto send2 (node->wallets.send_action (wallet_id, nano::dev::genesis_key.pub, key1.pub, 10));
	auto send3 (node->wallets.send_action (wallet_id, nano::dev::genesis_key.pub, key1.pub, 2));
	ASSERT_TIMELY_EQ (5s, system.nodes[0]->balance (key1.pub), 25);
	auto connection (create_bootstrap_server (system.nodes[0]));

	{
		nano::bulk_pull_account::payload payload{};
		payload.account = key1.pub;
		payload.minimum_amount = 5;
		payload.flags = nano::bulk_pull_account_flags ();
		auto req = std::make_unique<nano::bulk_pull_account> (nano::dev::network_params.network, payload);
		auto request (std::make_shared<nano::bulk_pull_account_server> (system.nodes[0], connection, std::move (req)));
		ASSERT_FALSE (request->invalid_request ());
		ASSERT_FALSE (request->pending_include_address ());
		ASSERT_FALSE (request->pending_address_only ());
		ASSERT_EQ (request->current_key ().account, key1.pub);
		ASSERT_EQ (request->current_key ().hash, 0);
		auto block_data (request->get_next ());
		ASSERT_EQ (send2->hash (), block_data.first.get ()->hash);
		ASSERT_EQ (nano::uint128_union (10), block_data.second.get ()->amount);
		ASSERT_EQ (nano::dev::genesis_key.pub, block_data.second.get ()->source);
		ASSERT_EQ (nullptr, request->get_next ().first.get ());
	}

	{
		nano::bulk_pull_account::payload payload{};
		payload.account = key1.pub;
		payload.minimum_amount = 0;
		payload.flags = nano::bulk_pull_account_flags::pending_address_only;
		auto req = std::make_unique<nano::bulk_pull_account> (nano::dev::network_params.network, payload);
		auto request (std::make_shared<nano::bulk_pull_account_server> (system.nodes[0], connection, std::move (req)));
		ASSERT_TRUE (request->pending_address_only ());
		auto block_data (request->get_next ());
		ASSERT_NE (nullptr, block_data.first.get ());
		ASSERT_NE (nullptr, block_data.second.get ());
		ASSERT_EQ (nano::dev::genesis_key.pub, block_data.second.get ()->source);
		block_data = request->get_next ();
		ASSERT_EQ (nullptr, block_data.first.get ());
		ASSERT_EQ (nullptr, block_data.second.get ());
	}
}<|MERGE_RESOLUTION|>--- conflicted
+++ resolved
@@ -328,13 +328,8 @@
 	auto node0 = system.nodes[0];
 	auto node1 = system.make_disconnected_node ();
 
-<<<<<<< HEAD
 	std::atomic<bool> done = false;
-	node0->observers->socket_accepted.add ([&] (nano::transport::socket & socket) {
-=======
-	bool done = false;
-	node0->observers.socket_connected.add ([&] (nano::transport::socket & socket) {
->>>>>>> 86a2d7d8
+	node0->observers->socket_connected.add ([&] (nano::transport::socket & socket) {
 		done = true;
 	});
 
