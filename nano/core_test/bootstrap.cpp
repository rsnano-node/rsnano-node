#include <nano/lib/blocks.hpp>
#include <nano/node/active_transactions.hpp>
#include <nano/node/bootstrap/block_deserializer.hpp>
#include <nano/node/bootstrap/bootstrap_frontier.hpp>
#include <nano/node/bootstrap/bootstrap_lazy.hpp>
#include <nano/secure/ledger.hpp>
#include <nano/test_common/network.hpp>
#include <nano/test_common/system.hpp>
#include <nano/test_common/testutil.hpp>

#include <gtest/gtest.h>

using namespace std::chrono_literals;

std::shared_ptr<nano::transport::tcp_server> create_bootstrap_server (const std::shared_ptr<nano::node> & node)
{
	auto socket{ std::make_shared<nano::transport::socket> (node->async_rt, nano::transport::socket::endpoint_type_t::server,
	*node->stats, node->workers, node->config->tcp_io_timeout,
	node->network_params.network.silent_connection_tolerance_time,
	node->network_params.network.idle_timeout,
	node->observers) };

	auto req_resp_visitor_factory = std::make_shared<nano::transport::request_response_visitor_factory> (*node);
	return std::make_shared<nano::transport::tcp_server> (
	node->async_rt, socket,
	*node->stats, node->flags, *node->config,
	node->tcp_listener,
	req_resp_visitor_factory,
	node->bootstrap_workers,
	*node->network->tcp_channels->publish_filter,
	node->network->tcp_channels->tcp_message_manager,
	*node->network->syn_cookies,
	node->ledger,
	node->block_processor,
	node->bootstrap_initiator,
	node->node_id);
}

// If the account doesn't exist, current == end so there's no iteration
TEST (bulk_pull, no_address)
{
	nano::test::system system (1);
	auto connection (create_bootstrap_server (system.nodes[0]));
	nano::bulk_pull::bulk_pull_payload payload{};
	payload.start = 1;
	payload.end = 2;
	auto req = std::make_unique<nano::bulk_pull> (nano::dev::network_params.network, payload);
	auto request (std::make_shared<nano::bulk_pull_server> (system.nodes[0], connection, std::move (req)));
	ASSERT_EQ (request->get_current (), request->get_request ().get_end ());
	ASSERT_TRUE (request->get_current ().is_zero ());
}

TEST (bulk_pull, genesis_to_end)
{
	nano::test::system system (1);
	auto connection (create_bootstrap_server (system.nodes[0]));
	nano::bulk_pull::bulk_pull_payload payload{};
	payload.start = nano::dev::genesis_key.pub;
	payload.end = 0;
	auto req = std::make_unique<nano::bulk_pull> (nano::dev::network_params.network, payload);
	auto request (std::make_shared<nano::bulk_pull_server> (system.nodes[0], connection, std::move (req)));
	ASSERT_EQ (system.nodes[0]->latest (nano::dev::genesis_key.pub), request->get_current ());
}

// If we can't find the end block, send everything
TEST (bulk_pull, no_end)
{
	nano::test::system system (1);
	auto connection (create_bootstrap_server (system.nodes[0]));
	nano::bulk_pull::bulk_pull_payload payload{};
	payload.start = nano::dev::genesis_key.pub;
	payload.end = 1;
	auto req = std::make_unique<nano::bulk_pull> (nano::dev::network_params.network, payload);
	auto request (std::make_shared<nano::bulk_pull_server> (system.nodes[0], connection, std::move (req)));
	ASSERT_EQ (system.nodes[0]->latest (nano::dev::genesis_key.pub), request->get_current ());
	ASSERT_TRUE (request->get_request ().get_end ().is_zero ());
}

TEST (bulk_pull, end_not_owned)
{
	nano::test::system system (1);
	auto node = system.nodes[0];
	nano::keypair key2;
	auto wallet_id = node->wallets.first_wallet_id ();
	(void)node->wallets.insert_adhoc (wallet_id, nano::dev::genesis_key.prv);
	ASSERT_NE (nullptr, node->wallets.send_action (wallet_id, nano::dev::genesis_key.pub, key2.pub, 100));
	nano::block_hash latest (node->latest (nano::dev::genesis_key.pub));
	nano::keypair key3;
	nano::block_builder builder;
	auto open = builder
				.open ()
				.source (0)
				.representative (1)
				.account (2)
				.sign (key3.prv, key3.pub)
				.work (5)
				.build ();
	open->account_set (key2.pub);
	open->representative_set (key2.pub);
	open->source_set (latest);
	open->refresh ();
	open->signature_set (nano::sign_message (key2.prv, key2.pub, open->hash ()));
	node->work_generate_blocking (*open);
	ASSERT_EQ (nano::block_status::progress, node->process (open));
	auto connection{ create_bootstrap_server (node) };
	nano::bulk_pull::bulk_pull_payload payload{};
	payload.start = key2.pub;
	payload.end = nano::dev::genesis->hash ();
	auto req = std::make_unique<nano::bulk_pull> (nano::dev::network_params.network, payload);
	auto request (std::make_shared<nano::bulk_pull_server> (node, connection, std::move (req)));
	ASSERT_EQ (request->get_current (), request->get_request ().get_end ());
}

TEST (bulk_pull, none)
{
	nano::test::system system (1);
	auto connection (create_bootstrap_server (system.nodes[0]));
	nano::bulk_pull::bulk_pull_payload payload{};
	payload.start = nano::dev::genesis_key.pub;
	payload.end = nano::dev::genesis->hash ();
	auto req = std::make_unique<nano::bulk_pull> (nano::dev::network_params.network, payload);
	auto request (std::make_shared<nano::bulk_pull_server> (system.nodes[0], connection, std::move (req)));
	auto block (request->get_next ());
	ASSERT_EQ (nullptr, block);
}

TEST (bulk_pull, get_next_on_open)
{
	nano::test::system system (1);
	auto connection (create_bootstrap_server (system.nodes[0]));
	nano::bulk_pull::bulk_pull_payload payload{};
	payload.start = nano::dev::genesis_key.pub;
	payload.end = 0;
	auto req = std::make_unique<nano::bulk_pull> (nano::dev::network_params.network, payload);
	auto request (std::make_shared<nano::bulk_pull_server> (system.nodes[0], connection, std::move (req)));
	auto block (request->get_next ());
	ASSERT_NE (nullptr, block);
	ASSERT_TRUE (block->previous ().is_zero ());
	ASSERT_EQ (request->get_current (), request->get_request ().get_end ());
}

/**
	Tests that the ascending flag is respected in the bulk_pull message when given a known block hash
 */
TEST (bulk_pull, ascending_one_hash)
{
	nano::test::system system{ 1 };
	auto & node = *system.nodes[0];
	nano::state_block_builder builder;
	auto block1 = builder
				  .account (nano::dev::genesis_key.pub)
				  .previous (nano::dev::genesis->hash ())
				  .representative (nano::dev::genesis_key.pub)
				  .balance (nano::dev::constants.genesis_amount - 100)
				  .link (nano::dev::genesis_key.pub)
				  .sign (nano::dev::genesis_key.prv, nano::dev::genesis_key.pub)
				  .work (0)
				  .build ();
	node.work_generate_blocking (*block1);
	ASSERT_EQ (nano::block_status::progress, node.process (block1));
	auto connection (create_bootstrap_server (system.nodes[0]));
	nano::bulk_pull::bulk_pull_payload payload{};
	payload.start = nano::dev::genesis->hash ();
	payload.end = 0;
	payload.ascending = true;
	auto req = std::make_unique<nano::bulk_pull> (nano::dev::network_params.network, payload);
	auto request = std::make_shared<nano::bulk_pull_server> (system.nodes[0], connection, std::move (req));
	auto block_out1 = request->get_next ();
	ASSERT_NE (nullptr, block_out1);
	ASSERT_EQ (block_out1->hash (), block1->hash ());
	ASSERT_EQ (nullptr, request->get_next ());
}

/**
	Tests that the ascending flag is respected in the bulk_pull message when given an account number
 */
TEST (bulk_pull, ascending_two_account)
{
	nano::test::system system{ 1 };
	auto & node = *system.nodes[0];
	nano::state_block_builder builder;
	auto block1 = builder
				  .account (nano::dev::genesis_key.pub)
				  .previous (nano::dev::genesis->hash ())
				  .representative (nano::dev::genesis_key.pub)
				  .balance (nano::dev::constants.genesis_amount - 100)
				  .link (nano::dev::genesis_key.pub)
				  .sign (nano::dev::genesis_key.prv, nano::dev::genesis_key.pub)
				  .work (0)
				  .build ();
	node.work_generate_blocking (*block1);
	ASSERT_EQ (nano::block_status::progress, node.process (block1));
	auto connection (create_bootstrap_server (system.nodes[0]));
	nano::bulk_pull::bulk_pull_payload payload{};
	payload.start = nano::dev::genesis_key.pub;
	payload.end = 0;
	payload.ascending = true;
	auto req = std::make_unique<nano::bulk_pull> (nano::dev::network_params.network, payload);
	auto request = std::make_shared<nano::bulk_pull_server> (system.nodes[0], connection, std::move (req));
	auto block_out1 = request->get_next ();
	ASSERT_NE (nullptr, block_out1);
	ASSERT_EQ (block_out1->hash (), nano::dev::genesis->hash ());
	auto block_out2 = request->get_next ();
	ASSERT_NE (nullptr, block_out2);
	ASSERT_EQ (block_out2->hash (), block1->hash ());
	ASSERT_EQ (nullptr, request->get_next ());
}

/**
	Tests that the `end' value is respected in the bulk_pull message when the ascending flag is used.
 */
TEST (bulk_pull, ascending_end)
{
	nano::test::system system{ 1 };
	auto & node = *system.nodes[0];
	nano::state_block_builder builder;
	auto block1 = builder
				  .account (nano::dev::genesis_key.pub)
				  .previous (nano::dev::genesis->hash ())
				  .representative (nano::dev::genesis_key.pub)
				  .balance (nano::dev::constants.genesis_amount - 100)
				  .link (nano::dev::genesis_key.pub)
				  .sign (nano::dev::genesis_key.prv, nano::dev::genesis_key.pub)
				  .work (0)
				  .build ();
	node.work_generate_blocking (*block1);
	ASSERT_EQ (nano::block_status::progress, node.process (block1));
	auto connection (create_bootstrap_server (system.nodes[0]));
	nano::bulk_pull::bulk_pull_payload payload{};
	payload.start = nano::dev::genesis_key.pub;
	payload.end = block1->hash ();
	payload.ascending = true;
	auto req = std::make_unique<nano::bulk_pull> (nano::dev::network_params.network, payload);
	auto request = std::make_shared<nano::bulk_pull_server> (system.nodes[0], connection, std::move (req));
	auto block_out1 = request->get_next ();
	ASSERT_NE (nullptr, block_out1);
	ASSERT_EQ (block_out1->hash (), nano::dev::genesis->hash ());
	ASSERT_EQ (nullptr, request->get_next ());
}

TEST (bulk_pull, by_block)
{
	nano::test::system system (1);
	auto connection (create_bootstrap_server (system.nodes[0]));
	nano::bulk_pull::bulk_pull_payload payload{};
	payload.start = nano::dev::genesis->hash ();
	payload.end = 0;
	auto req = std::make_unique<nano::bulk_pull> (nano::dev::network_params.network, payload);
	auto request (std::make_shared<nano::bulk_pull_server> (system.nodes[0], connection, std::move (req)));
	auto block (request->get_next ());
	ASSERT_NE (nullptr, block);
	ASSERT_EQ (block->hash (), nano::dev::genesis->hash ());

	block = request->get_next ();
	ASSERT_EQ (nullptr, block);
}

TEST (bulk_pull, by_block_single)
{
	nano::test::system system (1);
	auto connection (create_bootstrap_server (system.nodes[0]));
	nano::bulk_pull::bulk_pull_payload payload{};
	payload.start = nano::dev::genesis->hash ();
	payload.end = nano::dev::genesis->hash ();
	auto req = std::make_unique<nano::bulk_pull> (nano::dev::network_params.network, payload);
	auto request (std::make_shared<nano::bulk_pull_server> (system.nodes[0], connection, std::move (req)));
	auto block (request->get_next ());
	ASSERT_NE (nullptr, block);
	ASSERT_EQ (block->hash (), nano::dev::genesis->hash ());

	block = request->get_next ();
	ASSERT_EQ (nullptr, block);
}

TEST (bulk_pull, count_limit)
{
	nano::test::system system (1);
	auto node0 (system.nodes[0]);

	nano::block_builder builder;
	auto send1 = builder
				 .send ()
				 .previous (node0->latest (nano::dev::genesis_key.pub))
				 .destination (nano::dev::genesis_key.pub)
				 .balance (1)
				 .sign (nano::dev::genesis_key.prv, nano::dev::genesis_key.pub)
				 .work (*system.work.generate (node0->latest (nano::dev::genesis_key.pub)))
				 .build ();
	ASSERT_EQ (nano::block_status::progress, node0->process (send1));
	auto receive1 = builder
					.receive ()
					.previous (send1->hash ())
					.source (send1->hash ())
					.sign (nano::dev::genesis_key.prv, nano::dev::genesis_key.pub)
					.work (*system.work.generate (send1->hash ()))
					.build ();
	ASSERT_EQ (nano::block_status::progress, node0->process (receive1));

	auto connection (create_bootstrap_server (node0));
	nano::bulk_pull::bulk_pull_payload payload;
	payload.start = receive1->hash ();
	payload.count = 2;
	auto req = std::make_unique<nano::bulk_pull> (nano::dev::network_params.network, payload);
	auto request (std::make_shared<nano::bulk_pull_server> (node0, connection, std::move (req)));

	ASSERT_EQ (request->get_max_count (), 2);
	ASSERT_EQ (request->get_sent_count (), 0);

	auto block (request->get_next ());
	ASSERT_NE (nullptr, block);
	ASSERT_EQ (receive1->hash (), block->hash ());

	block = request->get_next ();
	ASSERT_NE (nullptr, block);
	ASSERT_EQ (send1->hash (), block->hash ());

	block = request->get_next ();
	ASSERT_EQ (nullptr, block);
}

TEST (bootstrap_processor, process_none)
{
	nano::test::system system (1);
	auto node0 = system.nodes[0];
	auto node1 = system.make_disconnected_node ();

	bool done = false;
	node0->observers->socket_accepted.add ([&] (nano::transport::socket & socket) {
		done = true;
	});

	node1->bootstrap_initiator.bootstrap (system.nodes[0]->network->endpoint (), false);
	ASSERT_TIMELY (5s, done);
}

// Bootstrap can pull one basic block
TEST (bootstrap_processor, process_one)
{
	nano::test::system system;
	nano::node_config node_config = system.default_config ();
	node_config.frontiers_confirmation = nano::frontiers_confirmation_mode::disabled;
	node_config.enable_voting = false;
	nano::node_flags node_flags;
	node_flags.set_disable_bootstrap_bulk_push_client (true);
	auto node0 = system.add_node (node_config, node_flags);
	auto wallet_id = node0->wallets.first_wallet_id ();
	(void)node0->wallets.insert_adhoc (wallet_id, nano::dev::genesis_key.prv);
	auto send (node0->wallets.send_action (wallet_id, nano::dev::genesis_key.pub, nano::dev::genesis_key.pub, 100));
	ASSERT_NE (nullptr, send);
	ASSERT_TIMELY (5s, node0->latest (nano::dev::genesis_key.pub) != nano::dev::genesis->hash ());

	node_flags.set_disable_rep_crawler (true);
	node_config.peering_port = system.get_available_port ();
	auto node1 = system.make_disconnected_node (node_config, node_flags);
	ASSERT_NE (node0->latest (nano::dev::genesis_key.pub), node1->latest (nano::dev::genesis_key.pub));
	node1->bootstrap_initiator.bootstrap (node0->network->endpoint (), false);
	ASSERT_TIMELY_EQ (10s, node1->latest (nano::dev::genesis_key.pub), node0->latest (nano::dev::genesis_key.pub));
}

TEST (bootstrap_processor, process_two)
{
	nano::test::system system;
	nano::node_config config = system.default_config ();
	config.frontiers_confirmation = nano::frontiers_confirmation_mode::disabled;
	nano::node_flags node_flags;
	node_flags.set_disable_bootstrap_bulk_push_client (true);
	auto node0 (system.add_node (config, node_flags));
	auto wallet_id = node0->wallets.first_wallet_id ();
	(void)node0->wallets.insert_adhoc (wallet_id, nano::dev::genesis_key.prv);
	ASSERT_TRUE (node0->wallets.send_action (wallet_id, nano::dev::genesis_key.pub, nano::dev::genesis_key.pub, 50));
	ASSERT_TRUE (node0->wallets.send_action (wallet_id, nano::dev::genesis_key.pub, nano::dev::genesis_key.pub, 50));
	ASSERT_TIMELY_EQ (5s, nano::test::account_info (*node0, nano::dev::genesis_key.pub).block_count (), 3);

	// create a node manually to avoid making automatic network connections
	auto node1 = system.make_disconnected_node ();
	ASSERT_NE (node1->latest (nano::dev::genesis_key.pub), node0->latest (nano::dev::genesis_key.pub)); // nodes should be out of sync here
	node1->bootstrap_initiator.bootstrap (node0->network->endpoint (), false); // bootstrap triggered
	ASSERT_TIMELY_EQ (5s, node1->latest (nano::dev::genesis_key.pub), node0->latest (nano::dev::genesis_key.pub)); // nodes should sync up
}

// Bootstrap can pull universal blocks
TEST (bootstrap_processor, process_state)
{
	nano::test::system system;
	nano::node_config config = system.default_config ();
	config.frontiers_confirmation = nano::frontiers_confirmation_mode::disabled;
	nano::node_flags node_flags;
	node_flags.set_disable_bootstrap_bulk_push_client (true);
	auto node0 (system.add_node (config, node_flags));
	nano::state_block_builder builder;

	auto wallet_id = node0->wallets.first_wallet_id ();
	(void)node0->wallets.insert_adhoc (wallet_id, nano::dev::genesis_key.prv);
	auto block1 = builder
				  .account (nano::dev::genesis_key.pub)
				  .previous (node0->latest (nano::dev::genesis_key.pub))
				  .representative (nano::dev::genesis_key.pub)
				  .balance (nano::dev::constants.genesis_amount - 100)
				  .link (nano::dev::genesis_key.pub)
				  .sign (nano::dev::genesis_key.prv, nano::dev::genesis_key.pub)
				  .work (0)
				  .build ();
	auto block2 = builder
				  .make_block ()
				  .account (nano::dev::genesis_key.pub)
				  .previous (block1->hash ())
				  .representative (nano::dev::genesis_key.pub)
				  .balance (nano::dev::constants.genesis_amount)
				  .link (block1->hash ())
				  .sign (nano::dev::genesis_key.prv, nano::dev::genesis_key.pub)
				  .work (0)
				  .build ();

	node0->work_generate_blocking (*block1);
	node0->work_generate_blocking (*block2);
	ASSERT_EQ (nano::block_status::progress, node0->process (block1));
	ASSERT_EQ (nano::block_status::progress, node0->process (block2));
	ASSERT_TIMELY_EQ (5s, nano::test::account_info (*node0, nano::dev::genesis_key.pub).block_count (), 3);

	auto node1 = system.make_disconnected_node (std::nullopt, node_flags);
	ASSERT_EQ (node0->latest (nano::dev::genesis_key.pub), block2->hash ());
	ASSERT_NE (node1->latest (nano::dev::genesis_key.pub), block2->hash ());
	node1->bootstrap_initiator.bootstrap (node0->network->endpoint (), false);
	ASSERT_TIMELY_EQ (5s, node1->latest (nano::dev::genesis_key.pub), block2->hash ());
}

TEST (bootstrap_processor, process_new)
{
	nano::test::system system;
	nano::node_config config = system.default_config ();
	config.frontiers_confirmation = nano::frontiers_confirmation_mode::disabled;
	nano::node_flags node_flags;
	node_flags.set_disable_bootstrap_bulk_push_client (true);
	nano::keypair key2;

	auto node1 = system.add_node (config, node_flags);
	config.peering_port = system.get_available_port ();
	auto node2 = system.add_node (config, node_flags);

	auto wallet_id1 = node1->wallets.first_wallet_id ();
	auto wallet_id2 = node2->wallets.first_wallet_id ();
	(void)node1->wallets.insert_adhoc (wallet_id1, nano::dev::genesis_key.prv);
	(void)node2->wallets.insert_adhoc (wallet_id2, key2.prv);

	// send amount raw from genesis to key2, the wallet will autoreceive
	auto amount = node1->config->receive_minimum.number ();
	auto send (node1->wallets.send_action (wallet_id1, nano::dev::genesis_key.pub, key2.pub, amount));
	ASSERT_NE (nullptr, send);
	ASSERT_TIMELY (5s, !node1->balance (key2.pub).is_zero ());

	// wait for the receive block on node2
	std::shared_ptr<nano::block> receive;
	ASSERT_TIMELY (5s, receive = node2->block (node2->latest (key2.pub)));

	// All blocks should be propagated & confirmed
	ASSERT_TIMELY (5s, nano::test::confirmed (*node1, { send, receive }));
	ASSERT_TIMELY (5s, nano::test::confirmed (*node2, { send, receive }));
	ASSERT_TIMELY (5s, node1->active.empty ());
	ASSERT_TIMELY (5s, node2->active.empty ());

	// create a node manually to avoid making automatic network connections
	auto node3 = system.make_disconnected_node ();
	node3->bootstrap_initiator.bootstrap (node1->network->endpoint (), false);
	ASSERT_TIMELY_EQ (5s, node3->balance (key2.pub), amount);
	node3->stop ();
}

TEST (bootstrap_processor, pull_diamond)
{
	nano::test::system system;
	nano::node_config config = system.default_config ();
	config.frontiers_confirmation = nano::frontiers_confirmation_mode::disabled;
	nano::node_flags node_flags;
	node_flags.set_disable_bootstrap_bulk_push_client (true);
	auto node0 (system.add_node (config, node_flags));
	nano::keypair key;
	nano::block_builder builder;
	auto send1 = builder
				 .send ()
				 .previous (node0->latest (nano::dev::genesis_key.pub))
				 .destination (key.pub)
				 .balance (0)
				 .sign (nano::dev::genesis_key.prv, nano::dev::genesis_key.pub)
				 .work (*system.work.generate (node0->latest (nano::dev::genesis_key.pub)))
				 .build ();
	ASSERT_EQ (nano::block_status::progress, node0->process (send1));
	auto open = builder
				.open ()
				.source (send1->hash ())
				.representative (1)
				.account (key.pub)
				.sign (key.prv, key.pub)
				.work (*system.work.generate (key.pub))
				.build ();
	ASSERT_EQ (nano::block_status::progress, node0->process (open));
	auto send2 = builder
				 .send ()
				 .previous (open->hash ())
				 .destination (nano::dev::genesis_key.pub)
				 .balance (std::numeric_limits<nano::uint128_t>::max () - 100)
				 .sign (key.prv, key.pub)
				 .work (*system.work.generate (open->hash ()))
				 .build ();
	ASSERT_EQ (nano::block_status::progress, node0->process (send2));
	auto receive = builder
				   .receive ()
				   .previous (send1->hash ())
				   .source (send2->hash ())
				   .sign (nano::dev::genesis_key.prv, nano::dev::genesis_key.pub)
				   .work (*system.work.generate (send1->hash ()))
				   .build ();
	ASSERT_EQ (nano::block_status::progress, node0->process (receive));

	auto node1 = system.make_disconnected_node ();
	node1->bootstrap_initiator.bootstrap (node0->network->endpoint (), false);
	ASSERT_TIMELY_EQ (5s, node1->balance (nano::dev::genesis_key.pub), 100);
}

TEST (bootstrap_processor, DISABLED_pull_requeue_network_error)
{
	// Bootstrap attempt stopped before requeue & then cannot be found in attempts list
	nano::test::system system;
	nano::node_config config = system.default_config ();
	config.frontiers_confirmation = nano::frontiers_confirmation_mode::disabled;
	nano::node_flags node_flags;
	node_flags.set_disable_bootstrap_bulk_push_client (true);
	auto node1 (system.add_node (config, node_flags));
	config.peering_port = system.get_available_port ();
	auto node2 (system.add_node (config, node_flags));
	nano::keypair key1;

	nano::state_block_builder builder;

	auto send1 = builder
				 .account (nano::dev::genesis_key.pub)
				 .previous (nano::dev::genesis->hash ())
				 .representative (nano::dev::genesis_key.pub)
				 .balance (nano::dev::constants.genesis_amount - nano::Gxrb_ratio)
				 .link (key1.pub)
				 .sign (nano::dev::genesis_key.prv, nano::dev::genesis_key.pub)
				 .work (*system.work.generate (nano::dev::genesis->hash ()))
				 .build ();

	node1->bootstrap_initiator.bootstrap (node2->network->endpoint ());
	auto attempt (node1->bootstrap_initiator.current_attempt ());
	ASSERT_NE (nullptr, attempt);
	ASSERT_TIMELY (2s, attempt->get_frontiers_received ());
	// Add non-existing pull & stop remote peer
	{
		nano::unique_lock<nano::mutex> lock{ node1->bootstrap_initiator.connections->mutex };
		ASSERT_FALSE (attempt->get_stopped ());
		attempt->inc_pulling ();
		node1->bootstrap_initiator.connections->pulls.emplace_back (nano::dev::genesis_key.pub, send1->hash (), nano::dev::genesis->hash (), attempt->get_incremental_id ());
		node1->bootstrap_initiator.connections->request_pull (lock);
		node2->stop ();
	}
	ASSERT_TIMELY (5s, attempt == nullptr || attempt->get_requeued_pulls () == 1);
	ASSERT_EQ (0, node1->stats->count (nano::stat::type::bootstrap, nano::stat::detail::bulk_pull_failed_account, nano::stat::dir::in)); // Requeue is not increasing failed attempts
}

TEST (bootstrap_processor, DISABLED_push_diamond)
{
	nano::test::system system;
	nano::keypair key;

	auto node1 = system.make_disconnected_node ();
	nano::wallet_id wallet_id{ 100 };
	node1->wallets.create (wallet_id);
	nano::account account;
	ASSERT_EQ (nano::wallets_error::none, node1->wallets.insert_adhoc (wallet_id, nano::dev::genesis_key.prv, true, account));
	ASSERT_EQ (nano::wallets_error::none, node1->wallets.insert_adhoc (wallet_id, key.prv, true, account));

	nano::block_builder builder;

	// send all balance from genesis to key
	auto send1 = builder
				 .send ()
				 .previous (nano::dev::genesis->hash ())
				 .destination (key.pub)
				 .balance (0)
				 .sign (nano::dev::genesis_key.prv, nano::dev::genesis_key.pub)
				 .work (*system.work.generate (nano::dev::genesis->hash ()))
				 .build ();
	ASSERT_EQ (nano::block_status::progress, node1->process (send1));

	// open key account receiving all balance of genesis
	auto open = builder
				.open ()
				.source (send1->hash ())
				.representative (1)
				.account (key.pub)
				.sign (key.prv, key.pub)
				.work (*system.work.generate (key.pub))
				.build ();
	ASSERT_EQ (nano::block_status::progress, node1->process (open));

	// send from key to genesis 100 raw
	auto send2 = builder
				 .send ()
				 .previous (open->hash ())
				 .destination (nano::dev::genesis_key.pub)
				 .balance (std::numeric_limits<nano::uint128_t>::max () - 100)
				 .sign (key.prv, key.pub)
				 .work (*system.work.generate (open->hash ()))
				 .build ();
	ASSERT_EQ (nano::block_status::progress, node1->process (send2));

	// receive the 100 raw on genesis
	auto receive = builder
				   .receive ()
				   .previous (send1->hash ())
				   .source (send2->hash ())
				   .sign (nano::dev::genesis_key.prv, nano::dev::genesis_key.pub)
				   .work (*system.work.generate (send1->hash ()))
				   .build ();
	ASSERT_EQ (nano::block_status::progress, node1->process (receive));

	nano::node_config config = system.default_config ();
	config.frontiers_confirmation = nano::frontiers_confirmation_mode::disabled;
	nano::node_flags flags;
	flags.set_disable_ongoing_bootstrap (true);
	flags.set_disable_ascending_bootstrap (true);
	auto node2 = system.add_node (config, flags);
	node1->bootstrap_initiator.bootstrap (node2->network->endpoint (), false);
	ASSERT_TIMELY_EQ (5s, node2->balance (nano::dev::genesis_key.pub), 100);
}

TEST (bootstrap_processor, DISABLED_push_diamond_pruning)
{
	nano::test::system system;
	nano::node_config config = system.default_config ();
	config.frontiers_confirmation = nano::frontiers_confirmation_mode::disabled;
	nano::node_flags node_flags0;
	node_flags0.set_disable_ascending_bootstrap (true);
	node_flags0.set_disable_ongoing_bootstrap (true);
	auto node0 (system.add_node (config, node_flags0));
	nano::keypair key;

	config.enable_voting = false; // Remove after allowing pruned voting
	nano::node_flags node_flags;
	node_flags.set_enable_pruning (true);
	config.peering_port = system.get_available_port ();
	auto node1 = system.make_disconnected_node (config, node_flags);

	nano::block_builder builder;

	// send all balance from genesis to key
	auto send1 = builder
				 .send ()
				 .previous (nano::dev::genesis->hash ())
				 .destination (key.pub)
				 .balance (0)
				 .sign (nano::dev::genesis_key.prv, nano::dev::genesis_key.pub)
				 .work (*system.work.generate (nano::dev::genesis->hash ()))
				 .build ();
	ASSERT_EQ (nano::block_status::progress, node1->process (send1));

	// receive all balance on key
	auto open = builder
				.open ()
				.source (send1->hash ())
				.representative (1)
				.account (key.pub)
				.sign (key.prv, key.pub)
				.work (*system.work.generate (key.pub))
				.build ();
	ASSERT_EQ (nano::block_status::progress, node1->process (open));

	// 1st bootstrap
	node1->bootstrap_initiator.bootstrap (node0->network->endpoint (), false);
	ASSERT_TIMELY_EQ (5s, node0->balance (key.pub), nano::dev::constants.genesis_amount);
	ASSERT_TIMELY_EQ (5s, node1->balance (key.pub), nano::dev::constants.genesis_amount);

	// Process more blocks & prune old

	// send 100 raw from key to genesis
	auto send2 = builder
				 .send ()
				 .previous (open->hash ())
				 .destination (nano::dev::genesis_key.pub)
				 .balance (std::numeric_limits<nano::uint128_t>::max () - 100)
				 .sign (key.prv, key.pub)
				 .work (*system.work.generate (open->hash ()))
				 .build ();
	ASSERT_EQ (nano::block_status::progress, node1->process (send2));

	// receive the 100 raw from key on genesis
	auto receive = builder
				   .receive ()
				   .previous (send1->hash ())
				   .source (send2->hash ())
				   .sign (nano::dev::genesis_key.prv, nano::dev::genesis_key.pub)
				   .work (*system.work.generate (send1->hash ()))
				   .build ();
	ASSERT_EQ (nano::block_status::progress, node1->process (receive));

	{
		auto transaction (node1->store.tx_begin_write ());
<<<<<<< HEAD
		ASSERT_EQ (1, node1->ledger.pruning_action (*transaction, send1->hash (), 2));
		ASSERT_EQ (1, node1->ledger.pruning_action (*transaction, open->hash (), 1));
		ASSERT_TRUE (node1->ledger.block_exists (*transaction, nano::dev::genesis->hash ()));
		ASSERT_FALSE (node1->ledger.block_exists (*transaction, send1->hash ()));
		ASSERT_TRUE (node1->store.pruned ().exists (*transaction, send1->hash ()));
		ASSERT_FALSE (node1->ledger.block_exists (*transaction, open->hash ()));
		ASSERT_TRUE (node1->store.pruned ().exists (*transaction, open->hash ()));
		ASSERT_TRUE (node1->ledger.block_exists (*transaction, send2->hash ()));
		ASSERT_TRUE (node1->ledger.block_exists (*transaction, receive->hash ()));
=======
		node1->ledger.confirm (transaction, open->hash ());
		ASSERT_EQ (1, node1->ledger.pruning_action (transaction, send1->hash (), 2));
		ASSERT_EQ (1, node1->ledger.pruning_action (transaction, open->hash (), 1));
		ASSERT_TRUE (node1->ledger.block_exists (transaction, nano::dev::genesis->hash ()));
		ASSERT_FALSE (node1->ledger.block_exists (transaction, send1->hash ()));
		ASSERT_TRUE (node1->store.pruned.exists (transaction, send1->hash ()));
		ASSERT_FALSE (node1->ledger.block_exists (transaction, open->hash ()));
		ASSERT_TRUE (node1->store.pruned.exists (transaction, open->hash ()));
		ASSERT_TRUE (node1->ledger.block_exists (transaction, send2->hash ()));
		ASSERT_TRUE (node1->ledger.block_exists (transaction, receive->hash ()));
>>>>>>> 7dbf75e2
		ASSERT_EQ (2, node1->ledger.pruned_count ());
		ASSERT_EQ (5, node1->ledger.block_count ());
	}

	// 2nd bootstrap
	node1->bootstrap_initiator.bootstrap (node0->network->endpoint (), false);
	ASSERT_TIMELY_EQ (5s, node0->balance (nano::dev::genesis_key.pub), 100);
	ASSERT_TIMELY_EQ (5s, node1->balance (nano::dev::genesis_key.pub), 100);
}

TEST (bootstrap_processor, push_one)
{
	nano::test::system system;
	nano::node_config config = system.default_config ();
	config.frontiers_confirmation = nano::frontiers_confirmation_mode::disabled;
	auto node0 (system.add_node (config));
	nano::keypair key1;
	auto node1 = system.make_disconnected_node ();
	auto wallet_id{ nano::random_wallet_id () };
	node1->wallets.create (wallet_id);
	nano::account account;
	ASSERT_EQ (nano::wallets_error::none, node1->wallets.insert_adhoc (wallet_id, nano::dev::genesis_key.prv, true, account));

	// send 100 raw from genesis to key1
	nano::uint128_t genesis_balance = node1->balance (nano::dev::genesis_key.pub);
	auto send = node1->wallets.send_action (wallet_id, nano::dev::genesis_key.pub, key1.pub, 100);
	ASSERT_NE (nullptr, send);
	ASSERT_TIMELY_EQ (5s, genesis_balance - 100, node1->balance (nano::dev::genesis_key.pub));

	node1->bootstrap_initiator.bootstrap (node0->network->endpoint (), false);
	ASSERT_TIMELY_EQ (5s, node0->balance (nano::dev::genesis_key.pub), genesis_balance - 100);
}

TEST (bootstrap_processor, lazy_hash)
{
	nano::test::system system;
	nano::node_config config = system.default_config ();
	config.frontiers_confirmation = nano::frontiers_confirmation_mode::disabled;
	nano::node_flags node_flags;
	node_flags.set_disable_bootstrap_bulk_push_client (true);
	auto node0 (system.add_node (config, node_flags));
	nano::keypair key1;
	nano::keypair key2;
	// Generating test chain

	nano::state_block_builder builder;

	auto send1 = builder
				 .account (nano::dev::genesis_key.pub)
				 .previous (nano::dev::genesis->hash ())
				 .representative (nano::dev::genesis_key.pub)
				 .balance (nano::dev::constants.genesis_amount - nano::Gxrb_ratio)
				 .link (key1.pub)
				 .sign (nano::dev::genesis_key.prv, nano::dev::genesis_key.pub)
				 .work (*node0->work_generate_blocking (nano::dev::genesis->hash ()))
				 .build ();
	auto receive1 = builder
					.make_block ()
					.account (key1.pub)
					.previous (0)
					.representative (key1.pub)
					.balance (nano::Gxrb_ratio)
					.link (send1->hash ())
					.sign (key1.prv, key1.pub)
					.work (*node0->work_generate_blocking (key1.pub))
					.build ();
	auto send2 = builder
				 .make_block ()
				 .account (key1.pub)
				 .previous (receive1->hash ())
				 .representative (key1.pub)
				 .balance (0)
				 .link (key2.pub)
				 .sign (key1.prv, key1.pub)
				 .work (*node0->work_generate_blocking (receive1->hash ()))
				 .build ();
	auto receive2 = builder
					.make_block ()
					.account (key2.pub)
					.previous (0)
					.representative (key2.pub)
					.balance (nano::Gxrb_ratio)
					.link (send2->hash ())
					.sign (key2.prv, key2.pub)
					.work (*node0->work_generate_blocking (key2.pub))
					.build ();

	// Processing test chain
	node0->block_processor.add (send1);
	node0->block_processor.add (receive1);
	node0->block_processor.add (send2);
	node0->block_processor.add (receive2);
	ASSERT_TIMELY (5s, nano::test::exists (*node0, { send1, receive1, send2, receive2 }));

	// Start lazy bootstrap with last block in chain known
	auto node1 = system.make_disconnected_node ();
	nano::test::establish_tcp (system, *node1, node0->network->endpoint ());
	node1->bootstrap_initiator.bootstrap_lazy (receive2->hash (), true);
	{
		auto lazy_attempt (node1->bootstrap_initiator.current_lazy_attempt ());
		ASSERT_NE (nullptr, lazy_attempt);
		ASSERT_EQ (receive2->hash ().to_string (), lazy_attempt->id ());
	}
	// Check processed blocks
	ASSERT_TIMELY (10s, node1->balance (key2.pub) != 0);
}

TEST (bootstrap_processor, lazy_hash_bootstrap_id)
{
	nano::test::system system;
	nano::node_config config = system.default_config ();
	config.frontiers_confirmation = nano::frontiers_confirmation_mode::disabled;
	nano::node_flags node_flags;
	node_flags.set_disable_bootstrap_bulk_push_client (true);
	auto node0 (system.add_node (config, node_flags));
	nano::keypair key1;
	nano::keypair key2;
	// Generating test chain

	nano::state_block_builder builder;

	auto send1 = builder
				 .account (nano::dev::genesis_key.pub)
				 .previous (nano::dev::genesis->hash ())
				 .representative (nano::dev::genesis_key.pub)
				 .balance (nano::dev::constants.genesis_amount - nano::Gxrb_ratio)
				 .link (key1.pub)
				 .sign (nano::dev::genesis_key.prv, nano::dev::genesis_key.pub)
				 .work (*node0->work_generate_blocking (nano::dev::genesis->hash ()))
				 .build ();
	auto receive1 = builder
					.make_block ()
					.account (key1.pub)
					.previous (0)
					.representative (key1.pub)
					.balance (nano::Gxrb_ratio)
					.link (send1->hash ())
					.sign (key1.prv, key1.pub)
					.work (*node0->work_generate_blocking (key1.pub))
					.build ();
	auto send2 = builder
				 .make_block ()
				 .account (key1.pub)
				 .previous (receive1->hash ())
				 .representative (key1.pub)
				 .balance (0)
				 .link (key2.pub)
				 .sign (key1.prv, key1.pub)
				 .work (*node0->work_generate_blocking (receive1->hash ()))
				 .build ();
	auto receive2 = builder
					.make_block ()
					.account (key2.pub)
					.previous (0)
					.representative (key2.pub)
					.balance (nano::Gxrb_ratio)
					.link (send2->hash ())
					.sign (key2.prv, key2.pub)
					.work (*node0->work_generate_blocking (key2.pub))
					.build ();

	// Processing test chain
	node0->block_processor.add (send1);
	node0->block_processor.add (receive1);
	node0->block_processor.add (send2);
	node0->block_processor.add (receive2);
	ASSERT_TIMELY (5s, nano::test::exists (*node0, { send1, receive1, send2, receive2 }));

	// Start lazy bootstrap with last block in chain known
	auto node1 = system.make_disconnected_node ();
	nano::test::establish_tcp (system, *node1, node0->network->endpoint ());
	node1->bootstrap_initiator.bootstrap_lazy (receive2->hash (), true, "123456");
	{
		auto lazy_attempt (node1->bootstrap_initiator.current_lazy_attempt ());
		ASSERT_NE (nullptr, lazy_attempt);
		ASSERT_EQ ("123456", lazy_attempt->id ());
	}
	// Check processed blocks
	ASSERT_TIMELY (10s, node1->balance (key2.pub) != 0);
}

TEST (bootstrap_processor, lazy_hash_pruning)
{
	nano::test::system system;
	nano::node_config config = system.default_config ();
	config.frontiers_confirmation = nano::frontiers_confirmation_mode::disabled;
	config.enable_voting = false; // Remove after allowing pruned voting
	nano::node_flags node_flags;
	node_flags.set_disable_bootstrap_bulk_push_client (true);
	node_flags.set_enable_pruning (true);
	auto node0 = system.add_node (config, node_flags);

	nano::state_block_builder builder;

	// send Gxrb_ratio raw from genesis to genesis
	auto send1 = builder
				 .account (nano::dev::genesis_key.pub)
				 .previous (nano::dev::genesis->hash ())
				 .representative (nano::dev::genesis_key.pub)
				 .balance (nano::dev::constants.genesis_amount - nano::Gxrb_ratio)
				 .link (nano::dev::genesis_key.pub)
				 .sign (nano::dev::genesis_key.prv, nano::dev::genesis_key.pub)
				 .work (*node0->work_generate_blocking (nano::dev::genesis->hash ()))
				 .build ();

	// receive send1
	auto receive1 = builder
					.make_block ()
					.account (nano::dev::genesis_key.pub)
					.previous (send1->hash ())
					.representative (nano::dev::genesis_key.pub)
					.balance (nano::dev::constants.genesis_amount)
					.link (send1->hash ())
					.sign (nano::dev::genesis_key.prv, nano::dev::genesis_key.pub)
					.work (*node0->work_generate_blocking (send1->hash ()))
					.build ();

	// change rep of genesis account to be key1
	nano::keypair key1;
	auto change1 = builder
				   .make_block ()
				   .account (nano::dev::genesis_key.pub)
				   .previous (receive1->hash ())
				   .representative (key1.pub)
				   .balance (nano::dev::constants.genesis_amount)
				   .link (0)
				   .sign (nano::dev::genesis_key.prv, nano::dev::genesis_key.pub)
				   .work (*node0->work_generate_blocking (receive1->hash ()))
				   .build ();

	// change rep of genesis account to be rep2
	nano::keypair key2;
	auto change2 = builder
				   .make_block ()
				   .account (nano::dev::genesis_key.pub)
				   .previous (change1->hash ())
				   .representative (key2.pub)
				   .balance (nano::dev::constants.genesis_amount)
				   .link (0)
				   .sign (nano::dev::genesis_key.prv, nano::dev::genesis_key.pub)
				   .work (*node0->work_generate_blocking (change1->hash ()))
				   .build ();

	// send Gxrb_ratio from genesis to key1 and genesis rep back to genesis account
	auto send2 = builder
				 .make_block ()
				 .account (nano::dev::genesis_key.pub)
				 .previous (change2->hash ())
				 .representative (nano::dev::genesis_key.pub)
				 .balance (nano::dev::constants.genesis_amount - nano::Gxrb_ratio)
				 .link (key1.pub)
				 .sign (nano::dev::genesis_key.prv, nano::dev::genesis_key.pub)
				 .work (*node0->work_generate_blocking (change2->hash ()))
				 .build ();

	// receive send2 and rep of key1 to be itself
	auto receive2 = builder
					.make_block ()
					.account (key1.pub)
					.previous (0)
					.representative (key1.pub)
					.balance (nano::Gxrb_ratio)
					.link (send2->hash ())
					.sign (key1.prv, key1.pub)
					.work (*node0->work_generate_blocking (key1.pub))
					.build ();

	// send Gxrb_ratio raw, all available balance, from key1 to key2
	auto send3 = builder
				 .make_block ()
				 .account (key1.pub)
				 .previous (receive2->hash ())
				 .representative (key1.pub)
				 .balance (0)
				 .link (key2.pub)
				 .sign (key1.prv, key1.pub)
				 .work (*node0->work_generate_blocking (receive2->hash ()))
				 .build ();

	// receive send3 on key2, set rep of key2 to be itself
	auto receive3 = builder
					.make_block ()
					.account (key2.pub)
					.previous (0)
					.representative (key2.pub)
					.balance (nano::Gxrb_ratio)
					.link (send3->hash ())
					.sign (key2.prv, key2.pub)
					.work (*node0->work_generate_blocking (key2.pub))
					.build ();

	std::vector<std::shared_ptr<nano::block>> blocks = { send1, receive1, change1, change2, send2, receive2, send3, receive3 };
	ASSERT_TRUE (nano::test::process (*node0, blocks));
	ASSERT_TRUE (nano::test::start_elections (system, *node0, blocks, true));
	ASSERT_TIMELY (5s, nano::test::confirmed (*node0, blocks));

	config.peering_port = system.get_available_port ();
	auto node1 = system.make_disconnected_node (config, node_flags);

	// Processing chain to prune for node1
	node1->process_active (send1);
	node1->process_active (receive1);
	node1->process_active (change1);
	node1->process_active (change2);
	ASSERT_TIMELY (5s, nano::test::exists (*node1, { send1, receive1, change1, change2 }));

	// Confirm last block to prune previous
	ASSERT_TRUE (nano::test::start_elections (system, *node1, { send1, receive1, change1, change2 }, true));
	ASSERT_TIMELY (5s, node1->block_confirmed (send1->hash ()));
	ASSERT_TIMELY (5s, node1->block_confirmed (receive1->hash ()));
	ASSERT_TIMELY (5s, node1->block_confirmed (change1->hash ()));
	ASSERT_TIMELY (5s, node1->block_confirmed (change2->hash ()));
	ASSERT_TIMELY (5s, node1->active.empty ());
	ASSERT_EQ (5, node1->ledger.block_count ());
	ASSERT_EQ (5, node1->ledger.cemented_count ());

	// Pruning action
	node1->ledger_pruning (2, false);
	ASSERT_EQ (9, node0->ledger.block_count ());
	ASSERT_EQ (0, node0->ledger.pruned_count ());
	ASSERT_EQ (5, node1->ledger.block_count ());
	ASSERT_EQ (3, node1->ledger.pruned_count ());

	// Start lazy bootstrap with last block in chain known
	nano::test::establish_tcp (system, *node1, node0->network->endpoint ());
	node1->bootstrap_initiator.bootstrap_lazy (receive3->hash (), true);

	// Check processed blocks
	ASSERT_TIMELY_EQ (5s, node1->ledger.block_count (), 9);
	ASSERT_TIMELY (5s, node1->balance (key2.pub) != 0);
	ASSERT_TIMELY (5s, !node1->bootstrap_initiator.in_progress ());
}

TEST (bootstrap_processor, lazy_max_pull_count)
{
	nano::test::system system;
	nano::node_config config = system.default_config ();
	config.frontiers_confirmation = nano::frontiers_confirmation_mode::disabled;
	nano::node_flags node_flags;
	node_flags.set_disable_bootstrap_bulk_push_client (true);
	auto node0 (system.add_node (config, node_flags));
	nano::keypair key1;
	nano::keypair key2;
	// Generating test chain

	nano::state_block_builder builder;

	auto send1 = builder
				 .account (nano::dev::genesis_key.pub)
				 .previous (nano::dev::genesis->hash ())
				 .representative (nano::dev::genesis_key.pub)
				 .balance (nano::dev::constants.genesis_amount - nano::Gxrb_ratio)
				 .link (key1.pub)
				 .sign (nano::dev::genesis_key.prv, nano::dev::genesis_key.pub)
				 .work (*node0->work_generate_blocking (nano::dev::genesis->hash ()))
				 .build ();
	auto receive1 = builder
					.make_block ()
					.account (key1.pub)
					.previous (0)
					.representative (key1.pub)
					.balance (nano::Gxrb_ratio)
					.link (send1->hash ())
					.sign (key1.prv, key1.pub)
					.work (*node0->work_generate_blocking (key1.pub))
					.build ();
	auto send2 = builder
				 .make_block ()
				 .account (key1.pub)
				 .previous (receive1->hash ())
				 .representative (key1.pub)
				 .balance (0)
				 .link (key2.pub)
				 .sign (key1.prv, key1.pub)
				 .work (*node0->work_generate_blocking (receive1->hash ()))
				 .build ();
	auto receive2 = builder
					.make_block ()
					.account (key2.pub)
					.previous (0)
					.representative (key2.pub)
					.balance (nano::Gxrb_ratio)
					.link (send2->hash ())
					.sign (key2.prv, key2.pub)
					.work (*node0->work_generate_blocking (key2.pub))
					.build ();
	auto change1 = builder
				   .make_block ()
				   .account (key2.pub)
				   .previous (receive2->hash ())
				   .representative (key1.pub)
				   .balance (nano::Gxrb_ratio)
				   .link (0)
				   .sign (key2.prv, key2.pub)
				   .work (*node0->work_generate_blocking (receive2->hash ()))
				   .build ();
	auto change2 = builder
				   .make_block ()
				   .account (key2.pub)
				   .previous (change1->hash ())
				   .representative (nano::dev::genesis_key.pub)
				   .balance (nano::Gxrb_ratio)
				   .link (0)
				   .sign (key2.prv, key2.pub)
				   .work (*node0->work_generate_blocking (change1->hash ()))
				   .build ();
	auto change3 = builder
				   .make_block ()
				   .account (key2.pub)
				   .previous (change2->hash ())
				   .representative (key2.pub)
				   .balance (nano::Gxrb_ratio)
				   .link (0)
				   .sign (key2.prv, key2.pub)
				   .work (*node0->work_generate_blocking (change2->hash ()))
				   .build ();
	// Processing test chain
	node0->block_processor.add (send1);
	node0->block_processor.add (receive1);
	node0->block_processor.add (send2);
	node0->block_processor.add (receive2);
	node0->block_processor.add (change1);
	node0->block_processor.add (change2);
	node0->block_processor.add (change3);
	ASSERT_TIMELY (5s, nano::test::exists (*node0, { send1, receive1, send2, receive2, change1, change2, change3 }));

	// Start lazy bootstrap with last block in chain known
	auto node1 = system.make_disconnected_node ();
	nano::test::establish_tcp (system, *node1, node0->network->endpoint ());
	node1->bootstrap_initiator.bootstrap_lazy (change3->hash ());
	// Check processed blocks
	ASSERT_TIMELY (10s, node1->block (change3->hash ()));
}

TEST (bootstrap_processor, lazy_unclear_state_link)
{
	nano::test::system system;
	nano::node_config config = system.default_config ();
	config.frontiers_confirmation = nano::frontiers_confirmation_mode::disabled;
	nano::node_flags node_flags;
	node_flags.set_disable_bootstrap_bulk_push_client (true);
	node_flags.set_disable_legacy_bootstrap (true);
	node_flags.set_disable_ascending_bootstrap (true);
	node_flags.set_disable_ongoing_bootstrap (true);
	auto node1 = system.add_node (config, node_flags);
	nano::keypair key;

	nano::block_builder builder;

	auto send1 = builder
				 .state ()
				 .account (nano::dev::genesis_key.pub)
				 .previous (nano::dev::genesis->hash ())
				 .representative (nano::dev::genesis_key.pub)
				 .balance (nano::dev::constants.genesis_amount - nano::Gxrb_ratio)
				 .link (key.pub)
				 .sign (nano::dev::genesis_key.prv, nano::dev::genesis_key.pub)
				 .work (*system.work.generate (nano::dev::genesis->hash ()))
				 .build ();
	ASSERT_EQ (nano::block_status::progress, node1->process (send1));
	auto send2 = builder
				 .state ()
				 .account (nano::dev::genesis_key.pub)
				 .previous (send1->hash ())
				 .representative (nano::dev::genesis_key.pub)
				 .balance (nano::dev::constants.genesis_amount - 2 * nano::Gxrb_ratio)
				 .link (key.pub)
				 .sign (nano::dev::genesis_key.prv, nano::dev::genesis_key.pub)
				 .work (*system.work.generate (send1->hash ()))
				 .build ();
	ASSERT_EQ (nano::block_status::progress, node1->process (send2));
	auto open = builder
				.open ()
				.source (send1->hash ())
				.representative (key.pub)
				.account (key.pub)
				.sign (key.prv, key.pub)
				.work (*system.work.generate (key.pub))
				.build ();
	ASSERT_EQ (nano::block_status::progress, node1->process (open));
	auto receive = builder
				   .state ()
				   .account (key.pub)
				   .previous (open->hash ())
				   .representative (key.pub)
				   .balance (2 * nano::Gxrb_ratio)
				   .link (send2->hash ())
				   .sign (key.prv, key.pub)
				   .work (*system.work.generate (open->hash ()))
				   .build ();
	ASSERT_EQ (nano::block_status::progress, node1->process (receive));

	ASSERT_TIMELY (5s, nano::test::exists (*node1, { send1, send2, open, receive }));

	// Start lazy bootstrap with last block in chain known
	auto node2 = system.make_disconnected_node (std::nullopt, node_flags);
	nano::test::establish_tcp (system, *node2, node1->network->endpoint ());
	node2->bootstrap_initiator.bootstrap_lazy (receive->hash ());
	ASSERT_TIMELY (5s, nano::test::exists (*node2, { send1, send2, open, receive }));
	ASSERT_EQ (0, node2->stats->count (nano::stat::type::bootstrap, nano::stat::detail::bulk_pull_failed_account, nano::stat::dir::in));
	node2->stop ();
}

TEST (bootstrap_processor, lazy_unclear_state_link_not_existing)
{
	nano::test::system system;
	nano::node_config config = system.default_config ();
	config.frontiers_confirmation = nano::frontiers_confirmation_mode::disabled;
	nano::node_flags node_flags;
	node_flags.set_disable_bootstrap_bulk_push_client (true);
	node_flags.set_disable_legacy_bootstrap (true);
	node_flags.set_disable_ascending_bootstrap (true);
	node_flags.set_disable_ongoing_bootstrap (true);
	auto node1 = system.add_node (config, node_flags);
	nano::keypair key, key2;
	// Generating test chain

	nano::block_builder builder;

	auto send1 = builder
				 .state ()
				 .account (nano::dev::genesis_key.pub)
				 .previous (nano::dev::genesis->hash ())
				 .representative (nano::dev::genesis_key.pub)
				 .balance (nano::dev::constants.genesis_amount - nano::Gxrb_ratio)
				 .link (key.pub)
				 .sign (nano::dev::genesis_key.prv, nano::dev::genesis_key.pub)
				 .work (*system.work.generate (nano::dev::genesis->hash ()))
				 .build ();
	ASSERT_EQ (nano::block_status::progress, node1->process (send1));
	auto open = builder
				.open ()
				.source (send1->hash ())
				.representative (key.pub)
				.account (key.pub)
				.sign (key.prv, key.pub)
				.work (*system.work.generate (key.pub))
				.build ();
	ASSERT_EQ (nano::block_status::progress, node1->process (open));
	auto send2 = builder
				 .state ()
				 .account (key.pub)
				 .previous (open->hash ())
				 .representative (key.pub)
				 .balance (0)
				 .link (key2.pub)
				 .sign (key.prv, key.pub)
				 .work (*system.work.generate (open->hash ()))
				 .build ();
	ASSERT_EQ (nano::block_status::progress, node1->process (send2));

	// Start lazy bootstrap with last block in chain known
	auto node2 = system.make_disconnected_node (std::nullopt, node_flags);
	nano::test::establish_tcp (system, *node2, node1->network->endpoint ());
	node2->bootstrap_initiator.bootstrap_lazy (send2->hash ());
	// Check processed blocks
	ASSERT_TIMELY (15s, !node2->bootstrap_initiator.in_progress ());
	ASSERT_TIMELY (15s, nano::test::block_or_pruned_all_exists (*node2, { send1, open, send2 }));
	ASSERT_EQ (1, node2->stats->count (nano::stat::type::bootstrap, nano::stat::detail::bulk_pull_failed_account, nano::stat::dir::in));
	node2->stop ();
}

TEST (bootstrap_processor, lazy_destinations)
{
	nano::test::system system;
	nano::node_config config = system.default_config ();
	config.frontiers_confirmation = nano::frontiers_confirmation_mode::disabled;
	nano::node_flags node_flags;
	node_flags.set_disable_bootstrap_bulk_push_client (true);
	node_flags.set_disable_legacy_bootstrap (true);
	node_flags.set_disable_ascending_bootstrap (true);
	node_flags.set_disable_ongoing_bootstrap (true);
	auto node1 = system.add_node (config, node_flags);
	nano::keypair key1, key2;

	nano::block_builder builder;

	// send Gxrb_ratio raw from genesis to key1
	auto send1 = builder
				 .state ()
				 .account (nano::dev::genesis_key.pub)
				 .previous (nano::dev::genesis->hash ())
				 .representative (nano::dev::genesis_key.pub)
				 .balance (nano::dev::constants.genesis_amount - nano::Gxrb_ratio)
				 .link (key1.pub)
				 .sign (nano::dev::genesis_key.prv, nano::dev::genesis_key.pub)
				 .work (*system.work.generate (nano::dev::genesis->hash ()))
				 .build ();
	ASSERT_EQ (nano::block_status::progress, node1->process (send1));

	// send Gxrb_ratio raw from genesis to key2
	auto send2 = builder
				 .state ()
				 .account (nano::dev::genesis_key.pub)
				 .previous (send1->hash ())
				 .representative (nano::dev::genesis_key.pub)
				 .balance (nano::dev::constants.genesis_amount - 2 * nano::Gxrb_ratio)
				 .link (key2.pub)
				 .sign (nano::dev::genesis_key.prv, nano::dev::genesis_key.pub)
				 .work (*system.work.generate (send1->hash ()))
				 .build ();
	ASSERT_EQ (nano::block_status::progress, node1->process (send2));

	// receive send1 on key1
	auto open = builder
				.open ()
				.source (send1->hash ())
				.representative (key1.pub)
				.account (key1.pub)
				.sign (key1.prv, key1.pub)
				.work (*system.work.generate (key1.pub))
				.build ();
	ASSERT_EQ (nano::block_status::progress, node1->process (open));

	// receive send2 on key2
	auto state_open = builder
					  .state ()
					  .account (key2.pub)
					  .previous (0)
					  .representative (key2.pub)
					  .balance (nano::Gxrb_ratio)
					  .link (send2->hash ())
					  .sign (key2.prv, key2.pub)
					  .work (*system.work.generate (key2.pub))
					  .build ();
	ASSERT_EQ (nano::block_status::progress, node1->process (state_open));

	// Start lazy bootstrap with last block in sender chain
	auto node2 = system.make_disconnected_node (std::nullopt, node_flags);
	nano::test::establish_tcp (system, *node2, node1->network->endpoint ());
	node2->bootstrap_initiator.bootstrap_lazy (send2->hash ());

	// Check processed blocks
	ASSERT_TIMELY (5s, !node2->bootstrap_initiator.in_progress ());
	ASSERT_TIMELY (5s, node2->ledger.block_or_pruned_exists (send1->hash ()));
	ASSERT_TIMELY (5s, node2->ledger.block_or_pruned_exists (send2->hash ()));
	ASSERT_FALSE (node2->ledger.block_or_pruned_exists (open->hash ()));
	ASSERT_FALSE (node2->ledger.block_or_pruned_exists (state_open->hash ()));
	node2->stop ();
}

TEST (bootstrap_processor, lazy_pruning_missing_block)
{
	nano::test::system system;
	nano::node_config config = system.default_config ();
	config.frontiers_confirmation = nano::frontiers_confirmation_mode::disabled;
	config.enable_voting = false; // Remove after allowing pruned voting
	nano::node_flags node_flags;
	node_flags.set_disable_bootstrap_bulk_push_client (true);
	node_flags.set_disable_legacy_bootstrap (true);
	node_flags.set_disable_ascending_bootstrap (true);
	node_flags.set_disable_ongoing_bootstrap (true);
	node_flags.set_enable_pruning (true);
	auto node1 = system.add_node (config, node_flags);
	nano::keypair key1, key2;

	nano::block_builder builder;

	// send from genesis to key1
	auto send1 = builder
				 .state ()
				 .account (nano::dev::genesis_key.pub)
				 .previous (nano::dev::genesis->hash ())
				 .representative (nano::dev::genesis_key.pub)
				 .balance (nano::dev::constants.genesis_amount - nano::Gxrb_ratio)
				 .link (key1.pub)
				 .sign (nano::dev::genesis_key.prv, nano::dev::genesis_key.pub)
				 .work (*system.work.generate (nano::dev::genesis->hash ()))
				 .build ();
	node1->process_active (send1);

	// send from genesis to key2
	auto send2 = builder
				 .state ()
				 .account (nano::dev::genesis_key.pub)
				 .previous (send1->hash ())
				 .representative (nano::dev::genesis_key.pub)
				 .balance (nano::dev::constants.genesis_amount - 2 * nano::Gxrb_ratio)
				 .link (key2.pub)
				 .sign (nano::dev::genesis_key.prv, nano::dev::genesis_key.pub)
				 .work (*system.work.generate (send1->hash ()))
				 .build ();
	node1->process_active (send2);

	// open account key1
	auto open = builder
				.open ()
				.source (send1->hash ())
				.representative (key1.pub)
				.account (key1.pub)
				.sign (key1.prv, key1.pub)
				.work (*system.work.generate (key1.pub))
				.build ();
	node1->process_active (open);

	//  open account key2
	auto state_open = builder
					  .state ()
					  .account (key2.pub)
					  .previous (0)
					  .representative (key2.pub)
					  .balance (nano::Gxrb_ratio)
					  .link (send2->hash ())
					  .sign (key2.prv, key2.pub)
					  .work (*system.work.generate (key2.pub))
					  .build ();

	node1->process_active (state_open);
	ASSERT_TIMELY (5s, node1->block (state_open->hash ()) != nullptr);
	// Confirm last block to prune previous
	ASSERT_TRUE (nano::test::start_elections (system, *node1, { send1, send2, open, state_open }, true));
	ASSERT_TIMELY (5s, nano::test::confirmed (*node1, { send2, open, state_open }));
	ASSERT_EQ (5, node1->ledger.block_count ());
	ASSERT_EQ (5, node1->ledger.cemented_count ());

	// Pruning action, send1 should get pruned
	ASSERT_EQ (0, node1->ledger.pruned_count ());
	node1->ledger_pruning (2, false);
	ASSERT_EQ (1, node1->ledger.pruned_count ());
	ASSERT_EQ (5, node1->ledger.block_count ());
	ASSERT_TRUE (node1->ledger.store.pruned ().exists (*node1->ledger.store.tx_begin_read (), send1->hash ()));
	ASSERT_TRUE (nano::test::exists (*node1, { send2, open, state_open }));

	// Start lazy bootstrap with last block in sender chain
	config.peering_port = system.get_available_port ();
	auto node2 = system.make_disconnected_node (config, node_flags);
	nano::test::establish_tcp (system, *node2, node1->network->endpoint ());
	node2->bootstrap_initiator.bootstrap_lazy (send2->hash ());

	// Check processed blocks
	auto lazy_attempt (node2->bootstrap_initiator.current_lazy_attempt ());
	ASSERT_NE (nullptr, lazy_attempt);
	ASSERT_TIMELY (5s, lazy_attempt->get_stopped () || lazy_attempt->get_requeued_pulls () >= 4);

	// Some blocks cannot be retrieved from pruned node
	ASSERT_EQ (1, node2->ledger.block_count ());
	ASSERT_TRUE (nano::test::block_or_pruned_none_exists (*node2, { send1, send2, open, state_open }));
	{
		auto transaction (node2->store.tx_begin_read ());
		ASSERT_TRUE (node2->unchecked.exists (nano::unchecked_key (send2->root ().as_block_hash (), send2->hash ())));
	}

	// Insert missing block
	node2->process_active (send1);
	ASSERT_TIMELY_EQ (5s, 3, node2->ledger.block_count ());
	ASSERT_TIMELY (5s, nano::test::exists (*node2, { send1, send2 }));
	ASSERT_TRUE (nano::test::block_or_pruned_none_exists (*node2, { open, state_open }));
	node2->stop ();
}

TEST (bootstrap_processor, lazy_cancel)
{
	nano::test::system system;
	nano::node_config config = system.default_config ();
	config.frontiers_confirmation = nano::frontiers_confirmation_mode::disabled;
	nano::node_flags node_flags;
	node_flags.set_disable_bootstrap_bulk_push_client (true);
	auto node0 (system.add_node (config, node_flags));
	nano::keypair key1;
	// Generating test chain

	auto send1 = nano::state_block_builder ()
				 .account (nano::dev::genesis_key.pub)
				 .previous (nano::dev::genesis->hash ())
				 .representative (nano::dev::genesis_key.pub)
				 .balance (nano::dev::constants.genesis_amount - nano::Gxrb_ratio)
				 .link (key1.pub)
				 .sign (nano::dev::genesis_key.prv, nano::dev::genesis_key.pub)
				 .work (*node0->work_generate_blocking (nano::dev::genesis->hash ()))
				 .build ();

	// Start lazy bootstrap with last block in chain known
	auto node1 = system.make_disconnected_node ();
	nano::test::establish_tcp (system, *node1, node0->network->endpoint ());
	node1->bootstrap_initiator.bootstrap_lazy (send1->hash (), true); // Start "confirmed" block bootstrap
	{
		auto lazy_attempt (node1->bootstrap_initiator.current_lazy_attempt ());
		ASSERT_NE (nullptr, lazy_attempt);
		ASSERT_EQ (send1->hash ().to_string (), lazy_attempt->id ());
	}
	// Cancel failing lazy bootstrap
	ASSERT_TIMELY (10s, !node1->bootstrap_initiator.in_progress ());
}

TEST (bootstrap_processor, wallet_lazy_frontier)
{
	nano::test::system system;
	nano::node_config config = system.default_config ();
	config.frontiers_confirmation = nano::frontiers_confirmation_mode::disabled;
	nano::node_flags node_flags;
	node_flags.set_disable_bootstrap_bulk_push_client (true);
	node_flags.set_disable_legacy_bootstrap (true);
	node_flags.set_disable_ascending_bootstrap (true);
	node_flags.set_disable_ongoing_bootstrap (true);
	auto node0 = system.add_node (config, node_flags);
	nano::keypair key1;
	nano::keypair key2;
	// Generating test chain

	nano::state_block_builder builder;

	auto send1 = builder
				 .account (nano::dev::genesis_key.pub)
				 .previous (nano::dev::genesis->hash ())
				 .representative (nano::dev::genesis_key.pub)
				 .balance (nano::dev::constants.genesis_amount - nano::Gxrb_ratio)
				 .link (key1.pub)
				 .sign (nano::dev::genesis_key.prv, nano::dev::genesis_key.pub)
				 .work (*node0->work_generate_blocking (nano::dev::genesis->hash ()))
				 .build ();
	auto receive1 = builder
					.make_block ()
					.account (key1.pub)
					.previous (0)
					.representative (key1.pub)
					.balance (nano::Gxrb_ratio)
					.link (send1->hash ())
					.sign (key1.prv, key1.pub)
					.work (*node0->work_generate_blocking (key1.pub))
					.build ();
	auto send2 = builder
				 .make_block ()
				 .account (key1.pub)
				 .previous (receive1->hash ())
				 .representative (key1.pub)
				 .balance (0)
				 .link (key2.pub)
				 .sign (key1.prv, key1.pub)
				 .work (*node0->work_generate_blocking (receive1->hash ()))
				 .build ();
	auto receive2 = builder
					.make_block ()
					.account (key2.pub)
					.previous (0)
					.representative (key2.pub)
					.balance (nano::Gxrb_ratio)
					.link (send2->hash ())
					.sign (key2.prv, key2.pub)
					.work (*node0->work_generate_blocking (key2.pub))
					.build ();

	// Processing test chain
	node0->block_processor.add (send1);
	node0->block_processor.add (receive1);
	node0->block_processor.add (send2);
	node0->block_processor.add (receive2);
	ASSERT_TIMELY (5s, nano::test::exists (*node0, { send1, receive1, send2, receive2 }));

	// Start wallet lazy bootstrap
	auto node1 = system.make_disconnected_node ();
	nano::test::establish_tcp (system, *node1, node0->network->endpoint ());
	auto wallet_id{ nano::random_wallet_id () };
	node1->wallets.create (wallet_id);
	nano::account account;
	ASSERT_EQ (nano::wallets_error::none, node1->wallets.insert_adhoc (wallet_id, key2.prv, true, account));
	node1->bootstrap_wallet ();
	{
		auto wallet_attempt (node1->bootstrap_initiator.current_wallet_attempt ());
		ASSERT_NE (nullptr, wallet_attempt);
		ASSERT_EQ (key2.pub.to_account (), wallet_attempt->id ());
	}
	// Check processed blocks
	ASSERT_TIMELY (10s, node1->ledger.block_or_pruned_exists (receive2->hash ()));
}

TEST (bootstrap_processor, wallet_lazy_pending)
{
	nano::test::system system;
	nano::node_config config = system.default_config ();
	config.frontiers_confirmation = nano::frontiers_confirmation_mode::disabled;
	nano::node_flags node_flags;
	node_flags.set_disable_bootstrap_bulk_push_client (true);
	node_flags.set_disable_legacy_bootstrap (true);
	node_flags.set_disable_ascending_bootstrap (true);
	node_flags.set_disable_ongoing_bootstrap (true);
	auto node0 = system.add_node (config, node_flags);
	nano::keypair key1;
	nano::keypair key2;
	// Generating test chain

	nano::state_block_builder builder;

	auto send1 = builder
				 .account (nano::dev::genesis_key.pub)
				 .previous (nano::dev::genesis->hash ())
				 .representative (nano::dev::genesis_key.pub)
				 .balance (nano::dev::constants.genesis_amount - nano::Gxrb_ratio)
				 .link (key1.pub)
				 .sign (nano::dev::genesis_key.prv, nano::dev::genesis_key.pub)
				 .work (*node0->work_generate_blocking (nano::dev::genesis->hash ()))
				 .build ();
	auto receive1 = builder
					.make_block ()
					.account (key1.pub)
					.previous (0)
					.representative (key1.pub)
					.balance (nano::Gxrb_ratio)
					.link (send1->hash ())
					.sign (key1.prv, key1.pub)
					.work (*node0->work_generate_blocking (key1.pub))
					.build ();
	auto send2 = builder
				 .make_block ()
				 .account (key1.pub)
				 .previous (receive1->hash ())
				 .representative (key1.pub)
				 .balance (0)
				 .link (key2.pub)
				 .sign (key1.prv, key1.pub)
				 .work (*node0->work_generate_blocking (receive1->hash ()))
				 .build ();

	// Processing test chain
	node0->block_processor.add (send1);
	node0->block_processor.add (receive1);
	node0->block_processor.add (send2);
	nano::test::exists (*node0, { send1, receive1, send2 });

	// Start wallet lazy bootstrap
	auto node1 = system.add_node ();
	nano::test::establish_tcp (system, *node1, node0->network->endpoint ());
	auto wallet_id{ nano::random_wallet_id () };
	node1->wallets.create (wallet_id);
	nano::account account;
	ASSERT_EQ (nano::wallets_error::none, node1->wallets.insert_adhoc (wallet_id, key2.prv, true, account));
	node1->bootstrap_wallet ();
	// Check processed blocks
	ASSERT_TIMELY (10s, node1->ledger.block_or_pruned_exists (send2->hash ()));
}

TEST (bootstrap_processor, multiple_attempts)
{
	nano::test::system system;
	nano::node_config config = system.default_config ();
	config.frontiers_confirmation = nano::frontiers_confirmation_mode::disabled;
	nano::node_flags node_flags;
	node_flags.set_disable_bootstrap_bulk_push_client (true);
	auto node1 = system.add_node (config, node_flags);
	nano::keypair key1;
	nano::keypair key2;
	// Generating test chain

	nano::state_block_builder builder;

	auto send1 = builder
				 .account (nano::dev::genesis_key.pub)
				 .previous (nano::dev::genesis->hash ())
				 .representative (nano::dev::genesis_key.pub)
				 .balance (nano::dev::constants.genesis_amount - nano::Gxrb_ratio)
				 .link (key1.pub)
				 .sign (nano::dev::genesis_key.prv, nano::dev::genesis_key.pub)
				 .work (*node1->work_generate_blocking (nano::dev::genesis->hash ()))
				 .build ();
	auto receive1 = builder
					.make_block ()
					.account (key1.pub)
					.previous (0)
					.representative (key1.pub)
					.balance (nano::Gxrb_ratio)
					.link (send1->hash ())
					.sign (key1.prv, key1.pub)
					.work (*node1->work_generate_blocking (key1.pub))
					.build ();
	auto send2 = builder
				 .make_block ()
				 .account (key1.pub)
				 .previous (receive1->hash ())
				 .representative (key1.pub)
				 .balance (0)
				 .link (key2.pub)
				 .sign (key1.prv, key1.pub)
				 .work (*node1->work_generate_blocking (receive1->hash ()))
				 .build ();
	auto receive2 = builder
					.make_block ()
					.account (key2.pub)
					.previous (0)
					.representative (key2.pub)
					.balance (nano::Gxrb_ratio)
					.link (send2->hash ())
					.sign (key2.prv, key2.pub)
					.work (*node1->work_generate_blocking (key2.pub))
					.build ();

	// Processing test chain
	node1->block_processor.add (send1);
	node1->block_processor.add (receive1);
	node1->block_processor.add (send2);
	node1->block_processor.add (receive2);
	nano::test::exists (*node1, { send1, receive1, send2, receive2 });

	// Start 2 concurrent bootstrap attempts
	nano::node_config node_config = system.default_config ();
	node_config.bootstrap_initiator_threads = 3;

	auto node2 = system.make_disconnected_node (node_config);
	nano::test::establish_tcp (system, *node2, node1->network->endpoint ());
	node2->bootstrap_initiator.bootstrap_lazy (receive2->hash (), true);
	node2->bootstrap_initiator.bootstrap ();
	auto lazy_attempt (node2->bootstrap_initiator.current_lazy_attempt ());
	auto legacy_attempt (node2->bootstrap_initiator.current_attempt ());
	ASSERT_TIMELY (5s, lazy_attempt->get_started () && legacy_attempt->get_started ());
	// Check processed blocks
	ASSERT_TIMELY (10s, node2->balance (key2.pub) != 0);
	// Check attempts finish
	ASSERT_TIMELY_EQ (5s, node2->bootstrap_initiator.attempts.size (), 0);
	node2->stop ();
}

TEST (frontier_req_response, DISABLED_destruction)
{
	{
		std::shared_ptr<nano::frontier_req_server> hold; // Destructing tcp acceptor on non-existent io_context
		{
			nano::test::system system (1);
			auto & node = *system.nodes[0];
			auto req_resp_visitor_factory = std::make_shared<nano::transport::request_response_visitor_factory> (node);
			auto connection (std::make_shared<nano::transport::tcp_server> (
			node.async_rt, nullptr,
			*node.stats, node.flags, *node.config,
			node.tcp_listener, req_resp_visitor_factory,
			node.bootstrap_workers,
			*node.network->tcp_channels->publish_filter,
			node.network->tcp_channels->tcp_message_manager,
			*node.network->syn_cookies,
			node.ledger,
			node.block_processor,
			node.bootstrap_initiator,
			node.node_id));

			nano::frontier_req::frontier_req_payload payload{};
			payload.start = nano::account (0);
			payload.age = std::numeric_limits<uint32_t>::max ();
			payload.count = std::numeric_limits<uint32_t>::max ();
			auto req = std::make_unique<nano::frontier_req> (nano::dev::network_params.network, payload);
			hold = std::make_shared<nano::frontier_req_server> (system.nodes[0], connection, std::move (req));
		}
	}
	ASSERT_TRUE (true);
}

TEST (frontier_req, begin)
{
	nano::test::system system (1);
	auto connection (create_bootstrap_server (system.nodes[0]));
	nano::frontier_req::frontier_req_payload payload{};
	payload.start = 0;
	payload.age = std::numeric_limits<std::uint32_t>::max ();
	payload.count = std::numeric_limits<std::uint32_t>::max ();
	auto req = std::make_unique<nano::frontier_req> (nano::dev::network_params.network, payload);
	auto request (std::make_shared<nano::frontier_req_server> (system.nodes[0], connection, std::move (req)));
	ASSERT_EQ (nano::dev::genesis_key.pub, request->current ());
	ASSERT_EQ (nano::dev::genesis->hash (), request->frontier ());
}

TEST (frontier_req, end)
{
	nano::test::system system (1);
	auto connection (create_bootstrap_server (system.nodes[0]));
	nano::frontier_req::frontier_req_payload payload{};
	payload.start = nano::dev::genesis_key.pub.number () + 1;
	payload.age = std::numeric_limits<uint32_t>::max ();
	payload.count = std::numeric_limits<uint32_t>::max ();
	auto req = std::make_unique<nano::frontier_req> (nano::dev::network_params.network, payload);
	auto request (std::make_shared<nano::frontier_req_server> (system.nodes[0], connection, std::move (req)));
	ASSERT_TRUE (request->current ().is_zero ());
}

TEST (frontier_req, count)
{
	nano::test::system system (1);
	auto node1 = system.nodes[0];
	// Public key FB93... after genesis in accounts table
	nano::keypair key1 ("ED5AE0A6505B14B67435C29FD9FEEBC26F597D147BC92F6D795FFAD7AFD3D967");
	nano::state_block_builder builder;

	auto send1 = builder
				 .account (nano::dev::genesis_key.pub)
				 .previous (nano::dev::genesis->hash ())
				 .representative (nano::dev::genesis_key.pub)
				 .balance (nano::dev::constants.genesis_amount - nano::Gxrb_ratio)
				 .link (key1.pub)
				 .sign (nano::dev::genesis_key.prv, nano::dev::genesis_key.pub)
				 .work (0)
				 .build ();
	node1->work_generate_blocking (*send1);
	ASSERT_EQ (nano::block_status::progress, node1->process (send1));
	auto receive1 = builder
					.make_block ()
					.account (key1.pub)
					.previous (0)
					.representative (nano::dev::genesis_key.pub)
					.balance (nano::Gxrb_ratio)
					.link (send1->hash ())
					.sign (key1.prv, key1.pub)
					.work (0)
					.build ();
	node1->work_generate_blocking (*receive1);
	ASSERT_EQ (nano::block_status::progress, node1->process (receive1));

	auto connection (create_bootstrap_server (node1));
	nano::frontier_req::frontier_req_payload payload{};
	payload.start = 0;
	payload.age = std::numeric_limits<uint32_t>::max ();
	payload.count = 1;
	auto req = std::make_unique<nano::frontier_req> (nano::dev::network_params.network, payload);
	auto request (std::make_shared<nano::frontier_req_server> (node1, connection, std::move (req)));
	ASSERT_EQ (nano::dev::genesis_key.pub, request->current ());
	ASSERT_EQ (send1->hash (), request->frontier ());
}

TEST (frontier_req, time_bound)
{
	nano::test::system system (1);
	auto connection (create_bootstrap_server (system.nodes[0]));
	nano::frontier_req::frontier_req_payload payload{};
	payload.start = 0;
	payload.age = 1;
	payload.count = std::numeric_limits<uint32_t>::max ();
	auto req = std::make_unique<nano::frontier_req> (nano::dev::network_params.network, payload);
	auto request (std::make_shared<nano::frontier_req_server> (system.nodes[0], connection, std::move (req)));
	ASSERT_EQ (nano::dev::genesis_key.pub, request->current ());
	// Wait 2 seconds until age of account will be > 1 seconds
	std::this_thread::sleep_for (std::chrono::milliseconds (2100));
	nano::frontier_req::frontier_req_payload payload2{};
	payload2.start = 0;
	payload2.age = 1;
	payload2.count = std::numeric_limits<uint32_t>::max ();
	auto req2 (std::make_unique<nano::frontier_req> (nano::dev::network_params.network, payload2));
	auto connection2 (create_bootstrap_server (system.nodes[0]));
	auto request2 (std::make_shared<nano::frontier_req_server> (system.nodes[0], connection, std::move (req2)));
	ASSERT_TRUE (request2->current ().is_zero ());
}

TEST (frontier_req, time_cutoff)
{
	nano::test::system system (1);
	auto connection (create_bootstrap_server (system.nodes[0]));
	nano::frontier_req::frontier_req_payload payload{};
	payload.start = 0;
	payload.age = 3;
	payload.count = std::numeric_limits<uint32_t>::max ();
	auto req = std::make_unique<nano::frontier_req> (nano::dev::network_params.network, payload);
	auto request (std::make_shared<nano::frontier_req_server> (system.nodes[0], connection, std::move (req)));
	ASSERT_EQ (nano::dev::genesis_key.pub, request->current ());
	ASSERT_EQ (nano::dev::genesis->hash (), request->frontier ());
	// Wait 4 seconds until age of account will be > 3 seconds
	std::this_thread::sleep_for (std::chrono::milliseconds (4100));
	nano::frontier_req::frontier_req_payload payload2{};
	payload2.start = 0;
	payload2.age = 3;
	payload2.count = std::numeric_limits<uint32_t>::max ();
	auto req2 (std::make_unique<nano::frontier_req> (nano::dev::network_params.network, payload2));
	auto connection2 (create_bootstrap_server (system.nodes[0]));
	auto request2 (std::make_shared<nano::frontier_req_server> (system.nodes[0], connection, std::move (req2)));
	ASSERT_TRUE (request2->frontier ().is_zero ());
}

TEST (frontier_req, confirmed_frontier)
{
	nano::test::system system (1);
	auto node1 = system.nodes[0];
	nano::keypair key_before_genesis;
	// Public key before genesis in accounts table
	while (key_before_genesis.pub.number () >= nano::dev::genesis_key.pub.number ())
	{
		key_before_genesis = nano::keypair ();
	}
	nano::keypair key_after_genesis;
	// Public key after genesis in accounts table
	while (key_after_genesis.pub.number () <= nano::dev::genesis_key.pub.number ())
	{
		key_after_genesis = nano::keypair ();
	}
	nano::state_block_builder builder;

	auto send1 = builder
				 .account (nano::dev::genesis_key.pub)
				 .previous (nano::dev::genesis->hash ())
				 .representative (nano::dev::genesis_key.pub)
				 .balance (nano::dev::constants.genesis_amount - nano::Gxrb_ratio)
				 .link (key_before_genesis.pub)
				 .sign (nano::dev::genesis_key.prv, nano::dev::genesis_key.pub)
				 .work (0)
				 .build ();
	node1->work_generate_blocking (*send1);
	ASSERT_EQ (nano::block_status::progress, node1->process (send1));
	auto send2 = builder
				 .make_block ()
				 .account (nano::dev::genesis_key.pub)
				 .previous (send1->hash ())
				 .representative (nano::dev::genesis_key.pub)
				 .balance (nano::dev::constants.genesis_amount - 2 * nano::Gxrb_ratio)
				 .link (key_after_genesis.pub)
				 .sign (nano::dev::genesis_key.prv, nano::dev::genesis_key.pub)
				 .work (0)
				 .build ();
	node1->work_generate_blocking (*send2);
	ASSERT_EQ (nano::block_status::progress, node1->process (send2));
	auto receive1 = builder
					.make_block ()
					.account (key_before_genesis.pub)
					.previous (0)
					.representative (nano::dev::genesis_key.pub)
					.balance (nano::Gxrb_ratio)
					.link (send1->hash ())
					.sign (key_before_genesis.prv, key_before_genesis.pub)
					.work (0)
					.build ();
	node1->work_generate_blocking (*receive1);
	ASSERT_EQ (nano::block_status::progress, node1->process (receive1));
	auto receive2 = builder
					.make_block ()
					.account (key_after_genesis.pub)
					.previous (0)
					.representative (nano::dev::genesis_key.pub)
					.balance (nano::Gxrb_ratio)
					.link (send2->hash ())
					.sign (key_after_genesis.prv, key_after_genesis.pub)
					.work (0)
					.build ();
	node1->work_generate_blocking (*receive2);
	ASSERT_EQ (nano::block_status::progress, node1->process (receive2));

	// Request for all accounts (confirmed only)
	auto connection (create_bootstrap_server (node1));
	nano::frontier_req::frontier_req_payload payload{};
	payload.start = 0;
	payload.age = std::numeric_limits<uint32_t>::max ();
	payload.count = std::numeric_limits<uint32_t>::max ();
	payload.only_confirmed = true;
	auto req = std::make_unique<nano::frontier_req> (nano::dev::network_params.network, payload);
	ASSERT_TRUE (req->is_only_confirmed_present ());
	auto request (std::make_shared<nano::frontier_req_server> (node1, connection, std::move (req)));
	ASSERT_EQ (nano::dev::genesis_key.pub, request->current ());
	ASSERT_EQ (nano::dev::genesis->hash (), request->frontier ());

	// Request starting with account before genesis (confirmed only)
	auto connection2 (create_bootstrap_server (node1));
	nano::frontier_req::frontier_req_payload payload2{};
	payload2.start = key_before_genesis.pub;
	payload2.age = std::numeric_limits<uint32_t>::max ();
	payload2.count = std::numeric_limits<uint32_t>::max ();
	payload2.only_confirmed = true;
	auto req2 = std::make_unique<nano::frontier_req> (nano::dev::network_params.network, payload2);
	auto request2 (std::make_shared<nano::frontier_req_server> (node1, connection2, std::move (req2)));
	ASSERT_EQ (nano::dev::genesis_key.pub, request2->current ());
	ASSERT_EQ (nano::dev::genesis->hash (), request2->frontier ());

	// Request starting with account after genesis (confirmed only)
	auto connection3 (create_bootstrap_server (node1));
	nano::frontier_req::frontier_req_payload payload3{};
	payload3.start = key_after_genesis.pub;
	payload3.age = std::numeric_limits<uint32_t>::max ();
	payload3.count = std::numeric_limits<uint32_t>::max ();
	payload3.only_confirmed = true;
	auto req3 = std::make_unique<nano::frontier_req> (nano::dev::network_params.network, payload3);
	ASSERT_TRUE (req3->is_only_confirmed_present ());
	auto request3 (std::make_shared<nano::frontier_req_server> (node1, connection3, std::move (req3)));
	ASSERT_TRUE (request3->current ().is_zero ());
	ASSERT_TRUE (request3->frontier ().is_zero ());

	// Request for all accounts (unconfirmed blocks)
	auto connection4 (create_bootstrap_server (node1));
	nano::frontier_req::frontier_req_payload payload4{};
	payload4.start = 0;
	payload4.age = std::numeric_limits<uint32_t>::max ();
	payload4.count = std::numeric_limits<uint32_t>::max ();
	auto req4 = std::make_unique<nano::frontier_req> (nano::dev::network_params.network, payload4);
	ASSERT_FALSE (req4->is_only_confirmed_present ());
	auto request4 (std::make_shared<nano::frontier_req_server> (node1, connection4, std::move (req4)));
	ASSERT_EQ (key_before_genesis.pub, request4->current ());
	ASSERT_EQ (receive1->hash (), request4->frontier ());

	// Request starting with account after genesis (unconfirmed blocks)
	auto connection5 (create_bootstrap_server (node1));
	nano::frontier_req::frontier_req_payload payload5{};
	payload5.start = key_after_genesis.pub;
	payload5.age = std::numeric_limits<uint32_t>::max ();
	payload5.count = std::numeric_limits<uint32_t>::max ();
	auto req5 = std::make_unique<nano::frontier_req> (nano::dev::network_params.network, payload5);
	ASSERT_FALSE (req5->is_only_confirmed_present ());
	auto request5 (std::make_shared<nano::frontier_req_server> (node1, connection5, std::move (req5)));
	ASSERT_EQ (key_after_genesis.pub, request5->current ());
	ASSERT_EQ (receive2->hash (), request5->frontier ());

	// Confirm account before genesis (confirmed only)
	ASSERT_TRUE (nano::test::start_elections (system, *node1, { send1, receive1 }, true));
	ASSERT_TIMELY (5s, node1->block_confirmed (send1->hash ()) && node1->block_confirmed (receive1->hash ()));
	auto connection6 (create_bootstrap_server (node1));
	nano::frontier_req::frontier_req_payload payload6{};
	payload6.start = key_before_genesis.pub;
	payload6.age = std::numeric_limits<uint32_t>::max ();
	payload6.count = std::numeric_limits<uint32_t>::max ();
	payload6.only_confirmed = true;
	auto req6 = std::make_unique<nano::frontier_req> (nano::dev::network_params.network, payload6);
	auto request6 (std::make_shared<nano::frontier_req_server> (node1, connection6, std::move (req6)));
	ASSERT_EQ (key_before_genesis.pub, request6->current ());
	ASSERT_EQ (receive1->hash (), request6->frontier ());

	// Confirm account after genesis (confirmed only)
	ASSERT_TRUE (nano::test::start_elections (system, *node1, { send2, receive2 }, true));
	ASSERT_TIMELY (5s, node1->block_confirmed (send2->hash ()) && node1->block_confirmed (receive2->hash ()));
	auto connection7 (create_bootstrap_server (node1));
	nano::frontier_req::frontier_req_payload payload7{};
	payload7.start = key_after_genesis.pub;
	payload7.age = std::numeric_limits<uint32_t>::max ();
	payload7.count = std::numeric_limits<uint32_t>::max ();
	payload7.only_confirmed = true;
	auto req7 = std::make_unique<nano::frontier_req> (nano::dev::network_params.network, payload7);
	auto request7 (std::make_shared<nano::frontier_req_server> (node1, connection7, std::move (req7)));
	ASSERT_EQ (key_after_genesis.pub, request7->current ());
	ASSERT_EQ (receive2->hash (), request7->frontier ());
}

TEST (bulk, genesis)
{
	nano::test::system system;
	nano::node_config config = system.default_config ();
	config.frontiers_confirmation = nano::frontiers_confirmation_mode::disabled;
	nano::node_flags node_flags;
	node_flags.set_disable_bootstrap_bulk_push_client (true);
	node_flags.set_disable_lazy_bootstrap (true);
	auto node1 = system.add_node (config, node_flags);
	auto wallet_id = node1->wallets.first_wallet_id ();
	(void)node1->wallets.insert_adhoc (wallet_id, nano::dev::genesis_key.prv);

	auto node2 = system.make_disconnected_node ();
	nano::block_hash latest1 (node1->latest (nano::dev::genesis_key.pub));
	nano::block_hash latest2 (node2->latest (nano::dev::genesis_key.pub));
	ASSERT_EQ (latest1, latest2);
	nano::keypair key2;
	auto send (node1->wallets.send_action (wallet_id, nano::dev::genesis_key.pub, key2.pub, 100));
	ASSERT_NE (nullptr, send);
	nano::block_hash latest3 (node1->latest (nano::dev::genesis_key.pub));
	ASSERT_NE (latest1, latest3);

	node2->bootstrap_initiator.bootstrap (node1->network->endpoint (), false);
	ASSERT_TIMELY_EQ (10s, node2->latest (nano::dev::genesis_key.pub), node1->latest (nano::dev::genesis_key.pub));
	ASSERT_EQ (node2->latest (nano::dev::genesis_key.pub), node1->latest (nano::dev::genesis_key.pub));
	node2->stop ();
}

TEST (bulk, offline_send)
{
	nano::test::system system;
	nano::node_config config = system.default_config ();
	config.frontiers_confirmation = nano::frontiers_confirmation_mode::disabled;
	nano::node_flags node_flags;
	node_flags.set_disable_bootstrap_bulk_push_client (true);
	node_flags.set_disable_lazy_bootstrap (true);

	auto node1 = system.add_node (config, node_flags);
	auto wallet_id = node1->wallets.first_wallet_id ();
	(void)node1->wallets.insert_adhoc (wallet_id, nano::dev::genesis_key.prv);
	const auto amount = node1->config->receive_minimum.number ();
	auto node2 = system.make_disconnected_node ();
	nano::keypair key2;
	auto wallet_id2{ nano::random_wallet_id () };
	node2->wallets.create (wallet_id2);
	nano::account account;
	ASSERT_EQ (nano::wallets_error::none, node2->wallets.insert_adhoc (wallet_id2, key2.prv, true, account));

	// send amount from genesis to key2, it will be autoreceived
	auto wallet_id1 = node1->wallets.first_wallet_id ();
	auto send1 (node1->wallets.send_action (wallet_id1, nano::dev::genesis_key.pub, key2.pub, node1->config->receive_minimum.number ()));
	ASSERT_NE (nullptr, send1);

	// Wait to finish election background tasks
	ASSERT_TIMELY (5s, node1->active.empty ());
	ASSERT_TIMELY (5s, node1->block_confirmed (send1->hash ()));
	ASSERT_EQ (std::numeric_limits<nano::uint128_t>::max () - amount, node1->balance (nano::dev::genesis_key.pub));

	// Initiate bootstrap
	node2->bootstrap_initiator.bootstrap (node1->network->endpoint ());

	// Nodes should find each other after bootstrap initiation
	ASSERT_TIMELY (5s, !node1->network->empty ());
	ASSERT_TIMELY (5s, !node2->network->empty ());

	// Send block arrival via bootstrap
	ASSERT_TIMELY_EQ (5s, node2->balance (nano::dev::genesis_key.pub), std::numeric_limits<nano::uint128_t>::max () - amount);
	// Receiving send block
	ASSERT_TIMELY_EQ (5s, node2->balance (key2.pub), amount);
	node2->stop ();
}

TEST (bulk, genesis_pruning)
{
	nano::test::system system;
	nano::node_config config = system.default_config ();
	config.frontiers_confirmation = nano::frontiers_confirmation_mode::disabled;
	config.enable_voting = false; // Remove after allowing pruned voting
	nano::node_flags node_flags;
	node_flags.set_disable_bootstrap_bulk_push_client (true);
	node_flags.set_disable_lazy_bootstrap (true);
	node_flags.set_disable_ongoing_bootstrap (true);
	node_flags.set_disable_ascending_bootstrap (true);
	node_flags.set_enable_pruning (true);

	auto node1 = system.add_node (config, node_flags);
	auto wallet_id = node1->wallets.first_wallet_id ();
	(void)node1->wallets.insert_adhoc (wallet_id, nano::dev::genesis_key.prv);

	// do 3 sends from genesis to key2
	nano::keypair key2;
	auto send1 (node1->wallets.send_action (wallet_id, nano::dev::genesis_key.pub, key2.pub, 100));
	ASSERT_NE (nullptr, send1);
	auto send2 (node1->wallets.send_action (wallet_id, nano::dev::genesis_key.pub, key2.pub, 100));
	ASSERT_NE (nullptr, send2);
	auto send3 (node1->wallets.send_action (wallet_id, nano::dev::genesis_key.pub, key2.pub, 100));
	ASSERT_NE (nullptr, send3);

	ASSERT_EQ (nano::wallets_error::none, node1->wallets.remove_account (wallet_id, nano::dev::genesis_key.pub));

	ASSERT_TIMELY_EQ (5s, send3->hash (), node1->latest (nano::dev::genesis_key.pub));

	ASSERT_TRUE (nano::test::start_elections (system, *node1, { send1 }, true));
	ASSERT_TIMELY (5s, node1->active.active (send2->qualified_root ()));
	ASSERT_EQ (0, node1->ledger.pruned_count ());

	ASSERT_TRUE (nano::test::start_elections (system, *node1, { send2 }, true));
	ASSERT_TIMELY (5s, node1->active.active (send3->qualified_root ()));
	ASSERT_EQ (0, node1->ledger.pruned_count ());

	ASSERT_TRUE (nano::test::start_elections (system, *node1, { send3 }, true));
	ASSERT_TIMELY (5s, nano::test::confirmed (*node1, { send3 }));

	node1->ledger_pruning (2, false);
	ASSERT_EQ (2, node1->ledger.pruned_count ());
	ASSERT_EQ (4, node1->ledger.block_count ());
	ASSERT_TRUE (node1->ledger.store.pruned ().exists (*node1->ledger.store.tx_begin_read (), send1->hash ()));
	ASSERT_FALSE (nano::test::exists (*node1, { send1 }));
	ASSERT_TRUE (node1->ledger.store.pruned ().exists (*node1->ledger.store.tx_begin_read (), send2->hash ()));
	ASSERT_FALSE (nano::test::exists (*node1, { send2 }));
	ASSERT_TRUE (nano::test::exists (*node1, { send3 }));

	// Bootstrap with missing blocks for node2
	node_flags.set_enable_pruning (false);
	auto node2 = system.make_disconnected_node (std::nullopt, node_flags);
	node2->bootstrap_initiator.bootstrap (node1->network->endpoint (), false);
	node2->network->merge_peer (node1->network->endpoint ());
	ASSERT_TIMELY (5s, node2->stats->count (nano::stat::type::bootstrap, nano::stat::detail::initiate, nano::stat::dir::out) >= 1);
	ASSERT_TIMELY (5s, !node2->bootstrap_initiator.in_progress ());

	// node2 still missing blocks
	ASSERT_EQ (1, node2->ledger.block_count ());
	{
		auto transaction (node2->store.tx_begin_write ());
		node2->unchecked.clear ();
	}

	// Insert pruned blocks
	node2->process_active (send1);
	node2->process_active (send2);
	ASSERT_TIMELY_EQ (5s, 3, node2->ledger.block_count ());

	// New bootstrap to sync up everything
	ASSERT_TIMELY_EQ (5s, node2->bootstrap_initiator.connections->connections_count, 0);
	node2->bootstrap_initiator.bootstrap (node1->network->endpoint (), false);
	ASSERT_TIMELY_EQ (5s, node2->latest (nano::dev::genesis_key.pub), node1->latest (nano::dev::genesis_key.pub));
	node2->stop ();
}

TEST (bulk_pull_account, basics)
{
	nano::test::system system (1);
	auto node = system.nodes[0];
	node->config->receive_minimum = 20;
	nano::keypair key1;
	auto wallet_id = node->wallets.first_wallet_id ();
	(void)node->wallets.insert_adhoc (wallet_id, nano::dev::genesis_key.prv);
	(void)node->wallets.insert_adhoc (wallet_id, key1.prv);
	auto send1 (node->wallets.send_action (wallet_id, nano::dev::genesis_key.pub, key1.pub, 25));
	auto send2 (node->wallets.send_action (wallet_id, nano::dev::genesis_key.pub, key1.pub, 10));
	auto send3 (node->wallets.send_action (wallet_id, nano::dev::genesis_key.pub, key1.pub, 2));
	ASSERT_TIMELY_EQ (5s, system.nodes[0]->balance (key1.pub), 25);
	auto connection (create_bootstrap_server (system.nodes[0]));

	{
		nano::bulk_pull_account::payload payload{};
		payload.account = key1.pub;
		payload.minimum_amount = 5;
		payload.flags = nano::bulk_pull_account_flags ();
		auto req = std::make_unique<nano::bulk_pull_account> (nano::dev::network_params.network, payload);
		auto request (std::make_shared<nano::bulk_pull_account_server> (system.nodes[0], connection, std::move (req)));
		ASSERT_FALSE (request->invalid_request ());
		ASSERT_FALSE (request->pending_include_address ());
		ASSERT_FALSE (request->pending_address_only ());
		ASSERT_EQ (request->current_key ().account, key1.pub);
		ASSERT_EQ (request->current_key ().hash, 0);
		auto block_data (request->get_next ());
		ASSERT_EQ (send2->hash (), block_data.first.get ()->hash);
		ASSERT_EQ (nano::uint128_union (10), block_data.second.get ()->amount);
		ASSERT_EQ (nano::dev::genesis_key.pub, block_data.second.get ()->source);
		ASSERT_EQ (nullptr, request->get_next ().first.get ());
	}

	{
		nano::bulk_pull_account::payload payload{};
		payload.account = key1.pub;
		payload.minimum_amount = 0;
		payload.flags = nano::bulk_pull_account_flags::pending_address_only;
		auto req = std::make_unique<nano::bulk_pull_account> (nano::dev::network_params.network, payload);
		auto request (std::make_shared<nano::bulk_pull_account_server> (system.nodes[0], connection, std::move (req)));
		ASSERT_TRUE (request->pending_address_only ());
		auto block_data (request->get_next ());
		ASSERT_NE (nullptr, block_data.first.get ());
		ASSERT_NE (nullptr, block_data.second.get ());
		ASSERT_EQ (nano::dev::genesis_key.pub, block_data.second.get ()->source);
		block_data = request->get_next ();
		ASSERT_EQ (nullptr, block_data.first.get ());
		ASSERT_EQ (nullptr, block_data.second.get ());
	}
}<|MERGE_RESOLUTION|>--- conflicted
+++ resolved
@@ -696,7 +696,7 @@
 
 	{
 		auto transaction (node1->store.tx_begin_write ());
-<<<<<<< HEAD
+		node1->ledger.confirm(*transaction, open->hash ());
 		ASSERT_EQ (1, node1->ledger.pruning_action (*transaction, send1->hash (), 2));
 		ASSERT_EQ (1, node1->ledger.pruning_action (*transaction, open->hash (), 1));
 		ASSERT_TRUE (node1->ledger.block_exists (*transaction, nano::dev::genesis->hash ()));
@@ -706,18 +706,6 @@
 		ASSERT_TRUE (node1->store.pruned ().exists (*transaction, open->hash ()));
 		ASSERT_TRUE (node1->ledger.block_exists (*transaction, send2->hash ()));
 		ASSERT_TRUE (node1->ledger.block_exists (*transaction, receive->hash ()));
-=======
-		node1->ledger.confirm (transaction, open->hash ());
-		ASSERT_EQ (1, node1->ledger.pruning_action (transaction, send1->hash (), 2));
-		ASSERT_EQ (1, node1->ledger.pruning_action (transaction, open->hash (), 1));
-		ASSERT_TRUE (node1->ledger.block_exists (transaction, nano::dev::genesis->hash ()));
-		ASSERT_FALSE (node1->ledger.block_exists (transaction, send1->hash ()));
-		ASSERT_TRUE (node1->store.pruned.exists (transaction, send1->hash ()));
-		ASSERT_FALSE (node1->ledger.block_exists (transaction, open->hash ()));
-		ASSERT_TRUE (node1->store.pruned.exists (transaction, open->hash ()));
-		ASSERT_TRUE (node1->ledger.block_exists (transaction, send2->hash ()));
-		ASSERT_TRUE (node1->ledger.block_exists (transaction, receive->hash ()));
->>>>>>> 7dbf75e2
 		ASSERT_EQ (2, node1->ledger.pruned_count ());
 		ASSERT_EQ (5, node1->ledger.block_count ());
 	}
