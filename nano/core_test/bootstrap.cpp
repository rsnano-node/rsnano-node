--- conflicted
+++ resolved
@@ -699,31 +699,17 @@
 
 	{
 		auto transaction (node1->store.tx_begin_write ());
-<<<<<<< HEAD
 		ASSERT_EQ (1, node1->ledger.pruning_action (*transaction, send1->hash (), 2));
 		ASSERT_EQ (1, node1->ledger.pruning_action (*transaction, open->hash (), 1));
-		ASSERT_TRUE (node1->store.block ().exists (*transaction, nano::dev::genesis->hash ()));
-		ASSERT_FALSE (node1->store.block ().exists (*transaction, send1->hash ()));
+		ASSERT_TRUE (node1->ledger.block_exists (*transaction, nano::dev::genesis->hash ()));
+		ASSERT_FALSE (node1->ledger.block_exists (*transaction, send1->hash ()));
 		ASSERT_TRUE (node1->store.pruned ().exists (*transaction, send1->hash ()));
-		ASSERT_FALSE (node1->store.block ().exists (*transaction, open->hash ()));
+		ASSERT_FALSE (node1->ledger.block_exists (*transaction, open->hash ()));
 		ASSERT_TRUE (node1->store.pruned ().exists (*transaction, open->hash ()));
-		ASSERT_TRUE (node1->store.block ().exists (*transaction, send2->hash ()));
-		ASSERT_TRUE (node1->store.block ().exists (*transaction, receive->hash ()));
+		ASSERT_TRUE (node1->ledger.block_exists (*transaction, send2->hash ()));
+		ASSERT_TRUE (node1->ledger.block_exists (*transaction, receive->hash ()));
 		ASSERT_EQ (2, node1->ledger.cache.pruned_count ());
 		ASSERT_EQ (5, node1->ledger.cache.block_count ());
-=======
-		ASSERT_EQ (1, node1->ledger.pruning_action (transaction, send1->hash (), 2));
-		ASSERT_EQ (1, node1->ledger.pruning_action (transaction, open->hash (), 1));
-		ASSERT_TRUE (node1->ledger.block_exists (transaction, nano::dev::genesis->hash ()));
-		ASSERT_FALSE (node1->ledger.block_exists (transaction, send1->hash ()));
-		ASSERT_TRUE (node1->store.pruned.exists (transaction, send1->hash ()));
-		ASSERT_FALSE (node1->ledger.block_exists (transaction, open->hash ()));
-		ASSERT_TRUE (node1->store.pruned.exists (transaction, open->hash ()));
-		ASSERT_TRUE (node1->ledger.block_exists (transaction, send2->hash ()));
-		ASSERT_TRUE (node1->ledger.block_exists (transaction, receive->hash ()));
-		ASSERT_EQ (2, node1->ledger.cache.pruned_count);
-		ASSERT_EQ (5, node1->ledger.cache.block_count);
->>>>>>> f8ab9be8
 	}
 
 	// 2nd bootstrap
