--- conflicted
+++ resolved
@@ -67,27 +67,15 @@
 		ASSERT_GE (nano::dev::network_params.work.difficulty (version, root, work.value ()), difficulty);
 	}
 	{
-<<<<<<< HEAD
 		auto difficulty = nano::difficulty::from_multiplier (0.5, node.network_params.work.get_base ());
-		boost::optional<uint64_t> work;
-		do
-		{
-			work = node.work_generate_blocking (version, root, difficulty);
-		} while (nano::dev::network_params.work.difficulty (version, root, *work) >= node.network_params.work.get_base ());
-		ASSERT_TRUE (work.is_initialized ());
-		ASSERT_GE (nano::dev::network_params.work.difficulty (version, root, *work), difficulty);
-		ASSERT_FALSE (nano::dev::network_params.work.difficulty (version, root, *work) >= node.network_params.work.get_base ());
-=======
-		auto difficulty = nano::difficulty::from_multiplier (0.5, node.network_params.work.base);
 		std::optional<uint64_t> work;
 		do
 		{
 			work = node.work_generate_blocking (version, root, difficulty);
-		} while (nano::dev::network_params.work.difficulty (version, root, work.value ()) >= node.network_params.work.base);
+		} while (nano::dev::network_params.work.difficulty (version, root, work.value ()) >= node.network_params.work.get_base ());
 		ASSERT_TRUE (work.has_value ());
 		ASSERT_GE (nano::dev::network_params.work.difficulty (version, root, work.value ()), difficulty);
-		ASSERT_FALSE (nano::dev::network_params.work.difficulty (version, root, work.value ()) >= node.network_params.work.base);
->>>>>>> 76ebe9af
+		ASSERT_FALSE (nano::dev::network_params.work.difficulty (version, root, work.value ()) >= node.network_params.work.get_base ());
 	}
 }
 
