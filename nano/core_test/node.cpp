#include <nano/lib/blocks.hpp>
#include <nano/lib/config.hpp>
#include <nano/lib/locks.hpp>
#include <nano/node/active_transactions.hpp>
#include <nano/node/election.hpp>
#include <nano/node/inactive_node.hpp>
#include <nano/node/local_vote_history.hpp>
#include <nano/node/make_store.hpp>
#include <nano/node/scheduler/component.hpp>
#include <nano/node/scheduler/manual.hpp>
#include <nano/node/scheduler/priority.hpp>
#include <nano/node/transport/fake.hpp>
#include <nano/node/transport/inproc.hpp>
#include <nano/node/transport/tcp_listener.hpp>
#include <nano/node/vote_generator.hpp>
#include <nano/secure/ledger.hpp>
#include <nano/test_common/network.hpp>
#include <nano/test_common/system.hpp>
#include <nano/test_common/testutil.hpp>

#include <gtest/gtest.h>

#include <boost/filesystem.hpp>
#include <boost/make_shared.hpp>
#include <boost/optional.hpp>

#include <fstream>
#include <numeric>
#include <thread>

using namespace std::chrono_literals;

TEST (node, null_account)
{
	auto const & null_account = nano::account::null ();
	ASSERT_EQ (null_account, nullptr);
	ASSERT_FALSE (null_account != nullptr);

	nano::account default_account{};
	ASSERT_FALSE (default_account == nullptr);
	ASSERT_NE (default_account, nullptr);
}

TEST (node, DISABLED_memory_leak)
{
	{
		nano::test::system system (2);
	}
	auto alive = rsnano::rsn_sockets_alive ();
	ASSERT_EQ (0, alive);
}

TEST (node, stop)
{
	nano::test::system system (1);
	ASSERT_EQ (1, system.nodes[0]->wallets.wallet_count ());
	ASSERT_TRUE (true);
}

TEST (node, work_generate)
{
	nano::test::system system (1);
	auto & node (*system.nodes[0]);
	nano::block_hash root{ 1 };
	nano::work_version version{ nano::work_version::work_1 };
	{
		auto difficulty = nano::difficulty::from_multiplier (1.5, node.network_params.work.get_base ());
		auto work = node.work_generate_blocking (version, root, difficulty);
		ASSERT_TRUE (work.has_value ());
		ASSERT_GE (nano::dev::network_params.work.difficulty (version, root, work.value ()), difficulty);
	}
	{
		auto difficulty = nano::difficulty::from_multiplier (0.5, node.network_params.work.get_base ());
		std::optional<uint64_t> work;
		do
		{
			work = node.work_generate_blocking (version, root, difficulty);
		} while (nano::dev::network_params.work.difficulty (version, root, work.value ()) >= node.network_params.work.get_base ());
		ASSERT_TRUE (work.has_value ());
		ASSERT_GE (nano::dev::network_params.work.difficulty (version, root, work.value ()), difficulty);
		ASSERT_FALSE (nano::dev::network_params.work.difficulty (version, root, work.value ()) >= node.network_params.work.get_base ());
	}
}

TEST (node, block_store_path_failure)
{
	nano::test::system system;
	auto service (boost::make_shared<rsnano::async_runtime> (false));
	auto path (nano::unique_path ());
	nano::work_pool pool{ nano::dev::network_params.network, std::numeric_limits<unsigned>::max () };
	auto node (std::make_shared<nano::node> (*service, system.get_available_port (), path, pool));
	system.register_node (node);
	ASSERT_EQ (0, node->wallets.wallet_count ());
}

TEST (node, balance)
{
	nano::test::system system (1);
	auto node = system.nodes[0];
	auto wallet_id = node->wallets.first_wallet_id ();
	(void)node->wallets.insert_adhoc (wallet_id, nano::dev::genesis_key.prv);
	auto transaction (node->store.tx_begin_write ());
	ASSERT_EQ (std::numeric_limits<nano::uint128_t>::max (), node->ledger.account_balance (*transaction, nano::dev::genesis_key.pub));
}

TEST (node, send_unkeyed)
{
	nano::test::system system (1);
	auto node = system.nodes[0];
	auto wallet_id = node->wallets.first_wallet_id ();
	nano::keypair key2;
	(void)node->wallets.insert_adhoc (wallet_id, nano::dev::genesis_key.prv);
	node->wallets.set_password (wallet_id, nano::keypair ().prv);
	ASSERT_EQ (nullptr, node->wallets.send_action (wallet_id, nano::dev::genesis_key.pub, key2.pub, node->config->receive_minimum.number ()));
}

TEST (node, send_self)
{
	nano::test::system system (1);
	nano::keypair key2;
	auto node = system.nodes[0];
	auto wallet_id = node->wallets.first_wallet_id ();
	(void)node->wallets.insert_adhoc (wallet_id, nano::dev::genesis_key.prv);
	(void)node->wallets.insert_adhoc (wallet_id, key2.prv);
	ASSERT_NE (nullptr, node->wallets.send_action (wallet_id, nano::dev::genesis_key.pub, key2.pub, node->config->receive_minimum.number ()));
	ASSERT_TIMELY (10s, !node->balance (key2.pub).is_zero ());
	ASSERT_EQ (std::numeric_limits<nano::uint128_t>::max () - node->config->receive_minimum.number (), node->balance (nano::dev::genesis_key.pub));
}

TEST (node, send_single)
{
	nano::test::system system (2);
	nano::keypair key2;
	auto node1 = system.nodes[0];
	auto node2 = system.nodes[1];
	auto wallet_id1 = node1->wallets.first_wallet_id ();
	auto wallet_id2 = node2->wallets.first_wallet_id ();
	(void)node1->wallets.insert_adhoc (wallet_id1, nano::dev::genesis_key.prv);
	(void)node2->wallets.insert_adhoc (wallet_id2, key2.prv);
	ASSERT_NE (nullptr, node1->wallets.send_action (wallet_id1, nano::dev::genesis_key.pub, key2.pub, node1->config->receive_minimum.number ()));
	ASSERT_EQ (std::numeric_limits<nano::uint128_t>::max () - node1->config->receive_minimum.number (), node1->balance (nano::dev::genesis_key.pub));
	ASSERT_TRUE (node1->balance (key2.pub).is_zero ());
	ASSERT_TIMELY (10s, !node1->balance (key2.pub).is_zero ());
}

TEST (node, send_single_observing_peer)
{
	nano::test::system system (3);
	nano::keypair key2;
	auto node1 = system.nodes[0];
	auto node2 = system.nodes[1];
	auto wallet_id1 = node1->wallets.first_wallet_id ();
	auto wallet_id2 = node2->wallets.first_wallet_id ();
	(void)node1->wallets.insert_adhoc (wallet_id1, nano::dev::genesis_key.prv);
	(void)node2->wallets.insert_adhoc (wallet_id2, key2.prv);
	ASSERT_NE (nullptr, node1->wallets.send_action (wallet_id1, nano::dev::genesis_key.pub, key2.pub, node1->config->receive_minimum.number ()));
	ASSERT_EQ (std::numeric_limits<nano::uint128_t>::max () - node1->config->receive_minimum.number (), node1->balance (nano::dev::genesis_key.pub));
	ASSERT_TRUE (node1->balance (key2.pub).is_zero ());
	ASSERT_TIMELY (10s, std::all_of (system.nodes.begin (), system.nodes.end (), [&] (std::shared_ptr<nano::node> const & node_a) { return !node_a->balance (key2.pub).is_zero (); }));
}

TEST (node, send_out_of_order)
{
	nano::test::system system (2);
	auto & node1 (*system.nodes[0]);
	nano::keypair key2;
	nano::send_block_builder builder;
	auto send1 = builder.make_block ()
				 .previous (nano::dev::genesis->hash ())
				 .destination (key2.pub)
				 .balance (std::numeric_limits<nano::uint128_t>::max () - node1.config->receive_minimum.number ())
				 .sign (nano::dev::genesis_key.prv, nano::dev::genesis_key.pub)
				 .work (*system.work.generate (nano::dev::genesis->hash ()))
				 .build ();
	auto send2 = builder.make_block ()
				 .previous (send1->hash ())
				 .destination (key2.pub)
				 .balance (std::numeric_limits<nano::uint128_t>::max () - 2 * node1.config->receive_minimum.number ())
				 .sign (nano::dev::genesis_key.prv, nano::dev::genesis_key.pub)
				 .work (*system.work.generate (send1->hash ()))
				 .build ();
	auto send3 = builder.make_block ()
				 .previous (send2->hash ())
				 .destination (key2.pub)
				 .balance (std::numeric_limits<nano::uint128_t>::max () - 3 * node1.config->receive_minimum.number ())
				 .sign (nano::dev::genesis_key.prv, nano::dev::genesis_key.pub)
				 .work (*system.work.generate (send2->hash ()))
				 .build ();
	node1.process_active (send3);
	node1.process_active (send2);
	node1.process_active (send1);
	ASSERT_TIMELY (10s, std::all_of (system.nodes.begin (), system.nodes.end (), [&] (std::shared_ptr<nano::node> const & node_a) { return node_a->balance (nano::dev::genesis_key.pub) == nano::dev::constants.genesis_amount - node1.config->receive_minimum.number () * 3; }));
}

TEST (node, quick_confirm)
{
	nano::test::system system (1);
	auto & node1 (*system.nodes[0]);
	auto wallet_id = node1.wallets.first_wallet_id ();
	nano::keypair key;
	nano::block_hash previous (node1.latest (nano::dev::genesis_key.pub));
	auto genesis_start_balance (node1.balance (nano::dev::genesis_key.pub));
	(void)node1.wallets.insert_adhoc (wallet_id, key.prv);
	(void)node1.wallets.insert_adhoc (wallet_id, nano::dev::genesis_key.prv);
	auto send = nano::send_block_builder ()
				.previous (previous)
				.destination (key.pub)
				.balance (node1.online_reps.delta () + 1)
				.sign (nano::dev::genesis_key.prv, nano::dev::genesis_key.pub)
				.work (*system.work.generate (previous))
				.build ();
	node1.process_active (send);
	ASSERT_TIMELY (10s, !node1.balance (key.pub).is_zero ());
	ASSERT_EQ (node1.balance (nano::dev::genesis_key.pub), node1.online_reps.delta () + 1);
	ASSERT_EQ (node1.balance (key.pub), genesis_start_balance - (node1.online_reps.delta () + 1));
}

TEST (node, node_receive_quorum)
{
	nano::test::system system (1);
	auto & node1 = *system.nodes[0];
	auto wallet_id = node1.wallets.first_wallet_id ();
	nano::keypair key;
	nano::block_hash previous (node1.latest (nano::dev::genesis_key.pub));
	(void)node1.wallets.insert_adhoc (wallet_id, key.prv);
	auto send = nano::send_block_builder ()
				.previous (previous)
				.destination (key.pub)
				.balance (nano::dev::constants.genesis_amount - nano::Gxrb_ratio)
				.sign (nano::dev::genesis_key.prv, nano::dev::genesis_key.pub)
				.work (*system.work.generate (previous))
				.build ();
	node1.process_active (send);
	ASSERT_TIMELY (10s, node1.block_or_pruned_exists (send->hash ()));
	ASSERT_TIMELY (10s, node1.active.election (nano::qualified_root (previous, previous)) != nullptr);
	auto election (node1.active.election (nano::qualified_root (previous, previous)));
	ASSERT_NE (nullptr, election);
	ASSERT_FALSE (node1.active.confirmed (*election));
	ASSERT_EQ (1, election->votes ().size ());

	nano::test::system system2;
	system2.add_node ();
	auto node2 = system2.nodes[0];
	auto wallet_id2 = node2->wallets.first_wallet_id ();

	(void)node2->wallets.insert_adhoc (wallet_id2, nano::dev::genesis_key.prv);
	ASSERT_TRUE (node1.balance (key.pub).is_zero ());
	node1.network->tcp_channels->start_tcp (node2->network->endpoint ());
	while (node1.balance (key.pub).is_zero ())
	{
		ASSERT_NO_ERROR (system.poll ());
		ASSERT_NO_ERROR (system2.poll ());
	}
}

TEST (node, auto_bootstrap)
{
	nano::test::system system;
	nano::node_config config (system.get_available_port ());
	config.frontiers_confirmation = nano::frontiers_confirmation_mode::disabled;
	nano::node_flags node_flags;
	node_flags.set_disable_bootstrap_bulk_push_client (true);
	node_flags.set_disable_lazy_bootstrap (true);
	auto node0 = system.add_node (config, node_flags);
	auto wallet_id = node0->wallets.first_wallet_id ();
	nano::keypair key2;
	(void)node0->wallets.insert_adhoc (wallet_id, nano::dev::genesis_key.prv);
	(void)node0->wallets.insert_adhoc (wallet_id, key2.prv);
	auto send1 (node0->wallets.send_action (wallet_id, nano::dev::genesis_key.pub, key2.pub, node0->config->receive_minimum.number ()));
	ASSERT_NE (nullptr, send1);
	ASSERT_TIMELY_EQ (10s, node0->balance (key2.pub), node0->config->receive_minimum.number ());
	auto node1 (std::make_shared<nano::node> (system.async_rt, system.get_available_port (), nano::unique_path (), system.work, node_flags));
	ASSERT_FALSE (node1->init_error ());
	node1->start ();
	system.nodes.push_back (node1);
<<<<<<< HEAD
	ASSERT_NE (nullptr, nano::test::establish_tcp (system, *node1, node0->network->endpoint ()));
	// ASSERT_TIMELY (10s, node1->bootstrap_initiator.in_progress ());
	ASSERT_TIMELY_EQ (10s, node1->balance (key2.pub), node0->config->receive_minimum.number ());
	// ASSERT_TIMELY (10s, !node1->bootstrap_initiator.in_progress ());
	ASSERT_TRUE (node1->ledger.block_or_pruned_exists (send1->hash ()));
=======
	ASSERT_NE (nullptr, nano::test::establish_tcp (system, *node1, node0->network.endpoint ()));
	ASSERT_TIMELY (10s, node1->bootstrap_initiator.in_progress ());
	ASSERT_TIMELY_EQ (10s, node1->balance (key2.pub), node0->config.receive_minimum.number ());
	ASSERT_TIMELY (10s, !node1->bootstrap_initiator.in_progress ());
	ASSERT_TRUE (node1->block_or_pruned_exists (send1->hash ()));
>>>>>>> c3f09c10
	// Wait block receive
	ASSERT_TIMELY_EQ (5s, node1->ledger.block_count (), 3);
	// Confirmation for all blocks
	ASSERT_TIMELY_EQ (5s, node1->ledger.cemented_count (), 3);
}

TEST (node, auto_bootstrap_reverse)
{
	nano::test::system system;
	nano::node_config config (system.get_available_port ());
	config.frontiers_confirmation = nano::frontiers_confirmation_mode::disabled;
	nano::node_flags node_flags;
	node_flags.set_disable_bootstrap_bulk_push_client (true);
	node_flags.set_disable_lazy_bootstrap (true);
	auto node0 = system.add_node (config, node_flags);
	auto wallet_id = node0->wallets.first_wallet_id ();
	nano::keypair key2;
	(void)node0->wallets.insert_adhoc (wallet_id, nano::dev::genesis_key.prv);
	(void)node0->wallets.insert_adhoc (wallet_id, key2.prv);
	auto node1 (std::make_shared<nano::node> (system.async_rt, system.get_available_port (), nano::unique_path (), system.work, node_flags));
	ASSERT_FALSE (node1->init_error ());
	ASSERT_NE (nullptr, node0->wallets.send_action (wallet_id, nano::dev::genesis_key.pub, key2.pub, node0->config->receive_minimum.number ()));
	node1->start ();
	system.nodes.push_back (node1);
	ASSERT_NE (nullptr, nano::test::establish_tcp (system, *node0, node1->network->endpoint ()));
	ASSERT_TIMELY_EQ (10s, node1->balance (key2.pub), node0->config->receive_minimum.number ());
}

TEST (node, auto_bootstrap_age)
{
	nano::test::system system;
	nano::node_config config (system.get_available_port ());
	config.frontiers_confirmation = nano::frontiers_confirmation_mode::disabled;
	nano::node_flags node_flags;
	node_flags.set_disable_bootstrap_bulk_push_client (true);
	node_flags.set_disable_lazy_bootstrap (true);
	node_flags.set_bootstrap_interval (1);
	auto node0 = system.add_node (config, node_flags);
	auto node1 (std::make_shared<nano::node> (system.async_rt, system.get_available_port (), nano::unique_path (), system.work, node_flags));
	ASSERT_FALSE (node1->init_error ());
	node1->start ();
	system.nodes.push_back (node1);
	ASSERT_NE (nullptr, nano::test::establish_tcp (system, *node1, node0->network->endpoint ()));
	// ASSERT_TIMELY (10s, node1->bootstrap_initiator.in_progress ());
	//  4 bootstraps with frontiers age
	ASSERT_TIMELY (10s, node0->stats->count (nano::stat::type::bootstrap, nano::stat::detail::initiate_legacy_age, nano::stat::dir::out) >= 3);
	// More attempts with frontiers age
	ASSERT_GE (node0->stats->count (nano::stat::type::bootstrap, nano::stat::detail::initiate_legacy_age, nano::stat::dir::out), node0->stats->count (nano::stat::type::bootstrap, nano::stat::detail::initiate, nano::stat::dir::out));
}

TEST (node, merge_peers)
{
	nano::test::system system (1);
	std::array<nano::endpoint, 8> endpoints;
	endpoints.fill (nano::endpoint (boost::asio::ip::address_v6::loopback (), system.get_available_port ()));
	endpoints[0] = nano::endpoint (boost::asio::ip::address_v6::loopback (), system.get_available_port ());
	system.nodes[0]->network->merge_peers (endpoints);
	ASSERT_EQ (0, system.nodes[0]->network->size ());
}

TEST (node, search_receivable)
{
	nano::test::system system (1);
	auto node (system.nodes[0]);
	auto wallet_id = node->wallets.first_wallet_id ();
	nano::keypair key2;
	(void)node->wallets.insert_adhoc (wallet_id, nano::dev::genesis_key.prv);
	ASSERT_NE (nullptr, node->wallets.send_action (wallet_id, nano::dev::genesis_key.pub, key2.pub, node->config->receive_minimum.number ()));
	(void)node->wallets.insert_adhoc (wallet_id, key2.prv);
	ASSERT_EQ (nano::wallets_error::none, node->wallets.search_receivable (wallet_id));
	ASSERT_TIMELY (10s, !node->balance (key2.pub).is_zero ());
}

TEST (node, search_receivable_same)
{
	nano::test::system system (1);
	auto node (system.nodes[0]);
	auto wallet_id = node->wallets.first_wallet_id ();
	nano::keypair key2;
	(void)node->wallets.insert_adhoc (wallet_id, nano::dev::genesis_key.prv);
	ASSERT_NE (nullptr, node->wallets.send_action (wallet_id, nano::dev::genesis_key.pub, key2.pub, node->config->receive_minimum.number ()));
	ASSERT_NE (nullptr, node->wallets.send_action (wallet_id, nano::dev::genesis_key.pub, key2.pub, node->config->receive_minimum.number ()));
	(void)node->wallets.insert_adhoc (wallet_id, key2.prv);
	ASSERT_EQ (nano::wallets_error::none, node->wallets.search_receivable (wallet_id));
	ASSERT_TIMELY_EQ (10s, node->balance (key2.pub), 2 * node->config->receive_minimum.number ());
}

TEST (node, search_receivable_multiple)
{
	nano::test::system system (1);
	auto node (system.nodes[0]);
	auto wallet_id = node->wallets.first_wallet_id ();
	nano::keypair key2;
	nano::keypair key3;
	(void)node->wallets.insert_adhoc (wallet_id, nano::dev::genesis_key.prv);
	(void)node->wallets.insert_adhoc (wallet_id, key3.prv);
	ASSERT_NE (nullptr, node->wallets.send_action (wallet_id, nano::dev::genesis_key.pub, key3.pub, node->config->receive_minimum.number ()));
	ASSERT_TIMELY (10s, !node->balance (key3.pub).is_zero ());
	ASSERT_NE (nullptr, node->wallets.send_action (wallet_id, nano::dev::genesis_key.pub, key2.pub, node->config->receive_minimum.number ()));
	ASSERT_NE (nullptr, node->wallets.send_action (wallet_id, key3.pub, key2.pub, node->config->receive_minimum.number ()));
	(void)node->wallets.insert_adhoc (wallet_id, key2.prv);
	ASSERT_EQ (nano::wallets_error::none, node->wallets.search_receivable (wallet_id));
	ASSERT_TIMELY_EQ (10s, node->balance (key2.pub), 2 * node->config->receive_minimum.number ());
}

TEST (node, search_receivable_confirmed)
{
	nano::test::system system;
	nano::node_config node_config (system.get_available_port ());
	node_config.frontiers_confirmation = nano::frontiers_confirmation_mode::disabled;
	auto node = system.add_node (node_config);
	auto wallet_id = node->wallets.first_wallet_id ();
	nano::keypair key2;
	(void)node->wallets.insert_adhoc (wallet_id, nano::dev::genesis_key.prv);

	auto send1 (node->wallets.send_action (wallet_id, nano::dev::genesis_key.pub, key2.pub, node->config->receive_minimum.number ()));
	ASSERT_NE (nullptr, send1);
	ASSERT_TIMELY (5s, nano::test::confirmed (*node, { send1 }));

	auto send2 (node->wallets.send_action (wallet_id, nano::dev::genesis_key.pub, key2.pub, node->config->receive_minimum.number ()));
	ASSERT_NE (nullptr, send2);
	ASSERT_TIMELY (5s, nano::test::confirmed (*node, { send2 }));

	ASSERT_EQ (nano::wallets_error::none, node->wallets.remove_account (wallet_id, nano::dev::genesis_key.pub));

	(void)node->wallets.insert_adhoc (wallet_id, key2.prv);
	ASSERT_EQ (nano::wallets_error::none, node->wallets.search_receivable (wallet_id));
	ASSERT_TIMELY (5s, !node->active.active (send1->hash ()));
	ASSERT_TIMELY (5s, !node->active.active (send2->hash ()));
	ASSERT_TIMELY_EQ (5s, node->balance (key2.pub), 2 * node->config->receive_minimum.number ());
}

TEST (node, search_receivable_pruned)
{
	nano::test::system system;
	nano::node_config node_config (system.get_available_port ());
	node_config.frontiers_confirmation = nano::frontiers_confirmation_mode::disabled;
	auto node1 = system.add_node (node_config);
	auto wallet_id = node1->wallets.first_wallet_id ();
	nano::node_flags node_flags;
	node_flags.set_enable_pruning (true);
	nano::node_config config (system.get_available_port ());
	config.enable_voting = false; // Remove after allowing pruned voting
	auto node2 = system.add_node (config, node_flags);
	auto wallet_id2 = node2->wallets.first_wallet_id ();
	nano::keypair key2;
	(void)node1->wallets.insert_adhoc (wallet_id, nano::dev::genesis_key.prv);
	auto send1 (node1->wallets.send_action (wallet_id, nano::dev::genesis_key.pub, key2.pub, node2->config->receive_minimum.number ()));
	ASSERT_NE (nullptr, send1);
	auto send2 (node1->wallets.send_action (wallet_id, nano::dev::genesis_key.pub, key2.pub, node2->config->receive_minimum.number ()));
	ASSERT_NE (nullptr, send2);

	// Confirmation
	ASSERT_TIMELY (10s, node1->active.empty () && node2->active.empty ());
<<<<<<< HEAD
	ASSERT_TIMELY (5s, node1->ledger.block_confirmed (*node1->store.tx_begin_read (), send2->hash ()));
=======
	ASSERT_TIMELY (5s, node1->ledger.confirmed.block_exists_or_pruned (node1->ledger.tx_begin_read (), send2->hash ()));
>>>>>>> c3f09c10
	ASSERT_TIMELY_EQ (5s, node2->ledger.cemented_count (), 3);
	ASSERT_EQ (nano::wallets_error::none, node1->wallets.remove_account (wallet_id, nano::dev::genesis_key.pub));

	// Pruning
	{
		auto transaction (node2->store.tx_begin_write ());
		ASSERT_EQ (1, node2->ledger.pruning_action (*transaction, send1->hash (), 1));
	}
	ASSERT_EQ (1, node2->ledger.pruned_count ());
	ASSERT_TRUE (node2->block_or_pruned_exists (send1->hash ())); // true for pruned

	// Receive pruned block
	(void)node2->wallets.insert_adhoc (wallet_id2, key2.prv);
	ASSERT_EQ (nano::wallets_error::none, node2->wallets.search_receivable (wallet_id2));
	ASSERT_TIMELY_EQ (10s, node2->balance (key2.pub), 2 * node2->config->receive_minimum.number ());
}

TEST (node, unlock_search)
{
	nano::test::system system (1);
	auto node (system.nodes[0]);
	auto wallet_id = node->wallets.first_wallet_id ();
	nano::keypair key2;
	nano::uint128_t balance (node->balance (nano::dev::genesis_key.pub));
	ASSERT_EQ (nano::wallets_error::none, node->wallets.rekey (wallet_id, ""));
	(void)node->wallets.insert_adhoc (wallet_id, nano::dev::genesis_key.prv);
	ASSERT_NE (nullptr, node->wallets.send_action (wallet_id, nano::dev::genesis_key.pub, key2.pub, node->config->receive_minimum.number ()));
	ASSERT_TIMELY (10s, node->balance (nano::dev::genesis_key.pub) != balance);
	ASSERT_TIMELY (10s, node->active.empty ());
	(void)node->wallets.insert_adhoc (wallet_id, key2.prv);
	node->wallets.set_password (wallet_id, nano::keypair ().prv);
	ASSERT_EQ (nano::wallets_error::none, node->wallets.enter_password (wallet_id, ""));
	ASSERT_TIMELY (10s, !node->balance (key2.pub).is_zero ());
}

TEST (node, working)
{
	auto path (nano::working_path ());
	ASSERT_FALSE (path.empty ());
}

TEST (node, confirm_locked)
{
	nano::test::system system (1);
	auto node (system.nodes[0]);
	auto wallet_id{ node->wallets.first_wallet_id () };
	(void)node->wallets.insert_adhoc (wallet_id, nano::dev::genesis_key.prv);
	ASSERT_EQ (nano::wallets_error::invalid_password, node->wallets.enter_password (wallet_id, "1"));
	auto block = nano::send_block_builder ()
				 .previous (0)
				 .destination (0)
				 .balance (0)
				 .sign (nano::keypair ().prv, 0)
				 .work (0)
				 .build ();
	system.nodes[0]->network->flood_block (block);
}

TEST (node_config, random_rep)
{
	auto path (nano::unique_path ());
	nano::node_config config1 (100);
	auto rep (config1.random_representative ());
	ASSERT_NE (config1.preconfigured_representatives.end (), std::find (config1.preconfigured_representatives.begin (), config1.preconfigured_representatives.end (), rep));
}

TEST (node, expire)
{
	std::weak_ptr<nano::node> node0;
	{
		nano::test::system system (1);
		node0 = system.nodes[0];
		auto wallet_id0 = system.nodes[0]->wallets.first_wallet_id ();
		auto & node1 (*system.nodes[0]);
		auto wallet_id1 = node1.wallets.first_wallet_id ();
		(void)system.nodes[0]->wallets.insert_adhoc (wallet_id0, nano::dev::genesis_key.prv);
	}
	ASSERT_TRUE (node0.expired ());
}

// This test is racy, there is no guarantee that the election won't be confirmed until all forks are fully processed
// TODO gustav: I've temporarily disabled this test because it fails very often
TEST (node, DISABLED_fork_publish)
{
	nano::test::system system (1);
	auto & node1 (*system.nodes[0]);
	auto wallet_id1 = node1.wallets.first_wallet_id ();
	(void)system.nodes[0]->wallets.insert_adhoc (wallet_id1, nano::dev::genesis_key.prv);
	nano::keypair key1;
	nano::send_block_builder builder;
	auto send1 = builder.make_block ()
				 .previous (nano::dev::genesis->hash ())
				 .destination (key1.pub)
				 .balance (nano::dev::constants.genesis_amount - 100)
				 .sign (nano::dev::genesis_key.prv, nano::dev::genesis_key.pub)
				 .work (0)
				 .build ();
	node1.work_generate_blocking (*send1);
	nano::keypair key2;
	auto send2 = builder.make_block ()
				 .previous (nano::dev::genesis->hash ())
				 .destination (key2.pub)
				 .balance (nano::dev::constants.genesis_amount - 100)
				 .sign (nano::dev::genesis_key.prv, nano::dev::genesis_key.pub)
				 .work (0)
				 .build ();
	node1.work_generate_blocking (*send2);
	node1.process_active (send1);
	ASSERT_TIMELY_EQ (5s, 1, node1.active.size ());
	auto election (node1.active.election (send1->qualified_root ()));
	ASSERT_NE (nullptr, election);
	// Wait until the genesis rep activated & makes vote
	ASSERT_TIMELY_EQ (1s, election->votes ().size (), 2);
	node1.process_active (send2);
	ASSERT_TIMELY (5s, node1.active.active (*send2));
	auto votes1 (election->votes ());
	auto existing1 (votes1.find (nano::dev::genesis_key.pub));
	ASSERT_NE (votes1.end (), existing1);
	ASSERT_EQ (send1->hash (), existing1->second.get_hash ());
	auto winner (election->winner ());
	ASSERT_EQ (*send1, *winner);
	ASSERT_EQ (nano::dev::constants.genesis_amount - 100, election->get_status ().get_tally ().number ());
}

// In test case there used to be a race condition, it was worked around in:.
// https://github.com/nanocurrency/nano-node/pull/4091
// The election and the processing of block send2 happen in parallel.
// Usually the election happens first and the send2 block is added to the election.
// However, if the send2 block is processed before the election is started then
// there is a race somewhere and the election might not notice the send2 block.
// The test case can be made to pass by ensuring the election is started before the send2 is processed.
// However, is this a problem with the test case or this is a problem with the node handling of forks?
TEST (node, fork_publish_inactive)
{
	nano::test::system system (1);
	auto & node = *system.nodes[0];
	nano::keypair key1;
	nano::keypair key2;

	nano::send_block_builder builder;

	auto send1 = builder.make_block ()
				 .previous (nano::dev::genesis->hash ())
				 .destination (key1.pub)
				 .balance (nano::dev::constants.genesis_amount - 100)
				 .sign (nano::dev::genesis_key.prv, nano::dev::genesis_key.pub)
				 .work (*system.work.generate (nano::dev::genesis->hash ()))
				 .build ();

	auto send2 = builder.make_block ()
				 .previous (nano::dev::genesis->hash ())
				 .destination (key2.pub)
				 .balance (nano::dev::constants.genesis_amount - 100)
				 .sign (nano::dev::genesis_key.prv, nano::dev::genesis_key.pub)
				 .work (send1->block_work ())
				 .build ();

	node.process_active (send1);
	ASSERT_TIMELY (5s, node.block (send1->hash ()));

	std::shared_ptr<nano::election> election;
	ASSERT_TIMELY (5s, election = node.active.election (send1->qualified_root ()));

	ASSERT_EQ (nano::block_status::fork, node.process_local (send2).value ());

	ASSERT_TIMELY_EQ (5s, election->blocks ().size (), 2);

	auto find_block = [&election] (nano::block_hash hash_a) -> bool {
		auto blocks = election->blocks ();
		return blocks.end () != blocks.find (hash_a);
	};
	ASSERT_TRUE (find_block (send1->hash ()));
	ASSERT_TRUE (find_block (send2->hash ()));

	ASSERT_EQ (election->winner ()->hash (), send1->hash ());
	ASSERT_NE (election->winner ()->hash (), send2->hash ());
}

TEST (node, fork_keep)
{
	nano::test::system system (2);
	auto & node1 (*system.nodes[0]);
	auto & node2 (*system.nodes[1]);
	auto wallet_id1 = node1.wallets.first_wallet_id ();
	ASSERT_EQ (1, node1.network->size ());
	nano::keypair key1;
	nano::keypair key2;
	nano::send_block_builder builder;
	// send1 and send2 fork to different accounts
	auto send1 = builder.make_block ()
				 .previous (nano::dev::genesis->hash ())
				 .destination (key1.pub)
				 .balance (nano::dev::constants.genesis_amount - 100)
				 .sign (nano::dev::genesis_key.prv, nano::dev::genesis_key.pub)
				 .work (*system.work.generate (nano::dev::genesis->hash ()))
				 .build ();
	auto send2 = builder.make_block ()
				 .previous (nano::dev::genesis->hash ())
				 .destination (key2.pub)
				 .balance (nano::dev::constants.genesis_amount - 100)
				 .sign (nano::dev::genesis_key.prv, nano::dev::genesis_key.pub)
				 .work (*system.work.generate (nano::dev::genesis->hash ()))
				 .build ();
	node1.process_active (send1);
	node2.process_active (builder.make_block ().from (*send1).build ());
	ASSERT_TIMELY_EQ (5s, 1, node1.active.size ());
	ASSERT_TIMELY_EQ (5s, 1, node2.active.size ());
	(void)node1.wallets.insert_adhoc (wallet_id1, nano::dev::genesis_key.prv);
	// Fill node with forked blocks
	node1.process_active (send2);
	ASSERT_TIMELY (5s, node1.active.active (*send2));
	node2.process_active (builder.make_block ().from (*send2).build ());
	ASSERT_TIMELY (5s, node2.active.active (*send2));
	auto election1 (node2.active.election (nano::qualified_root (nano::dev::genesis->hash (), nano::dev::genesis->hash ())));
	ASSERT_NE (nullptr, election1);
	ASSERT_EQ (1, election1->votes ().size ());
	ASSERT_TRUE (node1.block_or_pruned_exists (send1->hash ()));
	ASSERT_TRUE (node2.block_or_pruned_exists (send1->hash ()));
	// Wait until the genesis rep makes a vote
	ASSERT_TIMELY (1.5min, election1->votes ().size () != 1);
	auto transaction0 (node1.store.tx_begin_read ());
	auto transaction1 (node2.store.tx_begin_read ());
	// The vote should be in agreement with what we already have.
	auto winner (*node2.active.tally (*election1).begin ());
	ASSERT_EQ (*send1, *winner.second);
	ASSERT_EQ (nano::dev::constants.genesis_amount - 100, winner.first);
	ASSERT_TRUE (node1.ledger.block_exists (*transaction0, send1->hash ()));
	ASSERT_TRUE (node2.ledger.block_exists (*transaction1, send1->hash ()));
}

// This test is racy, there is no guarantee that the election won't be confirmed until all forks are fully processed
TEST (node, DISABLED_fork_flip)
{
	nano::test::system system (2);
	auto & node1 (*system.nodes[0]);
	auto & node2 (*system.nodes[1]);
	auto wallet_id1 = node1.wallets.first_wallet_id ();
	ASSERT_EQ (1, node1.network->size ());
	nano::keypair key1;
	nano::send_block_builder builder;
	auto send1 = builder.make_block ()
				 .previous (nano::dev::genesis->hash ())
				 .destination (key1.pub)
				 .balance (nano::dev::constants.genesis_amount - 100)
				 .sign (nano::dev::genesis_key.prv, nano::dev::genesis_key.pub)
				 .work (*system.work.generate (nano::dev::genesis->hash ()))
				 .build ();
	nano::publish publish1{ nano::dev::network_params.network, send1 };
	nano::keypair key2;
	auto send2 = builder.make_block ()
				 .previous (nano::dev::genesis->hash ())
				 .destination (key2.pub)
				 .balance (nano::dev::constants.genesis_amount - 100)
				 .sign (nano::dev::genesis_key.prv, nano::dev::genesis_key.pub)
				 .work (*system.work.generate (nano::dev::genesis->hash ()))
				 .build ();
	nano::publish publish2{ nano::dev::network_params.network, send2 };
	auto ignored_channel = nano::test::fake_channel (node1);

	node1.network->inbound (publish1, ignored_channel);
	node2.network->inbound (publish2, ignored_channel);
	ASSERT_TIMELY_EQ (5s, 1, node1.active.size ());
	ASSERT_TIMELY_EQ (5s, 1, node2.active.size ());
	(void)node1.wallets.insert_adhoc (wallet_id1, nano::dev::genesis_key.prv);
	// Fill nodes with forked blocks
	node1.network->inbound (publish2, ignored_channel);
	ASSERT_TIMELY (5s, node1.active.active (*send2));
	node2.network->inbound (publish1, ignored_channel);
	ASSERT_TIMELY (5s, node2.active.active (*send1));
	auto election1 (node2.active.election (nano::qualified_root (nano::dev::genesis->hash (), nano::dev::genesis->hash ())));
	ASSERT_NE (nullptr, election1);
	ASSERT_EQ (1, election1->votes ().size ());
<<<<<<< HEAD
	ASSERT_NE (nullptr, node1.block (publish1.get_block ()->hash ()));
	ASSERT_NE (nullptr, node2.block (publish2.get_block ()->hash ()));
	ASSERT_TIMELY (10s, node2.ledger.block_or_pruned_exists (publish1.get_block ()->hash ()));
	auto winner (*node2.active.tally (*election1).begin ());
	ASSERT_EQ (*publish1.get_block (), *winner.second);
	ASSERT_EQ (nano::dev::constants.genesis_amount - 100, winner.first);
	ASSERT_TRUE (node1.ledger.block_or_pruned_exists (publish1.get_block ()->hash ()));
	ASSERT_TRUE (node2.ledger.block_or_pruned_exists (publish1.get_block ()->hash ()));
	ASSERT_FALSE (node2.ledger.block_or_pruned_exists (publish2.get_block ()->hash ()));
=======
	ASSERT_NE (nullptr, node1.block (publish1.block->hash ()));
	ASSERT_NE (nullptr, node2.block (publish2.block->hash ()));
	ASSERT_TIMELY (10s, node2.block_or_pruned_exists (publish1.block->hash ()));
	auto winner (*election1->tally ().begin ());
	ASSERT_EQ (*publish1.block, *winner.second);
	ASSERT_EQ (nano::dev::constants.genesis_amount - 100, winner.first);
	ASSERT_TRUE (node1.block_or_pruned_exists (publish1.block->hash ()));
	ASSERT_TRUE (node2.block_or_pruned_exists (publish1.block->hash ()));
	ASSERT_FALSE (node2.block_or_pruned_exists (publish2.block->hash ()));
>>>>>>> c3f09c10
}

// Test that more than one block can be rolled back
TEST (node, DISABLED_fork_multi_flip)
{
	auto type = nano::transport::transport_type::tcp;
	nano::test::system system;
	nano::node_flags node_flags;
	nano::node_config node_config (system.get_available_port ());
	node_config.frontiers_confirmation = nano::frontiers_confirmation_mode::disabled;
	auto & node1 (*system.add_node (node_config, node_flags, type));
	auto wallet_id1 = node1.wallets.first_wallet_id ();
	node_config.peering_port = system.get_available_port ();
	auto & node2 (*system.add_node (node_config, node_flags, type));
	ASSERT_EQ (1, node1.network->size ());
	nano::keypair key1;
	nano::send_block_builder builder;
	auto send1 = builder.make_block ()
				 .previous (nano::dev::genesis->hash ())
				 .destination (key1.pub)
				 .balance (nano::dev::constants.genesis_amount - 100)
				 .sign (nano::dev::genesis_key.prv, nano::dev::genesis_key.pub)
				 .work (*system.work.generate (nano::dev::genesis->hash ()))
				 .build ();
	nano::keypair key2;
	auto send2 = builder.make_block ()
				 .previous (nano::dev::genesis->hash ())
				 .destination (key2.pub)
				 .balance (nano::dev::constants.genesis_amount - 100)
				 .sign (nano::dev::genesis_key.prv, nano::dev::genesis_key.pub)
				 .work (*system.work.generate (nano::dev::genesis->hash ()))
				 .build ();
	auto send3 = builder.make_block ()
				 .previous (send2->hash ())
				 .destination (key2.pub)
				 .balance (nano::dev::constants.genesis_amount - 100)
				 .sign (nano::dev::genesis_key.prv, nano::dev::genesis_key.pub)
				 .work (*system.work.generate (send2->hash ()))
				 .build ();
	ASSERT_EQ (nano::block_status::progress, node1.ledger.process (*node1.store.tx_begin_write (), send1));
	// Node2 has two blocks that will be rolled back by node1's vote
	ASSERT_EQ (nano::block_status::progress, node2.ledger.process (*node2.store.tx_begin_write (), send2));
	ASSERT_EQ (nano::block_status::progress, node2.ledger.process (*node2.store.tx_begin_write (), send3));
	(void)node1.wallets.insert_adhoc (wallet_id1, nano::dev::genesis_key.prv); // Insert voting key in to node1

	auto election = nano::test::start_election (system, node2, send2->hash ());
	ASSERT_NE (nullptr, election);
<<<<<<< HEAD
	ASSERT_TIMELY (10s, node2.ledger.block_or_pruned_exists (send1->hash ()));
=======
	ASSERT_TIMELY (5s, node2.block_or_pruned_exists (send1->hash ()));
>>>>>>> c3f09c10
	ASSERT_TRUE (nano::test::block_or_pruned_none_exists (node2, { send2, send3 }));

	auto winner = election->winner ();
	ASSERT_EQ (*send1, *winner);
	ASSERT_EQ (nano::dev::constants.genesis_amount - 100, election->get_status ().get_tally ().number ());
}

// Blocks that are no longer actively being voted on should be able to be evicted through bootstrapping.
// This could happen if a fork wasn't resolved before the process previously shut down
// TODO Gustav: Disabled because of flakyness
TEST (node, DISABLED_fork_bootstrap_flip)
{
	nano::test::system system;
	nano::test::system system0;
	nano::test::system system1;
	nano::node_config config0{ system.get_available_port () };
	config0.frontiers_confirmation = nano::frontiers_confirmation_mode::disabled;
	nano::node_flags node_flags;
	node_flags.set_disable_bootstrap_bulk_push_client (true);
	node_flags.set_disable_lazy_bootstrap (true);
	auto & node1 = *system0.add_node (config0, node_flags);
	auto wallet_id1 = node1.wallets.first_wallet_id ();
	nano::node_config config1 (system.get_available_port ());
	auto & node2 = *system1.add_node (config1, node_flags);
	(void)node1.wallets.insert_adhoc (wallet_id1, nano::dev::genesis_key.prv);
	nano::block_hash latest = node1.latest (nano::dev::genesis_key.pub);
	nano::keypair key1;
	nano::send_block_builder builder;
	auto send1 = builder.make_block ()
				 .previous (latest)
				 .destination (key1.pub)
				 .balance (nano::dev::constants.genesis_amount - nano::Gxrb_ratio)
				 .sign (nano::dev::genesis_key.prv, nano::dev::genesis_key.pub)
				 .work (*system0.work.generate (latest))
				 .build ();
	nano::keypair key2;
	auto send2 = builder.make_block ()
				 .previous (latest)
				 .destination (key2.pub)
				 .balance (nano::dev::constants.genesis_amount - nano::Gxrb_ratio)
				 .sign (nano::dev::genesis_key.prv, nano::dev::genesis_key.pub)
				 .work (*system0.work.generate (latest))
				 .build ();
	// Insert but don't rebroadcast, simulating settled blocks
	{
		auto tx{ node1.store.tx_begin_write () };
		ASSERT_EQ (nano::block_status::progress, node1.ledger.process (*tx, send1));
	}
	{
		auto tx{ node2.store.tx_begin_write () };
		ASSERT_EQ (nano::block_status::progress, node2.ledger.process (*tx, send2));
	}
	{
		auto tx{ node2.store.tx_begin_read () };
		ASSERT_TRUE (node2.ledger.block_exists (*tx, send2->hash ()));
	}
	node2.bootstrap_initiator.bootstrap (node1.network->endpoint ()); // Additionally add new peer to confirm & replace bootstrap block
	auto again (true);
	system0.deadline_set (50s);
	system1.deadline_set (50s);
	while (again)
	{
		ASSERT_NO_ERROR (system0.poll ());
		ASSERT_NO_ERROR (system1.poll ());
		auto tx{ node2.store.tx_begin_read () };
		again = !node2.ledger.block_exists (*tx, send1->hash ());
	}
}

TEST (node, fork_open)
{
	nano::test::system system (1);
	auto & node = *system.nodes[0];
	auto wallet_id = node.wallets.first_wallet_id ();
	std::shared_ptr<nano::election> election;

	// create block send1, to send all the balance from genesis to key1
	// this is done to ensure that the open block(s) cannot be voted on and confirmed
	nano::keypair key1;
	auto send1 = nano::send_block_builder ()
				 .previous (nano::dev::genesis->hash ())
				 .destination (key1.pub)
				 .balance (0)
				 .sign (nano::dev::genesis_key.prv, nano::dev::genesis_key.pub)
				 .work (*system.work.generate (nano::dev::genesis->hash ()))
				 .build ();
	nano::publish publish1{ nano::dev::network_params.network, send1 };
	auto channel1 = std::make_shared<nano::transport::fake::channel> (node);
	node.network->inbound (publish1, channel1);
	ASSERT_TIMELY (5s, (election = node.active.election (publish1.get_block ()->qualified_root ())) != nullptr);
	node.active.force_confirm (*election);
	ASSERT_TIMELY (5s, node.active.empty () && node.block_confirmed (publish1.get_block ()->hash ()));

	// register key for genesis account, not sure why we do this, it seems needless,
	// since the genesis account at this stage has zero voting weight
	(void)node.wallets.insert_adhoc (wallet_id, nano::dev::genesis_key.prv);

	// create the 1st open block to receive send1, which should be regarded as the winner just because it is first
	nano::open_block_builder builder;
	auto open1 = builder.make_block ()
				 .source (publish1.get_block ()->hash ())
				 .representative (1)
				 .account (key1.pub)
				 .sign (key1.prv, key1.pub)
				 .work (*system.work.generate (key1.pub))
				 .build ();
	nano::publish publish2{ nano::dev::network_params.network, open1 };
	node.network->inbound (publish2, channel1);
	ASSERT_TIMELY_EQ (5s, 1, node.active.size ());

	// create 2nd open block, which is a fork of open1 block
	auto open2 = builder.make_block ()
				 .source (publish1.get_block ()->hash ())
				 .representative (2)
				 .account (key1.pub)
				 .sign (key1.prv, key1.pub)
				 .work (*system.work.generate (key1.pub))
				 .build ();
	nano::publish publish3{ nano::dev::network_params.network, open2 };
	node.network->inbound (publish3, channel1);
	ASSERT_TIMELY (5s, (election = node.active.election (publish3.get_block ()->qualified_root ())) != nullptr);

	// we expect to find 2 blocks in the election and we expect the first block to be the winner just because it was first
	ASSERT_TIMELY_EQ (5s, 2, election->blocks ().size ());
	ASSERT_EQ (publish2.get_block ()->hash (), election->winner ()->hash ());

	// wait for a second and check that the election did not get confirmed
	system.delay_ms (1000ms);
	ASSERT_FALSE (node.active.confirmed (*election));

	// check that only the first block is saved to the ledger
	ASSERT_TIMELY (5s, node.block (publish2.get_block ()->hash ()));
	ASSERT_FALSE (node.block (publish3.get_block ()->hash ()));
}

TEST (node, fork_open_flip)
{
	nano::test::system system (1);
	auto & node1 = *system.nodes[0];
	auto wallet_id = node1.wallets.first_wallet_id ();

	std::shared_ptr<nano::election> election;
	nano::keypair key1;
	nano::keypair rep1;
	nano::keypair rep2;

	// send 1 raw from genesis to key1 on both node1 and node2
	auto send1 = nano::send_block_builder ()
				 .previous (nano::dev::genesis->hash ())
				 .destination (key1.pub)
				 .balance (nano::dev::constants.genesis_amount - 1)
				 .sign (nano::dev::genesis_key.prv, nano::dev::genesis_key.pub)
				 .work (*system.work.generate (nano::dev::genesis->hash ()))
				 .build ();
	node1.process_active (send1);

	// We should be keeping this block
	nano::open_block_builder builder;
	auto open1 = builder.make_block ()
				 .source (send1->hash ())
				 .representative (rep1.pub)
				 .account (key1.pub)
				 .sign (key1.prv, key1.pub)
				 .work (*system.work.generate (key1.pub))
				 .build ();

	// create a fork of block open1, this block will lose the election
	auto open2 = builder.make_block ()
				 .source (send1->hash ())
				 .representative (rep2.pub)
				 .account (key1.pub)
				 .sign (key1.prv, key1.pub)
				 .work (*system.work.generate (key1.pub))
				 .build ();
	ASSERT_FALSE (*open1 == *open2);

	// give block open1 to node1, manually trigger an election for open1 and ensure it is in the ledger
	node1.process_active (open1);
	ASSERT_TIMELY (5s, node1.block (open1->hash ()) != nullptr);
	node1.scheduler.manual.push (open1);
	ASSERT_TIMELY (5s, (election = node1.active.election (open1->qualified_root ())) != nullptr);
	election->transition_active ();

	// create node2, with blocks send1 and open2 pre-initialised in the ledger,
	// so that block open1 cannot possibly get in the ledger before open2 via background sync
	system.initialization_blocks.push_back (send1);
	system.initialization_blocks.push_back (open2);
	auto & node2 = *system.add_node ();
	system.initialization_blocks.clear ();

	// ensure open2 is in node2 ledger (and therefore has sideband) and manually trigger an election for open2
	ASSERT_TIMELY (5s, node2.block (open2->hash ()) != nullptr);
	node2.scheduler.manual.push (open2);
	ASSERT_TIMELY (5s, (election = node2.active.election (open2->qualified_root ())) != nullptr);
	election->transition_active ();

	ASSERT_TIMELY_EQ (5s, 2, node1.active.size ());
	ASSERT_TIMELY_EQ (5s, 2, node2.active.size ());

	// allow node1 to vote and wait for open1 to be confirmed on node1
	(void)node1.wallets.insert_adhoc (wallet_id, nano::dev::genesis_key.prv);
	ASSERT_TIMELY (5s, node1.block_confirmed (open1->hash ()));

	// Notify both nodes of both blocks, both nodes will become aware that a fork exists
	node1.process_active (open2);
	node2.process_active (open1);

	ASSERT_TIMELY_EQ (5s, 2, election->votes ().size ()); // one more than expected due to elections having dummy votes

	// Node2 should eventually settle on open1
	ASSERT_TIMELY (10s, node2.block (open1->hash ()));
	ASSERT_TIMELY (5s, node1.block_confirmed (open1->hash ()));
	auto winner = *node2.active.tally (*election).begin ();
	ASSERT_EQ (*open1, *winner.second);
	ASSERT_EQ (nano::dev::constants.genesis_amount - 1, winner.first);

	// check the correct blocks are in the ledgers
	auto transaction1 (node1.store.tx_begin_read ());
	auto transaction2 (node2.store.tx_begin_read ());
	ASSERT_TRUE (node1.ledger.block_exists (*transaction1, open1->hash ()));
	ASSERT_TRUE (node2.ledger.block_exists (*transaction2, open1->hash ()));
	ASSERT_FALSE (node2.ledger.block_exists (*transaction2, open2->hash ()));
}

TEST (node, coherent_observer)
{
	nano::test::system system (1);
	auto & node1 (*system.nodes[0]);
	auto wallet_id = node1.wallets.first_wallet_id ();
	node1.observers->blocks.add ([&node1] (nano::election_status const & status_a, std::vector<nano::vote_with_weight_info> const &, nano::account const &, nano::uint128_t const &, bool, bool) {
		auto transaction (node1.store.tx_begin_read ());
		ASSERT_TRUE (node1.ledger.block_exists (*transaction, status_a.get_winner ()->hash ()));
	});
	(void)node1.wallets.insert_adhoc (wallet_id, nano::dev::genesis_key.prv);
	nano::keypair key;
	node1.wallets.send_action (wallet_id, nano::dev::genesis_key.pub, key.pub, 1);
}

TEST (node, fork_no_vote_quorum)
{
	nano::test::system system (3);
	auto & node1 (*system.nodes[0]);
	auto & node2 (*system.nodes[1]);
	auto & node3 (*system.nodes[2]);
	auto wallet_id = node1.wallets.first_wallet_id ();
	auto wallet_id2 = node2.wallets.first_wallet_id ();
	auto wallet_id3 = node3.wallets.first_wallet_id ();
	(void)node1.wallets.insert_adhoc (wallet_id, nano::dev::genesis_key.prv);
	nano::public_key key4;
	(void)node1.wallets.deterministic_insert (wallet_id, true, key4);
	node1.wallets.send_action (wallet_id, nano::dev::genesis_key.pub, key4, nano::dev::constants.genesis_amount / 4);
	nano::public_key key1;
	(void)node2.wallets.deterministic_insert (wallet_id2, true, key1);
	(void)node2.wallets.set_representative (wallet_id2, key1);
	auto block (node1.wallets.send_action (wallet_id, nano::dev::genesis_key.pub, key1, node1.config->receive_minimum.number ()));
	ASSERT_NE (nullptr, block);
	ASSERT_TIMELY (30s, node3.balance (key1) == node1.config->receive_minimum.number () && node2.balance (key1) == node1.config->receive_minimum.number () && node1.balance (key1) == node1.config->receive_minimum.number ());
	ASSERT_EQ (node1.config->receive_minimum.number (), node1.weight (key1));
	ASSERT_EQ (node1.config->receive_minimum.number (), node2.weight (key1));
	ASSERT_EQ (node1.config->receive_minimum.number (), node3.weight (key1));
	nano::block_builder builder;
	auto send1 = builder
				 .state ()
				 .account (nano::dev::genesis_key.pub)
				 .previous (block->hash ())
				 .representative (nano::dev::genesis_key.pub)
				 .balance ((nano::dev::constants.genesis_amount / 4) - (node1.config->receive_minimum.number () * 2))
				 .link (key1)
				 .sign (nano::dev::genesis_key.prv, nano::dev::genesis_key.pub)
				 .work (*system.work.generate (block->hash ()))
				 .build ();
	ASSERT_EQ (nano::block_status::progress, node1.process (send1));
	ASSERT_EQ (nano::block_status::progress, node2.process (send1));
	ASSERT_EQ (nano::block_status::progress, node3.process (send1));
	nano::public_key key2;
	(void)node3.wallets.deterministic_insert (wallet_id3, true, key2);
	auto send2 = nano::send_block_builder ()
				 .previous (block->hash ())
				 .destination (key2)
				 .balance ((nano::dev::constants.genesis_amount / 4) - (node1.config->receive_minimum.number () * 2))
				 .sign (nano::dev::genesis_key.prv, nano::dev::genesis_key.pub)
				 .work (*system.work.generate (block->hash ()))
				 .build ();
	nano::raw_key key3;
	auto vote = std::make_shared<nano::vote> (key1, key3, 0, 0, std::vector<nano::block_hash>{ send2->hash () });
	nano::confirm_ack confirm{ nano::dev::network_params.network, vote };
	auto channel = node2.network->find_node_id (node3.node_id.pub);
	ASSERT_NE (nullptr, channel);
	channel->send (confirm);
	ASSERT_TIMELY (10s, node3.stats->count (nano::stat::type::message, nano::stat::detail::confirm_ack, nano::stat::dir::in) >= 3);
	ASSERT_EQ (node1.latest (nano::dev::genesis_key.pub), send1->hash ());
	ASSERT_EQ (node2.latest (nano::dev::genesis_key.pub), send1->hash ());
	ASSERT_EQ (node3.latest (nano::dev::genesis_key.pub), send1->hash ());
}

// Disabled because it sometimes takes way too long (but still eventually finishes)
TEST (node, DISABLED_fork_pre_confirm)
{
	nano::test::system system (3);
	auto & node0 (*system.nodes[0]);
	auto & node1 (*system.nodes[1]);
	auto & node2 (*system.nodes[2]);
	auto wallet_id0 = node0.wallets.first_wallet_id ();
	auto wallet_id1 = node1.wallets.first_wallet_id ();
	auto wallet_id2 = node2.wallets.first_wallet_id ();
	(void)node0.wallets.insert_adhoc (wallet_id0, nano::dev::genesis_key.prv);
	nano::keypair key1;
	(void)node1.wallets.insert_adhoc (wallet_id1, key1.prv);
	(void)node1.wallets.set_representative (wallet_id1, key1.pub);
	nano::keypair key2;
	(void)node2.wallets.insert_adhoc (wallet_id2, key2.prv);
	(void)node2.wallets.set_representative (wallet_id2, key2.pub);
	auto block0 (node0.wallets.send_action (wallet_id0, nano::dev::genesis_key.pub, key1.pub, nano::dev::constants.genesis_amount / 3));
	ASSERT_NE (nullptr, block0);
	ASSERT_TIMELY (30s, node0.balance (key1.pub) != 0);
	auto block1 (node0.wallets.send_action (wallet_id0, nano::dev::genesis_key.pub, key2.pub, nano::dev::constants.genesis_amount / 3));
	ASSERT_NE (nullptr, block1);
	ASSERT_TIMELY (30s, node0.balance (key2.pub) != 0);
	nano::keypair key3;
	nano::keypair key4;
	nano::state_block_builder builder;
	auto block2 = builder.make_block ()
				  .account (nano::dev::genesis_key.pub)
				  .previous (node0.latest (nano::dev::genesis_key.pub))
				  .representative (key3.pub)
				  .balance (node0.balance (nano::dev::genesis_key.pub))
				  .link (0)
				  .sign (nano::dev::genesis_key.prv, nano::dev::genesis_key.pub)
				  .work (0)
				  .build ();
	auto block3 = builder.make_block ()
				  .account (nano::dev::genesis_key.pub)
				  .previous (node0.latest (nano::dev::genesis_key.pub))
				  .representative (key4.pub)
				  .balance (node0.balance (nano::dev::genesis_key.pub))
				  .link (0)
				  .sign (nano::dev::genesis_key.prv, nano::dev::genesis_key.pub)
				  .work (0)
				  .build ();
	node0.work_generate_blocking (*block2);
	node0.work_generate_blocking (*block3);
	node0.process_active (block2);
	node1.process_active (block2);
	node2.process_active (block3);
	auto done (false);
	// Extend deadline; we must finish within a total of 100 seconds
	system.deadline_set (70s);
	while (!done)
	{
		done |= node0.latest (nano::dev::genesis_key.pub) == block2->hash () && node1.latest (nano::dev::genesis_key.pub) == block2->hash () && node2.latest (nano::dev::genesis_key.pub) == block2->hash ();
		done |= node0.latest (nano::dev::genesis_key.pub) == block3->hash () && node1.latest (nano::dev::genesis_key.pub) == block3->hash () && node2.latest (nano::dev::genesis_key.pub) == block3->hash ();
		ASSERT_NO_ERROR (system.poll ());
	}
}

// Sometimes hangs on the bootstrap_initiator.bootstrap call
TEST (node, DISABLED_fork_stale)
{
	nano::test::system system1 (1);
	(void)system1.nodes[0]->wallets.insert_adhoc (system1.nodes[0]->wallets.first_wallet_id (), nano::dev::genesis_key.prv);
	nano::test::system system2 (1);
	auto & node1 (*system1.nodes[0]);
	auto & node2 (*system2.nodes[0]);
	node2.bootstrap_initiator.bootstrap (node1.network->endpoint (), false);

	auto channel = nano::test::establish_tcp (system1, node2, node1.network->endpoint ());
	auto vote = std::make_shared<nano::vote> (nano::dev::genesis_key.pub, nano::dev::genesis_key.prv, 0, 0, std::vector<nano::block_hash> ());
	ASSERT_TRUE (node2.rep_crawler.process (vote, channel));
	nano::keypair key1;
	nano::keypair key2;
	nano::state_block_builder builder;
	auto send3 = builder.make_block ()
				 .account (nano::dev::genesis_key.pub)
				 .previous (nano::dev::genesis->hash ())
				 .representative (nano::dev::genesis_key.pub)
				 .balance (nano::dev::constants.genesis_amount - nano::Mxrb_ratio)
				 .link (key1.pub)
				 .sign (nano::dev::genesis_key.prv, nano::dev::genesis_key.pub)
				 .work (0)
				 .build ();
	node1.work_generate_blocking (*send3);
	node1.process_active (send3);
	system2.deadline_set (10s);
	while (node2.block (send3->hash ()) == nullptr)
	{
		system1.poll ();
		ASSERT_NO_ERROR (system2.poll ());
	}
	auto send1 = builder.make_block ()
				 .account (nano::dev::genesis_key.pub)
				 .previous (send3->hash ())
				 .representative (nano::dev::genesis_key.pub)
				 .balance (nano::dev::constants.genesis_amount - 2 * nano::Mxrb_ratio)
				 .link (key1.pub)
				 .sign (nano::dev::genesis_key.prv, nano::dev::genesis_key.pub)
				 .work (0)
				 .build ();
	node1.work_generate_blocking (*send1);
	auto send2 = builder.make_block ()
				 .account (nano::dev::genesis_key.pub)
				 .previous (send3->hash ())
				 .representative (nano::dev::genesis_key.pub)
				 .balance (nano::dev::constants.genesis_amount - 2 * nano::Mxrb_ratio)
				 .link (key2.pub)
				 .sign (nano::dev::genesis_key.prv, nano::dev::genesis_key.pub)
				 .work (0)
				 .build ();
	node1.work_generate_blocking (*send2);
	{
		auto transaction1 (node1.store.tx_begin_write ());
		ASSERT_EQ (nano::block_status::progress, node1.ledger.process (*transaction1, send1));
		auto transaction2 (node2.store.tx_begin_write ());
		ASSERT_EQ (nano::block_status::progress, node2.ledger.process (*transaction2, send2));
	}
	node1.process_active (send1);
	node1.process_active (send2);
	node2.process_active (send1);
	node2.process_active (send2);
	node2.bootstrap_initiator.bootstrap (node1.network->endpoint (), false);
	while (node2.block (send1->hash ()) == nullptr)
	{
		system1.poll ();
		ASSERT_NO_ERROR (system2.poll ());
	}
}

// Test disabled because it's failing intermittently.
// PR in which it got disabled: https://github.com/nanocurrency/nano-node/pull/3512
// Issue for investigating it: https://github.com/nanocurrency/nano-node/issues/3516
TEST (node, DISABLED_broadcast_elected)
{
	auto type = nano::transport::transport_type::tcp;
	nano::node_flags node_flags;
	nano::test::system system;
	nano::node_config node_config (system.get_available_port ());
	node_config.frontiers_confirmation = nano::frontiers_confirmation_mode::disabled;
	auto node0 = system.add_node (node_config, node_flags, type);
	node_config.peering_port = system.get_available_port ();
	auto node1 = system.add_node (node_config, node_flags, type);
	node_config.peering_port = system.get_available_port ();
	auto node2 = system.add_node (node_config, node_flags, type);
	auto wallet_id0 = node0->wallets.first_wallet_id ();
	auto wallet_id1 = node1->wallets.first_wallet_id ();
	auto wallet_id2 = node2->wallets.first_wallet_id ();
	nano::keypair rep_big;
	nano::keypair rep_small;
	nano::keypair rep_other;
	nano::block_builder builder;
	{
		auto transaction0 (node0->store.tx_begin_write ());
		auto transaction1 (node1->store.tx_begin_write ());
		auto transaction2 (node2->store.tx_begin_write ());
		auto fund_big = builder.send ()
						.previous (nano::dev::genesis->hash ())
						.destination (rep_big.pub)
						.balance (nano::Gxrb_ratio * 5)
						.sign (nano::dev::genesis_key.prv, nano::dev::genesis_key.pub)
						.work (*system.work.generate (nano::dev::genesis->hash ()))
						.build ();
		auto open_big = builder.open ()
						.source (fund_big->hash ())
						.representative (rep_big.pub)
						.account (rep_big.pub)
						.sign (rep_big.prv, rep_big.pub)
						.work (*system.work.generate (rep_big.pub))
						.build ();
		auto fund_small = builder.send ()
						  .previous (fund_big->hash ())
						  .destination (rep_small.pub)
						  .balance (nano::Gxrb_ratio * 2)
						  .sign (nano::dev::genesis_key.prv, nano::dev::genesis_key.pub)
						  .work (*system.work.generate (fund_big->hash ()))
						  .build ();
		auto open_small = builder.open ()
						  .source (fund_small->hash ())
						  .representative (rep_small.pub)
						  .account (rep_small.pub)
						  .sign (rep_small.prv, rep_small.pub)
						  .work (*system.work.generate (rep_small.pub))
						  .build ();
		auto fund_other = builder.send ()
						  .previous (fund_small->hash ())
						  .destination (rep_other.pub)
						  .balance (nano::Gxrb_ratio)
						  .sign (nano::dev::genesis_key.prv, nano::dev::genesis_key.pub)
						  .work (*system.work.generate (fund_small->hash ()))
						  .build ();
		auto open_other = builder.open ()
						  .source (fund_other->hash ())
						  .representative (rep_other.pub)
						  .account (rep_other.pub)
						  .sign (rep_other.prv, rep_other.pub)
						  .work (*system.work.generate (rep_other.pub))
						  .build ();
		ASSERT_EQ (nano::block_status::progress, node0->ledger.process (*transaction0, fund_big));
		ASSERT_EQ (nano::block_status::progress, node1->ledger.process (*transaction1, fund_big));
		ASSERT_EQ (nano::block_status::progress, node2->ledger.process (*transaction2, fund_big));
		ASSERT_EQ (nano::block_status::progress, node0->ledger.process (*transaction0, open_big));
		ASSERT_EQ (nano::block_status::progress, node1->ledger.process (*transaction1, open_big));
		ASSERT_EQ (nano::block_status::progress, node2->ledger.process (*transaction2, open_big));
		ASSERT_EQ (nano::block_status::progress, node0->ledger.process (*transaction0, fund_small));
		ASSERT_EQ (nano::block_status::progress, node1->ledger.process (*transaction1, fund_small));
		ASSERT_EQ (nano::block_status::progress, node2->ledger.process (*transaction2, fund_small));
		ASSERT_EQ (nano::block_status::progress, node0->ledger.process (*transaction0, open_small));
		ASSERT_EQ (nano::block_status::progress, node1->ledger.process (*transaction1, open_small));
		ASSERT_EQ (nano::block_status::progress, node2->ledger.process (*transaction2, open_small));
		ASSERT_EQ (nano::block_status::progress, node0->ledger.process (*transaction0, fund_other));
		ASSERT_EQ (nano::block_status::progress, node1->ledger.process (*transaction1, fund_other));
		ASSERT_EQ (nano::block_status::progress, node2->ledger.process (*transaction2, fund_other));
		ASSERT_EQ (nano::block_status::progress, node0->ledger.process (*transaction0, open_other));
		ASSERT_EQ (nano::block_status::progress, node1->ledger.process (*transaction1, open_other));
		ASSERT_EQ (nano::block_status::progress, node2->ledger.process (*transaction2, open_other));
	}
	// Confirm blocks to allow voting
	for (auto & node : system.nodes)
	{
		auto block (node->block (node->latest (nano::dev::genesis_key.pub)));
		ASSERT_NE (nullptr, block);
		node->start_election (block);
		auto election (node->active.election (block->qualified_root ()));
		ASSERT_NE (nullptr, election);
		node->active.force_confirm (*election);
		ASSERT_TIMELY_EQ (5s, 4, node->ledger.cemented_count ())
	}

	(void)node0->wallets.insert_adhoc (wallet_id0, rep_big.prv);
	(void)node1->wallets.insert_adhoc (wallet_id1, rep_small.prv);
	(void)node2->wallets.insert_adhoc (wallet_id2, rep_other.prv);
	auto fork0 = builder.send ()
				 .previous (node2->latest (nano::dev::genesis_key.pub))
				 .destination (rep_small.pub)
				 .balance (0)
				 .sign (nano::dev::genesis_key.prv, nano::dev::genesis_key.pub)
				 .work (*node0->work_generate_blocking (node2->latest (nano::dev::genesis_key.pub)))
				 .build ();
	// A copy is necessary to avoid data races during ledger processing, which sets the sideband
	auto fork0_copy (std::make_shared<nano::send_block> (*fork0));
	node0->process_active (fork0);
	node1->process_active (fork0_copy);
	auto fork1 = builder.send ()
				 .previous (node2->latest (nano::dev::genesis_key.pub))
				 .destination (rep_big.pub)
				 .balance (0)
				 .sign (nano::dev::genesis_key.prv, nano::dev::genesis_key.pub)
				 .work (*node0->work_generate_blocking (node2->latest (nano::dev::genesis_key.pub)))
				 .build ();
	(void)node2->wallets.insert_adhoc (wallet_id2, rep_small.prv);
	node2->process_active (fork1);
	ASSERT_TIMELY (10s, node0->block_or_pruned_exists (fork0->hash ()) && node1->block_or_pruned_exists (fork0->hash ()));
	system.deadline_set (50s);
	while (!node2->block_or_pruned_exists (fork0->hash ()))
	{
		auto ec = system.poll ();
		ASSERT_TRUE (node0->block_or_pruned_exists (fork0->hash ()));
		ASSERT_TRUE (node1->block_or_pruned_exists (fork0->hash ()));
		ASSERT_NO_ERROR (ec);
	}
	ASSERT_TIMELY (5s, node1->stats->count (nano::stat::type::confirmation_observer, nano::stat::detail::inactive_conf_height, nano::stat::dir::out) != 0);
}

TEST (node, rep_self_vote)
{
	nano::test::system system;
	nano::node_config node_config (system.get_available_port ());
	node_config.online_weight_minimum = std::numeric_limits<nano::uint128_t>::max ();
	node_config.frontiers_confirmation = nano::frontiers_confirmation_mode::disabled;
	auto node0 = system.add_node (node_config);
	auto wallet_id = node0->wallets.first_wallet_id ();
	nano::keypair rep_big;
	nano::block_builder builder;
	auto fund_big = builder.send ()
					.previous (nano::dev::genesis->hash ())
					.destination (rep_big.pub)
					.balance (nano::uint128_t{ "0xb0000000000000000000000000000000" })
					.sign (nano::dev::genesis_key.prv, nano::dev::genesis_key.pub)
					.work (*system.work.generate (nano::dev::genesis->hash ()))
					.build ();
	auto open_big = builder.open ()
					.source (fund_big->hash ())
					.representative (rep_big.pub)
					.account (rep_big.pub)
					.sign (rep_big.prv, rep_big.pub)
					.work (*system.work.generate (rep_big.pub))
					.build ();
	ASSERT_EQ (nano::block_status::progress, node0->process (fund_big));
	ASSERT_EQ (nano::block_status::progress, node0->process (open_big));
	// Confirm both blocks, allowing voting on the upcoming block
	node0->start_election (node0->block (open_big->hash ()));
	std::shared_ptr<nano::election> election;
	ASSERT_TIMELY (5s, election = node0->active.election (open_big->qualified_root ()));
	node0->active.force_confirm (*election);

	(void)node0->wallets.insert_adhoc (wallet_id, rep_big.prv);
	(void)node0->wallets.insert_adhoc (wallet_id, nano::dev::genesis_key.prv);
	ASSERT_EQ (node0->wallets.voting_reps_count (), 2);
	auto block0 = builder.send ()
				  .previous (fund_big->hash ())
				  .destination (rep_big.pub)
				  .balance (nano::uint128_t ("0x60000000000000000000000000000000"))
				  .sign (nano::dev::genesis_key.prv, nano::dev::genesis_key.pub)
				  .work (*system.work.generate (fund_big->hash ()))
				  .build ();
	ASSERT_EQ (nano::block_status::progress, node0->process (block0));
	auto & active = node0->active;
	auto & scheduler = node0->scheduler;
	scheduler.priority.activate (nano::dev::genesis_key.pub, *node0->store.tx_begin_read ());
	ASSERT_TIMELY (5s, active.election (block0->qualified_root ()));
	auto election1 = active.election (block0->qualified_root ());
	ASSERT_NE (nullptr, election1);
	// Wait until representatives are activated & make vote
	ASSERT_TIMELY_EQ (1s, election1->votes ().size (), 3);
	auto rep_votes (election1->votes ());
	ASSERT_NE (rep_votes.end (), rep_votes.find (nano::dev::genesis_key.pub));
	ASSERT_NE (rep_votes.end (), rep_votes.find (rep_big.pub));
}

// Bootstrapping shouldn't republish the blocks to the network.
TEST (node, DISABLED_bootstrap_no_publish)
{
	nano::test::system system0 (1);
	nano::test::system system1 (1);
	auto node0 (system0.nodes[0]);
	auto node1 (system1.nodes[0]);
	nano::keypair key0;
	// node0 knows about send0 but node1 doesn't.
	nano::block_builder builder;
	auto send0 = builder
				 .send ()
				 .previous (node0->latest (nano::dev::genesis_key.pub))
				 .destination (key0.pub)
				 .balance (500)
				 .sign (nano::dev::genesis_key.prv, nano::dev::genesis_key.pub)
				 .work (0)
				 .build ();
	{
		auto transaction (node0->store.tx_begin_write ());
		ASSERT_EQ (nano::block_status::progress, node0->ledger.process (*transaction, send0));
	}
	ASSERT_FALSE (node1->bootstrap_initiator.in_progress ());
	node1->bootstrap_initiator.bootstrap (node0->network->endpoint (), false);
	ASSERT_TRUE (node1->active.empty ());
	system1.deadline_set (10s);
	while (node1->block (send0->hash ()) == nullptr)
	{
		// Poll until the TCP connection is torn down and in_progress goes false
		system0.poll ();
		auto ec = system1.poll ();
		// There should never be an active transaction because the only activity is bootstrapping 1 block which shouldn't be publishing.
		ASSERT_TRUE (node1->active.empty ());
		ASSERT_NO_ERROR (ec);
	}
}

// Check that an outgoing bootstrap request can push blocks
// Test disabled because it's failing intermittently.
// PR in which it got disabled: https://github.com/nanocurrency/nano-node/pull/3512
// Issue for investigating it: https://github.com/nanocurrency/nano-node/issues/3515
TEST (node, DISABLED_bootstrap_bulk_push)
{
	nano::test::system system;
	nano::test::system system0;
	nano::test::system system1;
	nano::node_config config0 (system.get_available_port ());
	config0.frontiers_confirmation = nano::frontiers_confirmation_mode::disabled;
	auto node0 (system0.add_node (config0));
	nano::node_config config1 (system.get_available_port ());
	config1.frontiers_confirmation = nano::frontiers_confirmation_mode::disabled;
	auto node1 (system1.add_node (config1));
	nano::keypair key0;
	// node0 knows about send0 but node1 doesn't.
	auto send0 = nano::send_block_builder ()
				 .previous (nano::dev::genesis->hash ())
				 .destination (key0.pub)
				 .balance (500)
				 .sign (nano::dev::genesis_key.prv, nano::dev::genesis_key.pub)
				 .work (*node0->work_generate_blocking (nano::dev::genesis->hash ()))
				 .build ();
	ASSERT_EQ (nano::block_status::progress, node0->process (send0));

	ASSERT_FALSE (node0->bootstrap_initiator.in_progress ());
	ASSERT_FALSE (node1->bootstrap_initiator.in_progress ());
	ASSERT_TRUE (node1->active.empty ());
	node0->bootstrap_initiator.bootstrap (node1->network->endpoint (), false);
	system1.deadline_set (10s);
	while (node1->block (send0->hash ()) == nullptr)
	{
		ASSERT_NO_ERROR (system0.poll ());
		ASSERT_NO_ERROR (system1.poll ());
	}
	// since this uses bulk_push, the new block should be republished
	system1.deadline_set (10s);
	while (node1->active.empty ())
	{
		ASSERT_NO_ERROR (system0.poll ());
		ASSERT_NO_ERROR (system1.poll ());
	}
}

// Bootstrapping a forked open block should succeed.
TEST (node, bootstrap_fork_open)
{
	nano::test::system system;
	nano::node_config node_config (system.get_available_port ());
	auto node0 = system.add_node (node_config);
	auto wallet_id0 = node0->wallets.first_wallet_id ();
	node_config.peering_port = system.get_available_port ();
	auto node1 = system.add_node (node_config);
	nano::keypair key0;
	nano::block_builder builder;
	auto send0 = builder.send ()
				 .previous (nano::dev::genesis->hash ())
				 .destination (key0.pub)
				 .balance (nano::dev::constants.genesis_amount - 500)
				 .sign (nano::dev::genesis_key.prv, nano::dev::genesis_key.pub)
				 .work (*system.work.generate (nano::dev::genesis->hash ()))
				 .build ();
	auto open0 = builder.open ()
				 .source (send0->hash ())
				 .representative (1)
				 .account (key0.pub)
				 .sign (key0.prv, key0.pub)
				 .work (*system.work.generate (key0.pub))
				 .build ();
	auto open1 = builder.open ()
				 .source (send0->hash ())
				 .representative (2)
				 .account (key0.pub)
				 .sign (key0.prv, key0.pub)
				 .work (*system.work.generate (key0.pub))
				 .build ();
	// Both know about send0
	ASSERT_EQ (nano::block_status::progress, node0->process (send0));
	ASSERT_EQ (nano::block_status::progress, node1->process (send0));
	// Confirm send0 to allow starting and voting on the following blocks
	for (auto node : system.nodes)
	{
		node->start_election (node->block (node->latest (nano::dev::genesis_key.pub)));
		ASSERT_TIMELY (1s, node->active.election (send0->qualified_root ()));
		auto election = node->active.election (send0->qualified_root ());
		ASSERT_NE (nullptr, election);
		node->active.force_confirm (*election);
		ASSERT_TIMELY (2s, node->active.empty ());
	}
	ASSERT_TIMELY (3s, node0->block_confirmed (send0->hash ()));
	// They disagree about open0/open1
	ASSERT_EQ (nano::block_status::progress, node0->process (open0));
	ASSERT_EQ (nano::block_status::progress, node1->process (open1));
<<<<<<< HEAD
	(void)node0->wallets.insert_adhoc (wallet_id0, nano::dev::genesis_key.prv);
	ASSERT_FALSE (node1->ledger.block_or_pruned_exists (open0->hash ()));
=======
	system.wallet (0)->insert_adhoc (nano::dev::genesis_key.prv);
	ASSERT_FALSE (node1->block_or_pruned_exists (open0->hash ()));
>>>>>>> c3f09c10
	ASSERT_FALSE (node1->bootstrap_initiator.in_progress ());
	node1->bootstrap_initiator.bootstrap (node0->network->endpoint (), false);
	ASSERT_TIMELY (1s, node1->active.empty ());
	ASSERT_TIMELY (10s, !node1->block_or_pruned_exists (open1->hash ()) && node1->block_or_pruned_exists (open0->hash ()));
}

// Unconfirmed blocks from bootstrap should be confirmed
TEST (node, bootstrap_confirm_frontiers)
{
	// create 2 separate systems, the 2 system do not interact with each other automatically
	nano::test::system system0 (1);
	nano::test::system system1 (1);
	auto node0 = system0.nodes[0];
	auto node1 = system1.nodes[0];
	auto wallet_id0 = node0->wallets.first_wallet_id ();
	auto wallet_id1 = node1->wallets.first_wallet_id ();
	(void)node0->wallets.insert_adhoc (wallet_id0, nano::dev::genesis_key.prv);
	nano::keypair key0;

	// create block to send 500 raw from genesis to key0 and save into node0 ledger without immediately triggering an election
	auto send0 = nano::send_block_builder ()
				 .previous (nano::dev::genesis->hash ())
				 .destination (key0.pub)
				 .balance (nano::dev::constants.genesis_amount - 500)
				 .sign (nano::dev::genesis_key.prv, nano::dev::genesis_key.pub)
				 .work (*node0->work_generate_blocking (nano::dev::genesis->hash ()))
				 .build ();
	ASSERT_EQ (nano::block_status::progress, node0->process (send0));

	// each system only has one node, so there should be no bootstrapping going on
	ASSERT_FALSE (node0->bootstrap_initiator.in_progress ());
	ASSERT_FALSE (node1->bootstrap_initiator.in_progress ());
	ASSERT_TRUE (node1->active.empty ());

	// create a bootstrap connection from node1 to node0
	// this also has the side effect of adding node0 to node1's list of peers, which will trigger realtime connections too
	node1->bootstrap_initiator.bootstrap (node0->network->endpoint ());

	// Wait until the block is confirmed on node1. Poll more than usual because we are polling
	// on 2 different systems at once and in sequence and there might be strange timing effects.
	system0.deadline_set (10s);
	system1.deadline_set (10s);
<<<<<<< HEAD
	while (true)
=======
	while (!node1->ledger.confirmed.block_exists_or_pruned (node1->ledger.tx_begin_read (), send0->hash ()))
>>>>>>> c3f09c10
	{
		{
			auto tx{ node1->store.tx_begin_read () };
			if (node1->ledger.block_confirmed (*tx, send0->hash ()))
			{
				break;
			}
		}
		ASSERT_NO_ERROR (system0.poll (std::chrono::milliseconds (1)));
		ASSERT_NO_ERROR (system1.poll (std::chrono::milliseconds (1)));
	}
}

// Test that if we create a block that isn't confirmed, the bootstrapping processes sync the missing block.
TEST (node, unconfirmed_send)
{
	nano::test::system system{};

	auto & node1 = *system.add_node ();
	auto wallet_id1 = node1.wallets.first_wallet_id ();
	(void)node1.wallets.insert_adhoc (wallet_id1, nano::dev::genesis_key.prv);

	nano::keypair key2{};
	auto & node2 = *system.add_node ();
	auto wallet_id2 = node2.wallets.first_wallet_id ();
	(void)node2.wallets.insert_adhoc (wallet_id2, key2.prv);

	// firstly, send two units from node1 to node2 and expect that both nodes see the block as confirmed
	// (node1 will start an election for it, vote on it and node2 gets synced up)
	auto send1 = node1.wallets.send_action (wallet_id1, nano::dev::genesis_key.pub, key2.pub, 2 * nano::Mxrb_ratio);
	ASSERT_TIMELY (5s, node1.block_confirmed (send1->hash ()));
	ASSERT_TIMELY (5s, node2.block_confirmed (send1->hash ()));

	// wait until receive1 (auto-receive created by wallet) is cemented
	ASSERT_TIMELY_EQ (5s, node2.get_confirmation_height (*node2.store.tx_begin_read (), key2.pub), 1);
	ASSERT_EQ (node2.balance (key2.pub), 2 * nano::Mxrb_ratio);
	auto recv1 = node2.ledger.find_receive_block_by_send_hash (*node2.store.tx_begin_read (), key2.pub, send1->hash ());

	// create send2 to send from node2 to node1 and save it to node2's ledger without triggering an election (node1 does not hear about it)
	auto send2 = nano::state_block_builder{}
				 .make_block ()
				 .account (key2.pub)
				 .previous (recv1->hash ())
				 .representative (nano::dev::genesis_key.pub)
				 .balance (nano::Mxrb_ratio)
				 .link (nano::dev::genesis_key.pub)
				 .sign (key2.prv, key2.pub)
				 .work (*system.work.generate (recv1->hash ()))
				 .build ();
	ASSERT_EQ (nano::block_status::progress, node2.process (send2));

	auto send3 = node2.wallets.send_action (wallet_id2, key2.pub, nano::dev::genesis_key.pub, nano::Mxrb_ratio);
	ASSERT_TIMELY (5s, node2.block_confirmed (send2->hash ()));
	ASSERT_TIMELY (5s, node1.block_confirmed (send2->hash ()));
	ASSERT_TIMELY (5s, node2.block_confirmed (send3->hash ()));
	ASSERT_TIMELY (5s, node1.block_confirmed (send3->hash ()));
	ASSERT_TIMELY_EQ (5s, node2.ledger.cemented_count (), 7);
	ASSERT_TIMELY_EQ (5s, node1.balance (nano::dev::genesis_key.pub), nano::dev::constants.genesis_amount);
}

// Test that nodes can disable representative voting
TEST (node, no_voting)
{
	nano::test::system system (1);
	auto & node0 (*system.nodes[0]);
	nano::node_config node_config (system.get_available_port ());
	node_config.enable_voting = false;
	auto node1 = system.add_node (node_config);

	auto wallet_id0 = node0.wallets.first_wallet_id ();
	auto wallet_id1 = node1->wallets.first_wallet_id ();
	// Node1 has a rep
	(void)node1->wallets.insert_adhoc (wallet_id1, nano::dev::genesis_key.prv);
	nano::keypair key1;
	(void)node1->wallets.insert_adhoc (wallet_id1, key1.prv);
	// Broadcast a confirm so others should know this is a rep node
	node1->wallets.send_action (wallet_id1, nano::dev::genesis_key.pub, key1.pub, nano::Mxrb_ratio);
	ASSERT_TIMELY (10s, node0.active.empty ());
	ASSERT_EQ (0, node0.stats->count (nano::stat::type::message, nano::stat::detail::confirm_ack, nano::stat::dir::in));
}

TEST (node, send_callback)
{
	nano::test::system system (1);
	auto & node0 (*system.nodes[0]);
	auto wallet_id = node0.wallets.first_wallet_id ();
	nano::keypair key2;
	(void)node0.wallets.insert_adhoc (wallet_id, nano::dev::genesis_key.prv);
	(void)node0.wallets.insert_adhoc (wallet_id, key2.prv);
	node0.config->callback_address = "localhost";
	node0.config->callback_port = 8010;
	node0.config->callback_target = "/";
	ASSERT_NE (nullptr, node0.wallets.send_action (wallet_id, nano::dev::genesis_key.pub, key2.pub, node0.config->receive_minimum.number ()));
	ASSERT_TIMELY (10s, node0.balance (key2.pub).is_zero ());
	ASSERT_EQ (std::numeric_limits<nano::uint128_t>::max () - node0.config->receive_minimum.number (), node0.balance (nano::dev::genesis_key.pub));
}

TEST (node, balance_observer)
{
	nano::test::system system (1);
	auto & node1 (*system.nodes[0]);
	auto wallet_id = node1.wallets.first_wallet_id ();
	std::atomic<int> balances (0);
	nano::keypair key;
	node1.observers->account_balance.add ([&key, &balances] (nano::account const & account_a, bool is_pending) {
		if (key.pub == account_a && is_pending)
		{
			balances++;
		}
		else if (nano::dev::genesis_key.pub == account_a && !is_pending)
		{
			balances++;
		}
	});
	(void)node1.wallets.insert_adhoc (wallet_id, nano::dev::genesis_key.prv);
	node1.wallets.send_action (wallet_id, nano::dev::genesis_key.pub, key.pub, 1);
	system.deadline_set (10s);
	auto done (false);
	while (!done)
	{
		auto ec = system.poll ();
		done = balances.load () == 2;
		ASSERT_NO_ERROR (ec);
	}
}

TEST (node, bootstrap_connection_scaling)
{
	nano::test::system system (1);
	auto & node1 (*system.nodes[0]);
	ASSERT_EQ (34, node1.bootstrap_initiator.connections->target_connections (5000, 1));
	ASSERT_EQ (4, node1.bootstrap_initiator.connections->target_connections (0, 1));
	ASSERT_EQ (64, node1.bootstrap_initiator.connections->target_connections (50000, 1));
	ASSERT_EQ (64, node1.bootstrap_initiator.connections->target_connections (10000000000, 1));
	ASSERT_EQ (32, node1.bootstrap_initiator.connections->target_connections (5000, 0));
	ASSERT_EQ (1, node1.bootstrap_initiator.connections->target_connections (0, 0));
	ASSERT_EQ (64, node1.bootstrap_initiator.connections->target_connections (50000, 0));
	ASSERT_EQ (64, node1.bootstrap_initiator.connections->target_connections (10000000000, 0));
	ASSERT_EQ (36, node1.bootstrap_initiator.connections->target_connections (5000, 2));
	ASSERT_EQ (8, node1.bootstrap_initiator.connections->target_connections (0, 2));
	ASSERT_EQ (64, node1.bootstrap_initiator.connections->target_connections (50000, 2));
	ASSERT_EQ (64, node1.bootstrap_initiator.connections->target_connections (10000000000, 2));
	// TODO: config changes after node started are not supported!
	// node1.config->bootstrap_connections = 128;
	// ASSERT_EQ (64, node1.bootstrap_initiator.connections->target_connections (0, 1));
	// ASSERT_EQ (64, node1.bootstrap_initiator.connections->target_connections (50000, 1));
	// ASSERT_EQ (64, node1.bootstrap_initiator.connections->target_connections (0, 2));
	// ASSERT_EQ (64, node1.bootstrap_initiator.connections->target_connections (50000, 2));
	// node1.config->bootstrap_connections_max = 256;
	// ASSERT_EQ (128, node1.bootstrap_initiator.connections->target_connections (0, 1));
	// ASSERT_EQ (256, node1.bootstrap_initiator.connections->target_connections (50000, 1));
	// ASSERT_EQ (256, node1.bootstrap_initiator.connections->target_connections (0, 2));
	// ASSERT_EQ (256, node1.bootstrap_initiator.connections->target_connections (50000, 2));
	// node1.config->bootstrap_connections_max = 0;
	// ASSERT_EQ (1, node1.bootstrap_initiator.connections->target_connections (0, 1));
	// ASSERT_EQ (1, node1.bootstrap_initiator.connections->target_connections (50000, 1));
}

// Test stat counting at both type and detail levels
TEST (node, stat_counting)
{
	nano::test::system system (1);
	auto & node1 (*system.nodes[0]);
	node1.stats->add (nano::stat::type::ledger, nano::stat::dir::in, 1);
	node1.stats->add (nano::stat::type::ledger, nano::stat::dir::in, 5);
	node1.stats->inc (nano::stat::type::ledger, nano::stat::dir::in);
	node1.stats->inc (nano::stat::type::ledger, nano::stat::detail::send, nano::stat::dir::in);
	node1.stats->inc (nano::stat::type::ledger, nano::stat::detail::send, nano::stat::dir::in);
	node1.stats->inc (nano::stat::type::ledger, nano::stat::detail::receive, nano::stat::dir::in);
	ASSERT_EQ (10, node1.stats->count (nano::stat::type::ledger, nano::stat::dir::in));
	ASSERT_EQ (2, node1.stats->count (nano::stat::type::ledger, nano::stat::detail::send, nano::stat::dir::in));
	ASSERT_EQ (1, node1.stats->count (nano::stat::type::ledger, nano::stat::detail::receive, nano::stat::dir::in));
	node1.stats->add (nano::stat::type::ledger, nano::stat::dir::in, 0);
	ASSERT_EQ (10, node1.stats->count (nano::stat::type::ledger, nano::stat::dir::in));
}

TEST (node, online_reps)
{
	nano::test::system system (1);
	auto & node1 (*system.nodes[0]);
	// 1 sample of minimum weight
	ASSERT_EQ (node1.config->online_weight_minimum, node1.online_reps.trended ());
	auto vote (std::make_shared<nano::vote> ());
	ASSERT_EQ (0, node1.online_reps.online ());
	node1.online_reps.observe (nano::dev::genesis_key.pub);
	ASSERT_EQ (nano::dev::constants.genesis_amount, node1.online_reps.online ());
	// 1 minimum, 1 maximum
	ASSERT_EQ (node1.config->online_weight_minimum, node1.online_reps.trended ());
	node1.online_reps.sample ();
	ASSERT_EQ (nano::dev::constants.genesis_amount, node1.online_reps.trended ());
	node1.online_reps.clear ();
	// 2 minimum, 1 maximum
	node1.online_reps.sample ();
	ASSERT_EQ (node1.config->online_weight_minimum, node1.online_reps.trended ());
}

TEST (node, online_reps_rep_crawler)
{
	nano::test::system system;
	nano::node_flags flags;
	flags.set_disable_rep_crawler (true);
	auto & node1 = *system.add_node (flags);
	auto vote = std::make_shared<nano::vote> (nano::dev::genesis_key.pub, nano::dev::genesis_key.prv, nano::milliseconds_since_epoch (), 0, std::vector<nano::block_hash>{ nano::dev::genesis->hash () });
	ASSERT_EQ (0, node1.online_reps.online ());
	// Without rep crawler
	node1.vote_processor.vote_blocking (vote, std::make_shared<nano::transport::fake::channel> (node1));
	ASSERT_EQ (0, node1.online_reps.online ());
	// After inserting to rep crawler
	auto channel = std::make_shared<nano::transport::fake::channel> (node1);
	node1.rep_crawler.force_query (nano::dev::genesis->hash (), channel);
	node1.vote_processor.vote_blocking (vote, channel);
	ASSERT_EQ (nano::dev::constants.genesis_amount, node1.online_reps.online ());
}

TEST (node, online_reps_election)
{
	nano::test::system system;
	nano::node_flags flags;
	flags.set_disable_rep_crawler (true);
	auto & node1 = *system.add_node (flags);
	// Start election
	nano::keypair key;
	nano::state_block_builder builder;
	auto send1 = builder.make_block ()
				 .account (nano::dev::genesis_key.pub)
				 .previous (nano::dev::genesis->hash ())
				 .representative (nano::dev::genesis_key.pub)
				 .balance (nano::dev::constants.genesis_amount - nano::Gxrb_ratio)
				 .link (key.pub)
				 .sign (nano::dev::genesis_key.prv, nano::dev::genesis_key.pub)
				 .work (*node1.work_generate_blocking (nano::dev::genesis->hash ()))
				 .build ();
	node1.process_active (send1);
	ASSERT_TIMELY_EQ (5s, 1, node1.active.size ());
	// Process vote for ongoing election
	auto vote = std::make_shared<nano::vote> (nano::dev::genesis_key.pub, nano::dev::genesis_key.prv, nano::milliseconds_since_epoch (), 0, std::vector<nano::block_hash>{ send1->hash () });
	ASSERT_EQ (0, node1.online_reps.online ());
	node1.vote_processor.vote_blocking (vote, std::make_shared<nano::transport::fake::channel> (node1));
	ASSERT_EQ (nano::dev::constants.genesis_amount - nano::Gxrb_ratio, node1.online_reps.online ());
}

TEST (node, block_confirm)
{
	auto type = nano::transport::transport_type::tcp;
	nano::node_flags node_flags;
	nano::test::system system (2, type, node_flags);
	auto & node1 (*system.nodes[0]);
	auto & node2 (*system.nodes[1]);
	auto wallet_id1 = node1.wallets.first_wallet_id ();
	auto wallet_id2 = node2.wallets.first_wallet_id ();
	nano::keypair key;
	nano::state_block_builder builder;
	(void)node2.wallets.insert_adhoc (wallet_id2, nano::dev::genesis_key.prv);
	auto send1 = builder.make_block ()
				 .account (nano::dev::genesis_key.pub)
				 .previous (nano::dev::genesis->hash ())
				 .representative (nano::dev::genesis_key.pub)
				 .balance (nano::dev::constants.genesis_amount - nano::Gxrb_ratio)
				 .link (key.pub)
				 .sign (nano::dev::genesis_key.prv, nano::dev::genesis_key.pub)
				 .work (*node1.work_generate_blocking (nano::dev::genesis->hash ()))
				 .build ();
	// A copy is necessary to avoid data races during ledger processing, which sets the sideband
	auto send1_copy = builder.make_block ()
					  .from (*send1)
					  .build ();
	auto hash1 = send1->hash ();
	auto hash2 = send1_copy->hash ();
	node1.block_processor.add (send1);
	node2.block_processor.add (send1_copy);
	ASSERT_TIMELY (5s, node1.block_or_pruned_exists (send1->hash ()) && node2.block_or_pruned_exists (send1_copy->hash ()));
	ASSERT_TRUE (node1.block_or_pruned_exists (send1->hash ()));
	ASSERT_TRUE (node2.block_or_pruned_exists (send1_copy->hash ()));
	// Confirm send1 on node2 so it can vote for send2
	node2.start_election (send1_copy);
	std::shared_ptr<nano::election> election;
	ASSERT_TIMELY (5s, election = node2.active.election (send1_copy->qualified_root ()));
	ASSERT_TIMELY_EQ (10s, node1.active.recently_cemented_size (), 1);
}

TEST (node, confirm_quorum)
{
	nano::test::system system (1);
	auto & node1 = *system.nodes[0];
	auto wallet_id = node1.wallets.first_wallet_id ();
	(void)node1.wallets.insert_adhoc (wallet_id, nano::dev::genesis_key.prv);
	// Put greater than node.delta () in pending so quorum can't be reached
	nano::amount new_balance = node1.online_reps.delta () - nano::Gxrb_ratio;
	auto send1 = nano::state_block_builder ()
				 .account (nano::dev::genesis_key.pub)
				 .previous (nano::dev::genesis->hash ())
				 .representative (nano::dev::genesis_key.pub)
				 .balance (new_balance)
				 .link (nano::dev::genesis_key.pub)
				 .sign (nano::dev::genesis_key.prv, nano::dev::genesis_key.pub)
				 .work (*node1.work_generate_blocking (nano::dev::genesis->hash ()))
				 .build ();
	ASSERT_EQ (nano::block_status::progress, node1.process (send1));
	node1.wallets.send_action (wallet_id, nano::dev::genesis_key.pub, nano::dev::genesis_key.pub, new_balance.number ());
	ASSERT_TIMELY (2s, node1.active.election (send1->qualified_root ()));
	auto election = node1.active.election (send1->qualified_root ());
	ASSERT_NE (nullptr, election);
	ASSERT_FALSE (node1.active.confirmed (*election));
	ASSERT_EQ (1, election->votes ().size ());
	ASSERT_EQ (0, node1.balance (nano::dev::genesis_key.pub));
}

TEST (node, local_votes_cache)
{
	nano::test::system system;
	nano::node_config node_config (system.get_available_port ());
	node_config.frontiers_confirmation = nano::frontiers_confirmation_mode::disabled;
	node_config.receive_minimum = nano::dev::constants.genesis_amount;
	auto & node (*system.add_node (node_config));
	auto wallet_id = node.wallets.first_wallet_id ();
	nano::state_block_builder builder;
	auto send1 = builder.make_block ()
				 .account (nano::dev::genesis_key.pub)
				 .previous (nano::dev::genesis->hash ())
				 .representative (nano::dev::genesis_key.pub)
				 .balance (nano::dev::constants.genesis_amount - nano::Gxrb_ratio)
				 .link (nano::dev::genesis_key.pub)
				 .sign (nano::dev::genesis_key.prv, nano::dev::genesis_key.pub)
				 .work (*node.work_generate_blocking (nano::dev::genesis->hash ()))
				 .build ();
	auto send2 = builder.make_block ()
				 .account (nano::dev::genesis_key.pub)
				 .previous (send1->hash ())
				 .representative (nano::dev::genesis_key.pub)
				 .balance (nano::dev::constants.genesis_amount - 2 * nano::Gxrb_ratio)
				 .link (nano::dev::genesis_key.pub)
				 .sign (nano::dev::genesis_key.prv, nano::dev::genesis_key.pub)
				 .work (*node.work_generate_blocking (send1->hash ()))
				 .build ();
	auto send3 = builder.make_block ()
				 .account (nano::dev::genesis_key.pub)
				 .previous (send2->hash ())
				 .representative (nano::dev::genesis_key.pub)
				 .balance (nano::dev::constants.genesis_amount - 3 * nano::Gxrb_ratio)
				 .link (nano::dev::genesis_key.pub)
				 .sign (nano::dev::genesis_key.prv, nano::dev::genesis_key.pub)
				 .work (*node.work_generate_blocking (send2->hash ()))
				 .build ();
	{
		auto transaction (node.store.tx_begin_write ());
		ASSERT_EQ (nano::block_status::progress, node.ledger.process (*transaction, send1));
		ASSERT_EQ (nano::block_status::progress, node.ledger.process (*transaction, send2));
	}
	// Confirm blocks to allow voting
	node.start_election (send2);
	std::shared_ptr<nano::election> election;
	ASSERT_TIMELY (5s, election = node.active.election (send2->qualified_root ()));
	node.active.force_confirm (*election);
	ASSERT_TIMELY_EQ (3s, node.ledger.cemented_count (), 3);
	(void)node.wallets.insert_adhoc (wallet_id, nano::dev::genesis_key.prv);
	nano::confirm_req message1{ nano::dev::network_params.network, send1->hash (), send1->root () };
	nano::confirm_req message2{ nano::dev::network_params.network, send2->hash (), send2->root () };
	auto channel = std::make_shared<nano::transport::fake::channel> (node);
	node.network->inbound (message1, channel);
	ASSERT_TIMELY_EQ (3s, node.stats->count (nano::stat::type::requests, nano::stat::detail::requests_generated_votes), 1);
	node.network->inbound (message2, channel);
	ASSERT_TIMELY_EQ (3s, node.stats->count (nano::stat::type::requests, nano::stat::detail::requests_generated_votes), 2);
	for (auto i (0); i < 100; ++i)
	{
		node.network->inbound (message1, channel);
		node.network->inbound (message2, channel);
	}
	for (int i = 0; i < 4; ++i)
	{
		ASSERT_NO_ERROR (system.poll (node.aggregator.get_max_delay ()));
	}
	// Make sure a new vote was not generated
	ASSERT_TIMELY_EQ (3s, node.stats->count (nano::stat::type::requests, nano::stat::detail::requests_generated_votes), 2);
	// Max cache
	{
		auto transaction (node.store.tx_begin_write ());
		ASSERT_EQ (nano::block_status::progress, node.ledger.process (*transaction, send3));
	}
	nano::confirm_req message3{ nano::dev::network_params.network, send3->hash (), send3->root () };
	for (auto i (0); i < 100; ++i)
	{
		node.network->inbound (message3, channel);
	}
	for (int i = 0; i < 4; ++i)
	{
		ASSERT_NO_ERROR (system.poll (node.aggregator.get_max_delay ()));
	}
	ASSERT_TIMELY (3s, node.stats->count (nano::stat::type::requests, nano::stat::detail::requests_generated_votes) >= 3);
	ASSERT_TIMELY (3s, !node.history.votes (send1->root (), send1->hash ()).empty ());
	ASSERT_TIMELY (3s, !node.history.votes (send2->root (), send2->hash ()).empty ());
	ASSERT_TIMELY (3s, !node.history.votes (send3->root (), send3->hash ()).empty ());
}

// Test disabled because it's failing intermittently.
// PR in which it got disabled: https://github.com/nanocurrency/nano-node/pull/3532
// Issue for investigating it: https://github.com/nanocurrency/nano-node/issues/3481
TEST (node, DISABLED_local_votes_cache_batch)
{
	nano::test::system system;
	nano::node_config node_config (system.get_available_port ());
	node_config.frontiers_confirmation = nano::frontiers_confirmation_mode::disabled;
	auto & node (*system.add_node (node_config));
	auto wallet_id = node.wallets.first_wallet_id ();
	ASSERT_GE (node.network_params.voting.max_cache, 2);
	(void)node.wallets.insert_adhoc (wallet_id, nano::dev::genesis_key.prv);
	nano::keypair key1;
	auto send1 = nano::state_block_builder ()
				 .account (nano::dev::genesis_key.pub)
				 .previous (nano::dev::genesis->hash ())
				 .representative (nano::dev::genesis_key.pub)
				 .balance (nano::dev::constants.genesis_amount - nano::Gxrb_ratio)
				 .link (key1.pub)
				 .sign (nano::dev::genesis_key.prv, nano::dev::genesis_key.pub)
				 .work (*node.work_generate_blocking (nano::dev::genesis->hash ()))
				 .build ();
	ASSERT_EQ (nano::block_status::progress, node.ledger.process (*node.store.tx_begin_write (), send1));
	node.confirming_set.add (send1->hash ());
<<<<<<< HEAD
	ASSERT_TIMELY (5s, node.ledger.block_confirmed (*node.store.tx_begin_read (), send1->hash ()));
=======
	ASSERT_TIMELY (5s, node.ledger.confirmed.block_exists_or_pruned (node.ledger.tx_begin_read (), send1->hash ()));
>>>>>>> c3f09c10
	auto send2 = nano::state_block_builder ()
				 .account (nano::dev::genesis_key.pub)
				 .previous (send1->hash ())
				 .representative (nano::dev::genesis_key.pub)
				 .balance (nano::dev::constants.genesis_amount - 2 * nano::Gxrb_ratio)
				 .link (nano::dev::genesis_key.pub)
				 .sign (nano::dev::genesis_key.prv, nano::dev::genesis_key.pub)
				 .work (*node.work_generate_blocking (send1->hash ()))
				 .build ();
	ASSERT_EQ (nano::block_status::progress, node.ledger.process (*node.store.tx_begin_write (), send2));
	auto receive1 = nano::state_block_builder ()
					.account (key1.pub)
					.previous (0)
					.representative (nano::dev::genesis_key.pub)
					.balance (nano::Gxrb_ratio)
					.link (send1->hash ())
					.sign (key1.prv, key1.pub)
					.work (*node.work_generate_blocking (key1.pub))
					.build ();
	ASSERT_EQ (nano::block_status::progress, node.ledger.process (*node.store.tx_begin_write (), receive1));
	std::vector<std::pair<nano::block_hash, nano::root>> batch{ { send2->hash (), send2->root () }, { receive1->hash (), receive1->root () } };
	nano::confirm_req message{ nano::dev::network_params.network, batch };
	auto channel = std::make_shared<nano::transport::fake::channel> (node);
	// Generates and sends one vote for both hashes which is then cached
	node.network->inbound (message, channel);
	ASSERT_TIMELY_EQ (3s, node.stats->count (nano::stat::type::message, nano::stat::detail::confirm_ack, nano::stat::dir::out), 1);
	ASSERT_EQ (1, node.stats->count (nano::stat::type::message, nano::stat::detail::confirm_ack, nano::stat::dir::out));
	ASSERT_FALSE (node.history.votes (send2->root (), send2->hash ()).empty ());
	ASSERT_FALSE (node.history.votes (receive1->root (), receive1->hash ()).empty ());
	// Only one confirm_ack should be sent if all hashes are part of the same vote
	node.network->inbound (message, channel);
	ASSERT_TIMELY_EQ (3s, node.stats->count (nano::stat::type::message, nano::stat::detail::confirm_ack, nano::stat::dir::out), 2);
	ASSERT_EQ (2, node.stats->count (nano::stat::type::message, nano::stat::detail::confirm_ack, nano::stat::dir::out));
	// Test when votes are different
	node.history.erase (send2->root ());
	node.history.erase (receive1->root ());
	node.network->inbound (nano::confirm_req{ nano::dev::network_params.network, send2->hash (), send2->root () }, channel);
	ASSERT_TIMELY_EQ (3s, node.stats->count (nano::stat::type::message, nano::stat::detail::confirm_ack, nano::stat::dir::out), 3);
	ASSERT_EQ (3, node.stats->count (nano::stat::type::message, nano::stat::detail::confirm_ack, nano::stat::dir::out));
	node.network->inbound (nano::confirm_req{ nano::dev::network_params.network, receive1->hash (), receive1->root () }, channel);
	ASSERT_TIMELY_EQ (3s, node.stats->count (nano::stat::type::message, nano::stat::detail::confirm_ack, nano::stat::dir::out), 4);
	ASSERT_EQ (4, node.stats->count (nano::stat::type::message, nano::stat::detail::confirm_ack, nano::stat::dir::out));
	// There are two different votes, so both should be sent in response
	node.network->inbound (message, channel);
	ASSERT_TIMELY_EQ (3s, node.stats->count (nano::stat::type::message, nano::stat::detail::confirm_ack, nano::stat::dir::out), 6);
	ASSERT_EQ (6, node.stats->count (nano::stat::type::message, nano::stat::detail::confirm_ack, nano::stat::dir::out));
}

/**
 * There is a cache for locally generated votes. This test checks that the node
 * properly caches and uses those votes when replying to confirm_req requests.
 */
TEST (node, local_votes_cache_generate_new_vote)
{
	nano::test::system system;
	nano::node_config node_config (system.get_available_port ());
	node_config.frontiers_confirmation = nano::frontiers_confirmation_mode::disabled;
	auto & node (*system.add_node (node_config));
	auto wallet_id = node.wallets.first_wallet_id ();
	(void)node.wallets.insert_adhoc (wallet_id, nano::dev::genesis_key.prv);

	// Send a confirm req for genesis block to node
	nano::confirm_req message1{ nano::dev::network_params.network, nano::dev::genesis->hash (), nano::dev::genesis->root () };
	auto channel = std::make_shared<nano::transport::fake::channel> (node);
	node.network->inbound (message1, channel);

	// check that the node generated a vote for the genesis block and that it is stored in the local vote cache and it is the only vote
	ASSERT_TIMELY (5s, !node.history.votes (nano::dev::genesis->root (), nano::dev::genesis->hash ()).empty ());
	auto votes1 = node.history.votes (nano::dev::genesis->root (), nano::dev::genesis->hash ());
	ASSERT_EQ (1, votes1.size ());
	ASSERT_EQ (1, votes1[0]->hashes ().size ());
	ASSERT_EQ (nano::dev::genesis->hash (), votes1[0]->hashes ()[0]);
	ASSERT_TIMELY_EQ (3s, node.stats->count (nano::stat::type::requests, nano::stat::detail::requests_generated_votes), 1);

	auto send1 = nano::state_block_builder ()
				 .account (nano::dev::genesis_key.pub)
				 .previous (nano::dev::genesis->hash ())
				 .representative (nano::dev::genesis_key.pub)
				 .balance (nano::dev::constants.genesis_amount - nano::Gxrb_ratio)
				 .link (nano::dev::genesis_key.pub)
				 .sign (nano::dev::genesis_key.prv, nano::dev::genesis_key.pub)
				 .work (*node.work_generate_blocking (nano::dev::genesis->hash ()))
				 .build ();
	ASSERT_EQ (nano::block_status::progress, node.process (send1));
	// One of the hashes is cached
	std::vector<std::pair<nano::block_hash, nano::root>> roots_hashes{ std::make_pair (nano::dev::genesis->hash (), nano::dev::genesis->root ()), std::make_pair (send1->hash (), send1->root ()) };
	nano::confirm_req message2{ nano::dev::network_params.network, roots_hashes };
	node.network->inbound (message2, channel);
	ASSERT_TIMELY (3s, !node.history.votes (send1->root (), send1->hash ()).empty ());
	auto votes2 (node.history.votes (send1->root (), send1->hash ()));
	ASSERT_EQ (1, votes2.size ());
	ASSERT_EQ (1, votes2[0]->hashes ().size ());
	ASSERT_TIMELY_EQ (3s, node.stats->count (nano::stat::type::requests, nano::stat::detail::requests_generated_votes), 2);
	ASSERT_FALSE (node.history.votes (nano::dev::genesis->root (), nano::dev::genesis->hash ()).empty ());
	ASSERT_FALSE (node.history.votes (send1->root (), send1->hash ()).empty ());
	// First generated + again cached + new generated
	ASSERT_TIMELY_EQ (3s, 3, node.stats->count (nano::stat::type::message, nano::stat::detail::confirm_ack, nano::stat::dir::out));
}

TEST (node, local_votes_cache_fork)
{
	nano::test::system system;
	nano::node_flags node_flags;
	node_flags.set_disable_bootstrap_bulk_push_client (true);
	node_flags.set_disable_bootstrap_bulk_pull_server (true);
	node_flags.set_disable_bootstrap_listener (true);
	node_flags.set_disable_lazy_bootstrap (true);
	node_flags.set_disable_legacy_bootstrap (true);
	node_flags.set_disable_wallet_bootstrap (true);
	nano::node_config node_config (system.get_available_port ());
	node_config.frontiers_confirmation = nano::frontiers_confirmation_mode::disabled;
	auto & node1 (*system.add_node (node_config, node_flags));
	auto wallet_id = node1.wallets.first_wallet_id ();
	(void)node1.wallets.insert_adhoc (wallet_id, nano::dev::genesis_key.prv);
	auto send1 = nano::state_block_builder ()
				 .account (nano::dev::genesis_key.pub)
				 .previous (nano::dev::genesis->hash ())
				 .representative (nano::dev::genesis_key.pub)
				 .balance (nano::dev::constants.genesis_amount - nano::Gxrb_ratio)
				 .link (nano::dev::genesis_key.pub)
				 .sign (nano::dev::genesis_key.prv, nano::dev::genesis_key.pub)
				 .work (*node1.work_generate_blocking (nano::dev::genesis->hash ()))
				 .build ();
	auto send1_fork = nano::state_block_builder ()
					  .account (nano::dev::genesis_key.pub)
					  .previous (nano::dev::genesis->hash ())
					  .representative (nano::dev::genesis_key.pub)
					  .balance (nano::dev::constants.genesis_amount - 2 * nano::Gxrb_ratio)
					  .link (nano::dev::genesis_key.pub)
					  .sign (nano::dev::genesis_key.prv, nano::dev::genesis_key.pub)
					  .work (*node1.work_generate_blocking (nano::dev::genesis->hash ()))
					  .build ();
	ASSERT_EQ (nano::block_status::progress, node1.process (send1));
	// Cache vote
	auto vote = nano::test::make_vote (nano::dev::genesis_key, { send1 }, 0, 0);
	node1.vote_processor_queue.vote (vote, std::make_shared<nano::transport::fake::channel> (node1));
	node1.history.add (send1->root (), send1->hash (), vote);
	auto votes2 (node1.history.votes (send1->root (), send1->hash ()));
	ASSERT_EQ (1, votes2.size ());
	ASSERT_EQ (1, votes2[0]->hashes ().size ());
	// Start election for forked block
	node_config.peering_port = system.get_available_port ();
	auto & node2 (*system.add_node (node_config, node_flags));
	node2.process_active (send1_fork);
	ASSERT_TIMELY (5s, node2.block_or_pruned_exists (send1->hash ()));
}

TEST (node, vote_republish)
{
	nano::test::system system (2);
	auto & node1 = *system.nodes[0];
	auto & node2 = *system.nodes[1];
	nano::keypair key2;
	// by not setting a private key on node1's wallet for genesis account, it is stopped from voting
	auto wallet_id = node2.wallets.first_wallet_id ();
	(void)node2.wallets.insert_adhoc (wallet_id, key2.prv);

	// send1 and send2 are forks of each other
	nano::send_block_builder builder;
	auto send1 = builder.make_block ()
				 .previous (nano::dev::genesis->hash ())
				 .destination (key2.pub)
				 .balance (std::numeric_limits<nano::uint128_t>::max () - node1.config->receive_minimum.number ())
				 .sign (nano::dev::genesis_key.prv, nano::dev::genesis_key.pub)
				 .work (*system.work.generate (nano::dev::genesis->hash ()))
				 .build ();
	auto send2 = builder.make_block ()
				 .previous (nano::dev::genesis->hash ())
				 .destination (key2.pub)
				 .balance (std::numeric_limits<nano::uint128_t>::max () - node1.config->receive_minimum.number () * 2)
				 .sign (nano::dev::genesis_key.prv, nano::dev::genesis_key.pub)
				 .work (*system.work.generate (nano::dev::genesis->hash ()))
				 .build ();

	// process send1 first, this will make sure send1 goes into the ledger and an election is started
	node1.process_active (send1);
	ASSERT_TIMELY (5s, node2.block (send1->hash ()));
	ASSERT_TIMELY (5s, node1.active.active (*send1));
	ASSERT_TIMELY (5s, node2.active.active (*send1));

	// now process send2, send2 will not go in the ledger because only the first block of a fork goes in the ledger
	node1.process_active (send2);
	ASSERT_TIMELY (5s, node1.active.active (*send2));

	// send2 cannot be synced because it is not in the ledger of node1, it is only in the election object in RAM on node1
	ASSERT_FALSE (node1.block (send2->hash ()));

	// the vote causes the election to reach quorum and for the vote (and block?) to be published from node1 to node2
	auto vote = nano::test::make_final_vote (nano::dev::genesis_key, { send2 });
	node1.vote_processor_queue.vote (vote, std::make_shared<nano::transport::fake::channel> (node1));

	// FIXME: there is a race condition here, if the vote arrives before the block then the vote is wasted and the test fails
	// we could resend the vote but then there is a race condition between the vote resending and the election reaching quorum on node1
	// the proper fix would be to observe on node2 that both the block and the vote arrived in whatever order
	// the real node will do a confirm request if it needs to find a lost vote

	// check that send2 won on both nodes
	ASSERT_TIMELY (5s, node1.block_confirmed (send2->hash ()));
	ASSERT_TIMELY (5s, node2.block_confirmed (send2->hash ()));

	// check that send1 is deleted from the ledger on nodes
	ASSERT_FALSE (node1.block (send1->hash ()));
	ASSERT_FALSE (node2.block (send1->hash ()));
	ASSERT_TIMELY_EQ (5s, node2.balance (key2.pub), node1.config->receive_minimum.number () * 2);
	ASSERT_TIMELY_EQ (5s, node1.balance (key2.pub), node1.config->receive_minimum.number () * 2);
}

TEST (node, vote_by_hash_bundle)
{
	// Keep max_hashes above system to ensure it is kept in scope as votes can be added during system destruction
	std::atomic<size_t> max_hashes{ 0 };
	nano::test::system system (1);
	auto & node = *system.nodes[0];
	auto wallet_id = node.wallets.first_wallet_id ();
	nano::state_block_builder builder;
	std::vector<std::shared_ptr<nano::state_block>> blocks;
	auto block = builder.make_block ()
				 .account (nano::dev::genesis_key.pub)
				 .previous (nano::dev::genesis->hash ())
				 .representative (nano::dev::genesis_key.pub)
				 .balance (nano::dev::constants.genesis_amount - 1)
				 .link (nano::dev::genesis_key.pub)
				 .sign (nano::dev::genesis_key.prv, nano::dev::genesis_key.pub)
				 .work (*system.work.generate (nano::dev::genesis->hash ()))
				 .build ();
	blocks.push_back (block);
	ASSERT_EQ (nano::block_status::progress, node.ledger.process (*node.store.tx_begin_write (), blocks.back ()));
	for (auto i = 2; i < 200; ++i)
	{
		auto block = builder.make_block ()
					 .from (*blocks.back ())
					 .previous (blocks.back ()->hash ())
					 .balance (nano::dev::constants.genesis_amount - i)
					 .sign (nano::dev::genesis_key.prv, nano::dev::genesis_key.pub)
					 .work (*system.work.generate (blocks.back ()->hash ()))
					 .build ();
		blocks.push_back (block);
		ASSERT_EQ (nano::block_status::progress, node.ledger.process (*node.store.tx_begin_write (), blocks.back ()));
	}

	// Confirming last block will confirm whole chain and allow us to generate votes for those blocks later
	ASSERT_TRUE (nano::test::start_elections (system, node, { blocks.back () }, true));
	ASSERT_TIMELY (5s, nano::test::confirmed (node, { blocks.back () }));

	(void)node.wallets.insert_adhoc (wallet_id, nano::dev::genesis_key.prv);
	nano::keypair key1;
	(void)node.wallets.insert_adhoc (wallet_id, key1.prv);

	system.nodes[0]->observers->vote.add ([&max_hashes] (std::shared_ptr<nano::vote> const & vote_a, std::shared_ptr<nano::transport::channel> const &, nano::vote_code) {
		if (vote_a->hashes ().size () > max_hashes)
		{
			max_hashes = vote_a->hashes ().size ();
		}
	});

	for (auto const & block : blocks)
	{
		system.nodes[0]->generator.add (block->root (), block->hash ());
	}

	// Verify that bundling occurs. While reaching 12 should be common on most hardware in release mode,
	// we set this low enough to allow the test to pass on CI/with sanitizers.
	ASSERT_TIMELY (20s, max_hashes.load () >= 3);
}

// This test places block send1 onto every node. Then it creates block send2 (which is a fork of send1) and sends it to node1.
// Then it sends a vote for send2 to node1 and expects node2 to also get the block plus vote and confirm send2.
// TODO: This test enforces the order block followed by vote on node1, should vote followed by block also work? It doesn't currently.
TEST (node, vote_by_hash_republish)
{
	nano::test::system system{ 2 };
	auto & node1 = *system.nodes[0];
	auto & node2 = *system.nodes[1];
	nano::keypair key2;
	(void)node2.wallets.insert_adhoc (node2.wallets.first_wallet_id (), key2.prv);

	// send1 and send2 are forks of each other
	nano::send_block_builder builder;
	auto send1 = builder.make_block ()
				 .previous (nano::dev::genesis->hash ())
				 .destination (key2.pub)
				 .balance (std::numeric_limits<nano::uint128_t>::max () - node1.config->receive_minimum.number ())
				 .sign (nano::dev::genesis_key.prv, nano::dev::genesis_key.pub)
				 .work (*system.work.generate (nano::dev::genesis->hash ()))
				 .build ();
	auto send2 = builder.make_block ()
				 .previous (nano::dev::genesis->hash ())
				 .destination (key2.pub)
				 .balance (std::numeric_limits<nano::uint128_t>::max () - node1.config->receive_minimum.number () * 2)
				 .sign (nano::dev::genesis_key.prv, nano::dev::genesis_key.pub)
				 .work (*system.work.generate (nano::dev::genesis->hash ()))
				 .build ();

	// give block send1 to node1 and check that an election for send1 starts on both nodes
	node1.process_active (send1);
	ASSERT_TIMELY (5s, node1.active.active (*send1));
	ASSERT_TIMELY (5s, node2.active.active (*send1));

	// give block send2 to node1 and wait until the block is received and processed by node1
	node1.network->tcp_channels->publish_filter->clear ();
	node1.process_active (send2);
	ASSERT_TIMELY (5s, node1.active.active (*send2));

	// construct a vote for send2 in order to overturn send1
	std::vector<nano::block_hash> vote_blocks;
	vote_blocks.push_back (send2->hash ());
	auto vote = nano::test::make_final_vote (nano::dev::genesis_key, { vote_blocks });
	node1.vote_processor_queue.vote (vote, std::make_shared<nano::transport::fake::channel> (node1));

	// send2 should win on both nodes
	ASSERT_TIMELY (5s, node1.block_confirmed (send2->hash ()));
	ASSERT_TIMELY (5s, node2.block_confirmed (send2->hash ()));
	ASSERT_FALSE (node1.block (send1->hash ()));
	ASSERT_FALSE (node2.block (send1->hash ()));
	ASSERT_TIMELY_EQ (5s, node2.balance (key2.pub), node1.config->receive_minimum.number () * 2);
	ASSERT_TIMELY_EQ (5s, node1.balance (key2.pub), node1.config->receive_minimum.number () * 2);
}

// Test disabled because it's failing intermittently.
// PR in which it got disabled: https://github.com/nanocurrency/nano-node/pull/3629
// Issue for investigating it: https://github.com/nanocurrency/nano-node/issues/3638
TEST (node, DISABLED_vote_by_hash_epoch_block_republish)
{
	nano::test::system system (2);
	auto & node1 (*system.nodes[0]);
	auto & node2 (*system.nodes[1]);
	nano::keypair key2;
	(void)node2.wallets.insert_adhoc (node2.wallets.first_wallet_id (), key2.prv);
	auto send1 = nano::send_block_builder ()
				 .previous (nano::dev::genesis->hash ())
				 .destination (key2.pub)
				 .balance (std::numeric_limits<nano::uint128_t>::max () - node1.config->receive_minimum.number ())
				 .sign (nano::dev::genesis_key.prv, nano::dev::genesis_key.pub)
				 .work (*system.work.generate (nano::dev::genesis->hash ()))
				 .build ();
	auto epoch1 = nano::state_block_builder ()
				  .account (nano::dev::genesis_key.pub)
				  .previous (nano::dev::genesis->hash ())
				  .representative (nano::dev::genesis_key.pub)
				  .balance (nano::dev::constants.genesis_amount)
				  .link (node1.ledger.epoch_link (nano::epoch::epoch_1))
				  .sign (nano::dev::genesis_key.prv, nano::dev::genesis_key.pub)
				  .work (*system.work.generate (nano::dev::genesis->hash ()))
				  .build ();
	node1.process_active (send1);
	ASSERT_TIMELY (5s, node2.active.active (*send1));
	node1.active.publish (epoch1);
	std::vector<nano::block_hash> vote_blocks;
	vote_blocks.push_back (epoch1->hash ());
	auto vote = nano::test::make_vote (nano::dev::genesis_key, { vote_blocks }, 0, 0);
	ASSERT_TRUE (node1.active.active (*send1));
	ASSERT_TRUE (node2.active.active (*send1));
	node1.vote_processor_queue.vote (vote, std::make_shared<nano::transport::fake::channel> (node1));
	ASSERT_TIMELY (10s, node1.block (epoch1->hash ()));
	ASSERT_TIMELY (10s, node2.block (epoch1->hash ()));
	ASSERT_FALSE (node1.block (send1->hash ()));
	ASSERT_FALSE (node2.block (send1->hash ()));
}

TEST (node, epoch_conflict_confirm)
{
	nano::test::system system;
	nano::node_config node_config (system.get_available_port ());
	node_config.frontiers_confirmation = nano::frontiers_confirmation_mode::disabled;
	auto & node0 = *system.add_node (node_config);
	node_config.peering_port = system.get_available_port ();
	auto & node1 = *system.add_node (node_config);
	nano::keypair key;
	nano::keypair epoch_signer (nano::dev::genesis_key);
	nano::state_block_builder builder;
	auto send = builder.make_block ()
				.account (nano::dev::genesis_key.pub)
				.previous (nano::dev::genesis->hash ())
				.representative (nano::dev::genesis_key.pub)
				.balance (nano::dev::constants.genesis_amount - 1)
				.link (key.pub)
				.sign (nano::dev::genesis_key.prv, nano::dev::genesis_key.pub)
				.work (*system.work.generate (nano::dev::genesis->hash ()))
				.build ();
	auto open = builder.make_block ()
				.account (key.pub)
				.previous (0)
				.representative (key.pub)
				.balance (1)
				.link (send->hash ())
				.sign (key.prv, key.pub)
				.work (*system.work.generate (key.pub))
				.build ();
	auto change = builder.make_block ()
				  .account (key.pub)
				  .previous (open->hash ())
				  .representative (key.pub)
				  .balance (1)
				  .link (0)
				  .sign (key.prv, key.pub)
				  .work (*system.work.generate (open->hash ()))
				  .build ();
	auto send2 = builder.make_block ()
				 .account (nano::dev::genesis_key.pub)
				 .previous (send->hash ())
				 .representative (nano::dev::genesis_key.pub)
				 .balance (nano::dev::constants.genesis_amount - 2)
				 .link (open->hash ())
				 .sign (nano::dev::genesis_key.prv, nano::dev::genesis_key.pub)
				 .work (*system.work.generate (send->hash ()))
				 .build ();
	auto epoch_open = builder.make_block ()
					  .account (change->root ().as_account ())
					  .previous (0)
					  .representative (0)
					  .balance (0)
					  .link (node0.ledger.epoch_link (nano::epoch::epoch_1))
					  .sign (epoch_signer.prv, epoch_signer.pub)
					  .work (*system.work.generate (open->hash ()))
					  .build ();

	// Process initial blocks on node1
	ASSERT_TRUE (nano::test::process (node1, { send, send2, open }));

	// Confirm open block in node1 to allow generating votes
	ASSERT_TRUE (nano::test::start_elections (system, node1, { open }, true));
	ASSERT_TIMELY (5s, nano::test::confirmed (node1, { open }));

	// Process initial blocks on node0
	ASSERT_TRUE (nano::test::process (node0, { send, send2, open }));

	// Process conflicting blocks on node 0 as blocks coming from live network
	ASSERT_TRUE (nano::test::process_live (node0, { change, epoch_open }));

	// Ensure blocks were propagated to both nodes
	ASSERT_TIMELY (5s, nano::test::exists (node0, { change, epoch_open }));
	ASSERT_TIMELY (5s, nano::test::exists (node1, { change, epoch_open }));

	// Confirm initial blocks in node1 to allow generating votes later
	ASSERT_TRUE (nano::test::start_elections (system, node1, { change, epoch_open, send2 }, true));
	ASSERT_TIMELY (5s, nano::test::confirmed (node1, { change, epoch_open, send2 }));

	// Start elections for node0 for conflicting change and epoch_open blocks (those two blocks have the same root)
	ASSERT_TRUE (nano::test::activate (node0, { change, epoch_open }));
	ASSERT_TIMELY (5s, nano::test::active (node0, { change, epoch_open }));

	// Make node1 a representative
	(void)node1.wallets.insert_adhoc (node1.wallets.first_wallet_id (), nano::dev::genesis_key.prv);

	// Ensure the elections for conflicting blocks have completed
	ASSERT_TIMELY (5s, nano::test::active (node0, { change, epoch_open }));

	// Ensure both conflicting blocks were successfully processed and confirmed
	ASSERT_TIMELY (5s, nano::test::confirmed (node0, { change, epoch_open }));
}

// Test disabled because it's failing intermittently.
// PR in which it got disabled: https://github.com/nanocurrency/nano-node/pull/3526
// Issue for investigating it: https://github.com/nanocurrency/nano-node/issues/3527
TEST (node, DISABLED_fork_invalid_block_signature)
{
	nano::test::system system;
	nano::node_flags node_flags;
	// Disabling republishing + waiting for a rollback before sending the correct vote below fixes an intermittent failure in this test
	// If these are taken out, one of two things may cause the test two fail often:
	// - Block *send2* might get processed before the rollback happens, simply due to timings, with code "fork", and not be processed again. Waiting for the rollback fixes this issue.
	// - Block *send1* might get processed again after the rollback happens, which causes *send2* to be processed with code "fork". Disabling block republishing ensures "send1" is not processed again.
	// An alternative would be to repeatedly flood the correct vote
	node_flags.set_disable_block_processor_republishing (true);
	auto & node1 (*system.add_node (node_flags));
	auto & node2 (*system.add_node (node_flags));
	nano::keypair key2;
	nano::send_block_builder builder;
	auto send1 = builder.make_block ()
				 .previous (nano::dev::genesis->hash ())
				 .destination (key2.pub)
				 .balance (std::numeric_limits<nano::uint128_t>::max () - node1.config->receive_minimum.number ())
				 .sign (nano::dev::genesis_key.prv, nano::dev::genesis_key.pub)
				 .work (*system.work.generate (nano::dev::genesis->hash ()))
				 .build ();
	auto send2 = builder.make_block ()
				 .previous (nano::dev::genesis->hash ())
				 .destination (key2.pub)
				 .balance (std::numeric_limits<nano::uint128_t>::max () - node1.config->receive_minimum.number () * 2)
				 .sign (nano::dev::genesis_key.prv, nano::dev::genesis_key.pub)
				 .work (*system.work.generate (nano::dev::genesis->hash ()))
				 .build ();
	auto send2_corrupt (std::make_shared<nano::send_block> (*send2));
	send2_corrupt->signature_set (nano::signature (123));
	auto vote = nano::test::make_vote (nano::dev::genesis_key, { send2 }, 0, 0);
	auto vote_corrupt = nano::test::make_vote (nano::dev::genesis_key, { send2_corrupt }, 0, 0);

	node1.process_active (send1);
	ASSERT_TIMELY (5s, node1.block (send1->hash ()));
	// Send the vote with the corrupt block signature
	nano::confirm_ack ack{ node1.network_params.network, vote_corrupt };
	node2.network->tcp_channels->flood_message (ack, 1.0f);
	// Wait for the rollback
	ASSERT_TIMELY (5s, node1.stats->count (nano::stat::type::rollback, nano::stat::detail::all));
	// Send the vote with the correct block
	nano::confirm_ack ack2{ node1.network_params.network, vote };
	node2.network->tcp_channels->flood_message (ack2, 1.0f);
	ASSERT_TIMELY (10s, !node1.block (send1->hash ()));
	ASSERT_TIMELY (10s, node1.block (send2->hash ()));
	ASSERT_EQ (node1.block (send2->hash ())->block_signature (), send2->block_signature ());
}

TEST (node, fork_election_invalid_block_signature)
{
	nano::test::system system (1);
	auto & node1 (*system.nodes[0]);
	nano::block_builder builder;
	auto send1 = builder.state ()
				 .account (nano::dev::genesis_key.pub)
				 .previous (nano::dev::genesis->hash ())
				 .representative (nano::dev::genesis_key.pub)
				 .balance (nano::dev::constants.genesis_amount - nano::Gxrb_ratio)
				 .link (nano::dev::genesis_key.pub)
				 .work (*system.work.generate (nano::dev::genesis->hash ()))
				 .sign (nano::dev::genesis_key.prv, nano::dev::genesis_key.pub)
				 .build ();
	auto send2 = builder.state ()
				 .account (nano::dev::genesis_key.pub)
				 .previous (nano::dev::genesis->hash ())
				 .representative (nano::dev::genesis_key.pub)
				 .balance (nano::dev::constants.genesis_amount - 2 * nano::Gxrb_ratio)
				 .link (nano::dev::genesis_key.pub)
				 .work (*system.work.generate (nano::dev::genesis->hash ()))
				 .sign (nano::dev::genesis_key.prv, nano::dev::genesis_key.pub)
				 .build ();
	auto send3 = builder.state ()
				 .account (nano::dev::genesis_key.pub)
				 .previous (nano::dev::genesis->hash ())
				 .representative (nano::dev::genesis_key.pub)
				 .balance (nano::dev::constants.genesis_amount - 2 * nano::Gxrb_ratio)
				 .link (nano::dev::genesis_key.pub)
				 .work (*system.work.generate (nano::dev::genesis->hash ()))
				 .sign (nano::dev::genesis_key.prv, 0) // Invalid signature
				 .build ();

	auto channel1 = std::make_shared<nano::transport::fake::channel> (node1);
	node1.network->inbound (nano::publish{ nano::dev::network_params.network, send1 }, channel1);
	ASSERT_TIMELY (5s, node1.active.active (send1->qualified_root ()));
	auto election (node1.active.election (send1->qualified_root ()));
	ASSERT_NE (nullptr, election);
	ASSERT_EQ (1, election->blocks ().size ());
	node1.network->inbound (nano::publish{ nano::dev::network_params.network, send3 }, channel1);
	node1.network->inbound (nano::publish{ nano::dev::network_params.network, send2 }, channel1);
	ASSERT_TIMELY (3s, election->blocks ().size () > 1);
	ASSERT_EQ (election->blocks ()[send2->hash ()]->block_signature (), send2->block_signature ());
}

TEST (node, block_processor_signatures)
{
	nano::test::system system{ 1 };
	auto & node1 = *system.nodes[0];
	(void)node1.wallets.insert_adhoc (node1.wallets.first_wallet_id (), nano::dev::genesis_key.prv);
	nano::block_hash latest = system.nodes[0]->latest (nano::dev::genesis_key.pub);
	nano::state_block_builder builder;
	nano::keypair key1;
	nano::keypair key2;
	nano::keypair key3;
	auto send1 = builder.make_block ()
				 .account (nano::dev::genesis_key.pub)
				 .previous (latest)
				 .representative (nano::dev::genesis_key.pub)
				 .balance (nano::dev::constants.genesis_amount - nano::Gxrb_ratio)
				 .link (key1.pub)
				 .sign (nano::dev::genesis_key.prv, nano::dev::genesis_key.pub)
				 .work (*node1.work_generate_blocking (latest))
				 .build ();
	auto send2 = builder.make_block ()
				 .account (nano::dev::genesis_key.pub)
				 .previous (send1->hash ())
				 .representative (nano::dev::genesis_key.pub)
				 .balance (nano::dev::constants.genesis_amount - 2 * nano::Gxrb_ratio)
				 .link (key2.pub)
				 .sign (nano::dev::genesis_key.prv, nano::dev::genesis_key.pub)
				 .work (*node1.work_generate_blocking (send1->hash ()))
				 .build ();
	auto send3 = builder.make_block ()
				 .account (nano::dev::genesis_key.pub)
				 .previous (send2->hash ())
				 .representative (nano::dev::genesis_key.pub)
				 .balance (nano::dev::constants.genesis_amount - 3 * nano::Gxrb_ratio)
				 .link (key3.pub)
				 .sign (nano::dev::genesis_key.prv, nano::dev::genesis_key.pub)
				 .work (*node1.work_generate_blocking (send2->hash ()))
				 .build ();
	// Invalid signature bit
	auto send4 = builder.make_block ()
				 .account (nano::dev::genesis_key.pub)
				 .previous (send3->hash ())
				 .representative (nano::dev::genesis_key.pub)
				 .balance (nano::dev::constants.genesis_amount - 4 * nano::Gxrb_ratio)
				 .link (key3.pub)
				 .sign (nano::dev::genesis_key.prv, nano::dev::genesis_key.pub)
				 .work (*node1.work_generate_blocking (send3->hash ()))
				 .build ();
	auto sig{ send4->block_signature () };
	sig.bytes[32] ^= 0x1;
	send4->signature_set (sig);
	// Invalid signature bit (force)
	auto send5 = builder.make_block ()
				 .account (nano::dev::genesis_key.pub)
				 .previous (send3->hash ())
				 .representative (nano::dev::genesis_key.pub)
				 .balance (nano::dev::constants.genesis_amount - 5 * nano::Gxrb_ratio)
				 .link (key3.pub)
				 .sign (nano::dev::genesis_key.prv, nano::dev::genesis_key.pub)
				 .work (*node1.work_generate_blocking (send3->hash ()))
				 .build ();
	auto signature = send5->block_signature ();
	signature.bytes[31] ^= 0x1;
	send5->signature_set (signature);
	// Invalid signature to unchecked
	node1.unchecked.put (send5->previous (), nano::unchecked_info{ send5 });
	auto receive1 = builder.make_block ()
					.account (key1.pub)
					.previous (0)
					.representative (nano::dev::genesis_key.pub)
					.balance (nano::Gxrb_ratio)
					.link (send1->hash ())
					.sign (key1.prv, key1.pub)
					.work (*node1.work_generate_blocking (key1.pub))
					.build ();
	auto receive2 = builder.make_block ()
					.account (key2.pub)
					.previous (0)
					.representative (nano::dev::genesis_key.pub)
					.balance (nano::Gxrb_ratio)
					.link (send2->hash ())
					.sign (key2.prv, key2.pub)
					.work (*node1.work_generate_blocking (key2.pub))
					.build ();
	// Invalid private key
	auto receive3 = builder.make_block ()
					.account (key3.pub)
					.previous (0)
					.representative (nano::dev::genesis_key.pub)
					.balance (nano::Gxrb_ratio)
					.link (send3->hash ())
					.sign (key2.prv, key3.pub)
					.work (*node1.work_generate_blocking (key3.pub))
					.build ();
	node1.process_active (send1);
	node1.process_active (send2);
	node1.process_active (send3);
	node1.process_active (send4);
	node1.process_active (receive1);
	node1.process_active (receive2);
	node1.process_active (receive3);
	ASSERT_TIMELY (5s, node1.block (receive2->hash ()) != nullptr); // Implies send1, send2, send3, receive1.
	ASSERT_TIMELY_EQ (5s, node1.unchecked.count (), 0);
	ASSERT_EQ (nullptr, node1.block (receive3->hash ())); // Invalid signer
	ASSERT_EQ (nullptr, node1.block (send4->hash ())); // Invalid signature via process_active
	ASSERT_EQ (nullptr, node1.block (send5->hash ())); // Invalid signature via unchecked
}

/*
 *  State blocks go through a different signature path, ensure invalidly signed state blocks are rejected
 *  This test can freeze if the wake conditions in block_processor::flush are off, for that reason this is done async here
 */
TEST (node, block_processor_reject_state)
{
	nano::test::system system (1);
	auto & node (*system.nodes[0]);
	nano::state_block_builder builder;
	auto send1 = builder.make_block ()
				 .account (nano::dev::genesis_key.pub)
				 .previous (nano::dev::genesis->hash ())
				 .representative (nano::dev::genesis_key.pub)
				 .balance (nano::dev::constants.genesis_amount - nano::Gxrb_ratio)
				 .link (nano::dev::genesis_key.pub)
				 .sign (nano::dev::genesis_key.prv, nano::dev::genesis_key.pub)
				 .work (*node.work_generate_blocking (nano::dev::genesis->hash ()))
				 .build ();
<<<<<<< HEAD
	auto sig{ send1->block_signature () };
	sig.bytes[0] ^= 1;
	send1->signature_set (sig);
	ASSERT_FALSE (node.ledger.block_or_pruned_exists (send1->hash ()));
	node.process_active (send1);
	ASSERT_TIMELY_EQ (5s, 1, node.stats->count (nano::stat::type::blockprocessor_result, nano::stat::detail::bad_signature));
	ASSERT_FALSE (node.ledger.block_or_pruned_exists (send1->hash ()));
=======
	send1->signature.bytes[0] ^= 1;
	ASSERT_FALSE (node.block_or_pruned_exists (send1->hash ()));
	node.process_active (send1);
	ASSERT_TIMELY_EQ (5s, 1, node.stats.count (nano::stat::type::blockprocessor_result, nano::stat::detail::bad_signature));
	ASSERT_FALSE (node.block_or_pruned_exists (send1->hash ()));
>>>>>>> c3f09c10
	auto send2 = builder.make_block ()
				 .account (nano::dev::genesis_key.pub)
				 .previous (nano::dev::genesis->hash ())
				 .representative (nano::dev::genesis_key.pub)
				 .balance (nano::dev::constants.genesis_amount - 2 * nano::Gxrb_ratio)
				 .link (nano::dev::genesis_key.pub)
				 .sign (nano::dev::genesis_key.prv, nano::dev::genesis_key.pub)
				 .work (*node.work_generate_blocking (nano::dev::genesis->hash ()))
				 .build ();
	node.process_active (send2);
	ASSERT_TIMELY (5s, node.block_or_pruned_exists (send2->hash ()));
}

TEST (node, block_processor_full)
{
	nano::test::system system;
	nano::node_flags node_flags;
	node_flags.set_force_use_write_queue (true);
	node_flags.set_block_processor_full_size (3);
	auto & node = *system.add_node (nano::node_config (system.get_available_port ()), node_flags);
	nano::state_block_builder builder;
	auto send1 = builder.make_block ()
				 .account (nano::dev::genesis_key.pub)
				 .previous (nano::dev::genesis->hash ())
				 .representative (nano::dev::genesis_key.pub)
				 .balance (nano::dev::constants.genesis_amount - nano::Gxrb_ratio)
				 .link (nano::dev::genesis_key.pub)
				 .sign (nano::dev::genesis_key.prv, nano::dev::genesis_key.pub)
				 .work (*node.work_generate_blocking (nano::dev::genesis->hash ()))
				 .build ();
	auto send2 = builder.make_block ()
				 .account (nano::dev::genesis_key.pub)
				 .previous (nano::dev::genesis->hash ())
				 .representative (nano::dev::genesis_key.pub)
				 .balance (nano::dev::constants.genesis_amount - 2 * nano::Gxrb_ratio)
				 .link (nano::dev::genesis_key.pub)
				 .sign (nano::dev::genesis_key.prv, nano::dev::genesis_key.pub)
				 .work (*node.work_generate_blocking (nano::dev::genesis->hash ()))
				 .build ();
	auto send3 = builder.make_block ()
				 .account (nano::dev::genesis_key.pub)
				 .previous (nano::dev::genesis->hash ())
				 .representative (nano::dev::genesis_key.pub)
				 .balance (nano::dev::constants.genesis_amount - 3 * nano::Gxrb_ratio)
				 .link (nano::dev::genesis_key.pub)
				 .sign (nano::dev::genesis_key.prv, nano::dev::genesis_key.pub)
				 .work (*node.work_generate_blocking (nano::dev::genesis->hash ()))
				 .build ();
	node.block_processor.stop (); // Stop processing the block queue
	node.block_processor.add (send1);
	ASSERT_FALSE (node.block_processor.full ());
	node.block_processor.add (send2);
	ASSERT_FALSE (node.block_processor.full ());
	node.block_processor.add (send3);
	// Block processor may be not full during state blocks signatures verification
	ASSERT_TIMELY (5s, node.block_processor.full ());
}

TEST (node, block_processor_half_full)
{
	nano::test::system system;
	nano::node_flags node_flags;
	node_flags.set_block_processor_full_size (6);
	node_flags.set_force_use_write_queue (true);
	auto & node = *system.add_node (nano::node_config (system.get_available_port ()), node_flags);
	nano::state_block_builder builder;
	auto send1 = builder.make_block ()
				 .account (nano::dev::genesis_key.pub)
				 .previous (nano::dev::genesis->hash ())
				 .representative (nano::dev::genesis_key.pub)
				 .balance (nano::dev::constants.genesis_amount - nano::Gxrb_ratio)
				 .link (nano::dev::genesis_key.pub)
				 .sign (nano::dev::genesis_key.prv, nano::dev::genesis_key.pub)
				 .work (*node.work_generate_blocking (nano::dev::genesis->hash ()))
				 .build ();
	auto send2 = builder.make_block ()
				 .account (nano::dev::genesis_key.pub)
				 .previous (send1->hash ())
				 .representative (nano::dev::genesis_key.pub)
				 .balance (nano::dev::constants.genesis_amount - 2 * nano::Gxrb_ratio)
				 .link (nano::dev::genesis_key.pub)
				 .sign (nano::dev::genesis_key.prv, nano::dev::genesis_key.pub)
				 .work (*node.work_generate_blocking (send1->hash ()))
				 .build ();
	auto send3 = builder.make_block ()
				 .account (nano::dev::genesis_key.pub)
				 .previous (send2->hash ())
				 .representative (nano::dev::genesis_key.pub)
				 .balance (nano::dev::constants.genesis_amount - 3 * nano::Gxrb_ratio)
				 .link (nano::dev::genesis_key.pub)
				 .sign (nano::dev::genesis_key.prv, nano::dev::genesis_key.pub)
				 .work (*node.work_generate_blocking (send2->hash ()))
				 .build ();
	// The write guard prevents block processor doing any writes
	auto write_guard = node.ledger.wait (nano::store::writer::testing);
	node.block_processor.add (send1);
	ASSERT_FALSE (node.block_processor.half_full ());
	node.block_processor.add (send2);
	ASSERT_FALSE (node.block_processor.half_full ());
	node.block_processor.add (send3);
	// Block processor may be not half_full during state blocks signatures verification
	ASSERT_TIMELY (2s, node.block_processor.half_full ());
	ASSERT_FALSE (node.block_processor.full ());
}

TEST (node, confirm_back)
{
	nano::test::system system (1);
	nano::keypair key;
	auto & node (*system.nodes[0]);
	auto genesis_start_balance (node.balance (nano::dev::genesis_key.pub));
	auto send1 = nano::send_block_builder ()
				 .previous (nano::dev::genesis->hash ())
				 .destination (key.pub)
				 .balance (genesis_start_balance - 1)
				 .sign (nano::dev::genesis_key.prv, nano::dev::genesis_key.pub)
				 .work (*system.work.generate (nano::dev::genesis->hash ()))
				 .build ();
	nano::state_block_builder builder;
	auto open = builder.make_block ()
				.account (key.pub)
				.previous (0)
				.representative (key.pub)
				.balance (1)
				.link (send1->hash ())
				.sign (key.prv, key.pub)
				.work (*system.work.generate (key.pub))
				.build ();
	auto send2 = builder.make_block ()
				 .account (key.pub)
				 .previous (open->hash ())
				 .representative (key.pub)
				 .balance (0)
				 .link (nano::dev::genesis_key.pub)
				 .sign (key.prv, key.pub)
				 .work (*system.work.generate (open->hash ()))
				 .build ();
	node.process_active (send1);
	node.process_active (open);
	node.process_active (send2);
	ASSERT_TIMELY (5s, node.block (send2->hash ()) != nullptr);
	ASSERT_TRUE (nano::test::start_elections (system, node, { send1, open, send2 }));
	ASSERT_EQ (3, node.active.size ());
	std::vector<nano::block_hash> vote_blocks;
	vote_blocks.push_back (send2->hash ());
	auto vote = nano::test::make_final_vote (nano::dev::genesis_key, { vote_blocks });
	node.vote_processor.vote_blocking (vote, std::make_shared<nano::transport::fake::channel> (node));
	ASSERT_TIMELY (10s, node.active.empty ());
}

/** This checks that a node can be opened (without being blocked) when a write lock is held elsewhere */
TEST (node, dont_write_lock_node)
{
	auto path = nano::unique_path ();

	std::promise<void> write_lock_held_promise;
	std::promise<void> finished_promise;
	std::thread ([&path, &write_lock_held_promise, &finished_promise] () {
		auto store = nano::make_store (path, nano::dev::constants, false, true);

		// Hold write lock open until main thread is done needing it
		auto transaction (store->tx_begin_write ());
		write_lock_held_promise.set_value ();
		finished_promise.get_future ().wait ();
	})
	.detach ();

	write_lock_held_promise.get_future ().wait ();

	// Check inactive node can finish executing while a write lock is open
	nano::node_flags flags{ nano::inactive_node_flag_defaults () };
	nano::inactive_node node (path, flags);
	finished_promise.set_value ();
}

// TODO: Gustav: Disabled because it is flaky
TEST (node, DISABLED_bidirectional_tcp)
{
	nano::test::system system;
	nano::node_flags node_flags;
	// Disable bootstrap to start elections for new blocks
	node_flags.set_disable_legacy_bootstrap (true);
	node_flags.set_disable_lazy_bootstrap (true);
	node_flags.set_disable_wallet_bootstrap (true);
	nano::node_config node_config (system.get_available_port ());
	node_config.frontiers_confirmation = nano::frontiers_confirmation_mode::disabled;
	auto node1 = system.add_node (node_config, node_flags);
	auto wallet_id1 = node1->wallets.first_wallet_id ();
	node_config.peering_port = system.get_available_port ();
	node_config.tcp_incoming_connections_max = 0; // Disable incoming TCP connections for node 2
	auto node2 = system.add_node (node_config, node_flags);
	auto wallet_id2 = node2->wallets.first_wallet_id ();
	// Check network connections
	ASSERT_EQ (1, node1->network->size ());
	ASSERT_EQ (1, node2->network->size ());
	auto list1 (node1->network->tcp_channels->list (1));
	ASSERT_EQ (nano::transport::transport_type::tcp, list1[0]->get_type ());
	ASSERT_NE (node2->network->endpoint (), list1[0]->get_remote_endpoint ()); // Ephemeral port
	ASSERT_EQ (node2->node_id.pub, list1[0]->get_node_id ());
	auto list2 (node2->network->tcp_channels->list (1));
	ASSERT_EQ (nano::transport::transport_type::tcp, list2[0]->get_type ());
	ASSERT_EQ (node1->network->endpoint (), list2[0]->get_remote_endpoint ());
	ASSERT_EQ (node1->node_id.pub, list2[0]->get_node_id ());
	// Test block propagation from node 1
	nano::keypair key;
	nano::state_block_builder builder;
	auto send1 = builder.make_block ()
				 .account (nano::dev::genesis_key.pub)
				 .previous (nano::dev::genesis->hash ())
				 .representative (nano::dev::genesis_key.pub)
				 .balance (nano::dev::constants.genesis_amount - nano::Gxrb_ratio)
				 .link (key.pub)
				 .sign (nano::dev::genesis_key.prv, nano::dev::genesis_key.pub)
				 .work (*node1->work_generate_blocking (nano::dev::genesis->hash ()))
				 .build ();
	node1->process_active (send1);
	ASSERT_TIMELY (10s, node1->block_or_pruned_exists (send1->hash ()) && node2->block_or_pruned_exists (send1->hash ()));
	// Test block confirmation from node 1 (add representative to node 1)
	(void)node1->wallets.insert_adhoc (wallet_id1, nano::dev::genesis_key.prv);
	// Wait to find new reresentative
	ASSERT_TIMELY (10s, node2->representative_register.representative_count () != 0);
	/* Wait for confirmation
	To check connection we need only node 2 confirmation status
	Node 1 election can be unconfirmed because representative private key was inserted after election start (and node 2 isn't flooding new votes to principal representatives) */
	bool confirmed (false);
	system.deadline_set (10s);
	while (!confirmed)
	{
<<<<<<< HEAD
		auto transaction2 (node2->store.tx_begin_read ());
		confirmed = node2->ledger.block_confirmed (*transaction2, send1->hash ());
=======
		auto transaction2 = node2->ledger.tx_begin_read ();
		confirmed = node2->ledger.confirmed.block_exists_or_pruned (transaction2, send1->hash ());
>>>>>>> c3f09c10
		ASSERT_NO_ERROR (system.poll ());
	}
	// Test block propagation & confirmation from node 2 (remove representative from node 1)
	ASSERT_EQ (nano::wallets_error::none, node1->wallets.remove_account (wallet_id1, nano::dev::genesis_key.pub));
	/* Test block propagation from node 2
	Node 2 has only ephemeral TCP port open. Node 1 cannot establish connection to node 2 listening port */
	auto send2 = builder.make_block ()
				 .account (nano::dev::genesis_key.pub)
				 .previous (send1->hash ())
				 .representative (nano::dev::genesis_key.pub)
				 .balance (nano::dev::constants.genesis_amount - 2 * nano::Gxrb_ratio)
				 .link (key.pub)
				 .sign (nano::dev::genesis_key.prv, nano::dev::genesis_key.pub)
				 .work (*node1->work_generate_blocking (send1->hash ()))
				 .build ();
	node2->process_active (send2);
	ASSERT_TIMELY (10s, node1->block_or_pruned_exists (send2->hash ()) && node2->block_or_pruned_exists (send2->hash ()));
	// Test block confirmation from node 2 (add representative to node 2)
	(void)node2->wallets.insert_adhoc (wallet_id2, nano::dev::genesis_key.prv);
	// Wait to find changed reresentative
	ASSERT_TIMELY (10s, node1->representative_register.representative_count () != 0);
	/* Wait for confirmation
	To check connection we need only node 1 confirmation status
	Node 2 election can be unconfirmed because representative private key was inserted after election start (and node 1 isn't flooding new votes to principal representatives) */
	confirmed = false;
	system.deadline_set (20s);
	while (!confirmed)
	{
<<<<<<< HEAD
		auto transaction1 (node1->store.tx_begin_read ());
		confirmed = node1->ledger.block_confirmed (*transaction1, send2->hash ());
=======
		auto transaction1 = node1->ledger.tx_begin_read ();
		confirmed = node1->ledger.confirmed.block_exists_or_pruned (transaction1, send2->hash ());
>>>>>>> c3f09c10
		ASSERT_NO_ERROR (system.poll ());
	}
}

TEST (node, node_sequence)
{
	nano::test::system system (3);
	ASSERT_EQ (0, system.nodes[0]->node_seq);
	ASSERT_EQ (0, system.nodes[0]->node_seq);
	ASSERT_EQ (1, system.nodes[1]->node_seq);
	ASSERT_EQ (2, system.nodes[2]->node_seq);
}

/**
 * This test checks that a node can generate a self generated vote to rollback an election.
 * It also checks that the vote aggregrator replies with the election winner at the time.
 */
TEST (node, rollback_vote_self)
{
	nano::test::system system;
	nano::node_flags flags;
	flags.set_disable_request_loop (true);
	auto & node = *system.add_node (flags);
	auto wallet_id = node.wallets.first_wallet_id ();
	nano::state_block_builder builder;
	nano::keypair key;

	// send half the voting weight to a non voting rep to ensure quorum cannot be reached
	auto send1 = builder.make_block ()
				 .account (nano::dev::genesis_key.pub)
				 .previous (nano::dev::genesis->hash ())
				 .representative (nano::dev::genesis_key.pub)
				 .link (key.pub)
				 .balance (nano::dev::constants.genesis_amount - (nano::dev::constants.genesis_amount / 2))
				 .sign (nano::dev::genesis_key.prv, nano::dev::genesis_key.pub)
				 .work (*system.work.generate (nano::dev::genesis->hash ()))
				 .build ();

	auto open = builder.make_block ()
				.account (key.pub)
				.previous (0)
				.representative (key.pub)
				.link (send1->hash ())
				.balance (nano::dev::constants.genesis_amount / 2)
				.sign (key.prv, key.pub)
				.work (*system.work.generate (key.pub))
				.build ();

	// send 1 raw
	auto send2 = builder.make_block ()
				 .from (*send1)
				 .previous (send1->hash ())
				 .balance (send1->balance_field ().value ().number () - 1)
				 .link (nano::dev::genesis_key.pub)
				 .sign (nano::dev::genesis_key.prv, nano::dev::genesis_key.pub)
				 .work (*system.work.generate (send1->hash ()))
				 .build ();

	// fork of send2 block
	auto fork = builder.make_block ()
				.from (*send2)
				.balance (send1->balance_field ().value ().number () - 2)
				.sign (nano::dev::genesis_key.prv, nano::dev::genesis_key.pub)
				.build ();

	// Process and mark the first 2 blocks as confirmed to allow voting
	ASSERT_TRUE (nano::test::process (node, { send1, open }));
	ASSERT_TRUE (nano::test::start_elections (system, node, { send1, open }, true));
	ASSERT_TIMELY_EQ (5s, node.ledger.cemented_count (), 3);

	// wait until the rep weights have caught up with the weight transfer
	ASSERT_TIMELY_EQ (5s, nano::dev::constants.genesis_amount / 2, node.weight (key.pub));

	// process forked blocks, send2 will be the winner because it was first and there are no votes yet
	node.process_active (send2);
	std::shared_ptr<nano::election> election;
	ASSERT_TIMELY (5s, election = node.active.election (send2->qualified_root ()));
	node.process_active (fork);
	ASSERT_TIMELY_EQ (5s, 2, election->blocks ().size ());
	ASSERT_EQ (election->winner ()->hash (), send2->hash ());

	{
		// The write guard prevents the block processor from performing the rollback
		auto write_guard = node.ledger.wait (nano::store::writer::testing);

		ASSERT_EQ (0, node.active.votes_with_weight (*election).size ());
		// Vote with key to switch the winner
		node.active.vote (*election, key.pub, 0, fork->hash ());
		ASSERT_EQ (1, node.active.votes_with_weight (*election).size ());
		// The winner changed
		ASSERT_EQ (election->winner ()->hash (), fork->hash ());

		// Insert genesis key in the wallet
		(void)node.wallets.insert_adhoc (wallet_id, nano::dev::genesis_key.prv);

		// Even without the rollback being finished, the aggregator must reply with a vote for the new winner, not the old one
		ASSERT_TRUE (node.history.votes (send2->root (), send2->hash ()).empty ());
		ASSERT_TRUE (node.history.votes (fork->root (), fork->hash ()).empty ());
		auto channel = std::make_shared<nano::transport::fake::channel> (node);
		node.aggregator.add (channel, { { send2->hash (), send2->root () } });
		ASSERT_TIMELY (5s, !node.history.votes (fork->root (), fork->hash ()).empty ());
		ASSERT_TRUE (node.history.votes (send2->root (), send2->hash ()).empty ());

		// Going out of the scope allows the rollback to complete
	}

	// A vote is eventually generated from the local representative
	auto is_genesis_vote = [] (nano::vote_with_weight_info info) {
		return info.representative == nano::dev::genesis_key.pub;
	};
	ASSERT_TIMELY_EQ (5s, 2, node.active.votes_with_weight (*election).size ());
	auto votes_with_weight = node.active.votes_with_weight (*election);
	ASSERT_EQ (1, std::count_if (votes_with_weight.begin (), votes_with_weight.end (), is_genesis_vote));
	auto vote = std::find_if (votes_with_weight.begin (), votes_with_weight.end (), is_genesis_vote);
	ASSERT_NE (votes_with_weight.end (), vote);
	ASSERT_EQ (fork->hash (), vote->hash);
}

TEST (node, rollback_gap_source)
{
	nano::test::system system;
	nano::node_config node_config (system.get_available_port ());
	node_config.frontiers_confirmation = nano::frontiers_confirmation_mode::disabled;
	auto & node = *system.add_node (node_config);
	nano::state_block_builder builder;
	nano::keypair key;
	auto send1 = builder.make_block ()
				 .account (nano::dev::genesis_key.pub)
				 .previous (nano::dev::genesis->hash ())
				 .representative (nano::dev::genesis_key.pub)
				 .link (key.pub)
				 .balance (nano::dev::constants.genesis_amount - 1)
				 .sign (nano::dev::genesis_key.prv, nano::dev::genesis_key.pub)
				 .work (*system.work.generate (nano::dev::genesis->hash ()))
				 .build ();
	// Side a of a forked open block receiving from send1
	// This is a losing block
	auto fork1a = builder.make_block ()
				  .account (key.pub)
				  .previous (0)
				  .representative (key.pub)
				  .link (send1->hash ())
				  .balance (1)
				  .sign (key.prv, key.pub)
				  .work (*system.work.generate (key.pub))
				  .build ();
	auto send2 = builder.make_block ()
				 .from (*send1)
				 .previous (send1->hash ())
				 .balance (send1->balance_field ().value ().number () - 1)
				 .link (key.pub)
				 .sign (nano::dev::genesis_key.prv, nano::dev::genesis_key.pub)
				 .work (*system.work.generate (send1->hash ()))
				 .build ();
	// Side b of a forked open block receiving from send2.
	// This is the winning block
	auto fork1b = builder.make_block ()
				  .from (*fork1a)
				  .link (send2->hash ())
				  .sign (key.prv, key.pub)
				  .build ();
	// Set 'node' up with losing block 'fork1a'
	ASSERT_EQ (nano::block_status::progress, node.process (send1));
	ASSERT_EQ (nano::block_status::progress, node.process (fork1a));
	// Node has 'fork1a' & doesn't have source 'send2' for winning 'fork1b' block
	ASSERT_EQ (nullptr, node.block (send2->hash ()));
	node.block_processor.force (fork1b);
	ASSERT_TIMELY_EQ (5s, node.block (fork1a->hash ()), nullptr);
	// Wait for the rollback (attempt to replace fork with open)
	ASSERT_TIMELY_EQ (5s, node.stats->count (nano::stat::type::rollback, nano::stat::detail::open), 1);
	// But replacing is not possible (missing source block - send2)
	ASSERT_EQ (nullptr, node.block (fork1b->hash ()));
	// Fork can be returned by some other forked node
	node.process_active (fork1a);
	ASSERT_TIMELY (5s, node.block (fork1a->hash ()) != nullptr);
	// With send2 block in ledger election can start again to remove fork block
	ASSERT_EQ (nano::block_status::progress, node.process (send2));
	node.block_processor.force (fork1b);
	// Wait for new rollback
	ASSERT_TIMELY_EQ (5s, node.stats->count (nano::stat::type::rollback, nano::stat::detail::open), 2);
	// Now fork block should be replaced with open
	ASSERT_TIMELY (5s, node.block (fork1b->hash ()) != nullptr);
	ASSERT_EQ (nullptr, node.block (fork1a->hash ()));
}

// Confirm a complex dependency graph starting from the first block
TEST (node, dependency_graph)
{
	nano::test::system system;
	nano::node_config config (system.get_available_port ());
	config.frontiers_confirmation = nano::frontiers_confirmation_mode::disabled;
	auto & node = *system.add_node (config);
	auto wallet_id = node.wallets.first_wallet_id ();

	nano::state_block_builder builder;
	nano::keypair key1, key2, key3;

	// Send to key1
	auto gen_send1 = builder.make_block ()
					 .account (nano::dev::genesis_key.pub)
					 .previous (nano::dev::genesis->hash ())
					 .representative (nano::dev::genesis_key.pub)
					 .link (key1.pub)
					 .balance (nano::dev::constants.genesis_amount - 1)
					 .sign (nano::dev::genesis_key.prv, nano::dev::genesis_key.pub)
					 .work (*system.work.generate (nano::dev::genesis->hash ()))
					 .build ();
	// Receive from genesis
	auto key1_open = builder.make_block ()
					 .account (key1.pub)
					 .previous (0)
					 .representative (key1.pub)
					 .link (gen_send1->hash ())
					 .balance (1)
					 .sign (key1.prv, key1.pub)
					 .work (*system.work.generate (key1.pub))
					 .build ();
	// Send to genesis
	auto key1_send1 = builder.make_block ()
					  .account (key1.pub)
					  .previous (key1_open->hash ())
					  .representative (key1.pub)
					  .link (nano::dev::genesis_key.pub)
					  .balance (0)
					  .sign (key1.prv, key1.pub)
					  .work (*system.work.generate (key1_open->hash ()))
					  .build ();
	// Receive from key1
	auto gen_receive = builder.make_block ()
					   .from (*gen_send1)
					   .previous (gen_send1->hash ())
					   .link (key1_send1->hash ())
					   .balance (nano::dev::constants.genesis_amount)
					   .sign (nano::dev::genesis_key.prv, nano::dev::genesis_key.pub)
					   .work (*system.work.generate (gen_send1->hash ()))
					   .build ();
	// Send to key2
	auto gen_send2 = builder.make_block ()
					 .from (*gen_receive)
					 .previous (gen_receive->hash ())
					 .link (key2.pub)
					 .balance (gen_receive->balance_field ().value ().number () - 2)
					 .sign (nano::dev::genesis_key.prv, nano::dev::genesis_key.pub)
					 .work (*system.work.generate (gen_receive->hash ()))
					 .build ();
	// Receive from genesis
	auto key2_open = builder.make_block ()
					 .account (key2.pub)
					 .previous (0)
					 .representative (key2.pub)
					 .link (gen_send2->hash ())
					 .balance (2)
					 .sign (key2.prv, key2.pub)
					 .work (*system.work.generate (key2.pub))
					 .build ();
	// Send to key3
	auto key2_send1 = builder.make_block ()
					  .account (key2.pub)
					  .previous (key2_open->hash ())
					  .representative (key2.pub)
					  .link (key3.pub)
					  .balance (1)
					  .sign (key2.prv, key2.pub)
					  .work (*system.work.generate (key2_open->hash ()))
					  .build ();
	// Receive from key2
	auto key3_open = builder.make_block ()
					 .account (key3.pub)
					 .previous (0)
					 .representative (key3.pub)
					 .link (key2_send1->hash ())
					 .balance (1)
					 .sign (key3.prv, key3.pub)
					 .work (*system.work.generate (key3.pub))
					 .build ();
	// Send to key1
	auto key2_send2 = builder.make_block ()
					  .from (*key2_send1)
					  .previous (key2_send1->hash ())
					  .link (key1.pub)
					  .balance (key2_send1->balance_field ().value ().number () - 1)
					  .sign (key2.prv, key2.pub)
					  .work (*system.work.generate (key2_send1->hash ()))
					  .build ();
	// Receive from key2
	auto key1_receive = builder.make_block ()
						.from (*key1_send1)
						.previous (key1_send1->hash ())
						.link (key2_send2->hash ())
						.balance (key1_send1->balance_field ().value ().number () + 1)
						.sign (key1.prv, key1.pub)
						.work (*system.work.generate (key1_send1->hash ()))
						.build ();
	// Send to key3
	auto key1_send2 = builder.make_block ()
					  .from (*key1_receive)
					  .previous (key1_receive->hash ())
					  .link (key3.pub)
					  .balance (key1_receive->balance_field ().value ().number () - 1)
					  .sign (key1.prv, key1.pub)
					  .work (*system.work.generate (key1_receive->hash ()))
					  .build ();
	// Receive from key1
	auto key3_receive = builder.make_block ()
						.from (*key3_open)
						.previous (key3_open->hash ())
						.link (key1_send2->hash ())
						.balance (key3_open->balance_field ().value ().number () + 1)
						.sign (key3.prv, key3.pub)
						.work (*system.work.generate (key3_open->hash ()))
						.build ();
	// Upgrade key3
	auto key3_epoch = builder.make_block ()
					  .from (*key3_receive)
					  .previous (key3_receive->hash ())
					  .link (node.ledger.epoch_link (nano::epoch::epoch_1))
					  .balance (key3_receive->balance_field ().value ())
					  .sign (nano::dev::genesis_key.prv, nano::dev::genesis_key.pub)
					  .work (*system.work.generate (key3_receive->hash ()))
					  .build ();

	ASSERT_EQ (nano::block_status::progress, node.process (gen_send1));
	ASSERT_EQ (nano::block_status::progress, node.process (key1_open));
	ASSERT_EQ (nano::block_status::progress, node.process (key1_send1));
	ASSERT_EQ (nano::block_status::progress, node.process (gen_receive));
	ASSERT_EQ (nano::block_status::progress, node.process (gen_send2));
	ASSERT_EQ (nano::block_status::progress, node.process (key2_open));
	ASSERT_EQ (nano::block_status::progress, node.process (key2_send1));
	ASSERT_EQ (nano::block_status::progress, node.process (key3_open));
	ASSERT_EQ (nano::block_status::progress, node.process (key2_send2));
	ASSERT_EQ (nano::block_status::progress, node.process (key1_receive));
	ASSERT_EQ (nano::block_status::progress, node.process (key1_send2));
	ASSERT_EQ (nano::block_status::progress, node.process (key3_receive));
	ASSERT_EQ (nano::block_status::progress, node.process (key3_epoch));
	ASSERT_TRUE (node.active.empty ());

	// Hash -> Ancestors
	std::unordered_map<nano::block_hash, std::vector<nano::block_hash>> dependency_graph{
		{ key1_open->hash (), { gen_send1->hash () } },
		{ key1_send1->hash (), { key1_open->hash () } },
		{ gen_receive->hash (), { gen_send1->hash (), key1_open->hash () } },
		{ gen_send2->hash (), { gen_receive->hash () } },
		{ key2_open->hash (), { gen_send2->hash () } },
		{ key2_send1->hash (), { key2_open->hash () } },
		{ key3_open->hash (), { key2_send1->hash () } },
		{ key2_send2->hash (), { key2_send1->hash () } },
		{ key1_receive->hash (), { key1_send1->hash (), key2_send2->hash () } },
		{ key1_send2->hash (), { key1_send1->hash () } },
		{ key3_receive->hash (), { key3_open->hash (), key1_send2->hash () } },
		{ key3_epoch->hash (), { key3_receive->hash () } },
	};
	ASSERT_EQ (node.ledger.block_count () - 2, dependency_graph.size ());

	// Start an election for the first block of the dependency graph, and ensure all blocks are eventually confirmed
	(void)node.wallets.insert_adhoc (wallet_id, nano::dev::genesis_key.prv);
	node.start_election (gen_send1);

	ASSERT_NO_ERROR (system.poll_until_true (15s, [&] {
		// Not many blocks should be active simultaneously
		EXPECT_LT (node.active.size (), 6);

		// Ensure that active blocks have their ancestors confirmed
		auto error = std::any_of (dependency_graph.cbegin (), dependency_graph.cend (), [&] (auto entry) {
			if (node.active.active (entry.first))
			{
				for (auto ancestor : entry.second)
				{
					if (!node.block_confirmed (ancestor))
					{
						return true;
					}
				}
			}
			return false;
		});

		EXPECT_FALSE (error);
		return error || node.ledger.cemented_count () == node.ledger.block_count ();
	}));
	ASSERT_EQ (node.ledger.cemented_count (), node.ledger.block_count ());
	ASSERT_TIMELY (5s, node.active.empty ());
}

// Confirm a complex dependency graph. Uses frontiers confirmation which will fail to
// confirm a frontier optimistically then fallback to pessimistic confirmation.
TEST (node, dependency_graph_frontier)
{
	nano::test::system system;
	nano::node_config config (system.get_available_port ());
	config.frontiers_confirmation = nano::frontiers_confirmation_mode::disabled;
	auto & node1 = *system.add_node (config);
	auto wallet_id1 = node1.wallets.first_wallet_id ();
	config.peering_port = system.get_available_port ();
	config.frontiers_confirmation = nano::frontiers_confirmation_mode::always;
	auto & node2 = *system.add_node (config);
	auto wallet_id2 = node2.wallets.first_wallet_id ();

	nano::state_block_builder builder;
	nano::keypair key1, key2, key3;

	// Send to key1
	auto gen_send1 = builder.make_block ()
					 .account (nano::dev::genesis_key.pub)
					 .previous (nano::dev::genesis->hash ())
					 .representative (nano::dev::genesis_key.pub)
					 .link (key1.pub)
					 .balance (nano::dev::constants.genesis_amount - 1)
					 .sign (nano::dev::genesis_key.prv, nano::dev::genesis_key.pub)
					 .work (*system.work.generate (nano::dev::genesis->hash ()))
					 .build ();
	// Receive from genesis
	auto key1_open = builder.make_block ()
					 .account (key1.pub)
					 .previous (0)
					 .representative (key1.pub)
					 .link (gen_send1->hash ())
					 .balance (1)
					 .sign (key1.prv, key1.pub)
					 .work (*system.work.generate (key1.pub))
					 .build ();
	// Send to genesis
	auto key1_send1 = builder.make_block ()
					  .account (key1.pub)
					  .previous (key1_open->hash ())
					  .representative (key1.pub)
					  .link (nano::dev::genesis_key.pub)
					  .balance (0)
					  .sign (key1.prv, key1.pub)
					  .work (*system.work.generate (key1_open->hash ()))
					  .build ();
	// Receive from key1
	auto gen_receive = builder.make_block ()
					   .from (*gen_send1)
					   .previous (gen_send1->hash ())
					   .link (key1_send1->hash ())
					   .balance (nano::dev::constants.genesis_amount)
					   .sign (nano::dev::genesis_key.prv, nano::dev::genesis_key.pub)
					   .work (*system.work.generate (gen_send1->hash ()))
					   .build ();
	// Send to key2
	auto gen_send2 = builder.make_block ()
					 .from (*gen_receive)
					 .previous (gen_receive->hash ())
					 .link (key2.pub)
					 .balance (gen_receive->balance_field ().value ().number () - 2)
					 .sign (nano::dev::genesis_key.prv, nano::dev::genesis_key.pub)
					 .work (*system.work.generate (gen_receive->hash ()))
					 .build ();
	// Receive from genesis
	auto key2_open = builder.make_block ()
					 .account (key2.pub)
					 .previous (0)
					 .representative (key2.pub)
					 .link (gen_send2->hash ())
					 .balance (2)
					 .sign (key2.prv, key2.pub)
					 .work (*system.work.generate (key2.pub))
					 .build ();
	// Send to key3
	auto key2_send1 = builder.make_block ()
					  .account (key2.pub)
					  .previous (key2_open->hash ())
					  .representative (key2.pub)
					  .link (key3.pub)
					  .balance (1)
					  .sign (key2.prv, key2.pub)
					  .work (*system.work.generate (key2_open->hash ()))
					  .build ();
	// Receive from key2
	auto key3_open = builder.make_block ()
					 .account (key3.pub)
					 .previous (0)
					 .representative (key3.pub)
					 .link (key2_send1->hash ())
					 .balance (1)
					 .sign (key3.prv, key3.pub)
					 .work (*system.work.generate (key3.pub))
					 .build ();
	// Send to key1
	auto key2_send2 = builder.make_block ()
					  .from (*key2_send1)
					  .previous (key2_send1->hash ())
					  .link (key1.pub)
					  .balance (key2_send1->balance_field ().value ().number () - 1)
					  .sign (key2.prv, key2.pub)
					  .work (*system.work.generate (key2_send1->hash ()))
					  .build ();
	// Receive from key2
	auto key1_receive = builder.make_block ()
						.from (*key1_send1)
						.previous (key1_send1->hash ())
						.link (key2_send2->hash ())
						.balance (key1_send1->balance_field ().value ().number () + 1)
						.sign (key1.prv, key1.pub)
						.work (*system.work.generate (key1_send1->hash ()))
						.build ();
	// Send to key3
	auto key1_send2 = builder.make_block ()
					  .from (*key1_receive)
					  .previous (key1_receive->hash ())
					  .link (key3.pub)
					  .balance (key1_receive->balance_field ().value ().number () - 1)
					  .sign (key1.prv, key1.pub)
					  .work (*system.work.generate (key1_receive->hash ()))
					  .build ();
	// Receive from key1
	auto key3_receive = builder.make_block ()
						.from (*key3_open)
						.previous (key3_open->hash ())
						.link (key1_send2->hash ())
						.balance (key3_open->balance_field ().value ().number () + 1)
						.sign (key3.prv, key3.pub)
						.work (*system.work.generate (key3_open->hash ()))
						.build ();
	// Upgrade key3
	auto key3_epoch = builder.make_block ()
					  .from (*key3_receive)
					  .previous (key3_receive->hash ())
					  .link (node1.ledger.epoch_link (nano::epoch::epoch_1))
					  .balance (key3_receive->balance_field ().value ())
					  .sign (nano::dev::genesis_key.prv, nano::dev::genesis_key.pub)
					  .work (*system.work.generate (key3_receive->hash ()))
					  .build ();

	for (auto const & node : system.nodes)
	{
		auto transaction (node->store.tx_begin_write ());
		ASSERT_EQ (nano::block_status::progress, node->ledger.process (*transaction, gen_send1));
		ASSERT_EQ (nano::block_status::progress, node->ledger.process (*transaction, key1_open));
		ASSERT_EQ (nano::block_status::progress, node->ledger.process (*transaction, key1_send1));
		ASSERT_EQ (nano::block_status::progress, node->ledger.process (*transaction, gen_receive));
		ASSERT_EQ (nano::block_status::progress, node->ledger.process (*transaction, gen_send2));
		ASSERT_EQ (nano::block_status::progress, node->ledger.process (*transaction, key2_open));
		ASSERT_EQ (nano::block_status::progress, node->ledger.process (*transaction, key2_send1));
		ASSERT_EQ (nano::block_status::progress, node->ledger.process (*transaction, key3_open));
		ASSERT_EQ (nano::block_status::progress, node->ledger.process (*transaction, key2_send2));
		ASSERT_EQ (nano::block_status::progress, node->ledger.process (*transaction, key1_receive));
		ASSERT_EQ (nano::block_status::progress, node->ledger.process (*transaction, key1_send2));
		ASSERT_EQ (nano::block_status::progress, node->ledger.process (*transaction, key3_receive));
		ASSERT_EQ (nano::block_status::progress, node->ledger.process (*transaction, key3_epoch));
	}

	// node1 can vote, but only on the first block
	(void)node1.wallets.insert_adhoc (wallet_id1, nano::dev::genesis_key.prv);

	ASSERT_TIMELY (10s, node2.active.active (gen_send1->qualified_root ()));
	node1.start_election (gen_send1);

	ASSERT_TIMELY_EQ (15s, node1.ledger.cemented_count (), node1.ledger.block_count ());
	ASSERT_TIMELY_EQ (15s, node2.ledger.cemented_count (), node2.ledger.block_count ());
}

namespace nano
{
TEST (node, deferred_dependent_elections)
{
	nano::test::system system;
	nano::node_config node_config_1{ system.get_available_port () };
	node_config_1.frontiers_confirmation = nano::frontiers_confirmation_mode::disabled;
	nano::node_config node_config_2{ system.get_available_port () };
	node_config_2.frontiers_confirmation = nano::frontiers_confirmation_mode::disabled;
	nano::node_flags flags;
	flags.set_disable_request_loop (true);
	auto & node = *system.add_node (node_config_1, flags);
	auto & node2 = *system.add_node (node_config_2, flags); // node2 will be used to ensure all blocks are being propagated

	nano::state_block_builder builder;
	nano::keypair key;
	auto send1 = builder.make_block ()
				 .account (nano::dev::genesis_key.pub)
				 .previous (nano::dev::genesis->hash ())
				 .representative (nano::dev::genesis_key.pub)
				 .link (key.pub)
				 .balance (nano::dev::constants.genesis_amount - 1)
				 .sign (nano::dev::genesis_key.prv, nano::dev::genesis_key.pub)
				 .work (*system.work.generate (nano::dev::genesis->hash ()))
				 .build ();
	auto open = builder.make_block ()
				.account (key.pub)
				.previous (0)
				.representative (key.pub)
				.link (send1->hash ())
				.balance (1)
				.sign (key.prv, key.pub)
				.work (*system.work.generate (key.pub))
				.build ();
	auto send2 = builder.make_block ()
				 .from (*send1)
				 .previous (send1->hash ())
				 .balance (send1->balance_field ().value ().number () - 1)
				 .link (key.pub)
				 .sign (nano::dev::genesis_key.prv, nano::dev::genesis_key.pub)
				 .work (*system.work.generate (send1->hash ()))
				 .build ();
	auto receive = builder.make_block ()
				   .from (*open)
				   .previous (open->hash ())
				   .link (send2->hash ())
				   .balance (2)
				   .sign (key.prv, key.pub)
				   .work (*system.work.generate (open->hash ()))
				   .build ();
	auto fork = builder.make_block ()
				.from (*receive)
				.representative (nano::dev::genesis_key.pub) // was key.pub
				.sign (key.prv, key.pub)
				.build ();

	nano::test::process (node, { send1 });
	auto election_send1 = nano::test::start_election (system, node, send1->hash ());
	ASSERT_NE (nullptr, election_send1);

	// Should process and republish but not start an election for any dependent blocks
	nano::test::process (node, { open, send2 });
	ASSERT_TIMELY (5s, node.block (open->hash ()));
	ASSERT_TIMELY (5s, node.block (send2->hash ()));
	ASSERT_NEVER (0.5s, node.active.active (open->qualified_root ()) || node.active.active (send2->qualified_root ()));
	ASSERT_TIMELY (5s, node2.block (open->hash ()));
	ASSERT_TIMELY (5s, node2.block (send2->hash ()));

	// Re-processing older blocks with updated work also does not start an election
	node.work_generate_blocking (*open, nano::dev::network_params.work.difficulty (*open) + 1);
	node.process_local (open);
	ASSERT_NEVER (0.5s, node.active.active (open->qualified_root ()));

	// It is however possible to manually start an election from elsewhere
	ASSERT_TRUE (nano::test::start_election (system, node, open->hash ()));
	node.active.erase (*open);
	ASSERT_FALSE (node.active.active (open->qualified_root ()));

	/// The election was dropped but it's still not possible to restart it
	node.work_generate_blocking (*open, nano::dev::network_params.work.difficulty (*open) + 1);
	ASSERT_FALSE (node.active.active (open->qualified_root ()));
	node.process_local (open);
	ASSERT_NEVER (0.5s, node.active.active (open->qualified_root ()));

	// Drop both elections
	node.active.erase (*open);
	ASSERT_FALSE (node.active.active (open->qualified_root ()));
	node.active.erase (*send2);
	ASSERT_FALSE (node.active.active (send2->qualified_root ()));

	// Confirming send1 will automatically start elections for the dependents
	node.active.force_confirm (*election_send1);
	ASSERT_TIMELY (5s, node.block_confirmed (send1->hash ()));
	ASSERT_TIMELY (5s, node.active.active (open->qualified_root ()));
	ASSERT_TIMELY (5s, node.active.active (send2->qualified_root ()));
	auto election_open = node.active.election (open->qualified_root ());
	ASSERT_NE (nullptr, election_open);
	auto election_send2 = node.active.election (send2->qualified_root ());
	ASSERT_NE (nullptr, election_open);

	// Confirm one of the dependents of the receive but not the other, to ensure both have to be confirmed to start an election on processing
	ASSERT_EQ (nano::block_status::progress, node.process (receive));
	ASSERT_FALSE (node.active.active (receive->qualified_root ()));
	node.active.force_confirm (*election_open);
	ASSERT_TIMELY (5s, node.block_confirmed (open->hash ()));
	ASSERT_FALSE (node.ledger.dependents_confirmed (*node.store.tx_begin_read (), *receive));
	ASSERT_NEVER (0.5s, node.active.active (receive->qualified_root ()));
	ASSERT_FALSE (node.ledger.rollback (*node.store.tx_begin_write (), receive->hash ()));
	ASSERT_FALSE (node.block (receive->hash ()));
	node.process_local (receive);
	ASSERT_TIMELY (5s, node.block (receive->hash ()));
	ASSERT_NEVER (0.5s, node.active.active (receive->qualified_root ()));

	// Processing a fork will also not start an election
	ASSERT_EQ (nano::block_status::fork, node.process (fork));
	node.process_local (fork);
	ASSERT_NEVER (0.5s, node.active.active (receive->qualified_root ()));

	// Confirming the other dependency allows starting an election from a fork
	node.active.force_confirm (*election_send2);
	ASSERT_TIMELY (5s, node.block_confirmed (send2->hash ()));
	ASSERT_TIMELY (5s, node.active.active (receive->qualified_root ()));
}
}

// Test that a node configured with `enable_pruning` and `max_pruning_age = 1s` will automatically
// prune old confirmed blocks without explicitly saying `node.ledger_pruning` in the unit test
TEST (node, pruning_automatic)
{
	nano::test::system system{};

	nano::node_config node_config{ system.get_available_port () };
	// TODO: remove after allowing pruned voting
	node_config.enable_voting = false;
	node_config.max_pruning_age = std::chrono::seconds (1);

	nano::node_flags node_flags{};
	node_flags.set_enable_pruning (true);

	auto & node1 = *system.add_node (node_config, node_flags);
	nano::keypair key1{};
	nano::send_block_builder builder{};
	auto latest_hash = nano::dev::genesis->hash ();

	auto send1 = builder.make_block ()
				 .previous (latest_hash)
				 .destination (key1.pub)
				 .balance (nano::dev::constants.genesis_amount - nano::Gxrb_ratio)
				 .sign (nano::dev::genesis_key.prv, nano::dev::genesis_key.pub)
				 .work (*system.work.generate (latest_hash))
				 .build ();
	node1.process_active (send1);

	latest_hash = send1->hash ();
	auto send2 = builder.make_block ()
				 .previous (latest_hash)
				 .destination (key1.pub)
				 .balance (0)
				 .sign (nano::dev::genesis_key.prv, nano::dev::genesis_key.pub)
				 .work (*system.work.generate (latest_hash))
				 .build ();
	node1.process_active (send2);
	ASSERT_TIMELY (5s, node1.block (send2->hash ()) != nullptr);

	// Force-confirm both blocks
	node1.process_confirmed (nano::election_status{ send1 });
	ASSERT_TIMELY (5s, node1.block_confirmed (send1->hash ()));
	node1.process_confirmed (nano::election_status{ send2 });
	ASSERT_TIMELY (5s, node1.block_confirmed (send2->hash ()));

	// Check pruning result
	ASSERT_EQ (3, node1.ledger.block_count ());
	ASSERT_TIMELY_EQ (5s, node1.ledger.pruned_count (), 1);
	ASSERT_TIMELY_EQ (5s, node1.store.pruned ().count (*node1.store.tx_begin_read ()), 1);
	ASSERT_EQ (1, node1.ledger.pruned_count ());
	ASSERT_EQ (3, node1.ledger.block_count ());

	ASSERT_TRUE (nano::test::block_or_pruned_all_exists (node1, { nano::dev::genesis, send1, send2 }));
}

TEST (node, pruning_age)
{
	nano::test::system system{};

	nano::node_config node_config{ system.get_available_port () };
	// TODO: remove after allowing pruned voting
	node_config.enable_voting = false;
	// Pruning with max age 0
	node_config.max_pruning_age = std::chrono::seconds{ 0 };

	nano::node_flags node_flags{};
	node_flags.set_enable_pruning (true);

	auto & node1 = *system.add_node (node_config, node_flags);
	nano::keypair key1{};
	nano::send_block_builder builder{};
	auto latest_hash = nano::dev::genesis->hash ();

	auto send1 = builder.make_block ()
				 .previous (latest_hash)
				 .destination (key1.pub)
				 .balance (nano::dev::constants.genesis_amount - nano::Gxrb_ratio)
				 .sign (nano::dev::genesis_key.prv, nano::dev::genesis_key.pub)
				 .work (*system.work.generate (latest_hash))
				 .build ();
	node1.process_active (send1);

	latest_hash = send1->hash ();
	auto send2 = builder.make_block ()
				 .previous (latest_hash)
				 .destination (key1.pub)
				 .balance (0)
				 .sign (nano::dev::genesis_key.prv, nano::dev::genesis_key.pub)
				 .work (*system.work.generate (latest_hash))
				 .build ();
	node1.process_active (send2);

	// Force-confirm both blocks
	node1.process_confirmed (nano::election_status{ send1 });
	ASSERT_TIMELY (5s, node1.block_confirmed (send1->hash ()));
	node1.process_confirmed (nano::election_status{ send2 });
	ASSERT_TIMELY (5s, node1.block_confirmed (send2->hash ()));

	node1.ledger_pruning (1, true);
	ASSERT_EQ (1, node1.ledger.pruned_count ());
	ASSERT_EQ (3, node1.ledger.block_count ());

	ASSERT_TRUE (nano::test::block_or_pruned_all_exists (node1, { nano::dev::genesis, send1, send2 }));
}

// Test that a node configured with `enable_pruning` will
// prune DEEP-enough confirmed blocks by explicitly saying `node.ledger_pruning` in the unit test
TEST (node, pruning_depth)
{
	nano::test::system system{};

	nano::node_config node_config{ system.get_available_port () };
	// TODO: remove after allowing pruned voting
	node_config.enable_voting = false;

	nano::node_flags node_flags{};
	node_flags.set_enable_pruning (true);

	auto & node1 = *system.add_node (node_config, node_flags);
	nano::keypair key1{};
	nano::send_block_builder builder{};
	auto latest_hash = nano::dev::genesis->hash ();

	auto send1 = builder.make_block ()
				 .previous (latest_hash)
				 .destination (key1.pub)
				 .balance (nano::dev::constants.genesis_amount - nano::Gxrb_ratio)
				 .sign (nano::dev::genesis_key.prv, nano::dev::genesis_key.pub)
				 .work (*system.work.generate (latest_hash))
				 .build ();
	node1.process_active (send1);

	latest_hash = send1->hash ();
	auto send2 = builder.make_block ()
				 .previous (latest_hash)
				 .destination (key1.pub)
				 .balance (0)
				 .sign (nano::dev::genesis_key.prv, nano::dev::genesis_key.pub)
				 .work (*system.work.generate (latest_hash))
				 .build ();
	node1.process_active (send2);

	// Force-confirm both blocks
	node1.process_confirmed (nano::election_status{ send1 });
	ASSERT_TIMELY (5s, node1.block_confirmed (send1->hash ()));
	node1.process_confirmed (nano::election_status{ send2 });
	ASSERT_TIMELY (5s, node1.block_confirmed (send2->hash ()));

	// Three blocks in total, nothing pruned yet
	ASSERT_EQ (0, node1.ledger.pruned_count ());
	ASSERT_EQ (3, node1.ledger.block_count ());

	// Pruning with default depth (unlimited)
	node1.ledger_pruning (1, true);
	ASSERT_EQ (0, node1.ledger.pruned_count ());
	ASSERT_EQ (3, node1.ledger.block_count ());
}

TEST (node, pruning_depth_max_depth)
{
	nano::test::system system{};

	nano::node_config node_config{ system.get_available_port () };
	// TODO: remove after allowing pruned voting
	node_config.enable_voting = false;
	// Pruning with max depth 1
	node_config.max_pruning_depth = 1;

	nano::node_flags node_flags{};
	node_flags.set_enable_pruning (true);

	auto & node1 = *system.add_node (node_config, node_flags);
	nano::keypair key1{};
	nano::send_block_builder builder{};
	auto latest_hash = nano::dev::genesis->hash ();

	auto send1 = builder.make_block ()
				 .previous (latest_hash)
				 .destination (key1.pub)
				 .balance (nano::dev::constants.genesis_amount - nano::Gxrb_ratio)
				 .sign (nano::dev::genesis_key.prv, nano::dev::genesis_key.pub)
				 .work (*system.work.generate (latest_hash))
				 .build ();
	node1.process_active (send1);

	latest_hash = send1->hash ();
	auto send2 = builder.make_block ()
				 .previous (latest_hash)
				 .destination (key1.pub)
				 .balance (0)
				 .sign (nano::dev::genesis_key.prv, nano::dev::genesis_key.pub)
				 .work (*system.work.generate (latest_hash))
				 .build ();
	node1.process_active (send2);

	// Force-confirm both blocks
	node1.process_confirmed (nano::election_status{ send1 });
	ASSERT_TIMELY (5s, node1.block_confirmed (send1->hash ()));
	node1.process_confirmed (nano::election_status{ send2 });
	ASSERT_TIMELY (5s, node1.block_confirmed (send2->hash ()));

	node1.ledger_pruning (1, true);
	ASSERT_EQ (1, node1.ledger.pruned_count ());
	ASSERT_EQ (3, node1.ledger.block_count ());

	ASSERT_TRUE (nano::test::block_or_pruned_all_exists (node1, { nano::dev::genesis, send1, send2 }));
}<|MERGE_RESOLUTION|>--- conflicted
+++ resolved
@@ -273,19 +273,11 @@
 	ASSERT_FALSE (node1->init_error ());
 	node1->start ();
 	system.nodes.push_back (node1);
-<<<<<<< HEAD
 	ASSERT_NE (nullptr, nano::test::establish_tcp (system, *node1, node0->network->endpoint ()));
 	// ASSERT_TIMELY (10s, node1->bootstrap_initiator.in_progress ());
 	ASSERT_TIMELY_EQ (10s, node1->balance (key2.pub), node0->config->receive_minimum.number ());
 	// ASSERT_TIMELY (10s, !node1->bootstrap_initiator.in_progress ());
-	ASSERT_TRUE (node1->ledger.block_or_pruned_exists (send1->hash ()));
-=======
-	ASSERT_NE (nullptr, nano::test::establish_tcp (system, *node1, node0->network.endpoint ()));
-	ASSERT_TIMELY (10s, node1->bootstrap_initiator.in_progress ());
-	ASSERT_TIMELY_EQ (10s, node1->balance (key2.pub), node0->config.receive_minimum.number ());
-	ASSERT_TIMELY (10s, !node1->bootstrap_initiator.in_progress ());
 	ASSERT_TRUE (node1->block_or_pruned_exists (send1->hash ()));
->>>>>>> c3f09c10
 	// Wait block receive
 	ASSERT_TIMELY_EQ (5s, node1->ledger.block_count (), 3);
 	// Confirmation for all blocks
@@ -440,11 +432,7 @@
 
 	// Confirmation
 	ASSERT_TIMELY (10s, node1->active.empty () && node2->active.empty ());
-<<<<<<< HEAD
-	ASSERT_TIMELY (5s, node1->ledger.block_confirmed (*node1->store.tx_begin_read (), send2->hash ()));
-=======
-	ASSERT_TIMELY (5s, node1->ledger.confirmed.block_exists_or_pruned (node1->ledger.tx_begin_read (), send2->hash ()));
->>>>>>> c3f09c10
+	ASSERT_TIMELY (5s, node1->ledger.confirmed ().block_exists (*node1->store.tx_begin_read (), send2->hash ()));
 	ASSERT_TIMELY_EQ (5s, node2->ledger.cemented_count (), 3);
 	ASSERT_EQ (nano::wallets_error::none, node1->wallets.remove_account (wallet_id, nano::dev::genesis_key.pub));
 
@@ -717,27 +705,15 @@
 	auto election1 (node2.active.election (nano::qualified_root (nano::dev::genesis->hash (), nano::dev::genesis->hash ())));
 	ASSERT_NE (nullptr, election1);
 	ASSERT_EQ (1, election1->votes ().size ());
-<<<<<<< HEAD
 	ASSERT_NE (nullptr, node1.block (publish1.get_block ()->hash ()));
 	ASSERT_NE (nullptr, node2.block (publish2.get_block ()->hash ()));
-	ASSERT_TIMELY (10s, node2.ledger.block_or_pruned_exists (publish1.get_block ()->hash ()));
+	ASSERT_TIMELY (10s, node2.block_or_pruned_exists (publish1.get_block ()->hash ()));
 	auto winner (*node2.active.tally (*election1).begin ());
 	ASSERT_EQ (*publish1.get_block (), *winner.second);
 	ASSERT_EQ (nano::dev::constants.genesis_amount - 100, winner.first);
-	ASSERT_TRUE (node1.ledger.block_or_pruned_exists (publish1.get_block ()->hash ()));
-	ASSERT_TRUE (node2.ledger.block_or_pruned_exists (publish1.get_block ()->hash ()));
-	ASSERT_FALSE (node2.ledger.block_or_pruned_exists (publish2.get_block ()->hash ()));
-=======
-	ASSERT_NE (nullptr, node1.block (publish1.block->hash ()));
-	ASSERT_NE (nullptr, node2.block (publish2.block->hash ()));
-	ASSERT_TIMELY (10s, node2.block_or_pruned_exists (publish1.block->hash ()));
-	auto winner (*election1->tally ().begin ());
-	ASSERT_EQ (*publish1.block, *winner.second);
-	ASSERT_EQ (nano::dev::constants.genesis_amount - 100, winner.first);
-	ASSERT_TRUE (node1.block_or_pruned_exists (publish1.block->hash ()));
-	ASSERT_TRUE (node2.block_or_pruned_exists (publish1.block->hash ()));
-	ASSERT_FALSE (node2.block_or_pruned_exists (publish2.block->hash ()));
->>>>>>> c3f09c10
+	ASSERT_TRUE (node1.block_or_pruned_exists (publish1.get_block ()->hash ()));
+	ASSERT_TRUE (node2.block_or_pruned_exists (publish1.get_block ()->hash ()));
+	ASSERT_FALSE (node2.block_or_pruned_exists (publish2.get_block ()->hash ()));
 }
 
 // Test that more than one block can be rolled back
@@ -785,11 +761,7 @@
 
 	auto election = nano::test::start_election (system, node2, send2->hash ());
 	ASSERT_NE (nullptr, election);
-<<<<<<< HEAD
-	ASSERT_TIMELY (10s, node2.ledger.block_or_pruned_exists (send1->hash ()));
-=======
-	ASSERT_TIMELY (5s, node2.block_or_pruned_exists (send1->hash ()));
->>>>>>> c3f09c10
+	ASSERT_TIMELY (10s, node2.block_or_pruned_exists (send1->hash ()));
 	ASSERT_TRUE (nano::test::block_or_pruned_none_exists (node2, { send2, send3 }));
 
 	auto winner = election->winner ();
@@ -1537,13 +1509,8 @@
 	// They disagree about open0/open1
 	ASSERT_EQ (nano::block_status::progress, node0->process (open0));
 	ASSERT_EQ (nano::block_status::progress, node1->process (open1));
-<<<<<<< HEAD
 	(void)node0->wallets.insert_adhoc (wallet_id0, nano::dev::genesis_key.prv);
-	ASSERT_FALSE (node1->ledger.block_or_pruned_exists (open0->hash ()));
-=======
-	system.wallet (0)->insert_adhoc (nano::dev::genesis_key.prv);
 	ASSERT_FALSE (node1->block_or_pruned_exists (open0->hash ()));
->>>>>>> c3f09c10
 	ASSERT_FALSE (node1->bootstrap_initiator.in_progress ());
 	node1->bootstrap_initiator.bootstrap (node0->network->endpoint (), false);
 	ASSERT_TIMELY (1s, node1->active.empty ());
@@ -1586,15 +1553,11 @@
 	// on 2 different systems at once and in sequence and there might be strange timing effects.
 	system0.deadline_set (10s);
 	system1.deadline_set (10s);
-<<<<<<< HEAD
 	while (true)
-=======
-	while (!node1->ledger.confirmed.block_exists_or_pruned (node1->ledger.tx_begin_read (), send0->hash ()))
->>>>>>> c3f09c10
 	{
 		{
 			auto tx{ node1->store.tx_begin_read () };
-			if (node1->ledger.block_confirmed (*tx, send0->hash ()))
+			if (node1->ledger.confirmed ().block_exists (*tx, send0->hash ()))
 			{
 				break;
 			}
@@ -2008,11 +1971,7 @@
 				 .build ();
 	ASSERT_EQ (nano::block_status::progress, node.ledger.process (*node.store.tx_begin_write (), send1));
 	node.confirming_set.add (send1->hash ());
-<<<<<<< HEAD
-	ASSERT_TIMELY (5s, node.ledger.block_confirmed (*node.store.tx_begin_read (), send1->hash ()));
-=======
-	ASSERT_TIMELY (5s, node.ledger.confirmed.block_exists_or_pruned (node.ledger.tx_begin_read (), send1->hash ()));
->>>>>>> c3f09c10
+	ASSERT_TIMELY (5s, node.ledger.confirmed ().block_exists (*node.store.tx_begin_read (), send1->hash ()));
 	auto send2 = nano::state_block_builder ()
 				 .account (nano::dev::genesis_key.pub)
 				 .previous (send1->hash ())
@@ -2685,21 +2644,13 @@
 				 .sign (nano::dev::genesis_key.prv, nano::dev::genesis_key.pub)
 				 .work (*node.work_generate_blocking (nano::dev::genesis->hash ()))
 				 .build ();
-<<<<<<< HEAD
 	auto sig{ send1->block_signature () };
 	sig.bytes[0] ^= 1;
 	send1->signature_set (sig);
-	ASSERT_FALSE (node.ledger.block_or_pruned_exists (send1->hash ()));
+	ASSERT_FALSE (node.block_or_pruned_exists (send1->hash ()));
 	node.process_active (send1);
 	ASSERT_TIMELY_EQ (5s, 1, node.stats->count (nano::stat::type::blockprocessor_result, nano::stat::detail::bad_signature));
-	ASSERT_FALSE (node.ledger.block_or_pruned_exists (send1->hash ()));
-=======
-	send1->signature.bytes[0] ^= 1;
 	ASSERT_FALSE (node.block_or_pruned_exists (send1->hash ()));
-	node.process_active (send1);
-	ASSERT_TIMELY_EQ (5s, 1, node.stats.count (nano::stat::type::blockprocessor_result, nano::stat::detail::bad_signature));
-	ASSERT_FALSE (node.block_or_pruned_exists (send1->hash ()));
->>>>>>> c3f09c10
 	auto send2 = builder.make_block ()
 				 .account (nano::dev::genesis_key.pub)
 				 .previous (nano::dev::genesis->hash ())
@@ -2928,13 +2879,8 @@
 	system.deadline_set (10s);
 	while (!confirmed)
 	{
-<<<<<<< HEAD
 		auto transaction2 (node2->store.tx_begin_read ());
-		confirmed = node2->ledger.block_confirmed (*transaction2, send1->hash ());
-=======
-		auto transaction2 = node2->ledger.tx_begin_read ();
-		confirmed = node2->ledger.confirmed.block_exists_or_pruned (transaction2, send1->hash ());
->>>>>>> c3f09c10
+		confirmed = node2->ledger.confirmed ().block_exists (*transaction2, send1->hash ());
 		ASSERT_NO_ERROR (system.poll ());
 	}
 	// Test block propagation & confirmation from node 2 (remove representative from node 1)
@@ -2963,13 +2909,8 @@
 	system.deadline_set (20s);
 	while (!confirmed)
 	{
-<<<<<<< HEAD
 		auto transaction1 (node1->store.tx_begin_read ());
-		confirmed = node1->ledger.block_confirmed (*transaction1, send2->hash ());
-=======
-		auto transaction1 = node1->ledger.tx_begin_read ();
-		confirmed = node1->ledger.confirmed.block_exists_or_pruned (transaction1, send2->hash ());
->>>>>>> c3f09c10
+		confirmed = node1->ledger.confirmed ().block_exists (*transaction1, send2->hash ());
 		ASSERT_NO_ERROR (system.poll ());
 	}
 }
