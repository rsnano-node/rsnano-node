#include <nano/lib/stats.hpp>
#include <nano/lib/threading.hpp>
#include <nano/node/election.hpp>
#include <nano/node/transport/inproc.hpp>
#include <nano/test_common/ledger.hpp>
#include <nano/test_common/system.hpp>
#include <nano/test_common/testutil.hpp>

#include <gtest/gtest.h>

using namespace std::chrono_literals;

TEST (votes, check_signature)
{
	nano::test::system system;
	nano::node_config node_config (nano::test::get_available_port (), system.logging);
	node_config.online_weight_minimum = std::numeric_limits<nano::uint128_t>::max ();
	auto & node1 = *system.add_node (node_config);
	nano::keypair key1;
	nano::block_builder builder;
	auto send1 = builder
				 .send ()
				 .previous (nano::dev::genesis->hash ())
				 .destination (key1.pub)
				 .balance (nano::dev::constants.genesis_amount - 100)
				 .sign (nano::dev::genesis_key.prv, nano::dev::genesis_key.pub)
				 .work (0)
				 .build_shared ();
	node1.work_generate_blocking (*send1);
	{
		auto transaction (node1.store.tx_begin_write ());
		ASSERT_EQ (nano::process_result::progress, node1.ledger.process (*transaction, *send1).code);
	}
	node1.scheduler.activate (nano::dev::genesis_key.pub, *node1.store.tx_begin_read ());
	ASSERT_TIMELY (5s, node1.active.election (send1->qualified_root ()));
	auto election1 = node1.active.election (send1->qualified_root ());
	ASSERT_EQ (1, election1->votes ().size ());
	auto vote1 (std::make_shared<nano::vote> (nano::dev::genesis_key.pub, nano::dev::genesis_key.prv, nano::vote::timestamp_min * 1, 0, std::vector<nano::block_hash>{ send1->hash () }));
	vote1->flip_signature_bit_0 ();
	ASSERT_EQ (nano::vote_code::invalid, node1.vote_processor.vote_blocking (vote1, std::make_shared<nano::transport::inproc::channel> (node1, node1)));
	vote1->flip_signature_bit_0 ();
	ASSERT_EQ (nano::vote_code::vote, node1.vote_processor.vote_blocking (vote1, std::make_shared<nano::transport::inproc::channel> (node1, node1)));
	ASSERT_EQ (nano::vote_code::replay, node1.vote_processor.vote_blocking (vote1, std::make_shared<nano::transport::inproc::channel> (node1, node1)));
}

TEST (votes, add_one)
{
	nano::test::system system (1);
	auto & node1 (*system.nodes[0]);
	nano::keypair key1;
	nano::block_builder builder;
	auto send1 = builder
				 .send ()
				 .previous (nano::dev::genesis->hash ())
				 .destination (key1.pub)
				 .balance (nano::dev::constants.genesis_amount - 100)
				 .sign (nano::dev::genesis_key.prv, nano::dev::genesis_key.pub)
				 .work (0)
				 .build_shared ();
	node1.work_generate_blocking (*send1);
	auto transaction (node1.store.tx_begin_write ());
	ASSERT_EQ (nano::process_result::progress, node1.ledger.process (*transaction, *send1).code);
	node1.block_confirm (send1);
	ASSERT_TIMELY (5s, node1.active.election (send1->qualified_root ()));
	auto election1 = node1.active.election (send1->qualified_root ());
	ASSERT_EQ (1, election1->votes ().size ());
	auto vote1 (std::make_shared<nano::vote> (nano::dev::genesis_key.pub, nano::dev::genesis_key.prv, nano::vote::timestamp_min * 1, 0, std::vector<nano::block_hash>{ send1->hash () }));
	ASSERT_EQ (nano::vote_code::vote, node1.active.vote (vote1));
	auto vote2 (std::make_shared<nano::vote> (nano::dev::genesis_key.pub, nano::dev::genesis_key.prv, nano::vote::timestamp_min * 2, 0, std::vector<nano::block_hash>{ send1->hash () }));
	ASSERT_EQ (nano::vote_code::vote, node1.active.vote (vote2));
	ASSERT_EQ (2, election1->votes ().size ());
	auto votes1 (election1->votes ());
	auto existing1 (votes1.find (nano::dev::genesis_key.pub));
	ASSERT_NE (votes1.end (), existing1);
	ASSERT_EQ (send1->hash (), existing1->second.hash);
	nano::lock_guard<nano::mutex> guard (node1.active.mutex);
	auto winner (*election1->tally ().begin ());
	ASSERT_EQ (*send1, *winner.second);
	ASSERT_EQ (nano::dev::constants.genesis_amount - 100, winner.first);
}

namespace nano
{
// Higher timestamps change the vote
TEST (votes, add_existing)
{
	nano::test::system system;
	nano::node_config node_config (nano::test::get_available_port (), system.logging);
	node_config.online_weight_minimum = nano::dev::constants.genesis_amount;
	node_config.frontiers_confirmation = nano::frontiers_confirmation_mode::disabled;
	auto & node1 = *system.add_node (node_config);
	nano::keypair key1;
	nano::block_builder builder;
	std::shared_ptr<nano::block> send1 = builder.state ()
										 .account (nano::dev::genesis_key.pub)
										 .previous (nano::dev::genesis->hash ())
										 .representative (nano::dev::genesis_key.pub) // No representative, blocks can't confirm
										 .balance (nano::dev::constants.genesis_amount / 2 - nano::Gxrb_ratio)
										 .link (key1.pub)
										 .work (0)
										 .sign (nano::dev::genesis_key.prv, nano::dev::genesis_key.pub)
										 .build ();
	node1.work_generate_blocking (*send1);
	ASSERT_EQ (nano::process_result::progress, node1.ledger.process (*node1.store.tx_begin_write (), *send1).code);
	node1.scheduler.activate (nano::dev::genesis_key.pub, *node1.store.tx_begin_read ());
	ASSERT_TIMELY (5s, node1.active.election (send1->qualified_root ()));
	auto election1 = node1.active.election (send1->qualified_root ());
	auto vote1 (std::make_shared<nano::vote> (nano::dev::genesis_key.pub, nano::dev::genesis_key.prv, nano::vote::timestamp_min * 1, 0, std::vector<nano::block_hash>{ send1->hash () }));
	ASSERT_EQ (nano::vote_code::vote, node1.active.vote (vote1));
	// Block is already processed from vote
	ASSERT_TRUE (node1.active.publish (send1));
	ASSERT_EQ (nano::vote::timestamp_min * 1, election1->last_votes[nano::dev::genesis_key.pub].timestamp);
	nano::keypair key2;
	std::shared_ptr<nano::block> send2 = builder.state ()
										 .account (nano::dev::genesis_key.pub)
										 .previous (nano::dev::genesis->hash ())
										 .representative (nano::dev::genesis_key.pub) // No representative, blocks can't confirm
										 .balance (nano::dev::constants.genesis_amount / 2 - nano::Gxrb_ratio)
										 .link (key2.pub)
										 .work (0)
										 .sign (nano::dev::genesis_key.prv, nano::dev::genesis_key.pub)
										 .build ();
	node1.work_generate_blocking (*send2);
	ASSERT_FALSE (node1.active.publish (send2));
	ASSERT_TIMELY (5s, node1.active.active (*send2));
	auto vote2 (std::make_shared<nano::vote> (nano::dev::genesis_key.pub, nano::dev::genesis_key.prv, nano::vote::timestamp_min * 2, 0, std::vector<nano::block_hash>{ send2->hash () }));
	// Pretend we've waited the timeout
	nano::unique_lock<nano::mutex> lock (election1->mutex);
	election1->last_votes[nano::dev::genesis_key.pub].time = std::chrono::steady_clock::now () - std::chrono::seconds (20);
	lock.unlock ();
	ASSERT_EQ (nano::vote_code::vote, node1.active.vote (vote2));
	ASSERT_EQ (nano::vote::timestamp_min * 2, election1->last_votes[nano::dev::genesis_key.pub].timestamp);
	// Also resend the old vote, and see if we respect the timestamp
	lock.lock ();
	election1->last_votes[nano::dev::genesis_key.pub].time = std::chrono::steady_clock::now () - std::chrono::seconds (20);
	lock.unlock ();
	ASSERT_EQ (nano::vote_code::replay, node1.active.vote (vote1));
	ASSERT_EQ (nano::vote::timestamp_min * 2, election1->votes ()[nano::dev::genesis_key.pub].timestamp);
	auto votes (election1->votes ());
	ASSERT_EQ (2, votes.size ());
	ASSERT_NE (votes.end (), votes.find (nano::dev::genesis_key.pub));
	ASSERT_EQ (send2->hash (), votes[nano::dev::genesis_key.pub].hash);
	ASSERT_EQ (*send2, *election1->tally ().begin ()->second);
}

// Lower timestamps are ignored
TEST (votes, add_old)
{
	nano::test::system system (1);
	auto & node1 (*system.nodes[0]);
	nano::keypair key1;
	nano::block_builder builder;
	auto send1 = builder
				 .send ()
				 .previous (nano::dev::genesis->hash ())
				 .destination (key1.pub)
				 .balance (0)
				 .sign (nano::dev::genesis_key.prv, nano::dev::genesis_key.pub)
				 .work (0)
				 .build_shared ();
	node1.work_generate_blocking (*send1);
	auto transaction (node1.store.tx_begin_write ());
	ASSERT_EQ (nano::process_result::progress, node1.ledger.process (*transaction, *send1).code);
	node1.block_confirm (send1);
	ASSERT_TIMELY (5s, node1.active.election (send1->qualified_root ()));
	auto election1 = node1.active.election (send1->qualified_root ());
	auto vote1 (std::make_shared<nano::vote> (nano::dev::genesis_key.pub, nano::dev::genesis_key.prv, nano::vote::timestamp_min * 2, 0, std::vector<nano::block_hash>{ send1->hash () }));
	auto channel (std::make_shared<nano::transport::inproc::channel> (node1, node1));
	node1.vote_processor.vote_blocking (vote1, channel);
	nano::keypair key2;
	auto send2 = builder
				 .send ()
				 .previous (nano::dev::genesis->hash ())
				 .destination (key2.pub)
				 .balance (0)
				 .sign (nano::dev::genesis_key.prv, nano::dev::genesis_key.pub)
				 .work (0)
				 .build_shared ();
	node1.work_generate_blocking (*send2);
	auto vote2 = std::make_shared<nano::vote> (nano::dev::genesis_key.pub, nano::dev::genesis_key.prv, nano::vote::timestamp_min * 1, 0, std::vector<nano::block_hash>{ send2->hash () });
	{
		nano::lock_guard<nano::mutex> lock (election1->mutex);
		election1->last_votes[nano::dev::genesis_key.pub].time = std::chrono::steady_clock::now () - std::chrono::seconds (20);
	}
	node1.vote_processor.vote_blocking (vote2, channel);
	ASSERT_EQ (2, election1->votes ().size ());
	auto votes (election1->votes ());
	ASSERT_NE (votes.end (), votes.find (nano::dev::genesis_key.pub));
	ASSERT_EQ (send1->hash (), votes[nano::dev::genesis_key.pub].hash);
	ASSERT_EQ (*send1, *election1->winner ());
}
}

// Lower timestamps are accepted for different accounts
// Test disabled because it's failing intermittently.
// PR in which it got disabled: https://github.com/nanocurrency/nano-node/pull/3629
// Issue for investigating it: https://github.com/nanocurrency/nano-node/issues/3631
TEST (votes, DISABLED_add_old_different_account)
{
	nano::test::system system (1);
	auto & node1 (*system.nodes[0]);
	nano::keypair key1;
	nano::block_builder builder;
	auto send1 = builder
				 .send ()
				 .previous (nano::dev::genesis->hash ())
				 .destination (key1.pub)
				 .balance (0)
				 .sign (nano::dev::genesis_key.prv, nano::dev::genesis_key.pub)
				 .work (0)
				 .build_shared ();
	node1.work_generate_blocking (*send1);
	auto send2 = builder
				 .send ()
				 .previous (send1->hash ())
				 .destination (key1.pub)
				 .balance (0)
				 .sign (nano::dev::genesis_key.prv, nano::dev::genesis_key.pub)
				 .work (0)
				 .build_shared ();
	node1.work_generate_blocking (*send2);
	ASSERT_EQ (nano::process_result::progress, node1.process (*send1).code);
	ASSERT_EQ (nano::process_result::progress, node1.process (*send2).code);
	nano::test::blocks_confirm (node1, { send1, send2 });
	auto election1 = node1.active.election (send1->qualified_root ());
	ASSERT_NE (nullptr, election1);
	auto election2 = node1.active.election (send2->qualified_root ());
	ASSERT_NE (nullptr, election2);
	ASSERT_EQ (1, election1->votes ().size ());
	ASSERT_EQ (1, election2->votes ().size ());
	auto vote1 (std::make_shared<nano::vote> (nano::dev::genesis_key.pub, nano::dev::genesis_key.prv, nano::vote::timestamp_min * 2, 0, std::vector<nano::block_hash>{ send1->hash () }));
	auto channel (std::make_shared<nano::transport::inproc::channel> (node1, node1));
	auto vote_result1 (node1.vote_processor.vote_blocking (vote1, channel));
	ASSERT_EQ (nano::vote_code::vote, vote_result1);
	ASSERT_EQ (2, election1->votes ().size ());
	ASSERT_EQ (1, election2->votes ().size ());
	auto vote2 (std::make_shared<nano::vote> (nano::dev::genesis_key.pub, nano::dev::genesis_key.prv, nano::vote::timestamp_min * 1, 0, std::vector<nano::block_hash>{ send2->hash () }));
	auto vote_result2 (node1.vote_processor.vote_blocking (vote2, channel));
	ASSERT_EQ (nano::vote_code::vote, vote_result2);
	ASSERT_EQ (2, election1->votes ().size ());
	ASSERT_EQ (2, election2->votes ().size ());
	auto votes1 (election1->votes ());
	auto votes2 (election2->votes ());
	ASSERT_NE (votes1.end (), votes1.find (nano::dev::genesis_key.pub));
	ASSERT_NE (votes2.end (), votes2.find (nano::dev::genesis_key.pub));
	ASSERT_EQ (send1->hash (), votes1[nano::dev::genesis_key.pub].hash);
	ASSERT_EQ (send2->hash (), votes2[nano::dev::genesis_key.pub].hash);
	ASSERT_EQ (*send1, *election1->winner ());
	ASSERT_EQ (*send2, *election2->winner ());
}

// The voting cooldown is respected
TEST (votes, add_cooldown)
{
	nano::test::system system (1);
	auto & node1 (*system.nodes[0]);
	nano::keypair key1;
	nano::block_builder builder;
	auto send1 = builder
				 .send ()
				 .previous (nano::dev::genesis->hash ())
				 .destination (key1.pub)
				 .balance (0)
				 .sign (nano::dev::genesis_key.prv, nano::dev::genesis_key.pub)
				 .work (0)
				 .build_shared ();
	node1.work_generate_blocking (*send1);
	auto transaction (node1.store.tx_begin_write ());
	ASSERT_EQ (nano::process_result::progress, node1.ledger.process (*transaction, *send1).code);
	node1.block_confirm (send1);
	ASSERT_TIMELY (5s, node1.active.election (send1->qualified_root ()));
	auto election1 = node1.active.election (send1->qualified_root ());
	auto vote1 (std::make_shared<nano::vote> (nano::dev::genesis_key.pub, nano::dev::genesis_key.prv, nano::vote::timestamp_min * 1, 0, std::vector<nano::block_hash>{ send1->hash () }));
	auto channel (std::make_shared<nano::transport::inproc::channel> (node1, node1));
	node1.vote_processor.vote_blocking (vote1, channel);
	nano::keypair key2;
	auto send2 = builder
				 .send ()
				 .previous (nano::dev::genesis->hash ())
				 .destination (key2.pub)
				 .balance (0)
				 .sign (nano::dev::genesis_key.prv, nano::dev::genesis_key.pub)
				 .work (0)
				 .build_shared ();
	node1.work_generate_blocking (*send2);
	auto vote2 (std::make_shared<nano::vote> (nano::dev::genesis_key.pub, nano::dev::genesis_key.prv, nano::vote::timestamp_min * 2, 0, std::vector<nano::block_hash>{ send2->hash () }));
	node1.vote_processor.vote_blocking (vote2, channel);
	ASSERT_EQ (2, election1->votes ().size ());
	auto votes (election1->votes ());
	ASSERT_NE (votes.end (), votes.find (nano::dev::genesis_key.pub));
	ASSERT_EQ (send1->hash (), votes[nano::dev::genesis_key.pub].hash);
	ASSERT_EQ (*send1, *election1->winner ());
}

<<<<<<< HEAD
// Make sure old block types can't be inserted after a state block.
TEST (ledger, send_after_state_fail)
{
	auto ctx = nano::test::context::ledger_empty ();
	auto & ledger = ctx.ledger ();
	auto & store = ctx.store ();
	auto transaction = store.tx_begin_write ();
	nano::work_pool pool{ nano::dev::network_params.network, std::numeric_limits<unsigned>::max () };
	nano::block_builder builder;
	auto send1 = builder
				 .state ()
				 .account (nano::dev::genesis->account ())
				 .previous (nano::dev::genesis->hash ())
				 .representative (nano::dev::genesis->account ())
				 .balance (nano::dev::constants.genesis_amount - nano::Gxrb_ratio)
				 .link (nano::dev::genesis->account ())
				 .sign (nano::dev::genesis_key.prv, nano::dev::genesis_key.pub)
				 .work (*pool.generate (nano::dev::genesis->hash ()))
				 .build ();
	ASSERT_EQ (nano::process_result::progress, ledger.process (*transaction, *send1).code);
	auto send2 = builder
				 .send ()
				 .previous (send1->hash ())
				 .destination (nano::dev::genesis->account ())
				 .balance (nano::dev::constants.genesis_amount - (2 * nano::Gxrb_ratio))
				 .sign (nano::dev::genesis_key.prv, nano::dev::genesis_key.pub)
				 .work (*pool.generate (send1->hash ()))
				 .build ();
	ASSERT_EQ (nano::process_result::block_position, ledger.process (*transaction, *send2).code);
}

// Make sure old block types can't be inserted after a state block.
TEST (ledger, receive_after_state_fail)
{
	auto ctx = nano::test::context::ledger_empty ();
	auto & ledger = ctx.ledger ();
	auto & store = ctx.store ();
	auto transaction = store.tx_begin_write ();
	nano::work_pool pool{ nano::dev::network_params.network, std::numeric_limits<unsigned>::max () };
	nano::block_builder builder;
	auto send1 = builder
				 .state ()
				 .account (nano::dev::genesis->account ())
				 .previous (nano::dev::genesis->hash ())
				 .representative (nano::dev::genesis->account ())
				 .balance (nano::dev::constants.genesis_amount - nano::Gxrb_ratio)
				 .link (nano::dev::genesis->account ())
				 .sign (nano::dev::genesis_key.prv, nano::dev::genesis_key.pub)
				 .work (*pool.generate (nano::dev::genesis->hash ()))
				 .build ();
	ASSERT_EQ (nano::process_result::progress, ledger.process (*transaction, *send1).code);
	auto receive1 = builder
					.receive ()
					.previous (send1->hash ())
					.source (send1->hash ())
					.sign (nano::dev::genesis_key.prv, nano::dev::genesis_key.pub)
					.work (*pool.generate (send1->hash ()))
					.build ();
	ASSERT_EQ (nano::process_result::block_position, ledger.process (*transaction, *receive1).code);
}

// Make sure old block types can't be inserted after a state block.
TEST (ledger, change_after_state_fail)
{
	auto ctx = nano::test::context::ledger_empty ();
	auto & ledger = ctx.ledger ();
	auto & store = ctx.store ();
	auto transaction = store.tx_begin_write ();
	nano::work_pool pool{ nano::dev::network_params.network, std::numeric_limits<unsigned>::max () };
	nano::block_builder builder;
	auto send1 = builder
				 .state ()
				 .account (nano::dev::genesis->account ())
				 .previous (nano::dev::genesis->hash ())
				 .representative (nano::dev::genesis->account ())
				 .balance (nano::dev::constants.genesis_amount - nano::Gxrb_ratio)
				 .link (nano::dev::genesis->account ())
				 .sign (nano::dev::genesis_key.prv, nano::dev::genesis_key.pub)
				 .work (*pool.generate (nano::dev::genesis->hash ()))
				 .build ();
	ASSERT_EQ (nano::process_result::progress, ledger.process (*transaction, *send1).code);
	nano::keypair rep;
	auto change1 = builder
				   .change ()
				   .previous (send1->hash ())
				   .representative (rep.pub)
				   .sign (nano::dev::genesis_key.prv, nano::dev::genesis_key.pub)
				   .work (*pool.generate (send1->hash ()))
				   .build ();
	ASSERT_EQ (nano::process_result::block_position, ledger.process (*transaction, *change1).code);
}

TEST (ledger, state_unreceivable_fail)
{
	auto ctx = nano::test::context::ledger_empty ();
	auto & ledger = ctx.ledger ();
	auto & store = ctx.store ();
	auto transaction = store.tx_begin_write ();
	nano::work_pool pool{ nano::dev::network_params.network, std::numeric_limits<unsigned>::max () };
	nano::block_builder builder;
	auto send1 = builder
				 .send ()
				 .previous (nano::dev::genesis->hash ())
				 .destination (nano::dev::genesis->account ())
				 .balance (nano::dev::constants.genesis_amount - nano::Gxrb_ratio)
				 .sign (nano::dev::genesis_key.prv, nano::dev::genesis_key.pub)
				 .work (*pool.generate (nano::dev::genesis->hash ()))
				 .build ();
	ASSERT_EQ (nano::process_result::progress, ledger.process (*transaction, *send1).code);
	ASSERT_TRUE (store.block ().exists (*transaction, send1->hash ()));
	auto send2 = store.block ().get (*transaction, send1->hash ());
	ASSERT_NE (nullptr, send2);
	ASSERT_EQ (*send1, *send2);
	ASSERT_EQ (nano::dev::constants.genesis_amount - nano::Gxrb_ratio, ledger.balance (*transaction, send1->hash ()));
	ASSERT_EQ (nano::Gxrb_ratio, ledger.amount (*transaction, send1->hash ()));
	ASSERT_EQ (nano::dev::constants.genesis_amount - nano::Gxrb_ratio, ledger.weight (nano::dev::genesis->account ()));
	auto receive1 = builder
					.state ()
					.account (nano::dev::genesis->account ())
					.previous (send1->hash ())
					.representative (nano::dev::genesis->account ())
					.balance (nano::dev::constants.genesis_amount)
					.link (1)
					.sign (nano::dev::genesis_key.prv, nano::dev::genesis_key.pub)
					.work (*pool.generate (send1->hash ()))
					.build ();
	ASSERT_EQ (nano::process_result::gap_source, ledger.process (*transaction, *receive1).code);
}

TEST (ledger, state_receive_bad_amount_fail)
{
	auto ctx = nano::test::context::ledger_empty ();
	auto & ledger = ctx.ledger ();
	auto & store = ctx.store ();
	auto transaction = store.tx_begin_write ();
	nano::work_pool pool{ nano::dev::network_params.network, std::numeric_limits<unsigned>::max () };
	nano::block_builder builder;
	auto send1 = builder
				 .send ()
				 .previous (nano::dev::genesis->hash ())
				 .destination (nano::dev::genesis->account ())
				 .balance (nano::dev::constants.genesis_amount - nano::Gxrb_ratio)
				 .sign (nano::dev::genesis_key.prv, nano::dev::genesis_key.pub)
				 .work (*pool.generate (nano::dev::genesis->hash ()))
				 .build ();
	ASSERT_EQ (nano::process_result::progress, ledger.process (*transaction, *send1).code);
	ASSERT_TRUE (store.block ().exists (*transaction, send1->hash ()));
	auto send2 = store.block ().get (*transaction, send1->hash ());
	ASSERT_NE (nullptr, send2);
	ASSERT_EQ (*send1, *send2);
	ASSERT_EQ (nano::dev::constants.genesis_amount - nano::Gxrb_ratio, ledger.balance (*transaction, send1->hash ()));
	ASSERT_EQ (nano::Gxrb_ratio, ledger.amount (*transaction, send1->hash ()));
	ASSERT_EQ (nano::dev::constants.genesis_amount - nano::Gxrb_ratio, ledger.weight (nano::dev::genesis->account ()));
	auto receive1 = builder
					.state ()
					.account (nano::dev::genesis->account ())
					.previous (send1->hash ())
					.representative (nano::dev::genesis->account ())
					.balance (nano::dev::constants.genesis_amount - nano::Gxrb_ratio)
					.link (send1->hash ())
					.sign (nano::dev::genesis_key.prv, nano::dev::genesis_key.pub)
					.work (*pool.generate (send1->hash ()))
					.build ();
	ASSERT_EQ (nano::process_result::balance_mismatch, ledger.process (*transaction, *receive1).code);
}

TEST (ledger, state_no_link_amount_fail)
{
	auto ctx = nano::test::context::ledger_empty ();
	auto & ledger = ctx.ledger ();
	auto & store = ctx.store ();
	auto transaction = store.tx_begin_write ();
	nano::work_pool pool{ nano::dev::network_params.network, std::numeric_limits<unsigned>::max () };
	nano::block_builder builder;
	auto send1 = builder
				 .state ()
				 .account (nano::dev::genesis->account ())
				 .previous (nano::dev::genesis->hash ())
				 .representative (nano::dev::genesis->account ())
				 .balance (nano::dev::constants.genesis_amount - nano::Gxrb_ratio)
				 .link (nano::dev::genesis->account ())
				 .sign (nano::dev::genesis_key.prv, nano::dev::genesis_key.pub)
				 .work (*pool.generate (nano::dev::genesis->hash ()))
				 .build ();
	ASSERT_EQ (nano::process_result::progress, ledger.process (*transaction, *send1).code);
	nano::keypair rep;
	auto change1 = builder
				   .state ()
				   .account (nano::dev::genesis->account ())
				   .previous (send1->hash ())
				   .representative (rep.pub)
				   .balance (nano::dev::constants.genesis_amount)
				   .link (0)
				   .sign (nano::dev::genesis_key.prv, nano::dev::genesis_key.pub)
				   .work (*pool.generate (send1->hash ()))
				   .build ();
	ASSERT_EQ (nano::process_result::balance_mismatch, ledger.process (*transaction, *change1).code);
}

TEST (ledger, state_receive_wrong_account_fail)
{
	auto ctx = nano::test::context::ledger_empty ();
	auto & ledger = ctx.ledger ();
	auto & store = ctx.store ();
	auto transaction = store.tx_begin_write ();
	nano::work_pool pool{ nano::dev::network_params.network, std::numeric_limits<unsigned>::max () };
	nano::block_builder builder;
	auto send1 = builder
				 .state ()
				 .account (nano::dev::genesis->account ())
				 .previous (nano::dev::genesis->hash ())
				 .representative (nano::dev::genesis->account ())
				 .balance (nano::dev::constants.genesis_amount - nano::Gxrb_ratio)
				 .link (nano::dev::genesis->account ())
				 .sign (nano::dev::genesis_key.prv, nano::dev::genesis_key.pub)
				 .work (*pool.generate (nano::dev::genesis->hash ()))
				 .build ();
	ASSERT_EQ (nano::process_result::progress, ledger.process (*transaction, *send1).code);
	ASSERT_TRUE (store.block ().exists (*transaction, send1->hash ()));
	auto send2 = store.block ().get (*transaction, send1->hash ());
	ASSERT_NE (nullptr, send2);
	ASSERT_EQ (*send1, *send2);
	ASSERT_EQ (nano::dev::constants.genesis_amount - nano::Gxrb_ratio, ledger.balance (*transaction, send1->hash ()));
	ASSERT_EQ (nano::Gxrb_ratio, ledger.amount (*transaction, send1->hash ()));
	ASSERT_EQ (nano::dev::constants.genesis_amount - nano::Gxrb_ratio, ledger.weight (nano::dev::genesis->account ()));
	nano::keypair key;
	auto receive1 = builder
					.state ()
					.account (key.pub)
					.previous (0)
					.representative (nano::dev::genesis->account ())
					.balance (nano::Gxrb_ratio)
					.link (send1->hash ())
					.sign (key.prv, key.pub)
					.work (*pool.generate (key.pub))
					.build ();
	ASSERT_EQ (nano::process_result::unreceivable, ledger.process (*transaction, *receive1).code);
}

TEST (ledger, state_open_state_fork)
{
	auto ctx = nano::test::context::ledger_empty ();
	auto & ledger = ctx.ledger ();
	auto & store = ctx.store ();
	auto transaction = store.tx_begin_write ();
	nano::work_pool pool{ nano::dev::network_params.network, std::numeric_limits<unsigned>::max () };
	nano::keypair destination;
	nano::block_builder builder;
	auto send1 = builder
				 .state ()
				 .account (nano::dev::genesis->account ())
				 .previous (nano::dev::genesis->hash ())
				 .representative (nano::dev::genesis->account ())
				 .balance (nano::dev::constants.genesis_amount - nano::Gxrb_ratio)
				 .link (destination.pub)
				 .sign (nano::dev::genesis_key.prv, nano::dev::genesis_key.pub)
				 .work (*pool.generate (nano::dev::genesis->hash ()))
				 .build ();
	ASSERT_EQ (nano::process_result::progress, ledger.process (*transaction, *send1).code);
	auto open1 = builder
				 .state ()
				 .account (destination.pub)
				 .previous (0)
				 .representative (nano::dev::genesis->account ())
				 .balance (nano::Gxrb_ratio)
				 .link (send1->hash ())
				 .sign (destination.prv, destination.pub)
				 .work (*pool.generate (destination.pub))
				 .build ();
	ASSERT_EQ (nano::process_result::progress, ledger.process (*transaction, *open1).code);
	auto open2 = builder
				 .open ()
				 .source (send1->hash ())
				 .representative (nano::dev::genesis->account ())
				 .account (destination.pub)
				 .sign (destination.prv, destination.pub)
				 .work (*pool.generate (destination.pub))
				 .build ();
	ASSERT_EQ (nano::process_result::fork, ledger.process (*transaction, *open2).code);
	ASSERT_EQ (open1->root (), open2->root ());
}

TEST (ledger, state_state_open_fork)
{
	auto ctx = nano::test::context::ledger_empty ();
	auto & ledger = ctx.ledger ();
	auto & store = ctx.store ();
	auto transaction = store.tx_begin_write ();
	nano::work_pool pool{ nano::dev::network_params.network, std::numeric_limits<unsigned>::max () };
	nano::keypair destination;
	nano::block_builder builder;
	auto send1 = builder
				 .state ()
				 .account (nano::dev::genesis->account ())
				 .previous (nano::dev::genesis->hash ())
				 .representative (nano::dev::genesis->account ())
				 .balance (nano::dev::constants.genesis_amount - nano::Gxrb_ratio)
				 .link (destination.pub)
				 .sign (nano::dev::genesis_key.prv, nano::dev::genesis_key.pub)
				 .work (*pool.generate (nano::dev::genesis->hash ()))
				 .build ();
	ASSERT_EQ (nano::process_result::progress, ledger.process (*transaction, *send1).code);
	auto open1 = builder
				 .open ()
				 .source (send1->hash ())
				 .representative (nano::dev::genesis->account ())
				 .account (destination.pub)
				 .sign (destination.prv, destination.pub)
				 .work (*pool.generate (destination.pub))
				 .build ();
	ASSERT_EQ (nano::process_result::progress, ledger.process (*transaction, *open1).code);
	auto open2 = builder
				 .state ()
				 .account (destination.pub)
				 .previous (0)
				 .representative (nano::dev::genesis->account ())
				 .balance (nano::Gxrb_ratio)
				 .link (send1->hash ())
				 .sign (destination.prv, destination.pub)
				 .work (*pool.generate (destination.pub))
				 .build ();
	ASSERT_EQ (nano::process_result::fork, ledger.process (*transaction, *open2).code);
	ASSERT_EQ (open1->root (), open2->root ());
	ASSERT_EQ (store.account ().count (*transaction), ledger.cache.account_count ());
}

TEST (ledger, state_open_previous_fail)
{
	auto ctx = nano::test::context::ledger_empty ();
	auto & ledger = ctx.ledger ();
	auto & store = ctx.store ();
	auto transaction = store.tx_begin_write ();
	nano::work_pool pool{ nano::dev::network_params.network, std::numeric_limits<unsigned>::max () };
	nano::keypair destination;
	nano::block_builder builder;
	auto send1 = builder
				 .state ()
				 .account (nano::dev::genesis->account ())
				 .previous (nano::dev::genesis->hash ())
				 .representative (nano::dev::genesis->account ())
				 .balance (nano::dev::constants.genesis_amount - nano::Gxrb_ratio)
				 .link (destination.pub)
				 .sign (nano::dev::genesis_key.prv, nano::dev::genesis_key.pub)
				 .work (*pool.generate (nano::dev::genesis->hash ()))
				 .build ();
	ASSERT_EQ (nano::process_result::progress, ledger.process (*transaction, *send1).code);
	auto open1 = builder
				 .state ()
				 .account (destination.pub)
				 .previous (1)
				 .representative (nano::dev::genesis->account ())
				 .balance (nano::Gxrb_ratio)
				 .link (send1->hash ())
				 .sign (destination.prv, destination.pub)
				 .work (*pool.generate (1))
				 .build ();
	ASSERT_EQ (nano::process_result::gap_previous, ledger.process (*transaction, *open1).code);
}

TEST (ledger, state_open_source_fail)
{
	auto ctx = nano::test::context::ledger_empty ();
	auto & ledger = ctx.ledger ();
	auto & store = ctx.store ();
	auto transaction = store.tx_begin_write ();
	nano::work_pool pool{ nano::dev::network_params.network, std::numeric_limits<unsigned>::max () };
	nano::keypair destination;
	nano::block_builder builder;
	auto send1 = builder
				 .state ()
				 .account (nano::dev::genesis->account ())
				 .previous (nano::dev::genesis->hash ())
				 .representative (nano::dev::genesis->account ())
				 .balance (nano::dev::constants.genesis_amount - nano::Gxrb_ratio)
				 .link (destination.pub)
				 .sign (nano::dev::genesis_key.prv, nano::dev::genesis_key.pub)
				 .work (*pool.generate (nano::dev::genesis->hash ()))
				 .build ();
	ASSERT_EQ (nano::process_result::progress, ledger.process (*transaction, *send1).code);
	auto open1 = builder
				 .state ()
				 .account (destination.pub)
				 .previous (0)
				 .representative (nano::dev::genesis->account ())
				 .balance (0)
				 .link (0)
				 .sign (destination.prv, destination.pub)
				 .work (*pool.generate (destination.pub))
				 .build ();
	ASSERT_EQ (nano::process_result::gap_source, ledger.process (*transaction, *open1).code);
}

TEST (ledger, state_send_change)
{
	auto ctx = nano::test::context::ledger_empty ();
	auto & ledger = ctx.ledger ();
	auto & store = ctx.store ();
	auto transaction = store.tx_begin_write ();
	nano::work_pool pool{ nano::dev::network_params.network, std::numeric_limits<unsigned>::max () };
	nano::keypair rep;
	nano::block_builder builder;
	auto send1 = builder
				 .state ()
				 .account (nano::dev::genesis->account ())
				 .previous (nano::dev::genesis->hash ())
				 .representative (rep.pub)
				 .balance (nano::dev::constants.genesis_amount - nano::Gxrb_ratio)
				 .link (nano::dev::genesis->account ())
				 .sign (nano::dev::genesis_key.prv, nano::dev::genesis_key.pub)
				 .work (*pool.generate (nano::dev::genesis->hash ()))
				 .build ();
	ASSERT_EQ (nano::process_result::progress, ledger.process (*transaction, *send1).code);
	ASSERT_TRUE (store.block ().exists (*transaction, send1->hash ()));
	auto send2 = store.block ().get (*transaction, send1->hash ());
	ASSERT_NE (nullptr, send2);
	ASSERT_EQ (*send1, *send2);
	ASSERT_EQ (nano::dev::constants.genesis_amount - nano::Gxrb_ratio, ledger.balance (*transaction, send1->hash ()));
	ASSERT_EQ (nano::Gxrb_ratio, ledger.amount (*transaction, send1->hash ()));
	ASSERT_EQ (0, ledger.weight (nano::dev::genesis->account ()));
	ASSERT_EQ (nano::dev::constants.genesis_amount - nano::Gxrb_ratio, ledger.weight (rep.pub));
	ASSERT_EQ (2, send2->sideband ().height ());
	ASSERT_TRUE (send2->sideband ().details ().is_send ());
	ASSERT_FALSE (send2->sideband ().details ().is_receive ());
	ASSERT_FALSE (send2->sideband ().details ().is_epoch ());
}

TEST (ledger, state_receive_change)
{
	auto ctx = nano::test::context::ledger_empty ();
	auto & ledger = ctx.ledger ();
	auto & store = ctx.store ();
	auto transaction = store.tx_begin_write ();
	nano::work_pool pool{ nano::dev::network_params.network, std::numeric_limits<unsigned>::max () };
	nano::block_builder builder;
	auto send1 = builder
				 .state ()
				 .account (nano::dev::genesis->account ())
				 .previous (nano::dev::genesis->hash ())
				 .representative (nano::dev::genesis->account ())
				 .balance (nano::dev::constants.genesis_amount - nano::Gxrb_ratio)
				 .link (nano::dev::genesis->account ())
				 .sign (nano::dev::genesis_key.prv, nano::dev::genesis_key.pub)
				 .work (*pool.generate (nano::dev::genesis->hash ()))
				 .build ();
	ASSERT_EQ (nano::process_result::progress, ledger.process (*transaction, *send1).code);
	ASSERT_TRUE (store.block ().exists (*transaction, send1->hash ()));
	auto send2 = store.block ().get (*transaction, send1->hash ());
	ASSERT_NE (nullptr, send2);
	ASSERT_EQ (*send1, *send2);
	ASSERT_EQ (nano::dev::constants.genesis_amount - nano::Gxrb_ratio, ledger.balance (*transaction, send1->hash ()));
	ASSERT_EQ (nano::Gxrb_ratio, ledger.amount (*transaction, send1->hash ()));
	ASSERT_EQ (nano::dev::constants.genesis_amount - nano::Gxrb_ratio, ledger.weight (nano::dev::genesis->account ()));
	nano::keypair rep;
	auto receive1 = builder
					.state ()
					.account (nano::dev::genesis->account ())
					.previous (send1->hash ())
					.representative (rep.pub)
					.balance (nano::dev::constants.genesis_amount)
					.link (send1->hash ())
					.sign (nano::dev::genesis_key.prv, nano::dev::genesis_key.pub)
					.work (*pool.generate (send1->hash ()))
					.build ();
	ASSERT_EQ (nano::process_result::progress, ledger.process (*transaction, *receive1).code);
	ASSERT_TRUE (store.block ().exists (*transaction, receive1->hash ()));
	auto receive2 = store.block ().get (*transaction, receive1->hash ());
	ASSERT_NE (nullptr, receive2);
	ASSERT_EQ (*receive1, *receive2);
	ASSERT_EQ (nano::dev::constants.genesis_amount, ledger.balance (*transaction, receive1->hash ()));
	ASSERT_EQ (nano::Gxrb_ratio, ledger.amount (*transaction, receive1->hash ()));
	ASSERT_EQ (0, ledger.weight (nano::dev::genesis->account ()));
	ASSERT_EQ (nano::dev::constants.genesis_amount, ledger.weight (rep.pub));
	ASSERT_EQ (3, receive2->sideband ().height ());
	ASSERT_FALSE (receive2->sideband ().details ().is_send ());
	ASSERT_TRUE (receive2->sideband ().details ().is_receive ());
	ASSERT_FALSE (receive2->sideband ().details ().is_epoch ());
}

TEST (ledger, state_open_old)
{
	auto ctx = nano::test::context::ledger_empty ();
	auto & ledger = ctx.ledger ();
	auto & store = ctx.store ();
	auto transaction = store.tx_begin_write ();
	nano::work_pool pool{ nano::dev::network_params.network, std::numeric_limits<unsigned>::max () };
	nano::keypair destination;
	nano::block_builder builder;
	auto send1 = builder
				 .state ()
				 .account (nano::dev::genesis->account ())
				 .previous (nano::dev::genesis->hash ())
				 .representative (nano::dev::genesis->account ())
				 .balance (nano::dev::constants.genesis_amount - nano::Gxrb_ratio)
				 .link (destination.pub)
				 .sign (nano::dev::genesis_key.prv, nano::dev::genesis_key.pub)
				 .work (*pool.generate (nano::dev::genesis->hash ()))
				 .build ();
	ASSERT_EQ (nano::process_result::progress, ledger.process (*transaction, *send1).code);
	auto open1 = builder
				 .open ()
				 .source (send1->hash ())
				 .representative (nano::dev::genesis->account ())
				 .account (destination.pub)
				 .sign (destination.prv, destination.pub)
				 .work (*pool.generate (destination.pub))
				 .build ();
	ASSERT_EQ (nano::process_result::progress, ledger.process (*transaction, *open1).code);
	ASSERT_EQ (nano::Gxrb_ratio, ledger.balance (*transaction, open1->hash ()));
	ASSERT_EQ (nano::Gxrb_ratio, ledger.amount (*transaction, open1->hash ()));
	ASSERT_EQ (nano::dev::constants.genesis_amount, ledger.weight (nano::dev::genesis->account ()));
}

TEST (ledger, state_receive_old)
{
	auto ctx = nano::test::context::ledger_empty ();
	auto & ledger = ctx.ledger ();
	auto & store = ctx.store ();
	auto transaction = store.tx_begin_write ();
	nano::work_pool pool{ nano::dev::network_params.network, std::numeric_limits<unsigned>::max () };
	nano::keypair destination;
	nano::block_builder builder;
	auto send1 = builder
				 .state ()
				 .account (nano::dev::genesis->account ())
				 .previous (nano::dev::genesis->hash ())
				 .representative (nano::dev::genesis->account ())
				 .balance (nano::dev::constants.genesis_amount - nano::Gxrb_ratio)
				 .link (destination.pub)
				 .sign (nano::dev::genesis_key.prv, nano::dev::genesis_key.pub)
				 .work (*pool.generate (nano::dev::genesis->hash ()))
				 .build ();
	ASSERT_EQ (nano::process_result::progress, ledger.process (*transaction, *send1).code);
	auto send2 = builder
				 .state ()
				 .account (nano::dev::genesis->account ())
				 .previous (send1->hash ())
				 .representative (nano::dev::genesis->account ())
				 .balance (nano::dev::constants.genesis_amount - (2 * nano::Gxrb_ratio))
				 .link (destination.pub)
				 .sign (nano::dev::genesis_key.prv, nano::dev::genesis_key.pub)
				 .work (*pool.generate (send1->hash ()))
				 .build ();
	ASSERT_EQ (nano::process_result::progress, ledger.process (*transaction, *send2).code);
	auto open1 = builder
				 .open ()
				 .source (send1->hash ())
				 .representative (nano::dev::genesis->account ())
				 .account (destination.pub)
				 .sign (destination.prv, destination.pub)
				 .work (*pool.generate (destination.pub))
				 .build ();
	ASSERT_EQ (nano::process_result::progress, ledger.process (*transaction, *open1).code);
	auto receive1 = builder
					.receive ()
					.previous (open1->hash ())
					.source (send2->hash ())
					.sign (destination.prv, destination.pub)
					.work (*pool.generate (open1->hash ()))
					.build ();
	ASSERT_EQ (nano::process_result::progress, ledger.process (*transaction, *receive1).code);
	ASSERT_EQ (2 * nano::Gxrb_ratio, ledger.balance (*transaction, receive1->hash ()));
	ASSERT_EQ (nano::Gxrb_ratio, ledger.amount (*transaction, receive1->hash ()));
	ASSERT_EQ (nano::dev::constants.genesis_amount, ledger.weight (nano::dev::genesis->account ()));
}

TEST (ledger, state_rollback_send)
{
	auto ctx = nano::test::context::ledger_empty ();
	auto & ledger = ctx.ledger ();
	auto & store = ctx.store ();
	auto transaction = store.tx_begin_write ();
	nano::work_pool pool{ nano::dev::network_params.network, std::numeric_limits<unsigned>::max () };
	nano::block_builder builder;
	auto send1 = builder
				 .state ()
				 .account (nano::dev::genesis->account ())
				 .previous (nano::dev::genesis->hash ())
				 .representative (nano::dev::genesis->account ())
				 .balance (nano::dev::constants.genesis_amount - nano::Gxrb_ratio)
				 .link (nano::dev::genesis->account ())
				 .sign (nano::dev::genesis_key.prv, nano::dev::genesis_key.pub)
				 .work (*pool.generate (nano::dev::genesis->hash ()))
				 .build ();
	ASSERT_EQ (nano::process_result::progress, ledger.process (*transaction, *send1).code);
	ASSERT_TRUE (store.block ().exists (*transaction, send1->hash ()));
	auto send2 = store.block ().get (*transaction, send1->hash ());
	ASSERT_NE (nullptr, send2);
	ASSERT_EQ (*send1, *send2);
	ASSERT_EQ (nano::dev::constants.genesis_amount - nano::Gxrb_ratio, ledger.account_balance (*transaction, nano::dev::genesis->account ()));
	ASSERT_EQ (nano::dev::constants.genesis_amount - nano::Gxrb_ratio, ledger.weight (nano::dev::genesis->account ()));
	nano::pending_info info;
	ASSERT_FALSE (store.pending ().get (*transaction, nano::pending_key (nano::dev::genesis->account (), send1->hash ()), info));
	ASSERT_EQ (nano::dev::genesis->account (), info.source);
	ASSERT_EQ (nano::Gxrb_ratio, info.amount.number ());
	ASSERT_FALSE (ledger.rollback (*transaction, send1->hash ()));
	ASSERT_FALSE (store.block ().exists (*transaction, send1->hash ()));
	ASSERT_EQ (nano::dev::constants.genesis_amount, ledger.account_balance (*transaction, nano::dev::genesis->account ()));
	ASSERT_EQ (nano::dev::constants.genesis_amount, ledger.weight (nano::dev::genesis->account ()));
	ASSERT_FALSE (store.pending ().exists (*transaction, nano::pending_key (nano::dev::genesis->account (), send1->hash ())));
	ASSERT_TRUE (store.block ().successor (*transaction, nano::dev::genesis->hash ()).is_zero ());
	ASSERT_EQ (store.account ().count (*transaction), ledger.cache.account_count ());
}

TEST (ledger, state_rollback_receive)
{
	auto ctx = nano::test::context::ledger_empty ();
	auto & ledger = ctx.ledger ();
	auto & store = ctx.store ();
	auto transaction = store.tx_begin_write ();
	nano::work_pool pool{ nano::dev::network_params.network, std::numeric_limits<unsigned>::max () };
	nano::block_builder builder;
	auto send1 = builder
				 .state ()
				 .account (nano::dev::genesis->account ())
				 .previous (nano::dev::genesis->hash ())
				 .representative (nano::dev::genesis->account ())
				 .balance (nano::dev::constants.genesis_amount - nano::Gxrb_ratio)
				 .link (nano::dev::genesis->account ())
				 .sign (nano::dev::genesis_key.prv, nano::dev::genesis_key.pub)
				 .work (*pool.generate (nano::dev::genesis->hash ()))
				 .build ();
	ASSERT_EQ (nano::process_result::progress, ledger.process (*transaction, *send1).code);
	auto receive1 = builder
					.state ()
					.account (nano::dev::genesis->account ())
					.previous (send1->hash ())
					.representative (nano::dev::genesis->account ())
					.balance (nano::dev::constants.genesis_amount)
					.link (send1->hash ())
					.sign (nano::dev::genesis_key.prv, nano::dev::genesis_key.pub)
					.work (*pool.generate (send1->hash ()))
					.build ();
	ASSERT_EQ (nano::process_result::progress, ledger.process (*transaction, *receive1).code);
	ASSERT_FALSE (store.pending ().exists (*transaction, nano::pending_key (nano::dev::genesis->account (), receive1->hash ())));
	ASSERT_FALSE (ledger.rollback (*transaction, receive1->hash ()));
	nano::pending_info info;
	ASSERT_FALSE (store.pending ().get (*transaction, nano::pending_key (nano::dev::genesis->account (), send1->hash ()), info));
	ASSERT_EQ (nano::dev::genesis->account (), info.source);
	ASSERT_EQ (nano::Gxrb_ratio, info.amount.number ());
	ASSERT_FALSE (store.block ().exists (*transaction, receive1->hash ()));
	ASSERT_EQ (nano::dev::constants.genesis_amount - nano::Gxrb_ratio, ledger.account_balance (*transaction, nano::dev::genesis->account ()));
	ASSERT_EQ (nano::dev::constants.genesis_amount - nano::Gxrb_ratio, ledger.weight (nano::dev::genesis->account ()));
	ASSERT_EQ (store.account ().count (*transaction), ledger.cache.account_count ());
}

TEST (ledger, state_rollback_received_send)
{
	auto ctx = nano::test::context::ledger_empty ();
	auto & ledger = ctx.ledger ();
	auto & store = ctx.store ();
	auto transaction = store.tx_begin_write ();
	nano::work_pool pool{ nano::dev::network_params.network, std::numeric_limits<unsigned>::max () };
	nano::keypair key;
	nano::block_builder builder;
	auto send1 = builder
				 .state ()
				 .account (nano::dev::genesis->account ())
				 .previous (nano::dev::genesis->hash ())
				 .representative (nano::dev::genesis->account ())
				 .balance (nano::dev::constants.genesis_amount - nano::Gxrb_ratio)
				 .link (key.pub)
				 .sign (nano::dev::genesis_key.prv, nano::dev::genesis_key.pub)
				 .work (*pool.generate (nano::dev::genesis->hash ()))
				 .build ();
	ASSERT_EQ (nano::process_result::progress, ledger.process (*transaction, *send1).code);
	auto receive1 = builder
					.state ()
					.account (key.pub)
					.previous (0)
					.representative (key.pub)
					.balance (nano::Gxrb_ratio)
					.link (send1->hash ())
					.sign (key.prv, key.pub)
					.work (*pool.generate (key.pub))
					.build ();
	ASSERT_EQ (nano::process_result::progress, ledger.process (*transaction, *receive1).code);
	ASSERT_FALSE (store.pending ().exists (*transaction, nano::pending_key (nano::dev::genesis->account (), receive1->hash ())));
	ASSERT_FALSE (ledger.rollback (*transaction, send1->hash ()));
	ASSERT_FALSE (store.pending ().exists (*transaction, nano::pending_key (nano::dev::genesis->account (), send1->hash ())));
	ASSERT_FALSE (store.block ().exists (*transaction, send1->hash ()));
	ASSERT_FALSE (store.block ().exists (*transaction, receive1->hash ()));
	ASSERT_EQ (nano::dev::constants.genesis_amount, ledger.account_balance (*transaction, nano::dev::genesis->account ()));
	ASSERT_EQ (nano::dev::constants.genesis_amount, ledger.weight (nano::dev::genesis->account ()));
	ASSERT_EQ (0, ledger.account_balance (*transaction, key.pub));
	ASSERT_EQ (0, ledger.weight (key.pub));
	ASSERT_EQ (store.account ().count (*transaction), ledger.cache.account_count ());
}

TEST (ledger, state_rep_change_rollback)
{
	auto ctx = nano::test::context::ledger_empty ();
	auto & ledger = ctx.ledger ();
	auto & store = ctx.store ();
	auto transaction = store.tx_begin_write ();
	nano::work_pool pool{ nano::dev::network_params.network, std::numeric_limits<unsigned>::max () };
	nano::keypair rep;
	nano::block_builder builder;
	auto change1 = builder
				   .state ()
				   .account (nano::dev::genesis->account ())
				   .previous (nano::dev::genesis->hash ())
				   .representative (rep.pub)
				   .balance (nano::dev::constants.genesis_amount)
				   .link (0)
				   .sign (nano::dev::genesis_key.prv, nano::dev::genesis_key.pub)
				   .work (*pool.generate (nano::dev::genesis->hash ()))
				   .build ();
	ASSERT_EQ (nano::process_result::progress, ledger.process (*transaction, *change1).code);
	ASSERT_FALSE (ledger.rollback (*transaction, change1->hash ()));
	ASSERT_FALSE (store.block ().exists (*transaction, change1->hash ()));
	ASSERT_EQ (nano::dev::constants.genesis_amount, ledger.account_balance (*transaction, nano::dev::genesis->account ()));
	ASSERT_EQ (nano::dev::constants.genesis_amount, ledger.weight (nano::dev::genesis->account ()));
	ASSERT_EQ (0, ledger.weight (rep.pub));
}

TEST (ledger, state_open_rollback)
{
	auto ctx = nano::test::context::ledger_empty ();
	auto & ledger = ctx.ledger ();
	auto & store = ctx.store ();
	auto transaction = store.tx_begin_write ();
	nano::work_pool pool{ nano::dev::network_params.network, std::numeric_limits<unsigned>::max () };
	nano::keypair destination;
	nano::block_builder builder;
	auto send1 = builder
				 .state ()
				 .account (nano::dev::genesis->account ())
				 .previous (nano::dev::genesis->hash ())
				 .representative (nano::dev::genesis->account ())
				 .balance (nano::dev::constants.genesis_amount - nano::Gxrb_ratio)
				 .link (destination.pub)
				 .sign (nano::dev::genesis_key.prv, nano::dev::genesis_key.pub)
				 .work (*pool.generate (nano::dev::genesis->hash ()))
				 .build ();
	ASSERT_EQ (nano::process_result::progress, ledger.process (*transaction, *send1).code);
	auto open1 = builder
				 .state ()
				 .account (destination.pub)
				 .previous (0)
				 .representative (nano::dev::genesis->account ())
				 .balance (nano::Gxrb_ratio)
				 .link (send1->hash ())
				 .sign (destination.prv, destination.pub)
				 .work (*pool.generate (destination.pub))
				 .build ();
	ASSERT_EQ (nano::process_result::progress, ledger.process (*transaction, *open1).code);
	ASSERT_FALSE (ledger.rollback (*transaction, open1->hash ()));
	ASSERT_FALSE (store.block ().exists (*transaction, open1->hash ()));
	ASSERT_EQ (0, ledger.account_balance (*transaction, destination.pub));
	ASSERT_EQ (nano::dev::constants.genesis_amount - nano::Gxrb_ratio, ledger.weight (nano::dev::genesis->account ()));
	nano::pending_info info;
	ASSERT_FALSE (store.pending ().get (*transaction, nano::pending_key (destination.pub, send1->hash ()), info));
	ASSERT_EQ (nano::dev::genesis->account (), info.source);
	ASSERT_EQ (nano::Gxrb_ratio, info.amount.number ());
	ASSERT_EQ (store.account ().count (*transaction), ledger.cache.account_count ());
}

TEST (ledger, state_send_change_rollback)
{
	auto ctx = nano::test::context::ledger_empty ();
	auto & ledger = ctx.ledger ();
	auto & store = ctx.store ();
	auto transaction = store.tx_begin_write ();
	nano::work_pool pool{ nano::dev::network_params.network, std::numeric_limits<unsigned>::max () };
	nano::keypair rep;
	nano::block_builder builder;
	auto send1 = builder
				 .state ()
				 .account (nano::dev::genesis->account ())
				 .previous (nano::dev::genesis->hash ())
				 .representative (rep.pub)
				 .balance (nano::dev::constants.genesis_amount - nano::Gxrb_ratio)
				 .link (nano::dev::genesis->account ())
				 .sign (nano::dev::genesis_key.prv, nano::dev::genesis_key.pub)
				 .work (*pool.generate (nano::dev::genesis->hash ()))
				 .build ();
	ASSERT_EQ (nano::process_result::progress, ledger.process (*transaction, *send1).code);
	ASSERT_FALSE (ledger.rollback (*transaction, send1->hash ()));
	ASSERT_FALSE (store.block ().exists (*transaction, send1->hash ()));
	ASSERT_EQ (nano::dev::constants.genesis_amount, ledger.account_balance (*transaction, nano::dev::genesis->account ()));
	ASSERT_EQ (nano::dev::constants.genesis_amount, ledger.weight (nano::dev::genesis->account ()));
	ASSERT_EQ (0, ledger.weight (rep.pub));
	ASSERT_EQ (store.account ().count (*transaction), ledger.cache.account_count ());
}

TEST (ledger, state_receive_change_rollback)
{
	auto ctx = nano::test::context::ledger_empty ();
	auto & ledger = ctx.ledger ();
	auto & store = ctx.store ();
	auto transaction = store.tx_begin_write ();
	nano::work_pool pool{ nano::dev::network_params.network, std::numeric_limits<unsigned>::max () };
	nano::block_builder builder;
	auto send1 = builder
				 .state ()
				 .account (nano::dev::genesis->account ())
				 .previous (nano::dev::genesis->hash ())
				 .representative (nano::dev::genesis->account ())
				 .balance (nano::dev::constants.genesis_amount - nano::Gxrb_ratio)
				 .link (nano::dev::genesis->account ())
				 .sign (nano::dev::genesis_key.prv, nano::dev::genesis_key.pub)
				 .work (*pool.generate (nano::dev::genesis->hash ()))
				 .build ();
	ASSERT_EQ (nano::process_result::progress, ledger.process (*transaction, *send1).code);
	nano::keypair rep;
	auto receive1 = builder
					.state ()
					.account (nano::dev::genesis->account ())
					.previous (send1->hash ())
					.representative (rep.pub)
					.balance (nano::dev::constants.genesis_amount)
					.link (send1->hash ())
					.sign (nano::dev::genesis_key.prv, nano::dev::genesis_key.pub)
					.work (*pool.generate (send1->hash ()))
					.build ();
	ASSERT_EQ (nano::process_result::progress, ledger.process (*transaction, *receive1).code);
	ASSERT_FALSE (ledger.rollback (*transaction, receive1->hash ()));
	ASSERT_FALSE (store.block ().exists (*transaction, receive1->hash ()));
	ASSERT_EQ (nano::dev::constants.genesis_amount - nano::Gxrb_ratio, ledger.account_balance (*transaction, nano::dev::genesis->account ()));
	ASSERT_EQ (nano::dev::constants.genesis_amount - nano::Gxrb_ratio, ledger.weight (nano::dev::genesis->account ()));
	ASSERT_EQ (0, ledger.weight (rep.pub));
	ASSERT_EQ (store.account ().count (*transaction), ledger.cache.account_count ());
}

TEST (ledger, epoch_blocks_v1_general)
{
	auto ctx = nano::test::context::ledger_empty ();
	auto & ledger = ctx.ledger ();
	auto & store = ctx.store ();
	auto transaction = store.tx_begin_write ();
	nano::work_pool pool{ nano::dev::network_params.network, std::numeric_limits<unsigned>::max () };
	nano::keypair destination;
	nano::block_builder builder;
	auto epoch1 = builder
				  .state ()
				  .account (nano::dev::genesis->account ())
				  .previous (nano::dev::genesis->hash ())
				  .representative (nano::dev::genesis->account ())
				  .balance (nano::dev::constants.genesis_amount)
				  .link (ledger.epoch_link (nano::epoch::epoch_1))
				  .sign (nano::dev::genesis_key.prv, nano::dev::genesis_key.pub)
				  .work (*pool.generate (nano::dev::genesis->hash ()))
				  .build ();
	ASSERT_EQ (nano::process_result::progress, ledger.process (*transaction, *epoch1).code);
	ASSERT_FALSE (epoch1->sideband ().details ().is_send ());
	ASSERT_FALSE (epoch1->sideband ().details ().is_receive ());
	ASSERT_TRUE (epoch1->sideband ().details ().is_epoch ());
	ASSERT_EQ (nano::epoch::epoch_1, epoch1->sideband ().details ().epoch ());
	ASSERT_EQ (nano::epoch::epoch_0, epoch1->sideband ().source_epoch ()); // Not used for epoch blocks
	auto epoch2 = builder
				  .state ()
				  .account (nano::dev::genesis->account ())
				  .previous (epoch1->hash ())
				  .representative (nano::dev::genesis->account ())
				  .balance (nano::dev::constants.genesis_amount)
				  .link (ledger.epoch_link (nano::epoch::epoch_1))
				  .sign (nano::dev::genesis_key.prv, nano::dev::genesis_key.pub)
				  .work (*pool.generate (epoch1->hash ()))
				  .build ();
	ASSERT_EQ (nano::process_result::block_position, ledger.process (*transaction, *epoch2).code);
	nano::account_info genesis_info;
	ASSERT_FALSE (ledger.store.account ().get (*transaction, nano::dev::genesis->account (), genesis_info));
	ASSERT_EQ (genesis_info.epoch (), nano::epoch::epoch_1);
	ASSERT_FALSE (ledger.rollback (*transaction, epoch1->hash ()));
	ASSERT_FALSE (ledger.store.account ().get (*transaction, nano::dev::genesis->account (), genesis_info));
	ASSERT_EQ (genesis_info.epoch (), nano::epoch::epoch_0);
	ASSERT_EQ (nano::process_result::progress, ledger.process (*transaction, *epoch1).code);
	ASSERT_FALSE (ledger.store.account ().get (*transaction, nano::dev::genesis->account (), genesis_info));
	ASSERT_EQ (genesis_info.epoch (), nano::epoch::epoch_1);
	ASSERT_FALSE (epoch1->sideband ().details ().is_send ());
	ASSERT_FALSE (epoch1->sideband ().details ().is_receive ());
	ASSERT_TRUE (epoch1->sideband ().details ().is_epoch ());
	ASSERT_EQ (nano::epoch::epoch_1, epoch1->sideband ().details ().epoch ());
	ASSERT_EQ (nano::epoch::epoch_0, epoch1->sideband ().source_epoch ()); // Not used for epoch blocks
	auto change1 = builder
				   .change ()
				   .previous (epoch1->hash ())
				   .representative (nano::dev::genesis->account ())
				   .sign (nano::dev::genesis_key.prv, nano::dev::genesis_key.pub)
				   .work (*pool.generate (epoch1->hash ()))
				   .build ();
	ASSERT_EQ (nano::process_result::block_position, ledger.process (*transaction, *change1).code);
	auto send1 = builder
				 .state ()
				 .account (nano::dev::genesis->account ())
				 .previous (epoch1->hash ())
				 .representative (nano::dev::genesis->account ())
				 .balance (nano::dev::constants.genesis_amount - nano::Gxrb_ratio)
				 .link (destination.pub)
				 .sign (nano::dev::genesis_key.prv, nano::dev::genesis_key.pub)
				 .work (*pool.generate (epoch1->hash ()))
				 .build ();
	ASSERT_EQ (nano::process_result::progress, ledger.process (*transaction, *send1).code);
	ASSERT_TRUE (send1->sideband ().details ().is_send ());
	ASSERT_FALSE (send1->sideband ().details ().is_receive ());
	ASSERT_FALSE (send1->sideband ().details ().is_epoch ());
	ASSERT_EQ (nano::epoch::epoch_1, send1->sideband ().details ().epoch ());
	ASSERT_EQ (nano::epoch::epoch_0, send1->sideband ().source_epoch ()); // Not used for send blocks
	auto open1 = builder
				 .open ()
				 .source (send1->hash ())
				 .representative (nano::dev::genesis->account ())
				 .account (destination.pub)
				 .sign (destination.prv, destination.pub)
				 .work (*pool.generate (destination.pub))
				 .build ();
	ASSERT_EQ (nano::process_result::unreceivable, ledger.process (*transaction, *open1).code);
	auto epoch3 = builder
				  .state ()
				  .account (destination.pub)
				  .previous (0)
				  .representative (nano::dev::genesis->account ())
				  .balance (0)
				  .link (ledger.epoch_link (nano::epoch::epoch_1))
				  .sign (nano::dev::genesis_key.prv, nano::dev::genesis_key.pub)
				  .work (*pool.generate (destination.pub))
				  .build ();
	ASSERT_EQ (nano::process_result::representative_mismatch, ledger.process (*transaction, *epoch3).code);
	auto epoch4 = builder
				  .state ()
				  .account (destination.pub)
				  .previous (0)
				  .representative (0)
				  .balance (0)
				  .link (ledger.epoch_link (nano::epoch::epoch_1))
				  .sign (nano::dev::genesis_key.prv, nano::dev::genesis_key.pub)
				  .work (*pool.generate (destination.pub))
				  .build ();
	ASSERT_EQ (nano::process_result::progress, ledger.process (*transaction, *epoch4).code);
	ASSERT_FALSE (epoch4->sideband ().details ().is_send ());
	ASSERT_FALSE (epoch4->sideband ().details ().is_receive ());
	ASSERT_TRUE (epoch4->sideband ().details ().is_epoch ());
	ASSERT_EQ (nano::epoch::epoch_1, epoch4->sideband ().details ().epoch ());
	ASSERT_EQ (nano::epoch::epoch_0, epoch4->sideband ().source_epoch ()); // Not used for epoch blocks
	auto receive1 = builder
					.receive ()
					.previous (epoch4->hash ())
					.source (send1->hash ())
					.sign (destination.prv, destination.pub)
					.work (*pool.generate (epoch4->hash ()))
					.build ();
	ASSERT_EQ (nano::process_result::block_position, ledger.process (*transaction, *receive1).code);
	auto receive2 = builder
					.state ()
					.account (destination.pub)
					.previous (epoch4->hash ())
					.representative (destination.pub)
					.balance (nano::Gxrb_ratio)
					.link (send1->hash ())
					.sign (destination.prv, destination.pub)
					.work (*pool.generate (epoch4->hash ()))
					.build ();
	ASSERT_EQ (nano::process_result::progress, ledger.process (*transaction, *receive2).code);
	ASSERT_EQ (nano::epoch::epoch_1, receive2->sideband ().details ().epoch ());
	ASSERT_EQ (nano::epoch::epoch_1, receive2->sideband ().source_epoch ());
	ASSERT_EQ (0, ledger.balance (*transaction, epoch4->hash ()));
	ASSERT_EQ (nano::Gxrb_ratio, ledger.balance (*transaction, receive2->hash ()));
	ASSERT_EQ (nano::Gxrb_ratio, ledger.amount (*transaction, receive2->hash ()));
	ASSERT_EQ (nano::dev::constants.genesis_amount - nano::Gxrb_ratio, ledger.weight (nano::dev::genesis->account ()));
	ASSERT_EQ (nano::Gxrb_ratio, ledger.weight (destination.pub));
	ASSERT_FALSE (receive2->sideband ().details ().is_send ());
	ASSERT_TRUE (receive2->sideband ().details ().is_receive ());
	ASSERT_FALSE (receive2->sideband ().details ().is_epoch ());
}

=======
>>>>>>> 11fef42a
TEST (ledger, epoch_blocks_v2_general)
{
	auto ctx = nano::test::context::ledger_empty ();
	auto & ledger = ctx.ledger ();
	auto & store = ctx.store ();
	auto transaction = store.tx_begin_write ();
	nano::work_pool pool{ nano::dev::network_params.network, std::numeric_limits<unsigned>::max () };
	nano::keypair destination;
	nano::block_builder builder;
	auto epoch1 = builder
				  .state ()
				  .account (nano::dev::genesis->account ())
				  .previous (nano::dev::genesis->hash ())
				  .representative (nano::dev::genesis->account ())
				  .balance (nano::dev::constants.genesis_amount)
				  .link (ledger.epoch_link (nano::epoch::epoch_2))
				  .sign (nano::dev::genesis_key.prv, nano::dev::genesis_key.pub)
				  .work (*pool.generate (nano::dev::genesis->hash ()))
				  .build ();
	// Trying to upgrade from epoch 0 to epoch 2. It is a requirement epoch upgrades are sequential unless the account is unopened
	ASSERT_EQ (nano::process_result::block_position, ledger.process (*transaction, *epoch1).code);
	// Set it to the first epoch and it should now succeed
	epoch1 = builder
			 .state ()
			 .account (nano::dev::genesis->account ())
			 .previous (nano::dev::genesis->hash ())
			 .representative (nano::dev::genesis->account ())
			 .balance (nano::dev::constants.genesis_amount)
			 .link (ledger.epoch_link (nano::epoch::epoch_1))
			 .sign (nano::dev::genesis_key.prv, nano::dev::genesis_key.pub)
			 .work (epoch1->block_work ())
			 .build ();
	ASSERT_EQ (nano::process_result::progress, ledger.process (*transaction, *epoch1).code);
	ASSERT_EQ (nano::epoch::epoch_1, epoch1->sideband ().details ().epoch ());
	ASSERT_EQ (nano::epoch::epoch_0, epoch1->sideband ().source_epoch ()); // Not used for epoch blocks
	auto epoch2 = builder
				  .state ()
				  .account (nano::dev::genesis->account ())
				  .previous (epoch1->hash ())
				  .representative (nano::dev::genesis->account ())
				  .balance (nano::dev::constants.genesis_amount)
				  .link (ledger.epoch_link (nano::epoch::epoch_2))
				  .sign (nano::dev::genesis_key.prv, nano::dev::genesis_key.pub)
				  .work (*pool.generate (epoch1->hash ()))
				  .build ();
	ASSERT_EQ (nano::process_result::progress, ledger.process (*transaction, *epoch2).code);
	ASSERT_EQ (nano::epoch::epoch_2, epoch2->sideband ().details ().epoch ());
	ASSERT_EQ (nano::epoch::epoch_0, epoch2->sideband ().source_epoch ()); // Not used for epoch blocks
	auto epoch3 = builder
				  .state ()
				  .account (nano::dev::genesis->account ())
				  .previous (epoch2->hash ())
				  .representative (nano::dev::genesis->account ())
				  .balance (nano::dev::constants.genesis_amount)
				  .link (ledger.epoch_link (nano::epoch::epoch_2))
				  .sign (nano::dev::genesis_key.prv, nano::dev::genesis_key.pub)
				  .work (*pool.generate (epoch2->hash ()))
				  .build ();
	ASSERT_EQ (nano::process_result::block_position, ledger.process (*transaction, *epoch3).code);
	nano::account_info genesis_info;
	ASSERT_FALSE (ledger.store.account ().get (*transaction, nano::dev::genesis->account (), genesis_info));
	ASSERT_EQ (genesis_info.epoch (), nano::epoch::epoch_2);
	ASSERT_FALSE (ledger.rollback (*transaction, epoch1->hash ()));
	ASSERT_FALSE (ledger.store.account ().get (*transaction, nano::dev::genesis->account (), genesis_info));
	ASSERT_EQ (genesis_info.epoch (), nano::epoch::epoch_0);
	ASSERT_EQ (nano::process_result::progress, ledger.process (*transaction, *epoch1).code);
	ASSERT_FALSE (ledger.store.account ().get (*transaction, nano::dev::genesis->account (), genesis_info));
	ASSERT_EQ (genesis_info.epoch (), nano::epoch::epoch_1);
	auto change1 = builder
				   .change ()
				   .previous (epoch1->hash ())
				   .representative (nano::dev::genesis->account ())
				   .sign (nano::dev::genesis_key.prv, nano::dev::genesis_key.pub)
				   .work (*pool.generate (epoch1->hash ()))
				   .build ();
	ASSERT_EQ (nano::process_result::block_position, ledger.process (*transaction, *change1).code);
	auto send1 = builder
				 .state ()
				 .account (nano::dev::genesis->account ())
				 .previous (epoch1->hash ())
				 .representative (nano::dev::genesis->account ())
				 .balance (nano::dev::constants.genesis_amount - nano::Gxrb_ratio)
				 .link (destination.pub)
				 .sign (nano::dev::genesis_key.prv, nano::dev::genesis_key.pub)
				 .work (*pool.generate (epoch1->hash ()))
				 .build ();
	ASSERT_EQ (nano::process_result::progress, ledger.process (*transaction, *send1).code);
	ASSERT_EQ (nano::epoch::epoch_1, send1->sideband ().details ().epoch ());
	ASSERT_EQ (nano::epoch::epoch_0, send1->sideband ().source_epoch ()); // Not used for send blocks
	auto open1 = builder
				 .open ()
				 .source (send1->hash ())
				 .representative (nano::dev::genesis->account ())
				 .account (destination.pub)
				 .sign (destination.prv, destination.pub)
				 .work (*pool.generate (destination.pub))
				 .build ();
	ASSERT_EQ (nano::process_result::unreceivable, ledger.process (*transaction, *open1).code);
	auto epoch4 = builder
				  .state ()
				  .account (destination.pub)
				  .previous (0)
				  .representative (0)
				  .balance (0)
				  .link (ledger.epoch_link (nano::epoch::epoch_1))
				  .sign (nano::dev::genesis_key.prv, nano::dev::genesis_key.pub)
				  .work (*pool.generate (destination.pub))
				  .build ();
	ASSERT_EQ (nano::process_result::progress, ledger.process (*transaction, *epoch4).code);
	ASSERT_EQ (nano::epoch::epoch_1, epoch4->sideband ().details ().epoch ());
	ASSERT_EQ (nano::epoch::epoch_0, epoch4->sideband ().source_epoch ()); // Not used for epoch blocks
	auto epoch5 = builder
				  .state ()
				  .account (destination.pub)
				  .previous (epoch4->hash ())
				  .representative (nano::dev::genesis->account ())
				  .balance (0)
				  .link (ledger.epoch_link (nano::epoch::epoch_2))
				  .sign (nano::dev::genesis_key.prv, nano::dev::genesis_key.pub)
				  .work (*pool.generate (epoch4->hash ()))
				  .build ();
	ASSERT_EQ (nano::process_result::representative_mismatch, ledger.process (*transaction, *epoch5).code);
	auto epoch6 = builder
				  .state ()
				  .account (destination.pub)
				  .previous (epoch4->hash ())
				  .representative (0)
				  .balance (0)
				  .link (ledger.epoch_link (nano::epoch::epoch_2))
				  .sign (nano::dev::genesis_key.prv, nano::dev::genesis_key.pub)
				  .work (*pool.generate (epoch4->hash ()))
				  .build ();
	ASSERT_EQ (nano::process_result::progress, ledger.process (*transaction, *epoch6).code);
	ASSERT_EQ (nano::epoch::epoch_2, epoch6->sideband ().details ().epoch ());
	ASSERT_EQ (nano::epoch::epoch_0, epoch6->sideband ().source_epoch ()); // Not used for epoch blocks
	auto receive1 = builder
					.receive ()
					.previous (epoch6->hash ())
					.source (send1->hash ())
					.sign (destination.prv, destination.pub)
					.work (*pool.generate (epoch6->hash ()))
					.build ();
	ASSERT_EQ (nano::process_result::block_position, ledger.process (*transaction, *receive1).code);
	auto receive2 = builder
					.state ()
					.account (destination.pub)
					.previous (epoch6->hash ())
					.representative (destination.pub)
					.balance (nano::Gxrb_ratio)
					.link (send1->hash ())
					.sign (destination.prv, destination.pub)
					.work (*pool.generate (epoch6->hash ()))
					.build ();
	ASSERT_EQ (nano::process_result::progress, ledger.process (*transaction, *receive2).code);
	ASSERT_EQ (nano::epoch::epoch_2, receive2->sideband ().details ().epoch ());
	ASSERT_EQ (nano::epoch::epoch_1, receive2->sideband ().source_epoch ());
	ASSERT_EQ (0, ledger.balance (*transaction, epoch6->hash ()));
	ASSERT_EQ (nano::Gxrb_ratio, ledger.balance (*transaction, receive2->hash ()));
	ASSERT_EQ (nano::Gxrb_ratio, ledger.amount (*transaction, receive2->hash ()));
	ASSERT_EQ (nano::dev::constants.genesis_amount - nano::Gxrb_ratio, ledger.weight (nano::dev::genesis->account ()));
	ASSERT_EQ (nano::Gxrb_ratio, ledger.weight (destination.pub));
}

TEST (ledger, epoch_blocks_receive_upgrade)
{
	auto ctx = nano::test::context::ledger_empty ();
	auto & ledger = ctx.ledger ();
	auto & store = ctx.store ();
	auto transaction = store.tx_begin_write ();
	nano::work_pool pool{ nano::dev::network_params.network, std::numeric_limits<unsigned>::max () };
	nano::keypair destination;
	nano::block_builder builder;
	auto send1 = builder
				 .state ()
				 .account (nano::dev::genesis->account ())
				 .previous (nano::dev::genesis->hash ())
				 .representative (nano::dev::genesis->account ())
				 .balance (nano::dev::constants.genesis_amount - nano::Gxrb_ratio)
				 .link (destination.pub)
				 .sign (nano::dev::genesis_key.prv, nano::dev::genesis_key.pub)
				 .work (*pool.generate (nano::dev::genesis->hash ()))
				 .build ();
	ASSERT_EQ (nano::process_result::progress, ledger.process (*transaction, *send1).code);
	auto epoch1 = builder
				  .state ()
				  .account (nano::dev::genesis->account ())
				  .previous (send1->hash ())
				  .representative (nano::dev::genesis->account ())
				  .balance (nano::dev::constants.genesis_amount - nano::Gxrb_ratio)
				  .link (ledger.epoch_link (nano::epoch::epoch_1))
				  .sign (nano::dev::genesis_key.prv, nano::dev::genesis_key.pub)
				  .work (*pool.generate (send1->hash ()))
				  .build ();
	ASSERT_EQ (nano::process_result::progress, ledger.process (*transaction, *epoch1).code);
	auto send2 = builder
				 .state ()
				 .account (nano::dev::genesis->account ())
				 .previous (epoch1->hash ())
				 .representative (nano::dev::genesis->account ())
				 .balance (nano::dev::constants.genesis_amount - nano::Gxrb_ratio * 2)
				 .link (destination.pub)
				 .sign (nano::dev::genesis_key.prv, nano::dev::genesis_key.pub)
				 .work (*pool.generate (epoch1->hash ()))
				 .build ();
	ASSERT_EQ (nano::process_result::progress, ledger.process (*transaction, *send2).code);
	ASSERT_EQ (nano::epoch::epoch_1, send2->sideband ().details ().epoch ());
	ASSERT_EQ (nano::epoch::epoch_0, send2->sideband ().source_epoch ()); // Not used for send blocks
	auto open1 = builder
				 .open ()
				 .source (send1->hash ())
				 .representative (destination.pub)
				 .account (destination.pub)
				 .sign (destination.prv, destination.pub)
				 .work (*pool.generate (destination.pub))
				 .build ();
	ASSERT_EQ (nano::process_result::progress, ledger.process (*transaction, *open1).code);
	ASSERT_EQ (nano::epoch::epoch_0, open1->sideband ().details ().epoch ());
	ASSERT_EQ (nano::epoch::epoch_0, open1->sideband ().source_epoch ());
	auto receive1 = builder
					.receive ()
					.previous (open1->hash ())
					.source (send2->hash ())
					.sign (destination.prv, destination.pub)
					.work (*pool.generate (open1->hash ()))
					.build ();
	ASSERT_EQ (nano::process_result::unreceivable, ledger.process (*transaction, *receive1).code);
	auto receive2 = builder
					.state ()
					.account (destination.pub)
					.previous (open1->hash ())
					.representative (destination.pub)
					.balance (nano::Gxrb_ratio * 2)
					.link (send2->hash ())
					.sign (destination.prv, destination.pub)
					.work (*pool.generate (open1->hash ()))
					.build ();
	ASSERT_EQ (nano::process_result::progress, ledger.process (*transaction, *receive2).code);
	ASSERT_EQ (nano::epoch::epoch_1, receive2->sideband ().details ().epoch ());
	ASSERT_EQ (nano::epoch::epoch_1, receive2->sideband ().source_epoch ());
	nano::account_info destination_info;
	ASSERT_FALSE (ledger.store.account ().get (*transaction, destination.pub, destination_info));
	ASSERT_EQ (destination_info.epoch (), nano::epoch::epoch_1);
	ASSERT_FALSE (ledger.rollback (*transaction, receive2->hash ()));
	ASSERT_FALSE (ledger.store.account ().get (*transaction, destination.pub, destination_info));
	ASSERT_EQ (destination_info.epoch (), nano::epoch::epoch_0);
	nano::pending_info pending_send2;
	ASSERT_FALSE (ledger.store.pending ().get (*transaction, nano::pending_key (destination.pub, send2->hash ()), pending_send2));
	ASSERT_EQ (nano::dev::genesis_key.pub, pending_send2.source);
	ASSERT_EQ (nano::Gxrb_ratio, pending_send2.amount.number ());
	ASSERT_EQ (nano::epoch::epoch_1, pending_send2.epoch);
	ASSERT_EQ (nano::process_result::progress, ledger.process (*transaction, *receive2).code);
	ASSERT_EQ (nano::epoch::epoch_1, receive2->sideband ().details ().epoch ());
	ASSERT_EQ (nano::epoch::epoch_1, receive2->sideband ().source_epoch ());
	ASSERT_FALSE (ledger.store.account ().get (*transaction, destination.pub, destination_info));
	ASSERT_EQ (destination_info.epoch (), nano::epoch::epoch_1);
	nano::keypair destination2;
	auto send3 = builder
				 .state ()
				 .account (destination.pub)
				 .previous (receive2->hash ())
				 .representative (destination.pub)
				 .balance (nano::Gxrb_ratio)
				 .link (destination2.pub)
				 .sign (destination.prv, destination.pub)
				 .work (*pool.generate (receive2->hash ()))
				 .build ();
	ASSERT_EQ (nano::process_result::progress, ledger.process (*transaction, *send3).code);
	auto open2 = builder
				 .open ()
				 .source (send3->hash ())
				 .representative (destination2.pub)
				 .account (destination2.pub)
				 .sign (destination2.prv, destination2.pub)
				 .work (*pool.generate (destination2.pub))
				 .build ();
	ASSERT_EQ (nano::process_result::unreceivable, ledger.process (*transaction, *open2).code);
	// Upgrade to epoch 2 and send to destination. Try to create an open block from an epoch 2 source block.
	nano::keypair destination3;
	auto epoch2 = builder
				  .state ()
				  .account (nano::dev::genesis->account ())
				  .previous (send2->hash ())
				  .representative (nano::dev::genesis->account ())
				  .balance (nano::dev::constants.genesis_amount - nano::Gxrb_ratio * 2)
				  .link (ledger.epoch_link (nano::epoch::epoch_2))
				  .sign (nano::dev::genesis_key.prv, nano::dev::genesis_key.pub)
				  .work (*pool.generate (send2->hash ()))
				  .build ();
	ASSERT_EQ (nano::process_result::progress, ledger.process (*transaction, *epoch2).code);
	auto send4 = builder
				 .state ()
				 .account (nano::dev::genesis->account ())
				 .previous (epoch2->hash ())
				 .representative (nano::dev::genesis->account ())
				 .balance (nano::dev::constants.genesis_amount - nano::Gxrb_ratio * 3)
				 .link (destination3.pub)
				 .sign (nano::dev::genesis_key.prv, nano::dev::genesis_key.pub)
				 .work (*pool.generate (epoch2->hash ()))
				 .build ();
	ASSERT_EQ (nano::process_result::progress, ledger.process (*transaction, *send4).code);
	auto open3 = builder
				 .open ()
				 .source (send4->hash ())
				 .representative (destination3.pub)
				 .account (destination3.pub)
				 .sign (destination3.prv, destination3.pub)
				 .work (*pool.generate (destination3.pub))
				 .build ();
	ASSERT_EQ (nano::process_result::unreceivable, ledger.process (*transaction, *open3).code);
	// Send it to an epoch 1 account
	auto send5 = builder
				 .state ()
				 .account (nano::dev::genesis->account ())
				 .previous (send4->hash ())
				 .representative (nano::dev::genesis->account ())
				 .balance (nano::dev::constants.genesis_amount - nano::Gxrb_ratio * 4)
				 .link (destination.pub)
				 .sign (nano::dev::genesis_key.prv, nano::dev::genesis_key.pub)
				 .work (*pool.generate (send4->hash ()))
				 .build ();
	ASSERT_EQ (nano::process_result::progress, ledger.process (*transaction, *send5).code);
	ASSERT_FALSE (ledger.store.account ().get (*transaction, destination.pub, destination_info));
	ASSERT_EQ (destination_info.epoch (), nano::epoch::epoch_1);
	auto receive3 = builder
					.state ()
					.account (destination.pub)
					.previous (send3->hash ())
					.representative (destination.pub)
					.balance (nano::Gxrb_ratio * 2)
					.link (send5->hash ())
					.sign (destination.prv, destination.pub)
					.work (*pool.generate (send3->hash ()))
					.build ();
	ASSERT_EQ (nano::process_result::progress, ledger.process (*transaction, *receive3).code);
	ASSERT_EQ (nano::epoch::epoch_2, receive3->sideband ().details ().epoch ());
	ASSERT_EQ (nano::epoch::epoch_2, receive3->sideband ().source_epoch ());
	ASSERT_FALSE (ledger.store.account ().get (*transaction, destination.pub, destination_info));
	ASSERT_EQ (destination_info.epoch (), nano::epoch::epoch_2);
	// Upgrade an unopened account straight to epoch 2
	nano::keypair destination4;
	auto send6 = builder
				 .state ()
				 .account (nano::dev::genesis->account ())
				 .previous (send5->hash ())
				 .representative (nano::dev::genesis->account ())
				 .balance (nano::dev::constants.genesis_amount - nano::Gxrb_ratio * 5)
				 .link (destination4.pub)
				 .sign (nano::dev::genesis_key.prv, nano::dev::genesis_key.pub)
				 .work (*pool.generate (send5->hash ()))
				 .build ();
	ASSERT_EQ (nano::process_result::progress, ledger.process (*transaction, *send6).code);
	auto epoch4 = builder
				  .state ()
				  .account (destination4.pub)
				  .previous (0)
				  .representative (0)
				  .balance (0)
				  .link (ledger.epoch_link (nano::epoch::epoch_2))
				  .sign (nano::dev::genesis_key.prv, nano::dev::genesis_key.pub)
				  .work (*pool.generate (destination4.pub))
				  .build ();
	ASSERT_EQ (nano::process_result::progress, ledger.process (*transaction, *epoch4).code);
	ASSERT_EQ (nano::epoch::epoch_2, epoch4->sideband ().details ().epoch ());
	ASSERT_EQ (nano::epoch::epoch_0, epoch4->sideband ().source_epoch ()); // Not used for epoch blocks
	ASSERT_EQ (store.account ().count (*transaction), ledger.cache.account_count ());
}

TEST (ledger, epoch_blocks_fork)
{
	auto ctx = nano::test::context::ledger_empty ();
	auto & ledger = ctx.ledger ();
	auto & store = ctx.store ();
	auto transaction = store.tx_begin_write ();
	nano::work_pool pool{ nano::dev::network_params.network, std::numeric_limits<unsigned>::max () };
	nano::keypair destination;
	nano::block_builder builder;
	auto send1 = builder
				 .send ()
				 .previous (nano::dev::genesis->hash ())
				 .destination (nano::account{})
				 .balance (nano::dev::constants.genesis_amount)
				 .sign (nano::dev::genesis_key.prv, nano::dev::genesis_key.pub)
				 .work (*pool.generate (nano::dev::genesis->hash ()))
				 .build ();
	ASSERT_EQ (nano::process_result::progress, ledger.process (*transaction, *send1).code);
	auto epoch1 = builder
				  .state ()
				  .account (nano::dev::genesis->account ())
				  .previous (nano::dev::genesis->hash ())
				  .representative (nano::dev::genesis->account ())
				  .balance (nano::dev::constants.genesis_amount)
				  .link (ledger.epoch_link (nano::epoch::epoch_1))
				  .sign (nano::dev::genesis_key.prv, nano::dev::genesis_key.pub)
				  .work (*pool.generate (nano::dev::genesis->hash ()))
				  .build ();
	ASSERT_EQ (nano::process_result::fork, ledger.process (*transaction, *epoch1).code);
	auto epoch2 = builder
				  .state ()
				  .account (nano::dev::genesis->account ())
				  .previous (nano::dev::genesis->hash ())
				  .representative (nano::dev::genesis->account ())
				  .balance (nano::dev::constants.genesis_amount)
				  .link (ledger.epoch_link (nano::epoch::epoch_2))
				  .sign (nano::dev::genesis_key.prv, nano::dev::genesis_key.pub)
				  .work (*pool.generate (nano::dev::genesis->hash ()))
				  .build ();
	ASSERT_EQ (nano::process_result::fork, ledger.process (*transaction, *epoch2).code);
	auto epoch3 = builder
				  .state ()
				  .account (nano::dev::genesis->account ())
				  .previous (send1->hash ())
				  .representative (nano::dev::genesis->account ())
				  .balance (nano::dev::constants.genesis_amount)
				  .link (ledger.epoch_link (nano::epoch::epoch_1))
				  .sign (nano::dev::genesis_key.prv, nano::dev::genesis_key.pub)
				  .work (*pool.generate (send1->hash ()))
				  .build ();
	ASSERT_EQ (nano::process_result::progress, ledger.process (*transaction, *epoch3).code);
	ASSERT_EQ (nano::epoch::epoch_1, epoch3->sideband ().details ().epoch ());
	ASSERT_EQ (nano::epoch::epoch_0, epoch3->sideband ().source_epoch ()); // Not used for epoch state blocks
	auto epoch4 = builder
				  .state ()
				  .account (nano::dev::genesis->account ())
				  .previous (send1->hash ())
				  .representative (nano::dev::genesis->account ())
				  .balance (nano::dev::constants.genesis_amount)
				  .link (ledger.epoch_link (nano::epoch::epoch_2))
				  .sign (nano::dev::genesis_key.prv, nano::dev::genesis_key.pub)
				  .work (*pool.generate (send1->hash ()))
				  .build ();
	ASSERT_EQ (nano::process_result::fork, ledger.process (*transaction, *epoch2).code);
}

TEST (ledger, successor_epoch)
{
	nano::test::system system (1);
	auto & node1 (*system.nodes[0]);
	nano::keypair key1;
	nano::work_pool pool{ nano::dev::network_params.network, std::numeric_limits<unsigned>::max () };
	nano::block_builder builder;
	auto send1 = builder
				 .send ()
				 .previous (nano::dev::genesis->hash ())
				 .destination (key1.pub)
				 .balance (nano::dev::constants.genesis_amount - 1)
				 .sign (nano::dev::genesis_key.prv, nano::dev::genesis_key.pub)
				 .work (*pool.generate (nano::dev::genesis->hash ()))
				 .build ();
	auto open = builder
				.state ()
				.account (key1.pub)
				.previous (0)
				.representative (key1.pub)
				.balance (1)
				.link (send1->hash ())
				.sign (key1.prv, key1.pub)
				.work (*pool.generate (key1.pub))
				.build ();
	auto change = builder
				  .state ()
				  .account (key1.pub)
				  .previous (open->hash ())
				  .representative (key1.pub)
				  .balance (1)
				  .link (0)
				  .sign (key1.prv, key1.pub)
				  .work (*pool.generate (open->hash ()))
				  .build ();
	auto open_hash = open->hash ();
	auto send2 = builder
				 .send ()
				 .previous (send1->hash ())
				 .destination (reinterpret_cast<nano::account const &> (open_hash))
				 .balance (nano::dev::constants.genesis_amount - 2)
				 .sign (nano::dev::genesis_key.prv, nano::dev::genesis_key.pub)
				 .work (*pool.generate (send1->hash ()))
				 .build ();
	auto epoch_open = builder
					  .state ()
					  .account (reinterpret_cast<nano::account const &> (open_hash))
					  .previous (0)
					  .representative (0)
					  .balance (0)
					  .link (node1.ledger.epoch_link (nano::epoch::epoch_1))
					  .sign (nano::dev::genesis_key.prv, nano::dev::genesis_key.pub)
					  .work (*pool.generate (open->hash ()))
					  .build ();
	auto transaction (node1.store.tx_begin_write ());
	ASSERT_EQ (nano::process_result::progress, node1.ledger.process (*transaction, *send1).code);
	ASSERT_EQ (nano::process_result::progress, node1.ledger.process (*transaction, *open).code);
	ASSERT_EQ (nano::process_result::progress, node1.ledger.process (*transaction, *change).code);
	ASSERT_EQ (nano::process_result::progress, node1.ledger.process (*transaction, *send2).code);
	ASSERT_EQ (nano::process_result::progress, node1.ledger.process (*transaction, *epoch_open).code);
	ASSERT_EQ (*change, *node1.ledger.successor (*transaction, change->qualified_root ()));
	ASSERT_EQ (*epoch_open, *node1.ledger.successor (*transaction, epoch_open->qualified_root ()));
	ASSERT_EQ (nano::epoch::epoch_1, epoch_open->sideband ().details ().epoch ());
	ASSERT_EQ (nano::epoch::epoch_0, epoch_open->sideband ().source_epoch ()); // Not used for epoch state blocks
}

TEST (ledger, epoch_open_pending)
{
	nano::block_builder builder{};
	nano::test::system system{ 1 };
	auto & node1 = *system.nodes[0];
	nano::work_pool pool{ nano::dev::network_params.network, std::numeric_limits<unsigned>::max () };
	nano::keypair key1{};
	auto epoch_open = builder.state ()
					  .account (key1.pub)
					  .previous (0)
					  .representative (0)
					  .balance (0)
					  .link (node1.ledger.epoch_link (nano::epoch::epoch_1))
					  .sign (nano::dev::genesis_key.prv, nano::dev::genesis_key.pub)
					  .work (*pool.generate (key1.pub))
					  .build_shared ();
	auto process_result = node1.ledger.process (*node1.store.tx_begin_write (), *epoch_open);
	ASSERT_EQ (nano::process_result::gap_epoch_open_pending, process_result.code);
	ASSERT_EQ (nano::signature_verification::valid_epoch, process_result.verified);
	node1.block_processor.add (epoch_open);
	// Waits for the block to get saved in the database
	ASSERT_TIMELY (10s, 1 == node1.unchecked.count (*node1.store.tx_begin_read ()));
	ASSERT_FALSE (node1.ledger.block_or_pruned_exists (epoch_open->hash ()));
	// Open block should be inserted into unchecked
	auto blocks = node1.unchecked.get (*node1.store.tx_begin_read (), nano::hash_or_account (epoch_open->account ()).hash);
	ASSERT_EQ (blocks.size (), 1);
	ASSERT_EQ (blocks[0].get_block ()->full_hash (), epoch_open->full_hash ());
	ASSERT_EQ (blocks[0].get_verified (), nano::signature_verification::valid_epoch);
	// New block to process epoch open
	auto send1 = builder.state ()
				 .account (nano::dev::genesis->account ())
				 .previous (nano::dev::genesis->hash ())
				 .representative (nano::dev::genesis->account ())
				 .balance (nano::dev::constants.genesis_amount - 100)
				 .link (key1.pub)
				 .sign (nano::dev::genesis_key.prv, nano::dev::genesis_key.pub)
				 .work (*pool.generate (nano::dev::genesis->hash ()))
				 .build_shared ();
	node1.block_processor.add (send1);
	ASSERT_TIMELY (10s, node1.ledger.block_or_pruned_exists (epoch_open->hash ()));
}

TEST (ledger, block_hash_account_conflict)
{
	nano::block_builder builder;
	nano::test::system system (1);
	auto & node1 (*system.nodes[0]);
	nano::keypair key1;
	nano::keypair key2;
	nano::work_pool pool{ nano::dev::network_params.network, std::numeric_limits<unsigned>::max () };

	/*
	 * Generate a send block whose destination is a block hash already
	 * in the ledger and not an account
	 */
	auto send1 = builder.state ()
				 .account (nano::dev::genesis->account ())
				 .previous (nano::dev::genesis->hash ())
				 .representative (nano::dev::genesis->account ())
				 .balance (nano::dev::constants.genesis_amount - 100)
				 .link (key1.pub)
				 .sign (nano::dev::genesis_key.prv, nano::dev::genesis_key.pub)
				 .work (*pool.generate (nano::dev::genesis->hash ()))
				 .build_shared ();

	auto receive1 = builder.state ()
					.account (key1.pub)
					.previous (0)
					.representative (nano::dev::genesis->account ())
					.balance (100)
					.link (send1->hash ())
					.sign (key1.prv, key1.pub)
					.work (*pool.generate (key1.pub))
					.build_shared ();

	/*
	 * Note that the below link is a block hash when this is intended
	 * to represent a send state block. This can generally never be
	 * received , except by epoch blocks, which can sign an open block
	 * for arbitrary accounts.
	 */
	auto send2 = builder.state ()
				 .account (key1.pub)
				 .previous (receive1->hash ())
				 .representative (nano::dev::genesis->account ())
				 .balance (90)
				 .link (receive1->hash ())
				 .sign (key1.prv, key1.pub)
				 .work (*pool.generate (receive1->hash ()))
				 .build_shared ();

	/*
	 * Generate an epoch open for the account with the same value as the block hash
	 */
	auto receive1_hash = receive1->hash ();
	auto open_epoch1 = builder.state ()
					   .account (reinterpret_cast<nano::account const &> (receive1_hash))
					   .previous (0)
					   .representative (0)
					   .balance (0)
					   .link (node1.ledger.epoch_link (nano::epoch::epoch_1))
					   .sign (nano::dev::genesis_key.prv, nano::dev::genesis_key.pub)
					   .work (*pool.generate (receive1->hash ()))
					   .build_shared ();

	node1.work_generate_blocking (*send1);
	node1.work_generate_blocking (*receive1);
	node1.work_generate_blocking (*send2);
	node1.work_generate_blocking (*open_epoch1);
	ASSERT_EQ (nano::process_result::progress, node1.process (*send1).code);
	ASSERT_EQ (nano::process_result::progress, node1.process (*receive1).code);
	ASSERT_EQ (nano::process_result::progress, node1.process (*send2).code);
	ASSERT_EQ (nano::process_result::progress, node1.process (*open_epoch1).code);
	nano::test::blocks_confirm (node1, { send1, receive1, send2, open_epoch1 });
	auto election1 = node1.active.election (send1->qualified_root ());
	ASSERT_NE (nullptr, election1);
	auto election2 = node1.active.election (receive1->qualified_root ());
	ASSERT_NE (nullptr, election2);
	auto election3 = node1.active.election (send2->qualified_root ());
	ASSERT_NE (nullptr, election3);
	auto election4 = node1.active.election (open_epoch1->qualified_root ());
	ASSERT_NE (nullptr, election4);
	auto winner1 (election1->winner ());
	auto winner2 (election2->winner ());
	auto winner3 (election3->winner ());
	auto winner4 (election4->winner ());
	ASSERT_EQ (*send1, *winner1);
	ASSERT_EQ (*receive1, *winner2);
	ASSERT_EQ (*send2, *winner3);
	ASSERT_EQ (*open_epoch1, *winner4);
}

TEST (ledger, could_fit)
{
	auto logger{ std::make_shared<nano::logger_mt> () };
	auto store = nano::make_store (logger, nano::unique_path (), nano::dev::constants);
	ASSERT_TRUE (!store->init_error ());
	nano::stat stats;
	nano::ledger ledger (*store, stats, nano::dev::constants);
	auto transaction (store->tx_begin_write ());
	store->initialize (*transaction, ledger.cache, ledger.constants);
	nano::work_pool pool{ nano::dev::network_params.network, std::numeric_limits<unsigned>::max () };
	nano::keypair destination;
	// Test legacy and state change blocks could_fit
	nano::block_builder builder;
	auto change1 = builder
				   .change ()
				   .previous (nano::dev::genesis->hash ())
				   .representative (nano::dev::genesis->account ())
				   .sign (nano::dev::genesis_key.prv, nano::dev::genesis_key.pub)
				   .work (*pool.generate (nano::dev::genesis->hash ()))
				   .build ();
	auto change2 = builder
				   .state ()
				   .account (nano::dev::genesis->account ())
				   .previous (nano::dev::genesis->hash ())
				   .representative (nano::dev::genesis->account ())
				   .balance (nano::dev::constants.genesis_amount)
				   .link (0)
				   .sign (nano::dev::genesis_key.prv, nano::dev::genesis_key.pub)
				   .work (*pool.generate (nano::dev::genesis->hash ()))
				   .build ();
	ASSERT_TRUE (ledger.could_fit (*transaction, *change1));
	ASSERT_TRUE (ledger.could_fit (*transaction, *change2));
	// Test legacy and state send
	nano::keypair key1;
	auto send1 = builder
				 .send ()
				 .previous (change1->hash ())
				 .destination (key1.pub)
				 .balance (nano::dev::constants.genesis_amount - 1)
				 .sign (nano::dev::genesis_key.prv, nano::dev::genesis_key.pub)
				 .work (*pool.generate (change1->hash ()))
				 .build ();
	auto send2 = builder
				 .state ()
				 .account (nano::dev::genesis->account ())
				 .previous (change1->hash ())
				 .representative (nano::dev::genesis->account ())
				 .balance (nano::dev::constants.genesis_amount - 1)
				 .link (key1.pub)
				 .sign (nano::dev::genesis_key.prv, nano::dev::genesis_key.pub)
				 .work (*pool.generate (change1->hash ()))
				 .build ();
	ASSERT_FALSE (ledger.could_fit (*transaction, *send1));
	ASSERT_FALSE (ledger.could_fit (*transaction, *send2));
	ASSERT_EQ (nano::process_result::progress, ledger.process (*transaction, *change1).code);
	ASSERT_TRUE (ledger.could_fit (*transaction, *change1));
	ASSERT_TRUE (ledger.could_fit (*transaction, *change2));
	ASSERT_TRUE (ledger.could_fit (*transaction, *send1));
	ASSERT_TRUE (ledger.could_fit (*transaction, *send2));
	// Test legacy and state open
	auto open1 = builder
				 .open ()
				 .source (send2->hash ())
				 .representative (nano::dev::genesis->account ())
				 .account (key1.pub)
				 .sign (key1.prv, key1.pub)
				 .work (*pool.generate (key1.pub))
				 .build ();
	auto open2 = builder
				 .state ()
				 .account (key1.pub)
				 .previous (0)
				 .representative (nano::dev::genesis->account ())
				 .balance (1)
				 .link (send2->hash ())
				 .sign (key1.prv, key1.pub)
				 .work (*pool.generate (key1.pub))
				 .build ();
	ASSERT_FALSE (ledger.could_fit (*transaction, *open1));
	ASSERT_FALSE (ledger.could_fit (*transaction, *open2));
	ASSERT_EQ (nano::process_result::progress, ledger.process (*transaction, *send2).code);
	ASSERT_TRUE (ledger.could_fit (*transaction, *send1));
	ASSERT_TRUE (ledger.could_fit (*transaction, *send2));
	ASSERT_TRUE (ledger.could_fit (*transaction, *open1));
	ASSERT_TRUE (ledger.could_fit (*transaction, *open2));
	ASSERT_EQ (nano::process_result::progress, ledger.process (*transaction, *open1).code);
	ASSERT_TRUE (ledger.could_fit (*transaction, *open1));
	ASSERT_TRUE (ledger.could_fit (*transaction, *open2));
	// Create another send to receive
	auto send3 = builder
				 .state ()
				 .account (nano::dev::genesis->account ())
				 .previous (send2->hash ())
				 .representative (nano::dev::genesis->account ())
				 .balance (nano::dev::constants.genesis_amount - 2)
				 .link (key1.pub)
				 .sign (nano::dev::genesis_key.prv, nano::dev::genesis_key.pub)
				 .work (*pool.generate (send2->hash ()))
				 .build ();
	// Test legacy and state receive
	auto receive1 = builder
					.receive ()
					.previous (open1->hash ())
					.source (send3->hash ())
					.sign (key1.prv, key1.pub)
					.work (*pool.generate (open1->hash ()))
					.build ();
	auto receive2 = builder
					.state ()
					.account (key1.pub)
					.previous (open1->hash ())
					.representative (nano::dev::genesis->account ())
					.balance (2)
					.link (send3->hash ())
					.sign (key1.prv, key1.pub)
					.work (*pool.generate (open1->hash ()))
					.build ();
	ASSERT_FALSE (ledger.could_fit (*transaction, *receive1));
	ASSERT_FALSE (ledger.could_fit (*transaction, *receive2));
	ASSERT_EQ (nano::process_result::progress, ledger.process (*transaction, *send3).code);
	ASSERT_TRUE (ledger.could_fit (*transaction, *receive1));
	ASSERT_TRUE (ledger.could_fit (*transaction, *receive2));
	// Test epoch (state)
	auto epoch1 = builder
				  .state ()
				  .account (key1.pub)
				  .previous (receive1->hash ())
				  .representative (nano::dev::genesis->account ())
				  .balance (2)
				  .link (ledger.epoch_link (nano::epoch::epoch_1))
				  .sign (nano::dev::genesis_key.prv, nano::dev::genesis_key.pub)
				  .work (*pool.generate (receive1->hash ()))
				  .build ();
	ASSERT_FALSE (ledger.could_fit (*transaction, *epoch1));
	ASSERT_EQ (nano::process_result::progress, ledger.process (*transaction, *receive1).code);
	ASSERT_TRUE (ledger.could_fit (*transaction, *receive1));
	ASSERT_TRUE (ledger.could_fit (*transaction, *receive2));
	ASSERT_TRUE (ledger.could_fit (*transaction, *epoch1));
	ASSERT_EQ (nano::process_result::progress, ledger.process (*transaction, *epoch1).code);
	ASSERT_TRUE (ledger.could_fit (*transaction, *epoch1));
}

TEST (ledger, unchecked_epoch)
{
	nano::test::system system (1);
	auto & node1 (*system.nodes[0]);
	nano::keypair destination;
	nano::block_builder builder;
	auto send1 = builder
				 .state ()
				 .account (nano::dev::genesis->account ())
				 .previous (nano::dev::genesis->hash ())
				 .representative (nano::dev::genesis->account ())
				 .balance (nano::dev::constants.genesis_amount - nano::Gxrb_ratio)
				 .link (destination.pub)
				 .sign (nano::dev::genesis_key.prv, nano::dev::genesis_key.pub)
				 .work (0)
				 .build_shared ();
	node1.work_generate_blocking (*send1);
	auto open1 = builder
				 .state ()
				 .account (destination.pub)
				 .previous (0)
				 .representative (destination.pub)
				 .balance (nano::Gxrb_ratio)
				 .link (send1->hash ())
				 .sign (destination.prv, destination.pub)
				 .work (0)
				 .build_shared ();
	node1.work_generate_blocking (*open1);
	auto epoch1 = builder
				  .state ()
				  .account (destination.pub)
				  .previous (open1->hash ())
				  .representative (destination.pub)
				  .balance (nano::Gxrb_ratio)
				  .link (node1.ledger.epoch_link (nano::epoch::epoch_1))
				  .sign (nano::dev::genesis_key.prv, nano::dev::genesis_key.pub)
				  .work (0)
				  .build_shared ();
	node1.work_generate_blocking (*epoch1);
	node1.block_processor.add (epoch1);
	{
		// Waits for the epoch1 block to pass through block_processor and unchecked.put queues
		ASSERT_TIMELY (10s, 1 == node1.unchecked.count (*node1.store.tx_begin_read ()));
		auto blocks = node1.unchecked.get (*node1.store.tx_begin_read (), epoch1->previous ());
		ASSERT_EQ (blocks.size (), 1);
		ASSERT_EQ (blocks[0].get_verified (), nano::signature_verification::valid_epoch);
	}
	node1.block_processor.add (send1);
	node1.block_processor.add (open1);
	ASSERT_TIMELY (5s, node1.store.block ().exists (*node1.store.tx_begin_read (), epoch1->hash ()));
	{
		// Waits for the last blocks to pass through block_processor and unchecked.put queues
		ASSERT_TIMELY (10s, 0 == node1.unchecked.count (*node1.store.tx_begin_read ()));
		nano::account_info info{};
		ASSERT_FALSE (node1.store.account ().get (*node1.store.tx_begin_read (), destination.pub, info));
		ASSERT_EQ (info.epoch (), nano::epoch::epoch_1);
	}
}

TEST (ledger, unchecked_epoch_invalid)
{
	nano::test::system system;
	nano::node_config node_config (nano::test::get_available_port (), system.logging);
	node_config.frontiers_confirmation = nano::frontiers_confirmation_mode::disabled;
	auto & node1 (*system.add_node (node_config));
	nano::keypair destination;
	nano::block_builder builder;
	auto send1 = builder
				 .state ()
				 .account (nano::dev::genesis->account ())
				 .previous (nano::dev::genesis->hash ())
				 .representative (nano::dev::genesis->account ())
				 .balance (nano::dev::constants.genesis_amount - nano::Gxrb_ratio)
				 .link (destination.pub)
				 .sign (nano::dev::genesis_key.prv, nano::dev::genesis_key.pub)
				 .work (0)
				 .build_shared ();
	node1.work_generate_blocking (*send1);
	auto open1 = builder
				 .state ()
				 .account (destination.pub)
				 .previous (0)
				 .representative (destination.pub)
				 .balance (nano::Gxrb_ratio)
				 .link (send1->hash ())
				 .sign (destination.prv, destination.pub)
				 .work (0)
				 .build_shared ();
	node1.work_generate_blocking (*open1);
	// Epoch block with account own signature
	auto epoch1 = builder
				  .state ()
				  .account (destination.pub)
				  .previous (open1->hash ())
				  .representative (destination.pub)
				  .balance (nano::Gxrb_ratio)
				  .link (node1.ledger.epoch_link (nano::epoch::epoch_1))
				  .sign (destination.prv, destination.pub)
				  .work (0)
				  .build_shared ();
	node1.work_generate_blocking (*epoch1);
	// Pseudo epoch block (send subtype, destination - epoch link)
	auto epoch2 = builder
				  .state ()
				  .account (destination.pub)
				  .previous (open1->hash ())
				  .representative (destination.pub)
				  .balance (nano::Gxrb_ratio - 1)
				  .link (node1.ledger.epoch_link (nano::epoch::epoch_1))
				  .sign (destination.prv, destination.pub)
				  .work (0)
				  .build_shared ();
	node1.work_generate_blocking (*epoch2);
	node1.block_processor.add (epoch1);
	node1.block_processor.add (epoch2);
	{
		// Waits for the last blocks to pass through block_processor and unchecked.put queues
		ASSERT_TIMELY (10s, 2 == node1.unchecked.count (*node1.store.tx_begin_read ()));
		auto blocks = node1.unchecked.get (*node1.store.tx_begin_read (), epoch1->previous ());
		ASSERT_EQ (blocks.size (), 2);
		ASSERT_EQ (blocks[0].get_verified (), nano::signature_verification::valid);
		ASSERT_EQ (blocks[1].get_verified (), nano::signature_verification::valid);
	}
	node1.block_processor.add (send1);
	node1.block_processor.add (open1);
	// Waits for the last blocks to pass through block_processor and unchecked.put queues
	ASSERT_TIMELY (10s, node1.store.block ().exists (*node1.store.tx_begin_read (), epoch2->hash ()));
	{
		auto transaction = node1.store.tx_begin_read ();
		ASSERT_FALSE (node1.store.block ().exists (*transaction, epoch1->hash ()));
		auto unchecked_count = node1.unchecked.count (*transaction);
		ASSERT_EQ (unchecked_count, 0);
		ASSERT_EQ (unchecked_count, node1.unchecked.count (*transaction));
		nano::account_info info{};
		ASSERT_FALSE (node1.store.account ().get (*transaction, destination.pub, info));
		ASSERT_NE (info.epoch (), nano::epoch::epoch_1);
		auto epoch2_store = node1.store.block ().get (*transaction, epoch2->hash ());
		ASSERT_NE (nullptr, epoch2_store);
		ASSERT_EQ (nano::epoch::epoch_0, epoch2_store->sideband ().details ().epoch ());
		ASSERT_TRUE (epoch2_store->sideband ().details ().is_send ());
		ASSERT_FALSE (epoch2_store->sideband ().details ().is_epoch ());
		ASSERT_FALSE (epoch2_store->sideband ().details ().is_receive ());
	}
}

TEST (ledger, unchecked_open)
{
	nano::test::system system (1);
	auto & node1 (*system.nodes[0]);
	nano::keypair destination;
	nano::block_builder builder;
	auto send1 = builder
				 .state ()
				 .account (nano::dev::genesis->account ())
				 .previous (nano::dev::genesis->hash ())
				 .representative (nano::dev::genesis->account ())
				 .balance (nano::dev::constants.genesis_amount - nano::Gxrb_ratio)
				 .link (destination.pub)
				 .sign (nano::dev::genesis_key.prv, nano::dev::genesis_key.pub)
				 .work (0)
				 .build_shared ();
	node1.work_generate_blocking (*send1);
	auto open1 = builder
				 .open ()
				 .source (send1->hash ())
				 .representative (destination.pub)
				 .account (destination.pub)
				 .sign (destination.prv, destination.pub)
				 .work (0)
				 .build_shared ();
	node1.work_generate_blocking (*open1);
	// Invalid signature for open block
	auto open2 = builder
				 .open ()
				 .source (send1->hash ())
				 .representative (nano::dev::genesis_key.pub)
				 .account (destination.pub)
				 .sign (destination.prv, destination.pub)
				 .work (0)
				 .build_shared ();
	node1.work_generate_blocking (*open2);
	auto sig{ open2->block_signature () };
	sig.bytes[0] ^= 1;
	open2->signature_set (sig);
	node1.block_processor.add (open1);
	node1.block_processor.add (open2);
	{
		// Waits for the last blocks to pass through block_processor and unchecked.put queues
		ASSERT_TIMELY (10s, 1 == node1.unchecked.count (*node1.store.tx_begin_read ()));
		auto blocks = node1.unchecked.get (*node1.store.tx_begin_read (), open1->source ());
		ASSERT_EQ (blocks.size (), 1);
		ASSERT_EQ (blocks[0].get_verified (), nano::signature_verification::valid);
	}
	node1.block_processor.add (send1);
	// Waits for the send1 block to pass through block_processor and unchecked.put queues
	ASSERT_TIMELY (10s, node1.store.block ().exists (*node1.store.tx_begin_read (), open1->hash ()));
	ASSERT_EQ (0, node1.unchecked.count (*node1.store.tx_begin_read ()));
}

TEST (ledger, unchecked_receive)
{
	nano::test::system system{ 1 };
	auto & node1 = *system.nodes[0];
	nano::keypair destination{};
	nano::block_builder builder;
	auto send1 = builder
				 .state ()
				 .account (nano::dev::genesis->account ())
				 .previous (nano::dev::genesis->hash ())
				 .representative (nano::dev::genesis->account ())
				 .balance (nano::dev::constants.genesis_amount - nano::Gxrb_ratio)
				 .link (destination.pub)
				 .sign (nano::dev::genesis_key.prv, nano::dev::genesis_key.pub)
				 .work (0)
				 .build_shared ();
	node1.work_generate_blocking (*send1);
	auto send2 = builder
				 .state ()
				 .account (nano::dev::genesis->account ())
				 .previous (send1->hash ())
				 .representative (nano::dev::genesis->account ())
				 .balance (nano::dev::constants.genesis_amount - 2 * nano::Gxrb_ratio)
				 .link (destination.pub)
				 .sign (nano::dev::genesis_key.prv, nano::dev::genesis_key.pub)
				 .work (0)
				 .build_shared ();
	node1.work_generate_blocking (*send2);
	auto open1 = builder
				 .open ()
				 .source (send1->hash ())
				 .representative (destination.pub)
				 .account (destination.pub)
				 .sign (destination.prv, destination.pub)
				 .work (0)
				 .build_shared ();
	node1.work_generate_blocking (*open1);
	auto receive1 = builder
					.receive ()
					.previous (open1->hash ())
					.source (send2->hash ())
					.sign (destination.prv, destination.pub)
					.work (0)
					.build_shared ();
	node1.work_generate_blocking (*receive1);
	node1.block_processor.add (send1);
	node1.block_processor.add (receive1);
	auto check_block_is_listed = [&] (nano::transaction const & transaction_a, nano::block_hash const & block_hash_a) {
		return !node1.unchecked.get (transaction_a, block_hash_a).empty ();
	};
	// Previous block for receive1 is unknown, signature cannot be validated
	{
		// Waits for the last blocks to pass through block_processor and unchecked.put queues
		ASSERT_TIMELY (15s, check_block_is_listed (*node1.store.tx_begin_read (), receive1->previous ()));
		auto blocks = node1.unchecked.get (*node1.store.tx_begin_read (), receive1->previous ());
		ASSERT_EQ (blocks.size (), 1);
		ASSERT_EQ (blocks[0].get_verified (), nano::signature_verification::unknown);
	}
	// Waits for the open1 block to pass through block_processor and unchecked.put queues
	node1.block_processor.add (open1);
	ASSERT_TIMELY (15s, check_block_is_listed (*node1.store.tx_begin_read (), receive1->source ()));
	// Previous block for receive1 is known, signature was validated
	{
		auto transaction = node1.store.tx_begin_read ();
		auto blocks (node1.unchecked.get (*transaction, receive1->source ()));
		ASSERT_EQ (blocks.size (), 1);
		ASSERT_EQ (blocks[0].get_verified (), nano::signature_verification::valid);
	}
	node1.block_processor.add (send2);
	ASSERT_TIMELY (10s, node1.store.block ().exists (*node1.store.tx_begin_read (), receive1->hash ()));
	ASSERT_EQ (0, node1.unchecked.count (*node1.store.tx_begin_read ()));
}

TEST (ledger, confirmation_height_not_updated)
{
	auto ctx = nano::test::context::ledger_empty ();
	auto & ledger = ctx.ledger ();
	auto & store = ctx.store ();
	auto transaction = store.tx_begin_write ();
	nano::work_pool pool{ nano::dev::network_params.network, std::numeric_limits<unsigned>::max () };
	nano::account_info account_info;
	ASSERT_FALSE (store.account ().get (*transaction, nano::dev::genesis_key.pub, account_info));
	nano::keypair key;
	nano::block_builder builder;
	auto send1 = builder
				 .send ()
				 .previous (account_info.head ())
				 .destination (key.pub)
				 .balance (50)
				 .sign (nano::dev::genesis_key.prv, nano::dev::genesis_key.pub)
				 .work (*pool.generate (account_info.head ()))
				 .build ();
	nano::confirmation_height_info confirmation_height_info;
	ASSERT_FALSE (store.confirmation_height ().get (*transaction, nano::dev::genesis->account (), confirmation_height_info));
	ASSERT_EQ (1, confirmation_height_info.height ());
	ASSERT_EQ (nano::dev::genesis->hash (), confirmation_height_info.frontier ());
	ASSERT_EQ (nano::process_result::progress, ledger.process (*transaction, *send1).code);
	ASSERT_FALSE (store.confirmation_height ().get (*transaction, nano::dev::genesis->account (), confirmation_height_info));
	ASSERT_EQ (1, confirmation_height_info.height ());
	ASSERT_EQ (nano::dev::genesis->hash (), confirmation_height_info.frontier ());
	auto open1 = builder
				 .open ()
				 .source (send1->hash ())
				 .representative (nano::dev::genesis->account ())
				 .account (key.pub)
				 .sign (key.prv, key.pub)
				 .work (*pool.generate (key.pub))
				 .build ();
	ASSERT_EQ (nano::process_result::progress, ledger.process (*transaction, *open1).code);
	ASSERT_TRUE (store.confirmation_height ().get (*transaction, key.pub, confirmation_height_info));
	ASSERT_EQ (0, confirmation_height_info.height ());
	ASSERT_EQ (nano::block_hash (0), confirmation_height_info.frontier ());
}

TEST (ledger, zero_rep)
{
	nano::test::system system (1);
	auto & node1 (*system.nodes[0]);
	nano::block_builder builder;
	auto block1 = builder.state ()
				  .account (nano::dev::genesis_key.pub)
				  .previous (nano::dev::genesis->hash ())
				  .representative (0)
				  .balance (nano::dev::constants.genesis_amount)
				  .link (0)
				  .sign (nano::dev::genesis_key.prv, nano::dev::genesis_key.pub)
				  .work (*system.work.generate (nano::dev::genesis->hash ()))
				  .build ();
	auto transaction (node1.store.tx_begin_write ());
	ASSERT_EQ (nano::process_result::progress, node1.ledger.process (*transaction, *block1).code);
	ASSERT_EQ (0, node1.ledger.cache.rep_weights ().representation_get (nano::dev::genesis_key.pub));
	ASSERT_EQ (nano::dev::constants.genesis_amount, node1.ledger.cache.rep_weights ().representation_get (0));
	auto block2 = builder.state ()
				  .account (nano::dev::genesis_key.pub)
				  .previous (block1->hash ())
				  .representative (nano::dev::genesis_key.pub)
				  .balance (nano::dev::constants.genesis_amount)
				  .link (0)
				  .sign (nano::dev::genesis_key.prv, nano::dev::genesis_key.pub)
				  .work (*system.work.generate (block1->hash ()))
				  .build ();
	ASSERT_EQ (nano::process_result::progress, node1.ledger.process (*transaction, *block2).code);
	ASSERT_EQ (nano::dev::constants.genesis_amount, node1.ledger.cache.rep_weights ().representation_get (nano::dev::genesis_key.pub));
	ASSERT_EQ (0, node1.ledger.cache.rep_weights ().representation_get (0));
}

TEST (ledger, work_validation)
{
	auto ctx = nano::test::context::ledger_empty ();
	auto & ledger = ctx.ledger ();
	auto & store = ctx.store ();
	nano::work_pool pool{ nano::dev::network_params.network, std::numeric_limits<unsigned>::max () };
	nano::block_builder builder;
	auto gen = nano::dev::genesis_key;
	nano::keypair key;

	// With random work the block doesn't pass, then modifies the block with sufficient work and ensures a correct result
	auto process_block = [&store, &ledger, &pool] (nano::block & block_a, nano::block_details const details_a) {
		auto threshold = nano::dev::network_params.work.threshold (block_a.work_version (), details_a);
		// Rarely failed with random work, so modify until it doesn't have enough difficulty
		while (nano::dev::network_params.work.difficulty (block_a) >= threshold)
		{
			block_a.block_work_set (block_a.block_work () + 1);
		}
		EXPECT_EQ (nano::process_result::insufficient_work, ledger.process (*store.tx_begin_write (), block_a).code);
		block_a.block_work_set (*pool.generate (block_a.root (), threshold));
		EXPECT_EQ (nano::process_result::progress, ledger.process (*store.tx_begin_write (), block_a).code);
	};

	std::error_code ec;

	auto send = *builder.send ()
				 .previous (nano::dev::genesis->hash ())
				 .destination (gen.pub)
				 .balance (nano::dev::constants.genesis_amount - 1)
				 .sign (gen.prv, gen.pub)
				 .work (0)
				 .build (ec);
	ASSERT_FALSE (ec);

	auto receive = *builder.receive ()
					.previous (send.hash ())
					.source (send.hash ())
					.sign (gen.prv, gen.pub)
					.work (0)
					.build (ec);
	ASSERT_FALSE (ec);

	auto change = *builder.change ()
				   .previous (receive.hash ())
				   .representative (key.pub)
				   .sign (gen.prv, gen.pub)
				   .work (0)
				   .build (ec);
	ASSERT_FALSE (ec);

	auto state = *builder.state ()
				  .account (gen.pub)
				  .previous (change.hash ())
				  .representative (gen.pub)
				  .balance (nano::dev::constants.genesis_amount - 1)
				  .link (key.pub)
				  .sign (gen.prv, gen.pub)
				  .work (0)
				  .build (ec);
	ASSERT_FALSE (ec);

	auto open = *builder.open ()
				 .account (key.pub)
				 .source (state.hash ())
				 .representative (key.pub)
				 .sign (key.prv, key.pub)
				 .work (0)
				 .build (ec);
	ASSERT_FALSE (ec);

	auto epoch = *builder.state ()
				  .account (key.pub)
				  .previous (open.hash ())
				  .balance (1)
				  .representative (key.pub)
				  .link (ledger.epoch_link (nano::epoch::epoch_1))
				  .sign (gen.prv, gen.pub)
				  .work (0)
				  .build (ec);
	ASSERT_FALSE (ec);

	process_block (send, {});
	process_block (receive, {});
	process_block (change, {});
	process_block (state, nano::block_details (nano::epoch::epoch_0, true, false, false));
	process_block (open, {});
	process_block (epoch, nano::block_details (nano::epoch::epoch_1, false, false, true));
}

TEST (ledger, dependents_confirmed)
{
	auto ctx = nano::test::context::ledger_empty ();
	auto & ledger = ctx.ledger ();
	auto & store = ctx.store ();
	auto transaction = store.tx_begin_write ();
	nano::block_builder builder;
	ASSERT_TRUE (ledger.dependents_confirmed (*transaction, *nano::dev::genesis));
	nano::work_pool pool{ nano::dev::network_params.network, std::numeric_limits<unsigned>::max () };
	nano::keypair key1;
	auto send1 = builder.state ()
				 .account (nano::dev::genesis->account ())
				 .previous (nano::dev::genesis->hash ())
				 .representative (nano::dev::genesis->account ())
				 .balance (nano::dev::constants.genesis_amount - 100)
				 .link (key1.pub)
				 .sign (nano::dev::genesis_key.prv, nano::dev::genesis_key.pub)
				 .work (*pool.generate (nano::dev::genesis->hash ()))
				 .build_shared ();
	ASSERT_EQ (nano::process_result::progress, ledger.process (*transaction, *send1).code);
	ASSERT_TRUE (ledger.dependents_confirmed (*transaction, *send1));
	auto send2 = builder.state ()
				 .account (nano::dev::genesis->account ())
				 .previous (send1->hash ())
				 .representative (nano::dev::genesis->account ())
				 .balance (nano::dev::constants.genesis_amount - 200)
				 .link (key1.pub)
				 .sign (nano::dev::genesis_key.prv, nano::dev::genesis_key.pub)
				 .work (*pool.generate (send1->hash ()))
				 .build_shared ();
	ASSERT_EQ (nano::process_result::progress, ledger.process (*transaction, *send2).code);
	ASSERT_FALSE (ledger.dependents_confirmed (*transaction, *send2));
	auto receive1 = builder.state ()
					.account (key1.pub)
					.previous (0)
					.representative (nano::dev::genesis->account ())
					.balance (100)
					.link (send1->hash ())
					.sign (key1.prv, key1.pub)
					.work (*pool.generate (key1.pub))
					.build_shared ();
	ASSERT_EQ (nano::process_result::progress, ledger.process (*transaction, *receive1).code);
	ASSERT_FALSE (ledger.dependents_confirmed (*transaction, *receive1));
	nano::confirmation_height_info height;
	ASSERT_FALSE (ledger.store.confirmation_height ().get (*transaction, nano::dev::genesis->account (), height));
	height = nano::confirmation_height_info (height.height () + 1, height.frontier ());
	ledger.store.confirmation_height ().put (*transaction, nano::dev::genesis->account (), height);
	ASSERT_TRUE (ledger.dependents_confirmed (*transaction, *receive1));
	auto receive2 = builder.state ()
					.account (key1.pub)
					.previous (receive1->hash ())
					.representative (nano::dev::genesis->account ())
					.balance (200)
					.link (send2->hash ())
					.sign (key1.prv, key1.pub)
					.work (*pool.generate (receive1->hash ()))
					.build_shared ();
	ASSERT_EQ (nano::process_result::progress, ledger.process (*transaction, *receive2).code);
	ASSERT_FALSE (ledger.dependents_confirmed (*transaction, *receive2));
	ASSERT_TRUE (ledger.store.confirmation_height ().get (*transaction, key1.pub, height));
	height = nano::confirmation_height_info (height.height () + 1, height.frontier ());
	ledger.store.confirmation_height ().put (*transaction, key1.pub, height);
	ASSERT_FALSE (ledger.dependents_confirmed (*transaction, *receive2));
	ASSERT_FALSE (ledger.store.confirmation_height ().get (*transaction, nano::dev::genesis->account (), height));
	height = nano::confirmation_height_info (height.height () + 1, height.frontier ());
	ledger.store.confirmation_height ().put (*transaction, nano::dev::genesis->account (), height);
	ASSERT_TRUE (ledger.dependents_confirmed (*transaction, *receive2));
}

TEST (ledger, dependents_confirmed_pruning)
{
	auto logger{ std::make_shared<nano::logger_mt> () };
	auto store = nano::make_store (logger, nano::unique_path (), nano::dev::constants);
	ASSERT_FALSE (store->init_error ());
	nano::stat stats;
	nano::ledger ledger (*store, stats, nano::dev::constants);
	ledger.enable_pruning ();
	auto transaction (store->tx_begin_write ());
	store->initialize (*transaction, ledger.cache, ledger.constants);
	nano::block_builder builder;
	nano::work_pool pool{ nano::dev::network_params.network, std::numeric_limits<unsigned>::max () };
	nano::keypair key1;
	auto send1 = builder.state ()
				 .account (nano::dev::genesis->account ())
				 .previous (nano::dev::genesis->hash ())
				 .representative (nano::dev::genesis->account ())
				 .balance (nano::dev::constants.genesis_amount - 100)
				 .link (key1.pub)
				 .sign (nano::dev::genesis_key.prv, nano::dev::genesis_key.pub)
				 .work (*pool.generate (nano::dev::genesis->hash ()))
				 .build_shared ();
	ASSERT_EQ (nano::process_result::progress, ledger.process (*transaction, *send1).code);
	auto send2 = builder.state ()
				 .account (nano::dev::genesis->account ())
				 .previous (send1->hash ())
				 .representative (nano::dev::genesis->account ())
				 .balance (nano::dev::constants.genesis_amount - 200)
				 .link (key1.pub)
				 .sign (nano::dev::genesis_key.prv, nano::dev::genesis_key.pub)
				 .work (*pool.generate (send1->hash ()))
				 .build_shared ();
	ASSERT_EQ (nano::process_result::progress, ledger.process (*transaction, *send2).code);
	nano::confirmation_height_info height;
	ASSERT_FALSE (ledger.store.confirmation_height ().get (*transaction, nano::dev::genesis->account (), height));
	height = nano::confirmation_height_info (3, height.frontier ());
	ledger.store.confirmation_height ().put (*transaction, nano::dev::genesis->account (), height);
	ASSERT_TRUE (ledger.block_confirmed (*transaction, send1->hash ()));
	ASSERT_EQ (2, ledger.pruning_action (*transaction, send2->hash (), 1));
	auto receive1 = builder.state ()
					.account (key1.pub)
					.previous (0)
					.representative (nano::dev::genesis->account ())
					.balance (100)
					.link (send1->hash ())
					.sign (key1.prv, key1.pub)
					.work (*pool.generate (key1.pub))
					.build_shared ();
	ASSERT_TRUE (ledger.dependents_confirmed (*transaction, *receive1));
}

TEST (ledger, block_confirmed)
{
	auto ctx = nano::test::context::ledger_empty ();
	auto & ledger = ctx.ledger ();
	auto & store = ctx.store ();
	auto transaction = store.tx_begin_write ();
	nano::block_builder builder;
	ASSERT_TRUE (ledger.block_confirmed (*transaction, nano::dev::genesis->hash ()));
	nano::work_pool pool{ nano::dev::network_params.network, std::numeric_limits<unsigned>::max () };
	nano::keypair key1;
	auto send1 = builder.state ()
				 .account (nano::dev::genesis->account ())
				 .previous (nano::dev::genesis->hash ())
				 .representative (nano::dev::genesis->account ())
				 .balance (nano::dev::constants.genesis_amount - 100)
				 .link (key1.pub)
				 .sign (nano::dev::genesis_key.prv, nano::dev::genesis_key.pub)
				 .work (*pool.generate (nano::dev::genesis->hash ()))
				 .build ();
	// Must be safe against non-existing blocks
	ASSERT_FALSE (ledger.block_confirmed (*transaction, send1->hash ()));
	ASSERT_EQ (nano::process_result::progress, ledger.process (*transaction, *send1).code);
	ASSERT_FALSE (ledger.block_confirmed (*transaction, send1->hash ()));
	nano::confirmation_height_info height;
	ASSERT_FALSE (ledger.store.confirmation_height ().get (*transaction, nano::dev::genesis->account (), height));
	height = nano::confirmation_height_info (height.height () + 1, height.frontier ());
	ledger.store.confirmation_height ().put (*transaction, nano::dev::genesis->account (), height);
	ASSERT_TRUE (ledger.block_confirmed (*transaction, send1->hash ()));
}

TEST (ledger, cache)
{
	auto ctx = nano::test::context::ledger_empty ();
	auto & ledger = ctx.ledger ();
	auto & store = ctx.store ();
	auto & stats = ctx.stats ();
	nano::work_pool pool{ nano::dev::network_params.network, std::numeric_limits<unsigned>::max () };
	nano::block_builder builder;

	size_t const total = 100;

	// Check existing ledger (incremental cache update) and reload on a new ledger
	for (size_t i (0); i < total; ++i)
	{
		auto account_count = 1 + i;
		auto block_count = 1 + 2 * (i + 1) - 2;
		auto cemented_count = 1 + 2 * (i + 1) - 2;
		auto genesis_weight = nano::dev::constants.genesis_amount - i;
		auto pruned_count = i;

		auto cache_check = [&, i] (nano::ledger_cache & cache_a) {
			ASSERT_EQ (account_count, cache_a.account_count ());
			ASSERT_EQ (block_count, cache_a.block_count ());
			ASSERT_EQ (cemented_count, cache_a.cemented_count ());
			ASSERT_EQ (genesis_weight, cache_a.rep_weights ().representation_get (nano::dev::genesis->account ()));
			ASSERT_EQ (pruned_count, cache_a.pruned_count ());
		};

		nano::keypair key;
		auto const latest = ledger.latest (*store.tx_begin_read (), nano::dev::genesis->account ());
		auto send = builder.state ()
					.account (nano::dev::genesis->account ())
					.previous (latest)
					.representative (nano::dev::genesis->account ())
					.balance (nano::dev::constants.genesis_amount - (i + 1))
					.link (key.pub)
					.sign (nano::dev::genesis_key.prv, nano::dev::genesis_key.pub)
					.work (*pool.generate (latest))
					.build ();
		auto open = builder.state ()
					.account (key.pub)
					.previous (0)
					.representative (key.pub)
					.balance (1)
					.link (send->hash ())
					.sign (key.prv, key.pub)
					.work (*pool.generate (key.pub))
					.build ();
		{
			auto transaction (store.tx_begin_write ());
			ASSERT_EQ (nano::process_result::progress, ledger.process (*transaction, *send).code);
		}

		++block_count;
		--genesis_weight;
		cache_check (ledger.cache);
		nano::ledger ledger2{ store, stats, nano::dev::constants };
		cache_check (ledger2.cache);

		{
			auto transaction (store.tx_begin_write ());
			ASSERT_EQ (nano::process_result::progress, ledger.process (*transaction, *open).code);
		}

		++block_count;
		++account_count;
		cache_check (ledger.cache);
		nano::ledger ledger3{ store, stats, nano::dev::constants };
		cache_check (ledger3.cache);

		{
			auto transaction (store.tx_begin_write ());
			nano::confirmation_height_info height;
			ASSERT_FALSE (ledger.store.confirmation_height ().get (*transaction, nano::dev::genesis->account (), height));
			height = nano::confirmation_height_info (height.height () + 1, send->hash ());
			ledger.store.confirmation_height ().put (*transaction, nano::dev::genesis->account (), height);
			ASSERT_TRUE (ledger.block_confirmed (*transaction, send->hash ()));
			ledger.cache.add_cemented (1);
		}

		++cemented_count;
		cache_check (ledger.cache);
		nano::ledger ledger4{ store, stats, nano::dev::constants };
		cache_check (ledger4.cache);

		{
			auto transaction (store.tx_begin_write ());
			nano::confirmation_height_info height;
			ledger.store.confirmation_height ().get (*transaction, key.pub, height);
			height = nano::confirmation_height_info (height.height () + 1, open->hash ());
			ledger.store.confirmation_height ().put (*transaction, key.pub, height);
			ASSERT_TRUE (ledger.block_confirmed (*transaction, open->hash ()));
			ledger.cache.add_cemented (1);
		}

		++cemented_count;
		cache_check (ledger.cache);
		nano::ledger ledger5{ store, stats, nano::dev::constants };
		cache_check (ledger5.cache);

		{
			auto transaction (store.tx_begin_write ());
			ledger.store.pruned ().put (*transaction, open->hash ());
			ledger.cache.add_pruned (1);
		}
		++pruned_count;
		cache_check (ledger.cache);
		nano::ledger ledger6{ store, stats, nano::dev::constants };
		cache_check (ledger6.cache);
	}
}

TEST (ledger, pruning_action)
{
	auto logger{ std::make_shared<nano::logger_mt> () };
	auto store = nano::make_store (logger, nano::unique_path (), nano::dev::constants);
	ASSERT_TRUE (!store->init_error ());
	nano::stat stats;
	nano::ledger ledger (*store, stats, nano::dev::constants);
	ledger.enable_pruning ();
	auto transaction (store->tx_begin_write ());
	store->initialize (*transaction, ledger.cache, ledger.constants);
	nano::work_pool pool{ nano::dev::network_params.network, std::numeric_limits<unsigned>::max () };
	nano::block_builder builder;
	auto send1 = builder
				 .state ()
				 .account (nano::dev::genesis->account ())
				 .previous (nano::dev::genesis->hash ())
				 .representative (nano::dev::genesis->account ())
				 .balance (nano::dev::constants.genesis_amount - nano::Gxrb_ratio)
				 .link (nano::dev::genesis->account ())
				 .sign (nano::dev::genesis_key.prv, nano::dev::genesis_key.pub)
				 .work (*pool.generate (nano::dev::genesis->hash ()))
				 .build ();
	ASSERT_EQ (nano::process_result::progress, ledger.process (*transaction, *send1).code);
	ASSERT_TRUE (store->block ().exists (*transaction, send1->hash ()));
	auto send1_stored (store->block ().get (*transaction, send1->hash ()));
	ASSERT_NE (nullptr, send1_stored);
	ASSERT_EQ (*send1, *send1_stored);
	ASSERT_TRUE (store->pending ().exists (*transaction, nano::pending_key (nano::dev::genesis->account (), send1->hash ())));
	auto send2 = builder
				 .state ()
				 .account (nano::dev::genesis->account ())
				 .previous (send1->hash ())
				 .representative (nano::dev::genesis->account ())
				 .balance (nano::dev::constants.genesis_amount - nano::Gxrb_ratio * 2)
				 .link (nano::dev::genesis->account ())
				 .sign (nano::dev::genesis_key.prv, nano::dev::genesis_key.pub)
				 .work (*pool.generate (send1->hash ()))
				 .build ();
	ASSERT_EQ (nano::process_result::progress, ledger.process (*transaction, *send2).code);
	ASSERT_TRUE (store->block ().exists (*transaction, send2->hash ()));
	// Pruning action
	ASSERT_EQ (1, ledger.pruning_action (*transaction, send1->hash (), 1));
	ASSERT_EQ (0, ledger.pruning_action (*transaction, nano::dev::genesis->hash (), 1));
	ASSERT_TRUE (store->pending ().exists (*transaction, nano::pending_key (nano::dev::genesis->account (), send1->hash ())));
	ASSERT_FALSE (store->block ().exists (*transaction, send1->hash ()));
	ASSERT_TRUE (ledger.block_or_pruned_exists (*transaction, send1->hash ()));
	ASSERT_TRUE (store->pruned ().exists (*transaction, send1->hash ()));
	ASSERT_TRUE (store->block ().exists (*transaction, nano::dev::genesis->hash ()));
	ASSERT_TRUE (store->block ().exists (*transaction, send2->hash ()));
	// Receiving pruned block
	auto receive1 = builder
					.state ()
					.account (nano::dev::genesis->account ())
					.previous (send2->hash ())
					.representative (nano::dev::genesis->account ())
					.balance (nano::dev::constants.genesis_amount - nano::Gxrb_ratio)
					.link (send1->hash ())
					.sign (nano::dev::genesis_key.prv, nano::dev::genesis_key.pub)
					.work (*pool.generate (send2->hash ()))
					.build ();
	ASSERT_EQ (nano::process_result::progress, ledger.process (*transaction, *receive1).code);
	ASSERT_TRUE (store->block ().exists (*transaction, receive1->hash ()));
	auto receive1_stored (store->block ().get (*transaction, receive1->hash ()));
	ASSERT_NE (nullptr, receive1_stored);
	ASSERT_EQ (*receive1, *receive1_stored);
	ASSERT_FALSE (store->pending ().exists (*transaction, nano::pending_key (nano::dev::genesis->account (), send1->hash ())));
	ASSERT_EQ (4, receive1_stored->sideband ().height ());
	ASSERT_FALSE (receive1_stored->sideband ().details ().is_send ());
	ASSERT_TRUE (receive1_stored->sideband ().details ().is_receive ());
	ASSERT_FALSE (receive1_stored->sideband ().details ().is_epoch ());
	// Middle block pruning
	ASSERT_TRUE (store->block ().exists (*transaction, send2->hash ()));
	ASSERT_EQ (1, ledger.pruning_action (*transaction, send2->hash (), 1));
	ASSERT_TRUE (store->pruned ().exists (*transaction, send2->hash ()));
	ASSERT_FALSE (store->block ().exists (*transaction, send2->hash ()));
	ASSERT_EQ (store->account ().count (*transaction), ledger.cache.account_count ());
	ASSERT_EQ (store->pruned ().count (*transaction), ledger.cache.pruned_count ());
	ASSERT_EQ (store->block ().count (*transaction), ledger.cache.block_count () - ledger.cache.pruned_count ());
}

TEST (ledger, pruning_large_chain)
{
	auto logger{ std::make_shared<nano::logger_mt> () };
	auto store = nano::make_store (logger, nano::unique_path (), nano::dev::constants);
	ASSERT_TRUE (!store->init_error ());
	nano::stat stats;
	nano::ledger ledger (*store, stats, nano::dev::constants);
	ledger.enable_pruning ();
	auto transaction (store->tx_begin_write ());
	store->initialize (*transaction, ledger.cache, ledger.constants);
	nano::work_pool pool{ nano::dev::network_params.network, std::numeric_limits<unsigned>::max () };
	size_t send_receive_pairs (20);
	auto last_hash (nano::dev::genesis->hash ());
	nano::block_builder builder;
	for (auto i (0); i < send_receive_pairs; i++)
	{
		auto send = builder
					.state ()
					.account (nano::dev::genesis->account ())
					.previous (last_hash)
					.representative (nano::dev::genesis->account ())
					.balance (nano::dev::constants.genesis_amount - nano::Gxrb_ratio)
					.link (nano::dev::genesis->account ())
					.sign (nano::dev::genesis_key.prv, nano::dev::genesis_key.pub)
					.work (*pool.generate (last_hash))
					.build ();
		ASSERT_EQ (nano::process_result::progress, ledger.process (*transaction, *send).code);
		ASSERT_TRUE (store->block ().exists (*transaction, send->hash ()));
		auto receive = builder
					   .state ()
					   .account (nano::dev::genesis->account ())
					   .previous (send->hash ())
					   .representative (nano::dev::genesis->account ())
					   .balance (nano::dev::constants.genesis_amount)
					   .link (send->hash ())
					   .sign (nano::dev::genesis_key.prv, nano::dev::genesis_key.pub)
					   .work (*pool.generate (send->hash ()))
					   .build ();
		ASSERT_EQ (nano::process_result::progress, ledger.process (*transaction, *receive).code);
		ASSERT_TRUE (store->block ().exists (*transaction, receive->hash ()));
		last_hash = receive->hash ();
	}
	ASSERT_EQ (0, store->pruned ().count (*transaction));
	ASSERT_EQ (send_receive_pairs * 2 + 1, store->block ().count (*transaction));
	// Pruning action
	ASSERT_EQ (send_receive_pairs * 2, ledger.pruning_action (*transaction, last_hash, 5));
	ASSERT_TRUE (store->pruned ().exists (*transaction, last_hash));
	ASSERT_TRUE (store->block ().exists (*transaction, nano::dev::genesis->hash ()));
	ASSERT_FALSE (store->block ().exists (*transaction, last_hash));
	ASSERT_EQ (store->pruned ().count (*transaction), ledger.cache.pruned_count ());
	ASSERT_EQ (store->block ().count (*transaction), ledger.cache.block_count () - ledger.cache.pruned_count ());
	ASSERT_EQ (send_receive_pairs * 2, store->pruned ().count (*transaction));
	ASSERT_EQ (1, store->block ().count (*transaction)); // Genesis
}

TEST (ledger, pruning_source_rollback)
{
	auto logger{ std::make_shared<nano::logger_mt> () };
	auto store = nano::make_store (logger, nano::unique_path (), nano::dev::constants);
	ASSERT_TRUE (!store->init_error ());
	nano::stat stats;
	nano::ledger ledger (*store, stats, nano::dev::constants);
	ledger.enable_pruning ();
	auto transaction (store->tx_begin_write ());
	store->initialize (*transaction, ledger.cache, ledger.constants);
	nano::work_pool pool{ nano::dev::network_params.network, std::numeric_limits<unsigned>::max () };
	nano::block_builder builder;
	auto epoch1 = builder
				  .state ()
				  .account (nano::dev::genesis->account ())
				  .previous (nano::dev::genesis->hash ())
				  .representative (nano::dev::genesis->account ())
				  .balance (nano::dev::constants.genesis_amount)
				  .link (ledger.epoch_link (nano::epoch::epoch_1))
				  .sign (nano::dev::genesis_key.prv, nano::dev::genesis_key.pub)
				  .work (*pool.generate (nano::dev::genesis->hash ()))
				  .build ();
	ASSERT_EQ (nano::process_result::progress, ledger.process (*transaction, *epoch1).code);
	auto send1 = builder
				 .state ()
				 .account (nano::dev::genesis->account ())
				 .previous (epoch1->hash ())
				 .representative (nano::dev::genesis->account ())
				 .balance (nano::dev::constants.genesis_amount - nano::Gxrb_ratio)
				 .link (nano::dev::genesis->account ())
				 .sign (nano::dev::genesis_key.prv, nano::dev::genesis_key.pub)
				 .work (*pool.generate (epoch1->hash ()))
				 .build ();
	ASSERT_EQ (nano::process_result::progress, ledger.process (*transaction, *send1).code);
	ASSERT_TRUE (store->pending ().exists (*transaction, nano::pending_key (nano::dev::genesis->account (), send1->hash ())));
	auto send2 = builder
				 .state ()
				 .account (nano::dev::genesis->account ())
				 .previous (send1->hash ())
				 .representative (nano::dev::genesis->account ())
				 .balance (nano::dev::constants.genesis_amount - nano::Gxrb_ratio * 2)
				 .link (nano::dev::genesis->account ())
				 .sign (nano::dev::genesis_key.prv, nano::dev::genesis_key.pub)
				 .work (*pool.generate (send1->hash ()))
				 .build ();
	ASSERT_EQ (nano::process_result::progress, ledger.process (*transaction, *send2).code);
	ASSERT_TRUE (store->block ().exists (*transaction, send2->hash ()));
	// Pruning action
	ASSERT_EQ (2, ledger.pruning_action (*transaction, send1->hash (), 1));
	ASSERT_FALSE (store->block ().exists (*transaction, send1->hash ()));
	ASSERT_TRUE (store->pruned ().exists (*transaction, send1->hash ()));
	ASSERT_FALSE (store->block ().exists (*transaction, epoch1->hash ()));
	ASSERT_TRUE (store->pruned ().exists (*transaction, epoch1->hash ()));
	ASSERT_TRUE (store->block ().exists (*transaction, nano::dev::genesis->hash ()));
	nano::pending_info info;
	ASSERT_FALSE (store->pending ().get (*transaction, nano::pending_key (nano::dev::genesis->account (), send1->hash ()), info));
	ASSERT_EQ (nano::dev::genesis->account (), info.source);
	ASSERT_EQ (nano::Gxrb_ratio, info.amount.number ());
	ASSERT_EQ (nano::epoch::epoch_1, info.epoch);
	// Receiving pruned block
	auto receive1 = builder
					.state ()
					.account (nano::dev::genesis->account ())
					.previous (send2->hash ())
					.representative (nano::dev::genesis->account ())
					.balance (nano::dev::constants.genesis_amount - nano::Gxrb_ratio)
					.link (send1->hash ())
					.sign (nano::dev::genesis_key.prv, nano::dev::genesis_key.pub)
					.work (*pool.generate (send2->hash ()))
					.build ();
	ASSERT_EQ (nano::process_result::progress, ledger.process (*transaction, *receive1).code);
	ASSERT_FALSE (store->pending ().exists (*transaction, nano::pending_key (nano::dev::genesis->account (), send1->hash ())));
	ASSERT_EQ (2, ledger.cache.pruned_count ());
	ASSERT_EQ (5, ledger.cache.block_count ());
	// Rollback receive block
	ASSERT_FALSE (ledger.rollback (*transaction, receive1->hash ()));
	nano::pending_info info2;
	ASSERT_FALSE (store->pending ().get (*transaction, nano::pending_key (nano::dev::genesis->account (), send1->hash ()), info2));
	ASSERT_NE (nano::dev::genesis->account (), info2.source); // Tradeoff to not store pruned blocks accounts
	ASSERT_EQ (nano::Gxrb_ratio, info2.amount.number ());
	ASSERT_EQ (nano::epoch::epoch_1, info2.epoch);
	// Process receive block again
	ASSERT_EQ (nano::process_result::progress, ledger.process (*transaction, *receive1).code);
	ASSERT_FALSE (store->pending ().exists (*transaction, nano::pending_key (nano::dev::genesis->account (), send1->hash ())));
	ASSERT_EQ (2, ledger.cache.pruned_count ());
	ASSERT_EQ (5, ledger.cache.block_count ());
}

TEST (ledger, pruning_source_rollback_legacy)
{
	auto logger{ std::make_shared<nano::logger_mt> () };
	auto store = nano::make_store (logger, nano::unique_path (), nano::dev::constants);
	ASSERT_TRUE (!store->init_error ());
	nano::stat stats;
	nano::ledger ledger (*store, stats, nano::dev::constants);
	ledger.enable_pruning ();
	auto transaction (store->tx_begin_write ());
	store->initialize (*transaction, ledger.cache, ledger.constants);
	nano::work_pool pool{ nano::dev::network_params.network, std::numeric_limits<unsigned>::max () };
	nano::block_builder builder;
	auto send1 = builder
				 .send ()
				 .previous (nano::dev::genesis->hash ())
				 .destination (nano::dev::genesis->account ())
				 .balance (nano::dev::constants.genesis_amount - nano::Gxrb_ratio)
				 .sign (nano::dev::genesis_key.prv, nano::dev::genesis_key.pub)
				 .work (*pool.generate (nano::dev::genesis->hash ()))
				 .build ();
	ASSERT_EQ (nano::process_result::progress, ledger.process (*transaction, *send1).code);
	ASSERT_TRUE (store->pending ().exists (*transaction, nano::pending_key (nano::dev::genesis->account (), send1->hash ())));
	nano::keypair key1;
	auto send2 = builder
				 .send ()
				 .previous (send1->hash ())
				 .destination (key1.pub)
				 .balance (nano::dev::constants.genesis_amount - 2 * nano::Gxrb_ratio)
				 .sign (nano::dev::genesis_key.prv, nano::dev::genesis_key.pub)
				 .work (*pool.generate (send1->hash ()))
				 .build ();
	ASSERT_EQ (nano::process_result::progress, ledger.process (*transaction, *send2).code);
	ASSERT_TRUE (store->block ().exists (*transaction, send2->hash ()));
	ASSERT_TRUE (store->pending ().exists (*transaction, nano::pending_key (key1.pub, send2->hash ())));
	auto send3 = builder
				 .send ()
				 .previous (send2->hash ())
				 .destination (nano::dev::genesis->account ())
				 .balance (nano::dev::constants.genesis_amount - 3 * nano::Gxrb_ratio)
				 .sign (nano::dev::genesis_key.prv, nano::dev::genesis_key.pub)
				 .work (*pool.generate (send2->hash ()))
				 .build ();
	ASSERT_EQ (nano::process_result::progress, ledger.process (*transaction, *send3).code);
	ASSERT_TRUE (store->block ().exists (*transaction, send3->hash ()));
	ASSERT_TRUE (store->pending ().exists (*transaction, nano::pending_key (nano::dev::genesis->account (), send3->hash ())));
	// Pruning action
	ASSERT_EQ (2, ledger.pruning_action (*transaction, send2->hash (), 1));
	ASSERT_FALSE (store->block ().exists (*transaction, send2->hash ()));
	ASSERT_TRUE (store->pruned ().exists (*transaction, send2->hash ()));
	ASSERT_FALSE (store->block ().exists (*transaction, send1->hash ()));
	ASSERT_TRUE (store->pruned ().exists (*transaction, send1->hash ()));
	ASSERT_TRUE (store->block ().exists (*transaction, nano::dev::genesis->hash ()));
	nano::pending_info info1;
	ASSERT_FALSE (store->pending ().get (*transaction, nano::pending_key (nano::dev::genesis->account (), send1->hash ()), info1));
	ASSERT_EQ (nano::dev::genesis->account (), info1.source);
	ASSERT_EQ (nano::Gxrb_ratio, info1.amount.number ());
	ASSERT_EQ (nano::epoch::epoch_0, info1.epoch);
	nano::pending_info info2;
	ASSERT_FALSE (store->pending ().get (*transaction, nano::pending_key (key1.pub, send2->hash ()), info2));
	ASSERT_EQ (nano::dev::genesis->account (), info2.source);
	ASSERT_EQ (nano::Gxrb_ratio, info2.amount.number ());
	ASSERT_EQ (nano::epoch::epoch_0, info2.epoch);
	// Receiving pruned block
	auto receive1 = builder
					.receive ()
					.previous (send3->hash ())
					.source (send1->hash ())
					.sign (nano::dev::genesis_key.prv, nano::dev::genesis_key.pub)
					.work (*pool.generate (send3->hash ()))
					.build ();
	ASSERT_EQ (nano::process_result::progress, ledger.process (*transaction, *receive1).code);
	ASSERT_FALSE (store->pending ().exists (*transaction, nano::pending_key (nano::dev::genesis->account (), send1->hash ())));
	ASSERT_EQ (2, ledger.cache.pruned_count ());
	ASSERT_EQ (5, ledger.cache.block_count ());
	// Rollback receive block
	ASSERT_FALSE (ledger.rollback (*transaction, receive1->hash ()));
	nano::pending_info info3;
	ASSERT_FALSE (store->pending ().get (*transaction, nano::pending_key (nano::dev::genesis->account (), send1->hash ()), info3));
	ASSERT_NE (nano::dev::genesis->account (), info3.source); // Tradeoff to not store pruned blocks accounts
	ASSERT_EQ (nano::Gxrb_ratio, info3.amount.number ());
	ASSERT_EQ (nano::epoch::epoch_0, info3.epoch);
	// Process receive block again
	ASSERT_EQ (nano::process_result::progress, ledger.process (*transaction, *receive1).code);
	ASSERT_FALSE (store->pending ().exists (*transaction, nano::pending_key (nano::dev::genesis->account (), send1->hash ())));
	ASSERT_EQ (2, ledger.cache.pruned_count ());
	ASSERT_EQ (5, ledger.cache.block_count ());
	// Receiving pruned block (open)
	auto open1 = builder
				 .open ()
				 .source (send2->hash ())
				 .representative (nano::dev::genesis->account ())
				 .account (key1.pub)
				 .sign (key1.prv, key1.pub)
				 .work (*pool.generate (key1.pub))
				 .build ();
	ASSERT_EQ (nano::process_result::progress, ledger.process (*transaction, *open1).code);
	ASSERT_FALSE (store->pending ().exists (*transaction, nano::pending_key (key1.pub, send2->hash ())));
	ASSERT_EQ (2, ledger.cache.pruned_count ());
	ASSERT_EQ (6, ledger.cache.block_count ());
	// Rollback open block
	ASSERT_FALSE (ledger.rollback (*transaction, open1->hash ()));
	nano::pending_info info4;
	ASSERT_FALSE (store->pending ().get (*transaction, nano::pending_key (key1.pub, send2->hash ()), info4));
	ASSERT_NE (nano::dev::genesis->account (), info4.source); // Tradeoff to not store pruned blocks accounts
	ASSERT_EQ (nano::Gxrb_ratio, info4.amount.number ());
	ASSERT_EQ (nano::epoch::epoch_0, info4.epoch);
	// Process open block again
	ASSERT_EQ (nano::process_result::progress, ledger.process (*transaction, *open1).code);
	ASSERT_FALSE (store->pending ().exists (*transaction, nano::pending_key (key1.pub, send2->hash ())));
	ASSERT_EQ (2, ledger.cache.pruned_count ());
	ASSERT_EQ (6, ledger.cache.block_count ());
}

TEST (ledger, pruning_process_error)
{
	auto logger{ std::make_shared<nano::logger_mt> () };
	auto store = nano::make_store (logger, nano::unique_path (), nano::dev::constants);
	ASSERT_TRUE (!store->init_error ());
	nano::stat stats;
	nano::ledger ledger (*store, stats, nano::dev::constants);
	ledger.enable_pruning ();
	auto transaction (store->tx_begin_write ());
	store->initialize (*transaction, ledger.cache, ledger.constants);
	nano::work_pool pool{ nano::dev::network_params.network, std::numeric_limits<unsigned>::max () };
	nano::block_builder builder;
	auto send1 = builder
				 .state ()
				 .account (nano::dev::genesis->account ())
				 .previous (nano::dev::genesis->hash ())
				 .representative (nano::dev::genesis->account ())
				 .balance (nano::dev::constants.genesis_amount - nano::Gxrb_ratio)
				 .link (nano::dev::genesis->account ())
				 .sign (nano::dev::genesis_key.prv, nano::dev::genesis_key.pub)
				 .work (*pool.generate (nano::dev::genesis->hash ()))
				 .build ();
	ASSERT_EQ (nano::process_result::progress, ledger.process (*transaction, *send1).code);
	ASSERT_EQ (0, ledger.cache.pruned_count ());
	ASSERT_EQ (2, ledger.cache.block_count ());
	// Pruning action for latest block (not valid action)
	ASSERT_EQ (1, ledger.pruning_action (*transaction, send1->hash (), 1));
	ASSERT_FALSE (store->block ().exists (*transaction, send1->hash ()));
	ASSERT_TRUE (store->pruned ().exists (*transaction, send1->hash ()));
	// Attempt to process pruned block again
	ASSERT_EQ (nano::process_result::old, ledger.process (*transaction, *send1).code);
	// Attept to process new block after pruned
	auto send2 = builder
				 .state ()
				 .account (nano::dev::genesis->account ())
				 .previous (send1->hash ())
				 .representative (nano::dev::genesis->account ())
				 .balance (nano::dev::constants.genesis_amount - nano::Gxrb_ratio * 2)
				 .link (nano::dev::genesis->account ())
				 .sign (nano::dev::genesis_key.prv, nano::dev::genesis_key.pub)
				 .work (*pool.generate (send1->hash ()))
				 .build ();
	ASSERT_EQ (nano::process_result::gap_previous, ledger.process (*transaction, *send2).code);
	ASSERT_EQ (1, ledger.cache.pruned_count ());
	ASSERT_EQ (2, ledger.cache.block_count ());
}

TEST (ledger, pruning_legacy_blocks)
{
	auto logger{ std::make_shared<nano::logger_mt> () };
	auto store = nano::make_store (logger, nano::unique_path (), nano::dev::constants);
	ASSERT_TRUE (!store->init_error ());
	nano::stat stats;
	nano::ledger ledger (*store, stats, nano::dev::constants);
	ledger.enable_pruning ();
	nano::keypair key1;
	auto transaction (store->tx_begin_write ());
	store->initialize (*transaction, ledger.cache, ledger.constants);
	nano::work_pool pool{ nano::dev::network_params.network, std::numeric_limits<unsigned>::max () };
	nano::block_builder builder;
	auto send1 = builder
				 .send ()
				 .previous (nano::dev::genesis->hash ())
				 .destination (nano::dev::genesis->account ())
				 .balance (nano::dev::constants.genesis_amount - nano::Gxrb_ratio)
				 .sign (nano::dev::genesis_key.prv, nano::dev::genesis_key.pub)
				 .work (*pool.generate (nano::dev::genesis->hash ()))
				 .build ();
	ASSERT_EQ (nano::process_result::progress, ledger.process (*transaction, *send1).code);
	ASSERT_TRUE (store->pending ().exists (*transaction, nano::pending_key (nano::dev::genesis->account (), send1->hash ())));
	auto receive1 = builder
					.receive ()
					.previous (send1->hash ())
					.source (send1->hash ())
					.sign (nano::dev::genesis_key.prv, nano::dev::genesis_key.pub)
					.work (*pool.generate (send1->hash ()))
					.build ();
	ASSERT_EQ (nano::process_result::progress, ledger.process (*transaction, *receive1).code);
	auto change1 = builder
				   .change ()
				   .previous (receive1->hash ())
				   .representative (key1.pub)
				   .sign (nano::dev::genesis_key.prv, nano::dev::genesis_key.pub)
				   .work (*pool.generate (receive1->hash ()))
				   .build ();
	ASSERT_EQ (nano::process_result::progress, ledger.process (*transaction, *change1).code);
	auto send2 = builder
				 .send ()
				 .previous (change1->hash ())
				 .destination (key1.pub)
				 .balance (nano::dev::constants.genesis_amount - nano::Gxrb_ratio)
				 .sign (nano::dev::genesis_key.prv, nano::dev::genesis_key.pub)
				 .work (*pool.generate (change1->hash ()))
				 .build ();
	ASSERT_EQ (nano::process_result::progress, ledger.process (*transaction, *send2).code);
	auto open1 = builder
				 .open ()
				 .source (send2->hash ())
				 .representative (nano::dev::genesis->account ())
				 .account (key1.pub)
				 .sign (key1.prv, key1.pub)
				 .work (*pool.generate (key1.pub))
				 .build ();
	ASSERT_EQ (nano::process_result::progress, ledger.process (*transaction, *open1).code);
	auto send3 = builder
				 .send ()
				 .previous (open1->hash ())
				 .destination (nano::dev::genesis->account ())
				 .balance (0)
				 .sign (key1.prv, key1.pub)
				 .work (*pool.generate (open1->hash ()))
				 .build ();
	ASSERT_EQ (nano::process_result::progress, ledger.process (*transaction, *send3).code);
	// Pruning action
	ASSERT_EQ (3, ledger.pruning_action (*transaction, change1->hash (), 2));
	ASSERT_EQ (1, ledger.pruning_action (*transaction, open1->hash (), 1));
	ASSERT_TRUE (store->block ().exists (*transaction, nano::dev::genesis->hash ()));
	ASSERT_FALSE (store->block ().exists (*transaction, send1->hash ()));
	ASSERT_TRUE (store->pruned ().exists (*transaction, send1->hash ()));
	ASSERT_FALSE (store->block ().exists (*transaction, receive1->hash ()));
	ASSERT_TRUE (store->pruned ().exists (*transaction, receive1->hash ()));
	ASSERT_FALSE (store->block ().exists (*transaction, change1->hash ()));
	ASSERT_TRUE (store->pruned ().exists (*transaction, change1->hash ()));
	ASSERT_TRUE (store->block ().exists (*transaction, send2->hash ()));
	ASSERT_FALSE (store->block ().exists (*transaction, open1->hash ()));
	ASSERT_TRUE (store->pruned ().exists (*transaction, open1->hash ()));
	ASSERT_TRUE (store->block ().exists (*transaction, send3->hash ()));
	ASSERT_EQ (4, ledger.cache.pruned_count ());
	ASSERT_EQ (7, ledger.cache.block_count ());
	ASSERT_EQ (store->pruned ().count (*transaction), ledger.cache.pruned_count ());
	ASSERT_EQ (store->block ().count (*transaction), ledger.cache.block_count () - ledger.cache.pruned_count ());
}

TEST (ledger, pruning_safe_functions)
{
	auto logger{ std::make_shared<nano::logger_mt> () };
	auto store = nano::make_store (logger, nano::unique_path (), nano::dev::constants);
	ASSERT_TRUE (!store->init_error ());
	nano::stat stats;
	nano::ledger ledger (*store, stats, nano::dev::constants);
	ledger.enable_pruning ();
	auto transaction (store->tx_begin_write ());
	store->initialize (*transaction, ledger.cache, ledger.constants);
	nano::work_pool pool{ nano::dev::network_params.network, std::numeric_limits<unsigned>::max () };
	nano::block_builder builder;
	auto send1 = builder
				 .state ()
				 .account (nano::dev::genesis->account ())
				 .previous (nano::dev::genesis->hash ())
				 .representative (nano::dev::genesis->account ())
				 .balance (nano::dev::constants.genesis_amount - nano::Gxrb_ratio)
				 .link (nano::dev::genesis->account ())
				 .sign (nano::dev::genesis_key.prv, nano::dev::genesis_key.pub)
				 .work (*pool.generate (nano::dev::genesis->hash ()))
				 .build ();
	ASSERT_EQ (nano::process_result::progress, ledger.process (*transaction, *send1).code);
	ASSERT_TRUE (store->block ().exists (*transaction, send1->hash ()));
	auto send2 = builder
				 .state ()
				 .account (nano::dev::genesis->account ())
				 .previous (send1->hash ())
				 .representative (nano::dev::genesis->account ())
				 .balance (nano::dev::constants.genesis_amount - nano::Gxrb_ratio * 2)
				 .link (nano::dev::genesis->account ())
				 .sign (nano::dev::genesis_key.prv, nano::dev::genesis_key.pub)
				 .work (*pool.generate (send1->hash ()))
				 .build ();
	ASSERT_EQ (nano::process_result::progress, ledger.process (*transaction, *send2).code);
	ASSERT_TRUE (store->block ().exists (*transaction, send2->hash ()));
	// Pruning action
	ASSERT_EQ (1, ledger.pruning_action (*transaction, send1->hash (), 1));
	ASSERT_FALSE (store->block ().exists (*transaction, send1->hash ()));
	ASSERT_TRUE (ledger.block_or_pruned_exists (*transaction, send1->hash ())); // true for pruned
	ASSERT_TRUE (store->pruned ().exists (*transaction, send1->hash ()));
	ASSERT_TRUE (store->block ().exists (*transaction, nano::dev::genesis->hash ()));
	ASSERT_TRUE (store->block ().exists (*transaction, send2->hash ()));
	// Safe ledger actions
	bool error (false);
	ASSERT_EQ (0, ledger.balance_safe (*transaction, send1->hash (), error));
	ASSERT_TRUE (error);
	error = false;
	ASSERT_EQ (nano::dev::constants.genesis_amount - nano::Gxrb_ratio * 2, ledger.balance_safe (*transaction, send2->hash (), error));
	ASSERT_FALSE (error);
	error = false;
	ASSERT_EQ (0, ledger.amount_safe (*transaction, send2->hash (), error));
	ASSERT_TRUE (error);
	error = false;
	ASSERT_TRUE (ledger.account_safe (*transaction, send1->hash (), error).is_zero ());
	ASSERT_TRUE (error);
	error = false;
	ASSERT_EQ (nano::dev::genesis->account (), ledger.account_safe (*transaction, send2->hash (), error));
	ASSERT_FALSE (error);
}

TEST (ledger, hash_root_random)
{
	auto logger{ std::make_shared<nano::logger_mt> () };
	auto store = nano::make_store (logger, nano::unique_path (), nano::dev::constants);
	ASSERT_TRUE (!store->init_error ());
	nano::stat stats;
	nano::ledger ledger (*store, stats, nano::dev::constants);
	ledger.enable_pruning ();
	auto transaction (store->tx_begin_write ());
	store->initialize (*transaction, ledger.cache, ledger.constants);
	nano::work_pool pool{ nano::dev::network_params.network, std::numeric_limits<unsigned>::max () };
	nano::block_builder builder;
	auto send1 = builder
				 .state ()
				 .account (nano::dev::genesis->account ())
				 .previous (nano::dev::genesis->hash ())
				 .representative (nano::dev::genesis->account ())
				 .balance (nano::dev::constants.genesis_amount - nano::Gxrb_ratio)
				 .link (nano::dev::genesis->account ())
				 .sign (nano::dev::genesis_key.prv, nano::dev::genesis_key.pub)
				 .work (*pool.generate (nano::dev::genesis->hash ()))
				 .build ();
	ASSERT_EQ (nano::process_result::progress, ledger.process (*transaction, *send1).code);
	ASSERT_TRUE (store->block ().exists (*transaction, send1->hash ()));
	auto send2 = builder
				 .state ()
				 .account (nano::dev::genesis->account ())
				 .previous (send1->hash ())
				 .representative (nano::dev::genesis->account ())
				 .balance (nano::dev::constants.genesis_amount - nano::Gxrb_ratio * 2)
				 .link (nano::dev::genesis->account ())
				 .sign (nano::dev::genesis_key.prv, nano::dev::genesis_key.pub)
				 .work (*pool.generate (send1->hash ()))
				 .build ();
	ASSERT_EQ (nano::process_result::progress, ledger.process (*transaction, *send2).code);
	ASSERT_TRUE (store->block ().exists (*transaction, send2->hash ()));
	// Pruning action
	ASSERT_EQ (1, ledger.pruning_action (*transaction, send1->hash (), 1));
	ASSERT_FALSE (store->block ().exists (*transaction, send1->hash ()));
	ASSERT_TRUE (store->pruned ().exists (*transaction, send1->hash ()));
	ASSERT_TRUE (store->block ().exists (*transaction, nano::dev::genesis->hash ()));
	ASSERT_TRUE (store->block ().exists (*transaction, send2->hash ()));
	// Test random block including pruned
	bool done (false);
	auto iteration (0);
	while (!done)
	{
		++iteration;
		auto root_hash (ledger.hash_root_random (*transaction));
		done = (root_hash.first == send1->hash ()) && (root_hash.second.is_zero ());
		ASSERT_LE (iteration, 1000);
	}
	done = false;
	while (!done)
	{
		++iteration;
		auto root_hash (ledger.hash_root_random (*transaction));
		done = (root_hash.first == send2->hash ()) && (root_hash.second == send2->root ().as_block_hash ());
		ASSERT_LE (iteration, 1000);
	}
}

TEST (ledger, unconfirmed_frontiers)
{
	auto ctx = nano::test::context::ledger_empty ();
	auto & ledger = ctx.ledger ();
	auto & store = ctx.store ();
	nano::work_pool pool{ nano::dev::network_params.network, std::numeric_limits<unsigned>::max () };

	auto unconfirmed_frontiers = ledger.unconfirmed_frontiers ();
	ASSERT_TRUE (unconfirmed_frontiers.empty ());

	nano::state_block_builder builder;
	nano::keypair key;
	auto const latest = ledger.latest (*store.tx_begin_read (), nano::dev::genesis->account ());
	auto send = builder.make_block ()
				.account (nano::dev::genesis->account ())
				.previous (latest)
				.representative (nano::dev::genesis->account ())
				.balance (nano::dev::constants.genesis_amount - 100)
				.link (key.pub)
				.sign (nano::dev::genesis_key.prv, nano::dev::genesis_key.pub)
				.work (*pool.generate (latest))
				.build ();

	ASSERT_EQ (nano::process_result::progress, ledger.process (*store.tx_begin_write (), *send).code);

	unconfirmed_frontiers = ledger.unconfirmed_frontiers ();
	ASSERT_EQ (unconfirmed_frontiers.size (), 1);
	ASSERT_EQ (unconfirmed_frontiers.begin ()->first, 1);
	nano::uncemented_info uncemented_info1{ latest, send->hash (), nano::dev::genesis->account () };
	auto uncemented_info2 = unconfirmed_frontiers.begin ()->second;
	ASSERT_EQ (uncemented_info1.account, uncemented_info2.account);
	ASSERT_EQ (uncemented_info1.cemented_frontier, uncemented_info2.cemented_frontier);
	ASSERT_EQ (uncemented_info1.frontier, uncemented_info2.frontier);
}

TEST (ledger, is_send_genesis)
{
	auto ctx = nano::test::context::ledger_empty ();
	auto & ledger = ctx.ledger ();
	auto & store = ctx.store ();
	auto tx = store.tx_begin_read ();
	ASSERT_FALSE (ledger.is_send (*tx, *nano::dev::genesis));
}

TEST (ledger, is_send_state)
{
	auto ctx = nano::test::context::ledger_send_receive ();
	auto & ledger = ctx.ledger ();
	auto & store = ctx.store ();
	auto tx = store.tx_begin_read ();
	ASSERT_TRUE (ledger.is_send (*tx, *ctx.blocks ()[0]));
	ASSERT_FALSE (ledger.is_send (*tx, *ctx.blocks ()[1]));
}

TEST (ledger, is_send_legacy)
{
	auto ctx = nano::test::context::ledger_send_receive_legacy ();
	auto & ledger = ctx.ledger ();
	auto & store = ctx.store ();
	auto tx = store.tx_begin_read ();
	ASSERT_TRUE (ledger.is_send (*tx, *ctx.blocks ()[0]));
	ASSERT_FALSE (ledger.is_send (*tx, *ctx.blocks ()[1]));
}<|MERGE_RESOLUTION|>--- conflicted
+++ resolved
@@ -292,974 +292,6 @@
 	ASSERT_EQ (*send1, *election1->winner ());
 }
 
-<<<<<<< HEAD
-// Make sure old block types can't be inserted after a state block.
-TEST (ledger, send_after_state_fail)
-{
-	auto ctx = nano::test::context::ledger_empty ();
-	auto & ledger = ctx.ledger ();
-	auto & store = ctx.store ();
-	auto transaction = store.tx_begin_write ();
-	nano::work_pool pool{ nano::dev::network_params.network, std::numeric_limits<unsigned>::max () };
-	nano::block_builder builder;
-	auto send1 = builder
-				 .state ()
-				 .account (nano::dev::genesis->account ())
-				 .previous (nano::dev::genesis->hash ())
-				 .representative (nano::dev::genesis->account ())
-				 .balance (nano::dev::constants.genesis_amount - nano::Gxrb_ratio)
-				 .link (nano::dev::genesis->account ())
-				 .sign (nano::dev::genesis_key.prv, nano::dev::genesis_key.pub)
-				 .work (*pool.generate (nano::dev::genesis->hash ()))
-				 .build ();
-	ASSERT_EQ (nano::process_result::progress, ledger.process (*transaction, *send1).code);
-	auto send2 = builder
-				 .send ()
-				 .previous (send1->hash ())
-				 .destination (nano::dev::genesis->account ())
-				 .balance (nano::dev::constants.genesis_amount - (2 * nano::Gxrb_ratio))
-				 .sign (nano::dev::genesis_key.prv, nano::dev::genesis_key.pub)
-				 .work (*pool.generate (send1->hash ()))
-				 .build ();
-	ASSERT_EQ (nano::process_result::block_position, ledger.process (*transaction, *send2).code);
-}
-
-// Make sure old block types can't be inserted after a state block.
-TEST (ledger, receive_after_state_fail)
-{
-	auto ctx = nano::test::context::ledger_empty ();
-	auto & ledger = ctx.ledger ();
-	auto & store = ctx.store ();
-	auto transaction = store.tx_begin_write ();
-	nano::work_pool pool{ nano::dev::network_params.network, std::numeric_limits<unsigned>::max () };
-	nano::block_builder builder;
-	auto send1 = builder
-				 .state ()
-				 .account (nano::dev::genesis->account ())
-				 .previous (nano::dev::genesis->hash ())
-				 .representative (nano::dev::genesis->account ())
-				 .balance (nano::dev::constants.genesis_amount - nano::Gxrb_ratio)
-				 .link (nano::dev::genesis->account ())
-				 .sign (nano::dev::genesis_key.prv, nano::dev::genesis_key.pub)
-				 .work (*pool.generate (nano::dev::genesis->hash ()))
-				 .build ();
-	ASSERT_EQ (nano::process_result::progress, ledger.process (*transaction, *send1).code);
-	auto receive1 = builder
-					.receive ()
-					.previous (send1->hash ())
-					.source (send1->hash ())
-					.sign (nano::dev::genesis_key.prv, nano::dev::genesis_key.pub)
-					.work (*pool.generate (send1->hash ()))
-					.build ();
-	ASSERT_EQ (nano::process_result::block_position, ledger.process (*transaction, *receive1).code);
-}
-
-// Make sure old block types can't be inserted after a state block.
-TEST (ledger, change_after_state_fail)
-{
-	auto ctx = nano::test::context::ledger_empty ();
-	auto & ledger = ctx.ledger ();
-	auto & store = ctx.store ();
-	auto transaction = store.tx_begin_write ();
-	nano::work_pool pool{ nano::dev::network_params.network, std::numeric_limits<unsigned>::max () };
-	nano::block_builder builder;
-	auto send1 = builder
-				 .state ()
-				 .account (nano::dev::genesis->account ())
-				 .previous (nano::dev::genesis->hash ())
-				 .representative (nano::dev::genesis->account ())
-				 .balance (nano::dev::constants.genesis_amount - nano::Gxrb_ratio)
-				 .link (nano::dev::genesis->account ())
-				 .sign (nano::dev::genesis_key.prv, nano::dev::genesis_key.pub)
-				 .work (*pool.generate (nano::dev::genesis->hash ()))
-				 .build ();
-	ASSERT_EQ (nano::process_result::progress, ledger.process (*transaction, *send1).code);
-	nano::keypair rep;
-	auto change1 = builder
-				   .change ()
-				   .previous (send1->hash ())
-				   .representative (rep.pub)
-				   .sign (nano::dev::genesis_key.prv, nano::dev::genesis_key.pub)
-				   .work (*pool.generate (send1->hash ()))
-				   .build ();
-	ASSERT_EQ (nano::process_result::block_position, ledger.process (*transaction, *change1).code);
-}
-
-TEST (ledger, state_unreceivable_fail)
-{
-	auto ctx = nano::test::context::ledger_empty ();
-	auto & ledger = ctx.ledger ();
-	auto & store = ctx.store ();
-	auto transaction = store.tx_begin_write ();
-	nano::work_pool pool{ nano::dev::network_params.network, std::numeric_limits<unsigned>::max () };
-	nano::block_builder builder;
-	auto send1 = builder
-				 .send ()
-				 .previous (nano::dev::genesis->hash ())
-				 .destination (nano::dev::genesis->account ())
-				 .balance (nano::dev::constants.genesis_amount - nano::Gxrb_ratio)
-				 .sign (nano::dev::genesis_key.prv, nano::dev::genesis_key.pub)
-				 .work (*pool.generate (nano::dev::genesis->hash ()))
-				 .build ();
-	ASSERT_EQ (nano::process_result::progress, ledger.process (*transaction, *send1).code);
-	ASSERT_TRUE (store.block ().exists (*transaction, send1->hash ()));
-	auto send2 = store.block ().get (*transaction, send1->hash ());
-	ASSERT_NE (nullptr, send2);
-	ASSERT_EQ (*send1, *send2);
-	ASSERT_EQ (nano::dev::constants.genesis_amount - nano::Gxrb_ratio, ledger.balance (*transaction, send1->hash ()));
-	ASSERT_EQ (nano::Gxrb_ratio, ledger.amount (*transaction, send1->hash ()));
-	ASSERT_EQ (nano::dev::constants.genesis_amount - nano::Gxrb_ratio, ledger.weight (nano::dev::genesis->account ()));
-	auto receive1 = builder
-					.state ()
-					.account (nano::dev::genesis->account ())
-					.previous (send1->hash ())
-					.representative (nano::dev::genesis->account ())
-					.balance (nano::dev::constants.genesis_amount)
-					.link (1)
-					.sign (nano::dev::genesis_key.prv, nano::dev::genesis_key.pub)
-					.work (*pool.generate (send1->hash ()))
-					.build ();
-	ASSERT_EQ (nano::process_result::gap_source, ledger.process (*transaction, *receive1).code);
-}
-
-TEST (ledger, state_receive_bad_amount_fail)
-{
-	auto ctx = nano::test::context::ledger_empty ();
-	auto & ledger = ctx.ledger ();
-	auto & store = ctx.store ();
-	auto transaction = store.tx_begin_write ();
-	nano::work_pool pool{ nano::dev::network_params.network, std::numeric_limits<unsigned>::max () };
-	nano::block_builder builder;
-	auto send1 = builder
-				 .send ()
-				 .previous (nano::dev::genesis->hash ())
-				 .destination (nano::dev::genesis->account ())
-				 .balance (nano::dev::constants.genesis_amount - nano::Gxrb_ratio)
-				 .sign (nano::dev::genesis_key.prv, nano::dev::genesis_key.pub)
-				 .work (*pool.generate (nano::dev::genesis->hash ()))
-				 .build ();
-	ASSERT_EQ (nano::process_result::progress, ledger.process (*transaction, *send1).code);
-	ASSERT_TRUE (store.block ().exists (*transaction, send1->hash ()));
-	auto send2 = store.block ().get (*transaction, send1->hash ());
-	ASSERT_NE (nullptr, send2);
-	ASSERT_EQ (*send1, *send2);
-	ASSERT_EQ (nano::dev::constants.genesis_amount - nano::Gxrb_ratio, ledger.balance (*transaction, send1->hash ()));
-	ASSERT_EQ (nano::Gxrb_ratio, ledger.amount (*transaction, send1->hash ()));
-	ASSERT_EQ (nano::dev::constants.genesis_amount - nano::Gxrb_ratio, ledger.weight (nano::dev::genesis->account ()));
-	auto receive1 = builder
-					.state ()
-					.account (nano::dev::genesis->account ())
-					.previous (send1->hash ())
-					.representative (nano::dev::genesis->account ())
-					.balance (nano::dev::constants.genesis_amount - nano::Gxrb_ratio)
-					.link (send1->hash ())
-					.sign (nano::dev::genesis_key.prv, nano::dev::genesis_key.pub)
-					.work (*pool.generate (send1->hash ()))
-					.build ();
-	ASSERT_EQ (nano::process_result::balance_mismatch, ledger.process (*transaction, *receive1).code);
-}
-
-TEST (ledger, state_no_link_amount_fail)
-{
-	auto ctx = nano::test::context::ledger_empty ();
-	auto & ledger = ctx.ledger ();
-	auto & store = ctx.store ();
-	auto transaction = store.tx_begin_write ();
-	nano::work_pool pool{ nano::dev::network_params.network, std::numeric_limits<unsigned>::max () };
-	nano::block_builder builder;
-	auto send1 = builder
-				 .state ()
-				 .account (nano::dev::genesis->account ())
-				 .previous (nano::dev::genesis->hash ())
-				 .representative (nano::dev::genesis->account ())
-				 .balance (nano::dev::constants.genesis_amount - nano::Gxrb_ratio)
-				 .link (nano::dev::genesis->account ())
-				 .sign (nano::dev::genesis_key.prv, nano::dev::genesis_key.pub)
-				 .work (*pool.generate (nano::dev::genesis->hash ()))
-				 .build ();
-	ASSERT_EQ (nano::process_result::progress, ledger.process (*transaction, *send1).code);
-	nano::keypair rep;
-	auto change1 = builder
-				   .state ()
-				   .account (nano::dev::genesis->account ())
-				   .previous (send1->hash ())
-				   .representative (rep.pub)
-				   .balance (nano::dev::constants.genesis_amount)
-				   .link (0)
-				   .sign (nano::dev::genesis_key.prv, nano::dev::genesis_key.pub)
-				   .work (*pool.generate (send1->hash ()))
-				   .build ();
-	ASSERT_EQ (nano::process_result::balance_mismatch, ledger.process (*transaction, *change1).code);
-}
-
-TEST (ledger, state_receive_wrong_account_fail)
-{
-	auto ctx = nano::test::context::ledger_empty ();
-	auto & ledger = ctx.ledger ();
-	auto & store = ctx.store ();
-	auto transaction = store.tx_begin_write ();
-	nano::work_pool pool{ nano::dev::network_params.network, std::numeric_limits<unsigned>::max () };
-	nano::block_builder builder;
-	auto send1 = builder
-				 .state ()
-				 .account (nano::dev::genesis->account ())
-				 .previous (nano::dev::genesis->hash ())
-				 .representative (nano::dev::genesis->account ())
-				 .balance (nano::dev::constants.genesis_amount - nano::Gxrb_ratio)
-				 .link (nano::dev::genesis->account ())
-				 .sign (nano::dev::genesis_key.prv, nano::dev::genesis_key.pub)
-				 .work (*pool.generate (nano::dev::genesis->hash ()))
-				 .build ();
-	ASSERT_EQ (nano::process_result::progress, ledger.process (*transaction, *send1).code);
-	ASSERT_TRUE (store.block ().exists (*transaction, send1->hash ()));
-	auto send2 = store.block ().get (*transaction, send1->hash ());
-	ASSERT_NE (nullptr, send2);
-	ASSERT_EQ (*send1, *send2);
-	ASSERT_EQ (nano::dev::constants.genesis_amount - nano::Gxrb_ratio, ledger.balance (*transaction, send1->hash ()));
-	ASSERT_EQ (nano::Gxrb_ratio, ledger.amount (*transaction, send1->hash ()));
-	ASSERT_EQ (nano::dev::constants.genesis_amount - nano::Gxrb_ratio, ledger.weight (nano::dev::genesis->account ()));
-	nano::keypair key;
-	auto receive1 = builder
-					.state ()
-					.account (key.pub)
-					.previous (0)
-					.representative (nano::dev::genesis->account ())
-					.balance (nano::Gxrb_ratio)
-					.link (send1->hash ())
-					.sign (key.prv, key.pub)
-					.work (*pool.generate (key.pub))
-					.build ();
-	ASSERT_EQ (nano::process_result::unreceivable, ledger.process (*transaction, *receive1).code);
-}
-
-TEST (ledger, state_open_state_fork)
-{
-	auto ctx = nano::test::context::ledger_empty ();
-	auto & ledger = ctx.ledger ();
-	auto & store = ctx.store ();
-	auto transaction = store.tx_begin_write ();
-	nano::work_pool pool{ nano::dev::network_params.network, std::numeric_limits<unsigned>::max () };
-	nano::keypair destination;
-	nano::block_builder builder;
-	auto send1 = builder
-				 .state ()
-				 .account (nano::dev::genesis->account ())
-				 .previous (nano::dev::genesis->hash ())
-				 .representative (nano::dev::genesis->account ())
-				 .balance (nano::dev::constants.genesis_amount - nano::Gxrb_ratio)
-				 .link (destination.pub)
-				 .sign (nano::dev::genesis_key.prv, nano::dev::genesis_key.pub)
-				 .work (*pool.generate (nano::dev::genesis->hash ()))
-				 .build ();
-	ASSERT_EQ (nano::process_result::progress, ledger.process (*transaction, *send1).code);
-	auto open1 = builder
-				 .state ()
-				 .account (destination.pub)
-				 .previous (0)
-				 .representative (nano::dev::genesis->account ())
-				 .balance (nano::Gxrb_ratio)
-				 .link (send1->hash ())
-				 .sign (destination.prv, destination.pub)
-				 .work (*pool.generate (destination.pub))
-				 .build ();
-	ASSERT_EQ (nano::process_result::progress, ledger.process (*transaction, *open1).code);
-	auto open2 = builder
-				 .open ()
-				 .source (send1->hash ())
-				 .representative (nano::dev::genesis->account ())
-				 .account (destination.pub)
-				 .sign (destination.prv, destination.pub)
-				 .work (*pool.generate (destination.pub))
-				 .build ();
-	ASSERT_EQ (nano::process_result::fork, ledger.process (*transaction, *open2).code);
-	ASSERT_EQ (open1->root (), open2->root ());
-}
-
-TEST (ledger, state_state_open_fork)
-{
-	auto ctx = nano::test::context::ledger_empty ();
-	auto & ledger = ctx.ledger ();
-	auto & store = ctx.store ();
-	auto transaction = store.tx_begin_write ();
-	nano::work_pool pool{ nano::dev::network_params.network, std::numeric_limits<unsigned>::max () };
-	nano::keypair destination;
-	nano::block_builder builder;
-	auto send1 = builder
-				 .state ()
-				 .account (nano::dev::genesis->account ())
-				 .previous (nano::dev::genesis->hash ())
-				 .representative (nano::dev::genesis->account ())
-				 .balance (nano::dev::constants.genesis_amount - nano::Gxrb_ratio)
-				 .link (destination.pub)
-				 .sign (nano::dev::genesis_key.prv, nano::dev::genesis_key.pub)
-				 .work (*pool.generate (nano::dev::genesis->hash ()))
-				 .build ();
-	ASSERT_EQ (nano::process_result::progress, ledger.process (*transaction, *send1).code);
-	auto open1 = builder
-				 .open ()
-				 .source (send1->hash ())
-				 .representative (nano::dev::genesis->account ())
-				 .account (destination.pub)
-				 .sign (destination.prv, destination.pub)
-				 .work (*pool.generate (destination.pub))
-				 .build ();
-	ASSERT_EQ (nano::process_result::progress, ledger.process (*transaction, *open1).code);
-	auto open2 = builder
-				 .state ()
-				 .account (destination.pub)
-				 .previous (0)
-				 .representative (nano::dev::genesis->account ())
-				 .balance (nano::Gxrb_ratio)
-				 .link (send1->hash ())
-				 .sign (destination.prv, destination.pub)
-				 .work (*pool.generate (destination.pub))
-				 .build ();
-	ASSERT_EQ (nano::process_result::fork, ledger.process (*transaction, *open2).code);
-	ASSERT_EQ (open1->root (), open2->root ());
-	ASSERT_EQ (store.account ().count (*transaction), ledger.cache.account_count ());
-}
-
-TEST (ledger, state_open_previous_fail)
-{
-	auto ctx = nano::test::context::ledger_empty ();
-	auto & ledger = ctx.ledger ();
-	auto & store = ctx.store ();
-	auto transaction = store.tx_begin_write ();
-	nano::work_pool pool{ nano::dev::network_params.network, std::numeric_limits<unsigned>::max () };
-	nano::keypair destination;
-	nano::block_builder builder;
-	auto send1 = builder
-				 .state ()
-				 .account (nano::dev::genesis->account ())
-				 .previous (nano::dev::genesis->hash ())
-				 .representative (nano::dev::genesis->account ())
-				 .balance (nano::dev::constants.genesis_amount - nano::Gxrb_ratio)
-				 .link (destination.pub)
-				 .sign (nano::dev::genesis_key.prv, nano::dev::genesis_key.pub)
-				 .work (*pool.generate (nano::dev::genesis->hash ()))
-				 .build ();
-	ASSERT_EQ (nano::process_result::progress, ledger.process (*transaction, *send1).code);
-	auto open1 = builder
-				 .state ()
-				 .account (destination.pub)
-				 .previous (1)
-				 .representative (nano::dev::genesis->account ())
-				 .balance (nano::Gxrb_ratio)
-				 .link (send1->hash ())
-				 .sign (destination.prv, destination.pub)
-				 .work (*pool.generate (1))
-				 .build ();
-	ASSERT_EQ (nano::process_result::gap_previous, ledger.process (*transaction, *open1).code);
-}
-
-TEST (ledger, state_open_source_fail)
-{
-	auto ctx = nano::test::context::ledger_empty ();
-	auto & ledger = ctx.ledger ();
-	auto & store = ctx.store ();
-	auto transaction = store.tx_begin_write ();
-	nano::work_pool pool{ nano::dev::network_params.network, std::numeric_limits<unsigned>::max () };
-	nano::keypair destination;
-	nano::block_builder builder;
-	auto send1 = builder
-				 .state ()
-				 .account (nano::dev::genesis->account ())
-				 .previous (nano::dev::genesis->hash ())
-				 .representative (nano::dev::genesis->account ())
-				 .balance (nano::dev::constants.genesis_amount - nano::Gxrb_ratio)
-				 .link (destination.pub)
-				 .sign (nano::dev::genesis_key.prv, nano::dev::genesis_key.pub)
-				 .work (*pool.generate (nano::dev::genesis->hash ()))
-				 .build ();
-	ASSERT_EQ (nano::process_result::progress, ledger.process (*transaction, *send1).code);
-	auto open1 = builder
-				 .state ()
-				 .account (destination.pub)
-				 .previous (0)
-				 .representative (nano::dev::genesis->account ())
-				 .balance (0)
-				 .link (0)
-				 .sign (destination.prv, destination.pub)
-				 .work (*pool.generate (destination.pub))
-				 .build ();
-	ASSERT_EQ (nano::process_result::gap_source, ledger.process (*transaction, *open1).code);
-}
-
-TEST (ledger, state_send_change)
-{
-	auto ctx = nano::test::context::ledger_empty ();
-	auto & ledger = ctx.ledger ();
-	auto & store = ctx.store ();
-	auto transaction = store.tx_begin_write ();
-	nano::work_pool pool{ nano::dev::network_params.network, std::numeric_limits<unsigned>::max () };
-	nano::keypair rep;
-	nano::block_builder builder;
-	auto send1 = builder
-				 .state ()
-				 .account (nano::dev::genesis->account ())
-				 .previous (nano::dev::genesis->hash ())
-				 .representative (rep.pub)
-				 .balance (nano::dev::constants.genesis_amount - nano::Gxrb_ratio)
-				 .link (nano::dev::genesis->account ())
-				 .sign (nano::dev::genesis_key.prv, nano::dev::genesis_key.pub)
-				 .work (*pool.generate (nano::dev::genesis->hash ()))
-				 .build ();
-	ASSERT_EQ (nano::process_result::progress, ledger.process (*transaction, *send1).code);
-	ASSERT_TRUE (store.block ().exists (*transaction, send1->hash ()));
-	auto send2 = store.block ().get (*transaction, send1->hash ());
-	ASSERT_NE (nullptr, send2);
-	ASSERT_EQ (*send1, *send2);
-	ASSERT_EQ (nano::dev::constants.genesis_amount - nano::Gxrb_ratio, ledger.balance (*transaction, send1->hash ()));
-	ASSERT_EQ (nano::Gxrb_ratio, ledger.amount (*transaction, send1->hash ()));
-	ASSERT_EQ (0, ledger.weight (nano::dev::genesis->account ()));
-	ASSERT_EQ (nano::dev::constants.genesis_amount - nano::Gxrb_ratio, ledger.weight (rep.pub));
-	ASSERT_EQ (2, send2->sideband ().height ());
-	ASSERT_TRUE (send2->sideband ().details ().is_send ());
-	ASSERT_FALSE (send2->sideband ().details ().is_receive ());
-	ASSERT_FALSE (send2->sideband ().details ().is_epoch ());
-}
-
-TEST (ledger, state_receive_change)
-{
-	auto ctx = nano::test::context::ledger_empty ();
-	auto & ledger = ctx.ledger ();
-	auto & store = ctx.store ();
-	auto transaction = store.tx_begin_write ();
-	nano::work_pool pool{ nano::dev::network_params.network, std::numeric_limits<unsigned>::max () };
-	nano::block_builder builder;
-	auto send1 = builder
-				 .state ()
-				 .account (nano::dev::genesis->account ())
-				 .previous (nano::dev::genesis->hash ())
-				 .representative (nano::dev::genesis->account ())
-				 .balance (nano::dev::constants.genesis_amount - nano::Gxrb_ratio)
-				 .link (nano::dev::genesis->account ())
-				 .sign (nano::dev::genesis_key.prv, nano::dev::genesis_key.pub)
-				 .work (*pool.generate (nano::dev::genesis->hash ()))
-				 .build ();
-	ASSERT_EQ (nano::process_result::progress, ledger.process (*transaction, *send1).code);
-	ASSERT_TRUE (store.block ().exists (*transaction, send1->hash ()));
-	auto send2 = store.block ().get (*transaction, send1->hash ());
-	ASSERT_NE (nullptr, send2);
-	ASSERT_EQ (*send1, *send2);
-	ASSERT_EQ (nano::dev::constants.genesis_amount - nano::Gxrb_ratio, ledger.balance (*transaction, send1->hash ()));
-	ASSERT_EQ (nano::Gxrb_ratio, ledger.amount (*transaction, send1->hash ()));
-	ASSERT_EQ (nano::dev::constants.genesis_amount - nano::Gxrb_ratio, ledger.weight (nano::dev::genesis->account ()));
-	nano::keypair rep;
-	auto receive1 = builder
-					.state ()
-					.account (nano::dev::genesis->account ())
-					.previous (send1->hash ())
-					.representative (rep.pub)
-					.balance (nano::dev::constants.genesis_amount)
-					.link (send1->hash ())
-					.sign (nano::dev::genesis_key.prv, nano::dev::genesis_key.pub)
-					.work (*pool.generate (send1->hash ()))
-					.build ();
-	ASSERT_EQ (nano::process_result::progress, ledger.process (*transaction, *receive1).code);
-	ASSERT_TRUE (store.block ().exists (*transaction, receive1->hash ()));
-	auto receive2 = store.block ().get (*transaction, receive1->hash ());
-	ASSERT_NE (nullptr, receive2);
-	ASSERT_EQ (*receive1, *receive2);
-	ASSERT_EQ (nano::dev::constants.genesis_amount, ledger.balance (*transaction, receive1->hash ()));
-	ASSERT_EQ (nano::Gxrb_ratio, ledger.amount (*transaction, receive1->hash ()));
-	ASSERT_EQ (0, ledger.weight (nano::dev::genesis->account ()));
-	ASSERT_EQ (nano::dev::constants.genesis_amount, ledger.weight (rep.pub));
-	ASSERT_EQ (3, receive2->sideband ().height ());
-	ASSERT_FALSE (receive2->sideband ().details ().is_send ());
-	ASSERT_TRUE (receive2->sideband ().details ().is_receive ());
-	ASSERT_FALSE (receive2->sideband ().details ().is_epoch ());
-}
-
-TEST (ledger, state_open_old)
-{
-	auto ctx = nano::test::context::ledger_empty ();
-	auto & ledger = ctx.ledger ();
-	auto & store = ctx.store ();
-	auto transaction = store.tx_begin_write ();
-	nano::work_pool pool{ nano::dev::network_params.network, std::numeric_limits<unsigned>::max () };
-	nano::keypair destination;
-	nano::block_builder builder;
-	auto send1 = builder
-				 .state ()
-				 .account (nano::dev::genesis->account ())
-				 .previous (nano::dev::genesis->hash ())
-				 .representative (nano::dev::genesis->account ())
-				 .balance (nano::dev::constants.genesis_amount - nano::Gxrb_ratio)
-				 .link (destination.pub)
-				 .sign (nano::dev::genesis_key.prv, nano::dev::genesis_key.pub)
-				 .work (*pool.generate (nano::dev::genesis->hash ()))
-				 .build ();
-	ASSERT_EQ (nano::process_result::progress, ledger.process (*transaction, *send1).code);
-	auto open1 = builder
-				 .open ()
-				 .source (send1->hash ())
-				 .representative (nano::dev::genesis->account ())
-				 .account (destination.pub)
-				 .sign (destination.prv, destination.pub)
-				 .work (*pool.generate (destination.pub))
-				 .build ();
-	ASSERT_EQ (nano::process_result::progress, ledger.process (*transaction, *open1).code);
-	ASSERT_EQ (nano::Gxrb_ratio, ledger.balance (*transaction, open1->hash ()));
-	ASSERT_EQ (nano::Gxrb_ratio, ledger.amount (*transaction, open1->hash ()));
-	ASSERT_EQ (nano::dev::constants.genesis_amount, ledger.weight (nano::dev::genesis->account ()));
-}
-
-TEST (ledger, state_receive_old)
-{
-	auto ctx = nano::test::context::ledger_empty ();
-	auto & ledger = ctx.ledger ();
-	auto & store = ctx.store ();
-	auto transaction = store.tx_begin_write ();
-	nano::work_pool pool{ nano::dev::network_params.network, std::numeric_limits<unsigned>::max () };
-	nano::keypair destination;
-	nano::block_builder builder;
-	auto send1 = builder
-				 .state ()
-				 .account (nano::dev::genesis->account ())
-				 .previous (nano::dev::genesis->hash ())
-				 .representative (nano::dev::genesis->account ())
-				 .balance (nano::dev::constants.genesis_amount - nano::Gxrb_ratio)
-				 .link (destination.pub)
-				 .sign (nano::dev::genesis_key.prv, nano::dev::genesis_key.pub)
-				 .work (*pool.generate (nano::dev::genesis->hash ()))
-				 .build ();
-	ASSERT_EQ (nano::process_result::progress, ledger.process (*transaction, *send1).code);
-	auto send2 = builder
-				 .state ()
-				 .account (nano::dev::genesis->account ())
-				 .previous (send1->hash ())
-				 .representative (nano::dev::genesis->account ())
-				 .balance (nano::dev::constants.genesis_amount - (2 * nano::Gxrb_ratio))
-				 .link (destination.pub)
-				 .sign (nano::dev::genesis_key.prv, nano::dev::genesis_key.pub)
-				 .work (*pool.generate (send1->hash ()))
-				 .build ();
-	ASSERT_EQ (nano::process_result::progress, ledger.process (*transaction, *send2).code);
-	auto open1 = builder
-				 .open ()
-				 .source (send1->hash ())
-				 .representative (nano::dev::genesis->account ())
-				 .account (destination.pub)
-				 .sign (destination.prv, destination.pub)
-				 .work (*pool.generate (destination.pub))
-				 .build ();
-	ASSERT_EQ (nano::process_result::progress, ledger.process (*transaction, *open1).code);
-	auto receive1 = builder
-					.receive ()
-					.previous (open1->hash ())
-					.source (send2->hash ())
-					.sign (destination.prv, destination.pub)
-					.work (*pool.generate (open1->hash ()))
-					.build ();
-	ASSERT_EQ (nano::process_result::progress, ledger.process (*transaction, *receive1).code);
-	ASSERT_EQ (2 * nano::Gxrb_ratio, ledger.balance (*transaction, receive1->hash ()));
-	ASSERT_EQ (nano::Gxrb_ratio, ledger.amount (*transaction, receive1->hash ()));
-	ASSERT_EQ (nano::dev::constants.genesis_amount, ledger.weight (nano::dev::genesis->account ()));
-}
-
-TEST (ledger, state_rollback_send)
-{
-	auto ctx = nano::test::context::ledger_empty ();
-	auto & ledger = ctx.ledger ();
-	auto & store = ctx.store ();
-	auto transaction = store.tx_begin_write ();
-	nano::work_pool pool{ nano::dev::network_params.network, std::numeric_limits<unsigned>::max () };
-	nano::block_builder builder;
-	auto send1 = builder
-				 .state ()
-				 .account (nano::dev::genesis->account ())
-				 .previous (nano::dev::genesis->hash ())
-				 .representative (nano::dev::genesis->account ())
-				 .balance (nano::dev::constants.genesis_amount - nano::Gxrb_ratio)
-				 .link (nano::dev::genesis->account ())
-				 .sign (nano::dev::genesis_key.prv, nano::dev::genesis_key.pub)
-				 .work (*pool.generate (nano::dev::genesis->hash ()))
-				 .build ();
-	ASSERT_EQ (nano::process_result::progress, ledger.process (*transaction, *send1).code);
-	ASSERT_TRUE (store.block ().exists (*transaction, send1->hash ()));
-	auto send2 = store.block ().get (*transaction, send1->hash ());
-	ASSERT_NE (nullptr, send2);
-	ASSERT_EQ (*send1, *send2);
-	ASSERT_EQ (nano::dev::constants.genesis_amount - nano::Gxrb_ratio, ledger.account_balance (*transaction, nano::dev::genesis->account ()));
-	ASSERT_EQ (nano::dev::constants.genesis_amount - nano::Gxrb_ratio, ledger.weight (nano::dev::genesis->account ()));
-	nano::pending_info info;
-	ASSERT_FALSE (store.pending ().get (*transaction, nano::pending_key (nano::dev::genesis->account (), send1->hash ()), info));
-	ASSERT_EQ (nano::dev::genesis->account (), info.source);
-	ASSERT_EQ (nano::Gxrb_ratio, info.amount.number ());
-	ASSERT_FALSE (ledger.rollback (*transaction, send1->hash ()));
-	ASSERT_FALSE (store.block ().exists (*transaction, send1->hash ()));
-	ASSERT_EQ (nano::dev::constants.genesis_amount, ledger.account_balance (*transaction, nano::dev::genesis->account ()));
-	ASSERT_EQ (nano::dev::constants.genesis_amount, ledger.weight (nano::dev::genesis->account ()));
-	ASSERT_FALSE (store.pending ().exists (*transaction, nano::pending_key (nano::dev::genesis->account (), send1->hash ())));
-	ASSERT_TRUE (store.block ().successor (*transaction, nano::dev::genesis->hash ()).is_zero ());
-	ASSERT_EQ (store.account ().count (*transaction), ledger.cache.account_count ());
-}
-
-TEST (ledger, state_rollback_receive)
-{
-	auto ctx = nano::test::context::ledger_empty ();
-	auto & ledger = ctx.ledger ();
-	auto & store = ctx.store ();
-	auto transaction = store.tx_begin_write ();
-	nano::work_pool pool{ nano::dev::network_params.network, std::numeric_limits<unsigned>::max () };
-	nano::block_builder builder;
-	auto send1 = builder
-				 .state ()
-				 .account (nano::dev::genesis->account ())
-				 .previous (nano::dev::genesis->hash ())
-				 .representative (nano::dev::genesis->account ())
-				 .balance (nano::dev::constants.genesis_amount - nano::Gxrb_ratio)
-				 .link (nano::dev::genesis->account ())
-				 .sign (nano::dev::genesis_key.prv, nano::dev::genesis_key.pub)
-				 .work (*pool.generate (nano::dev::genesis->hash ()))
-				 .build ();
-	ASSERT_EQ (nano::process_result::progress, ledger.process (*transaction, *send1).code);
-	auto receive1 = builder
-					.state ()
-					.account (nano::dev::genesis->account ())
-					.previous (send1->hash ())
-					.representative (nano::dev::genesis->account ())
-					.balance (nano::dev::constants.genesis_amount)
-					.link (send1->hash ())
-					.sign (nano::dev::genesis_key.prv, nano::dev::genesis_key.pub)
-					.work (*pool.generate (send1->hash ()))
-					.build ();
-	ASSERT_EQ (nano::process_result::progress, ledger.process (*transaction, *receive1).code);
-	ASSERT_FALSE (store.pending ().exists (*transaction, nano::pending_key (nano::dev::genesis->account (), receive1->hash ())));
-	ASSERT_FALSE (ledger.rollback (*transaction, receive1->hash ()));
-	nano::pending_info info;
-	ASSERT_FALSE (store.pending ().get (*transaction, nano::pending_key (nano::dev::genesis->account (), send1->hash ()), info));
-	ASSERT_EQ (nano::dev::genesis->account (), info.source);
-	ASSERT_EQ (nano::Gxrb_ratio, info.amount.number ());
-	ASSERT_FALSE (store.block ().exists (*transaction, receive1->hash ()));
-	ASSERT_EQ (nano::dev::constants.genesis_amount - nano::Gxrb_ratio, ledger.account_balance (*transaction, nano::dev::genesis->account ()));
-	ASSERT_EQ (nano::dev::constants.genesis_amount - nano::Gxrb_ratio, ledger.weight (nano::dev::genesis->account ()));
-	ASSERT_EQ (store.account ().count (*transaction), ledger.cache.account_count ());
-}
-
-TEST (ledger, state_rollback_received_send)
-{
-	auto ctx = nano::test::context::ledger_empty ();
-	auto & ledger = ctx.ledger ();
-	auto & store = ctx.store ();
-	auto transaction = store.tx_begin_write ();
-	nano::work_pool pool{ nano::dev::network_params.network, std::numeric_limits<unsigned>::max () };
-	nano::keypair key;
-	nano::block_builder builder;
-	auto send1 = builder
-				 .state ()
-				 .account (nano::dev::genesis->account ())
-				 .previous (nano::dev::genesis->hash ())
-				 .representative (nano::dev::genesis->account ())
-				 .balance (nano::dev::constants.genesis_amount - nano::Gxrb_ratio)
-				 .link (key.pub)
-				 .sign (nano::dev::genesis_key.prv, nano::dev::genesis_key.pub)
-				 .work (*pool.generate (nano::dev::genesis->hash ()))
-				 .build ();
-	ASSERT_EQ (nano::process_result::progress, ledger.process (*transaction, *send1).code);
-	auto receive1 = builder
-					.state ()
-					.account (key.pub)
-					.previous (0)
-					.representative (key.pub)
-					.balance (nano::Gxrb_ratio)
-					.link (send1->hash ())
-					.sign (key.prv, key.pub)
-					.work (*pool.generate (key.pub))
-					.build ();
-	ASSERT_EQ (nano::process_result::progress, ledger.process (*transaction, *receive1).code);
-	ASSERT_FALSE (store.pending ().exists (*transaction, nano::pending_key (nano::dev::genesis->account (), receive1->hash ())));
-	ASSERT_FALSE (ledger.rollback (*transaction, send1->hash ()));
-	ASSERT_FALSE (store.pending ().exists (*transaction, nano::pending_key (nano::dev::genesis->account (), send1->hash ())));
-	ASSERT_FALSE (store.block ().exists (*transaction, send1->hash ()));
-	ASSERT_FALSE (store.block ().exists (*transaction, receive1->hash ()));
-	ASSERT_EQ (nano::dev::constants.genesis_amount, ledger.account_balance (*transaction, nano::dev::genesis->account ()));
-	ASSERT_EQ (nano::dev::constants.genesis_amount, ledger.weight (nano::dev::genesis->account ()));
-	ASSERT_EQ (0, ledger.account_balance (*transaction, key.pub));
-	ASSERT_EQ (0, ledger.weight (key.pub));
-	ASSERT_EQ (store.account ().count (*transaction), ledger.cache.account_count ());
-}
-
-TEST (ledger, state_rep_change_rollback)
-{
-	auto ctx = nano::test::context::ledger_empty ();
-	auto & ledger = ctx.ledger ();
-	auto & store = ctx.store ();
-	auto transaction = store.tx_begin_write ();
-	nano::work_pool pool{ nano::dev::network_params.network, std::numeric_limits<unsigned>::max () };
-	nano::keypair rep;
-	nano::block_builder builder;
-	auto change1 = builder
-				   .state ()
-				   .account (nano::dev::genesis->account ())
-				   .previous (nano::dev::genesis->hash ())
-				   .representative (rep.pub)
-				   .balance (nano::dev::constants.genesis_amount)
-				   .link (0)
-				   .sign (nano::dev::genesis_key.prv, nano::dev::genesis_key.pub)
-				   .work (*pool.generate (nano::dev::genesis->hash ()))
-				   .build ();
-	ASSERT_EQ (nano::process_result::progress, ledger.process (*transaction, *change1).code);
-	ASSERT_FALSE (ledger.rollback (*transaction, change1->hash ()));
-	ASSERT_FALSE (store.block ().exists (*transaction, change1->hash ()));
-	ASSERT_EQ (nano::dev::constants.genesis_amount, ledger.account_balance (*transaction, nano::dev::genesis->account ()));
-	ASSERT_EQ (nano::dev::constants.genesis_amount, ledger.weight (nano::dev::genesis->account ()));
-	ASSERT_EQ (0, ledger.weight (rep.pub));
-}
-
-TEST (ledger, state_open_rollback)
-{
-	auto ctx = nano::test::context::ledger_empty ();
-	auto & ledger = ctx.ledger ();
-	auto & store = ctx.store ();
-	auto transaction = store.tx_begin_write ();
-	nano::work_pool pool{ nano::dev::network_params.network, std::numeric_limits<unsigned>::max () };
-	nano::keypair destination;
-	nano::block_builder builder;
-	auto send1 = builder
-				 .state ()
-				 .account (nano::dev::genesis->account ())
-				 .previous (nano::dev::genesis->hash ())
-				 .representative (nano::dev::genesis->account ())
-				 .balance (nano::dev::constants.genesis_amount - nano::Gxrb_ratio)
-				 .link (destination.pub)
-				 .sign (nano::dev::genesis_key.prv, nano::dev::genesis_key.pub)
-				 .work (*pool.generate (nano::dev::genesis->hash ()))
-				 .build ();
-	ASSERT_EQ (nano::process_result::progress, ledger.process (*transaction, *send1).code);
-	auto open1 = builder
-				 .state ()
-				 .account (destination.pub)
-				 .previous (0)
-				 .representative (nano::dev::genesis->account ())
-				 .balance (nano::Gxrb_ratio)
-				 .link (send1->hash ())
-				 .sign (destination.prv, destination.pub)
-				 .work (*pool.generate (destination.pub))
-				 .build ();
-	ASSERT_EQ (nano::process_result::progress, ledger.process (*transaction, *open1).code);
-	ASSERT_FALSE (ledger.rollback (*transaction, open1->hash ()));
-	ASSERT_FALSE (store.block ().exists (*transaction, open1->hash ()));
-	ASSERT_EQ (0, ledger.account_balance (*transaction, destination.pub));
-	ASSERT_EQ (nano::dev::constants.genesis_amount - nano::Gxrb_ratio, ledger.weight (nano::dev::genesis->account ()));
-	nano::pending_info info;
-	ASSERT_FALSE (store.pending ().get (*transaction, nano::pending_key (destination.pub, send1->hash ()), info));
-	ASSERT_EQ (nano::dev::genesis->account (), info.source);
-	ASSERT_EQ (nano::Gxrb_ratio, info.amount.number ());
-	ASSERT_EQ (store.account ().count (*transaction), ledger.cache.account_count ());
-}
-
-TEST (ledger, state_send_change_rollback)
-{
-	auto ctx = nano::test::context::ledger_empty ();
-	auto & ledger = ctx.ledger ();
-	auto & store = ctx.store ();
-	auto transaction = store.tx_begin_write ();
-	nano::work_pool pool{ nano::dev::network_params.network, std::numeric_limits<unsigned>::max () };
-	nano::keypair rep;
-	nano::block_builder builder;
-	auto send1 = builder
-				 .state ()
-				 .account (nano::dev::genesis->account ())
-				 .previous (nano::dev::genesis->hash ())
-				 .representative (rep.pub)
-				 .balance (nano::dev::constants.genesis_amount - nano::Gxrb_ratio)
-				 .link (nano::dev::genesis->account ())
-				 .sign (nano::dev::genesis_key.prv, nano::dev::genesis_key.pub)
-				 .work (*pool.generate (nano::dev::genesis->hash ()))
-				 .build ();
-	ASSERT_EQ (nano::process_result::progress, ledger.process (*transaction, *send1).code);
-	ASSERT_FALSE (ledger.rollback (*transaction, send1->hash ()));
-	ASSERT_FALSE (store.block ().exists (*transaction, send1->hash ()));
-	ASSERT_EQ (nano::dev::constants.genesis_amount, ledger.account_balance (*transaction, nano::dev::genesis->account ()));
-	ASSERT_EQ (nano::dev::constants.genesis_amount, ledger.weight (nano::dev::genesis->account ()));
-	ASSERT_EQ (0, ledger.weight (rep.pub));
-	ASSERT_EQ (store.account ().count (*transaction), ledger.cache.account_count ());
-}
-
-TEST (ledger, state_receive_change_rollback)
-{
-	auto ctx = nano::test::context::ledger_empty ();
-	auto & ledger = ctx.ledger ();
-	auto & store = ctx.store ();
-	auto transaction = store.tx_begin_write ();
-	nano::work_pool pool{ nano::dev::network_params.network, std::numeric_limits<unsigned>::max () };
-	nano::block_builder builder;
-	auto send1 = builder
-				 .state ()
-				 .account (nano::dev::genesis->account ())
-				 .previous (nano::dev::genesis->hash ())
-				 .representative (nano::dev::genesis->account ())
-				 .balance (nano::dev::constants.genesis_amount - nano::Gxrb_ratio)
-				 .link (nano::dev::genesis->account ())
-				 .sign (nano::dev::genesis_key.prv, nano::dev::genesis_key.pub)
-				 .work (*pool.generate (nano::dev::genesis->hash ()))
-				 .build ();
-	ASSERT_EQ (nano::process_result::progress, ledger.process (*transaction, *send1).code);
-	nano::keypair rep;
-	auto receive1 = builder
-					.state ()
-					.account (nano::dev::genesis->account ())
-					.previous (send1->hash ())
-					.representative (rep.pub)
-					.balance (nano::dev::constants.genesis_amount)
-					.link (send1->hash ())
-					.sign (nano::dev::genesis_key.prv, nano::dev::genesis_key.pub)
-					.work (*pool.generate (send1->hash ()))
-					.build ();
-	ASSERT_EQ (nano::process_result::progress, ledger.process (*transaction, *receive1).code);
-	ASSERT_FALSE (ledger.rollback (*transaction, receive1->hash ()));
-	ASSERT_FALSE (store.block ().exists (*transaction, receive1->hash ()));
-	ASSERT_EQ (nano::dev::constants.genesis_amount - nano::Gxrb_ratio, ledger.account_balance (*transaction, nano::dev::genesis->account ()));
-	ASSERT_EQ (nano::dev::constants.genesis_amount - nano::Gxrb_ratio, ledger.weight (nano::dev::genesis->account ()));
-	ASSERT_EQ (0, ledger.weight (rep.pub));
-	ASSERT_EQ (store.account ().count (*transaction), ledger.cache.account_count ());
-}
-
-TEST (ledger, epoch_blocks_v1_general)
-{
-	auto ctx = nano::test::context::ledger_empty ();
-	auto & ledger = ctx.ledger ();
-	auto & store = ctx.store ();
-	auto transaction = store.tx_begin_write ();
-	nano::work_pool pool{ nano::dev::network_params.network, std::numeric_limits<unsigned>::max () };
-	nano::keypair destination;
-	nano::block_builder builder;
-	auto epoch1 = builder
-				  .state ()
-				  .account (nano::dev::genesis->account ())
-				  .previous (nano::dev::genesis->hash ())
-				  .representative (nano::dev::genesis->account ())
-				  .balance (nano::dev::constants.genesis_amount)
-				  .link (ledger.epoch_link (nano::epoch::epoch_1))
-				  .sign (nano::dev::genesis_key.prv, nano::dev::genesis_key.pub)
-				  .work (*pool.generate (nano::dev::genesis->hash ()))
-				  .build ();
-	ASSERT_EQ (nano::process_result::progress, ledger.process (*transaction, *epoch1).code);
-	ASSERT_FALSE (epoch1->sideband ().details ().is_send ());
-	ASSERT_FALSE (epoch1->sideband ().details ().is_receive ());
-	ASSERT_TRUE (epoch1->sideband ().details ().is_epoch ());
-	ASSERT_EQ (nano::epoch::epoch_1, epoch1->sideband ().details ().epoch ());
-	ASSERT_EQ (nano::epoch::epoch_0, epoch1->sideband ().source_epoch ()); // Not used for epoch blocks
-	auto epoch2 = builder
-				  .state ()
-				  .account (nano::dev::genesis->account ())
-				  .previous (epoch1->hash ())
-				  .representative (nano::dev::genesis->account ())
-				  .balance (nano::dev::constants.genesis_amount)
-				  .link (ledger.epoch_link (nano::epoch::epoch_1))
-				  .sign (nano::dev::genesis_key.prv, nano::dev::genesis_key.pub)
-				  .work (*pool.generate (epoch1->hash ()))
-				  .build ();
-	ASSERT_EQ (nano::process_result::block_position, ledger.process (*transaction, *epoch2).code);
-	nano::account_info genesis_info;
-	ASSERT_FALSE (ledger.store.account ().get (*transaction, nano::dev::genesis->account (), genesis_info));
-	ASSERT_EQ (genesis_info.epoch (), nano::epoch::epoch_1);
-	ASSERT_FALSE (ledger.rollback (*transaction, epoch1->hash ()));
-	ASSERT_FALSE (ledger.store.account ().get (*transaction, nano::dev::genesis->account (), genesis_info));
-	ASSERT_EQ (genesis_info.epoch (), nano::epoch::epoch_0);
-	ASSERT_EQ (nano::process_result::progress, ledger.process (*transaction, *epoch1).code);
-	ASSERT_FALSE (ledger.store.account ().get (*transaction, nano::dev::genesis->account (), genesis_info));
-	ASSERT_EQ (genesis_info.epoch (), nano::epoch::epoch_1);
-	ASSERT_FALSE (epoch1->sideband ().details ().is_send ());
-	ASSERT_FALSE (epoch1->sideband ().details ().is_receive ());
-	ASSERT_TRUE (epoch1->sideband ().details ().is_epoch ());
-	ASSERT_EQ (nano::epoch::epoch_1, epoch1->sideband ().details ().epoch ());
-	ASSERT_EQ (nano::epoch::epoch_0, epoch1->sideband ().source_epoch ()); // Not used for epoch blocks
-	auto change1 = builder
-				   .change ()
-				   .previous (epoch1->hash ())
-				   .representative (nano::dev::genesis->account ())
-				   .sign (nano::dev::genesis_key.prv, nano::dev::genesis_key.pub)
-				   .work (*pool.generate (epoch1->hash ()))
-				   .build ();
-	ASSERT_EQ (nano::process_result::block_position, ledger.process (*transaction, *change1).code);
-	auto send1 = builder
-				 .state ()
-				 .account (nano::dev::genesis->account ())
-				 .previous (epoch1->hash ())
-				 .representative (nano::dev::genesis->account ())
-				 .balance (nano::dev::constants.genesis_amount - nano::Gxrb_ratio)
-				 .link (destination.pub)
-				 .sign (nano::dev::genesis_key.prv, nano::dev::genesis_key.pub)
-				 .work (*pool.generate (epoch1->hash ()))
-				 .build ();
-	ASSERT_EQ (nano::process_result::progress, ledger.process (*transaction, *send1).code);
-	ASSERT_TRUE (send1->sideband ().details ().is_send ());
-	ASSERT_FALSE (send1->sideband ().details ().is_receive ());
-	ASSERT_FALSE (send1->sideband ().details ().is_epoch ());
-	ASSERT_EQ (nano::epoch::epoch_1, send1->sideband ().details ().epoch ());
-	ASSERT_EQ (nano::epoch::epoch_0, send1->sideband ().source_epoch ()); // Not used for send blocks
-	auto open1 = builder
-				 .open ()
-				 .source (send1->hash ())
-				 .representative (nano::dev::genesis->account ())
-				 .account (destination.pub)
-				 .sign (destination.prv, destination.pub)
-				 .work (*pool.generate (destination.pub))
-				 .build ();
-	ASSERT_EQ (nano::process_result::unreceivable, ledger.process (*transaction, *open1).code);
-	auto epoch3 = builder
-				  .state ()
-				  .account (destination.pub)
-				  .previous (0)
-				  .representative (nano::dev::genesis->account ())
-				  .balance (0)
-				  .link (ledger.epoch_link (nano::epoch::epoch_1))
-				  .sign (nano::dev::genesis_key.prv, nano::dev::genesis_key.pub)
-				  .work (*pool.generate (destination.pub))
-				  .build ();
-	ASSERT_EQ (nano::process_result::representative_mismatch, ledger.process (*transaction, *epoch3).code);
-	auto epoch4 = builder
-				  .state ()
-				  .account (destination.pub)
-				  .previous (0)
-				  .representative (0)
-				  .balance (0)
-				  .link (ledger.epoch_link (nano::epoch::epoch_1))
-				  .sign (nano::dev::genesis_key.prv, nano::dev::genesis_key.pub)
-				  .work (*pool.generate (destination.pub))
-				  .build ();
-	ASSERT_EQ (nano::process_result::progress, ledger.process (*transaction, *epoch4).code);
-	ASSERT_FALSE (epoch4->sideband ().details ().is_send ());
-	ASSERT_FALSE (epoch4->sideband ().details ().is_receive ());
-	ASSERT_TRUE (epoch4->sideband ().details ().is_epoch ());
-	ASSERT_EQ (nano::epoch::epoch_1, epoch4->sideband ().details ().epoch ());
-	ASSERT_EQ (nano::epoch::epoch_0, epoch4->sideband ().source_epoch ()); // Not used for epoch blocks
-	auto receive1 = builder
-					.receive ()
-					.previous (epoch4->hash ())
-					.source (send1->hash ())
-					.sign (destination.prv, destination.pub)
-					.work (*pool.generate (epoch4->hash ()))
-					.build ();
-	ASSERT_EQ (nano::process_result::block_position, ledger.process (*transaction, *receive1).code);
-	auto receive2 = builder
-					.state ()
-					.account (destination.pub)
-					.previous (epoch4->hash ())
-					.representative (destination.pub)
-					.balance (nano::Gxrb_ratio)
-					.link (send1->hash ())
-					.sign (destination.prv, destination.pub)
-					.work (*pool.generate (epoch4->hash ()))
-					.build ();
-	ASSERT_EQ (nano::process_result::progress, ledger.process (*transaction, *receive2).code);
-	ASSERT_EQ (nano::epoch::epoch_1, receive2->sideband ().details ().epoch ());
-	ASSERT_EQ (nano::epoch::epoch_1, receive2->sideband ().source_epoch ());
-	ASSERT_EQ (0, ledger.balance (*transaction, epoch4->hash ()));
-	ASSERT_EQ (nano::Gxrb_ratio, ledger.balance (*transaction, receive2->hash ()));
-	ASSERT_EQ (nano::Gxrb_ratio, ledger.amount (*transaction, receive2->hash ()));
-	ASSERT_EQ (nano::dev::constants.genesis_amount - nano::Gxrb_ratio, ledger.weight (nano::dev::genesis->account ()));
-	ASSERT_EQ (nano::Gxrb_ratio, ledger.weight (destination.pub));
-	ASSERT_FALSE (receive2->sideband ().details ().is_send ());
-	ASSERT_TRUE (receive2->sideband ().details ().is_receive ());
-	ASSERT_FALSE (receive2->sideband ().details ().is_epoch ());
-}
-
-=======
->>>>>>> 11fef42a
 TEST (ledger, epoch_blocks_v2_general)
 {
 	auto ctx = nano::test::context::ledger_empty ();
