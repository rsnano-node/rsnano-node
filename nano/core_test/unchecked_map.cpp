#include <nano/lib/blockbuilders.hpp>
#include <nano/lib/logger_mt.hpp>
#include <nano/lib/stats.hpp>
#include <nano/node/unchecked_map.hpp>
#include <nano/secure/store.hpp>
#include <nano/secure/utility.hpp>
#include <nano/test_common/system.hpp>
#include <nano/test_common/testutil.hpp>

#include <gtest/gtest.h>

#include <memory>

using namespace std::chrono_literals;

namespace
{
class context
{
public:
	context () :
		logger{ std::make_shared<nano::logger_mt> () },
		store{ nano::make_store (logger, nano::unique_path (), nano::dev::constants) },
		unchecked{ *store, stats, false }
	{
	}
<<<<<<< HEAD
	std::shared_ptr<nano::logger_mt> logger;
=======
	nano::logger_mt logger;
	nano::stats stats;
>>>>>>> f9e5bbfb
	std::unique_ptr<nano::store> store;
	nano::unchecked_map unchecked;
};
std::shared_ptr<nano::block> block ()
{
	nano::block_builder builder;
	return builder.state ()
	.account (nano::dev::genesis_key.pub)
	.previous (nano::dev::genesis->hash ())
	.representative (nano::dev::genesis_key.pub)
	.balance (nano::dev::constants.genesis_amount - 1)
	.link (nano::dev::genesis_key.pub)
	.sign (nano::dev::genesis_key.prv, nano::dev::genesis_key.pub)
	.work (0)
	.build_shared ();
}
}

TEST (unchecked_map, construction)
{
	context context;
}

TEST (unchecked_map, put_one)
{
	context context;
	nano::unchecked_info info{ block () };
	context.unchecked.put (info.get_block ()->previous (), info);
}

TEST (block_store, one_bootstrap)
{
	nano::test::system system{};
	auto logger{ std::make_shared<nano::logger_mt> () };
	auto store = nano::make_store (logger, nano::unique_path (), nano::dev::constants);
	nano::unchecked_map unchecked{ *store, system.stats, false };
	ASSERT_TRUE (!store->init_error ());
	nano::keypair key;
	nano::block_builder builder;
	auto block1 = builder
				  .send ()
				  .previous (0)
				  .destination (1)
				  .balance (2)
				  .sign (key.prv, key.pub)
				  .work (5)
				  .build_shared ();
	unchecked.put (block1->hash (), nano::unchecked_info{ block1 });
	auto check_block_is_listed = [&] (nano::transaction const & transaction_a, nano::block_hash const & block_hash_a) {
		return unchecked.get (transaction_a, block_hash_a).size () > 0;
	};
	// Waits for the block1 to get saved in the database
	ASSERT_TIMELY (10s, check_block_is_listed (*store->tx_begin_read (), block1->hash ()));
	auto transaction = store->tx_begin_read ();
	std::vector<nano::block_hash> dependencies;
	unchecked.for_each (*transaction, [&dependencies] (nano::unchecked_key const & key, nano::unchecked_info const & info) {
		dependencies.push_back (key.key ());
	});
	auto hash1 = dependencies[0];
	ASSERT_EQ (block1->hash (), hash1);
	auto blocks = unchecked.get (*transaction, hash1);
	ASSERT_EQ (1, blocks.size ());
	auto block2 = blocks[0].get_block ();
	ASSERT_EQ (*block1, *block2);
}

// This test checks for basic operations in the unchecked table such as putting a new block, retrieving it, and
// deleting it from the database
TEST (unchecked, simple)
{
	nano::test::system system{};
	nano::logger_mt logger{};
	auto store = nano::make_store (logger, nano::unique_path (), nano::dev::constants);
	nano::unchecked_map unchecked{ *store, system.stats, false };
	ASSERT_TRUE (!store->init_error ());
	nano::block_builder builder;
	auto block = builder
				 .send ()
				 .previous (0)
				 .destination (1)
				 .balance (2)
				 .sign (nano::keypair ().prv, 4)
				 .work (5)
				 .build_shared ();
	// Asserts the block wasn't added yet to the unchecked table
	auto block_listing1 = unchecked.get (store->tx_begin_read (), block->previous ());
	ASSERT_TRUE (block_listing1.empty ());
	// Enqueues a block to be saved on the unchecked table
	unchecked.put (block->previous (), nano::unchecked_info (block));
	// Waits for the block to get written in the database
	auto check_block_is_listed = [&] (nano::transaction const & transaction_a, nano::block_hash const & block_hash_a) {
		return unchecked.get (transaction_a, block_hash_a).size () > 0;
	};
	ASSERT_TIMELY (5s, check_block_is_listed (store->tx_begin_read (), block->previous ()));
	auto transaction = store->tx_begin_write ();
	// Retrieves the block from the database
	auto block_listing2 = unchecked.get (transaction, block->previous ());
	ASSERT_FALSE (block_listing2.empty ());
	// Asserts the added block is equal to the retrieved one
	ASSERT_EQ (*block, *(block_listing2[0].block));
	// Deletes the block from the database
	unchecked.del (transaction, nano::unchecked_key (block->previous (), block->hash ()));
	// Asserts the block is deleted
	auto block_listing3 = unchecked.get (transaction, block->previous ());
	ASSERT_TRUE (block_listing3.empty ());
}

// This test ensures the unchecked table is able to receive more than one block
TEST (unchecked, multiple)
{
	nano::test::system system{};
	if (nano::rocksdb_config::using_rocksdb_in_tests ())
	{
		// Don't test this in rocksdb mode
		return;
	}
	nano::logger_mt logger{};
	auto store = nano::make_store (logger, nano::unique_path (), nano::dev::constants);
	nano::unchecked_map unchecked{ *store, system.stats, false };
	ASSERT_TRUE (!store->init_error ());
	nano::block_builder builder;
	auto block = builder
				 .send ()
				 .previous (4)
				 .destination (1)
				 .balance (2)
				 .sign (nano::keypair ().prv, 4)
				 .work (5)
				 .build_shared ();
	// Asserts the block wasn't added yet to the unchecked table
	auto block_listing1 = unchecked.get (store->tx_begin_read (), block->previous ());
	ASSERT_TRUE (block_listing1.empty ());
	// Enqueues the first block
	unchecked.put (block->previous (), nano::unchecked_info (block));
	// Enqueues a second block
	unchecked.put (block->source (), nano::unchecked_info (block));
	auto check_block_is_listed = [&] (nano::transaction const & transaction_a, nano::block_hash const & block_hash_a) {
		return unchecked.get (transaction_a, block_hash_a).size () > 0;
	};
	// Waits for and asserts the first block gets saved in the database
	ASSERT_TIMELY (5s, check_block_is_listed (store->tx_begin_read (), block->previous ()));
	// Waits for and asserts the second block gets saved in the database
	ASSERT_TIMELY (5s, check_block_is_listed (store->tx_begin_read (), block->source ()));
}

// This test ensures that a block can't occur twice in the unchecked table.
TEST (unchecked, double_put)
{
	nano::test::system system{};
	nano::logger_mt logger{};
	auto store = nano::make_store (logger, nano::unique_path (), nano::dev::constants);
	nano::unchecked_map unchecked{ *store, system.stats, false };
	ASSERT_TRUE (!store->init_error ());
	nano::block_builder builder;
	auto block = builder
				 .send ()
				 .previous (4)
				 .destination (1)
				 .balance (2)
				 .sign (nano::keypair ().prv, 4)
				 .work (5)
				 .build_shared ();
	// Asserts the block wasn't added yet to the unchecked table
	auto block_listing1 = unchecked.get (store->tx_begin_read (), block->previous ());
	ASSERT_TRUE (block_listing1.empty ());
	// Enqueues the block to be saved in the unchecked table
	unchecked.put (block->previous (), nano::unchecked_info (block));
	// Enqueues the block again in an attempt to have it there twice
	unchecked.put (block->previous (), nano::unchecked_info (block));
	auto check_block_is_listed = [&] (nano::transaction const & transaction_a, nano::block_hash const & block_hash_a) {
		return unchecked.get (transaction_a, block_hash_a).size () > 0;
	};
	// Waits for and asserts the block was added at least once
	ASSERT_TIMELY (5s, check_block_is_listed (store->tx_begin_read (), block->previous ()));
	// Asserts the block was added at most once -- this is objective of this test.
	auto block_listing2 = unchecked.get (store->tx_begin_read (), block->previous ());
	ASSERT_EQ (block_listing2.size (), 1);
}

// Tests that recurrent get calls return the correct values
TEST (unchecked, multiple_get)
{
	nano::test::system system{};
	nano::logger_mt logger{};
	auto store = nano::make_store (logger, nano::unique_path (), nano::dev::constants);
	nano::unchecked_map unchecked{ *store, system.stats, false };
	ASSERT_TRUE (!store->init_error ());
	// Instantiates three blocks
	nano::block_builder builder;
	auto block1 = builder
				  .send ()
				  .previous (4)
				  .destination (1)
				  .balance (2)
				  .sign (nano::keypair ().prv, 4)
				  .work (5)
				  .build_shared ();
	auto block2 = builder
				  .send ()
				  .previous (3)
				  .destination (1)
				  .balance (2)
				  .sign (nano::keypair ().prv, 4)
				  .work (5)
				  .build_shared ();
	auto block3 = builder
				  .send ()
				  .previous (5)
				  .destination (1)
				  .balance (2)
				  .sign (nano::keypair ().prv, 4)
				  .work (5)
				  .build_shared ();
	// Add the blocks' info to the unchecked table
	unchecked.put (block1->previous (), nano::unchecked_info (block1)); // unchecked1
	unchecked.put (block1->hash (), nano::unchecked_info (block1)); // unchecked2
	unchecked.put (block2->previous (), nano::unchecked_info (block2)); // unchecked3
	unchecked.put (block1->previous (), nano::unchecked_info (block2)); // unchecked1
	unchecked.put (block1->hash (), nano::unchecked_info (block2)); // unchecked2
	unchecked.put (block3->previous (), nano::unchecked_info (block3));
	unchecked.put (block3->hash (), nano::unchecked_info (block3)); // unchecked4
	unchecked.put (block1->previous (), nano::unchecked_info (block3)); // unchecked1

	// count the number of blocks in the unchecked table by counting them one by one
	// we cannot trust the count() method if the backend is rocksdb
	auto count_unchecked_blocks_one_by_one = [&store, &unchecked] () {
		size_t count = 0;
		auto transaction = store->tx_begin_read ();
		unchecked.for_each (transaction, [&count] (nano::unchecked_key const & key, nano::unchecked_info const & info) {
			++count;
		});
		return count;
	};

	// Waits for the blocks to get saved in the database
	ASSERT_TIMELY (5s, 8 == count_unchecked_blocks_one_by_one ());

	std::vector<nano::block_hash> unchecked1;
	// Asserts the entries will be found for the provided key
	auto transaction = store->tx_begin_read ();
	auto unchecked1_blocks = unchecked.get (transaction, block1->previous ());
	ASSERT_EQ (unchecked1_blocks.size (), 3);
	for (auto & i : unchecked1_blocks)
	{
		unchecked1.push_back (i.block->hash ());
	}
	// Asserts the payloads where correclty saved
	ASSERT_TRUE (std::find (unchecked1.begin (), unchecked1.end (), block1->hash ()) != unchecked1.end ());
	ASSERT_TRUE (std::find (unchecked1.begin (), unchecked1.end (), block2->hash ()) != unchecked1.end ());
	ASSERT_TRUE (std::find (unchecked1.begin (), unchecked1.end (), block3->hash ()) != unchecked1.end ());
	std::vector<nano::block_hash> unchecked2;
	// Asserts the entries will be found for the provided key
	auto unchecked2_blocks = unchecked.get (transaction, block1->hash ());
	ASSERT_EQ (unchecked2_blocks.size (), 2);
	for (auto & i : unchecked2_blocks)
	{
		unchecked2.push_back (i.block->hash ());
	}
	// Asserts the payloads where correctly saved
	ASSERT_TRUE (std::find (unchecked2.begin (), unchecked2.end (), block1->hash ()) != unchecked2.end ());
	ASSERT_TRUE (std::find (unchecked2.begin (), unchecked2.end (), block2->hash ()) != unchecked2.end ());
	// Asserts the entry is found by the key and the payload is saved
	auto unchecked3 = unchecked.get (transaction, block2->previous ());
	ASSERT_EQ (unchecked3.size (), 1);
	ASSERT_EQ (unchecked3[0].block->hash (), block2->hash ());
	// Asserts the entry is found by the key and the payload is saved
	auto unchecked4 = unchecked.get (transaction, block3->hash ());
	ASSERT_EQ (unchecked4.size (), 1);
	ASSERT_EQ (unchecked4[0].block->hash (), block3->hash ());
	// Asserts no entry is found for a block that wasn't added
	auto unchecked5 = unchecked.get (transaction, block2->hash ());
	ASSERT_EQ (unchecked5.size (), 0);
}<|MERGE_RESOLUTION|>--- conflicted
+++ resolved
@@ -24,12 +24,8 @@
 		unchecked{ *store, stats, false }
 	{
 	}
-<<<<<<< HEAD
 	std::shared_ptr<nano::logger_mt> logger;
-=======
-	nano::logger_mt logger;
 	nano::stats stats;
->>>>>>> f9e5bbfb
 	std::unique_ptr<nano::store> store;
 	nano::unchecked_map unchecked;
 };
@@ -101,7 +97,7 @@
 TEST (unchecked, simple)
 {
 	nano::test::system system{};
-	nano::logger_mt logger{};
+	auto logger{ std::make_shared<nano::logger_mt> () };
 	auto store = nano::make_store (logger, nano::unique_path (), nano::dev::constants);
 	nano::unchecked_map unchecked{ *store, system.stats, false };
 	ASSERT_TRUE (!store->init_error ());
@@ -115,7 +111,7 @@
 				 .work (5)
 				 .build_shared ();
 	// Asserts the block wasn't added yet to the unchecked table
-	auto block_listing1 = unchecked.get (store->tx_begin_read (), block->previous ());
+	auto block_listing1 = unchecked.get (*store->tx_begin_read (), block->previous ());
 	ASSERT_TRUE (block_listing1.empty ());
 	// Enqueues a block to be saved on the unchecked table
 	unchecked.put (block->previous (), nano::unchecked_info (block));
@@ -123,17 +119,17 @@
 	auto check_block_is_listed = [&] (nano::transaction const & transaction_a, nano::block_hash const & block_hash_a) {
 		return unchecked.get (transaction_a, block_hash_a).size () > 0;
 	};
-	ASSERT_TIMELY (5s, check_block_is_listed (store->tx_begin_read (), block->previous ()));
+	ASSERT_TIMELY (5s, check_block_is_listed (*store->tx_begin_read (), block->previous ()));
 	auto transaction = store->tx_begin_write ();
 	// Retrieves the block from the database
-	auto block_listing2 = unchecked.get (transaction, block->previous ());
+	auto block_listing2 = unchecked.get (*transaction, block->previous ());
 	ASSERT_FALSE (block_listing2.empty ());
 	// Asserts the added block is equal to the retrieved one
-	ASSERT_EQ (*block, *(block_listing2[0].block));
+	ASSERT_EQ (*block, *(block_listing2[0].get_block ()));
 	// Deletes the block from the database
-	unchecked.del (transaction, nano::unchecked_key (block->previous (), block->hash ()));
+	unchecked.del (*transaction, nano::unchecked_key (block->previous (), block->hash ()));
 	// Asserts the block is deleted
-	auto block_listing3 = unchecked.get (transaction, block->previous ());
+	auto block_listing3 = unchecked.get (*transaction, block->previous ());
 	ASSERT_TRUE (block_listing3.empty ());
 }
 
@@ -141,12 +137,7 @@
 TEST (unchecked, multiple)
 {
 	nano::test::system system{};
-	if (nano::rocksdb_config::using_rocksdb_in_tests ())
-	{
-		// Don't test this in rocksdb mode
-		return;
-	}
-	nano::logger_mt logger{};
+	auto logger{ std::make_shared<nano::logger_mt> () };
 	auto store = nano::make_store (logger, nano::unique_path (), nano::dev::constants);
 	nano::unchecked_map unchecked{ *store, system.stats, false };
 	ASSERT_TRUE (!store->init_error ());
@@ -160,7 +151,7 @@
 				 .work (5)
 				 .build_shared ();
 	// Asserts the block wasn't added yet to the unchecked table
-	auto block_listing1 = unchecked.get (store->tx_begin_read (), block->previous ());
+	auto block_listing1 = unchecked.get (*store->tx_begin_read (), block->previous ());
 	ASSERT_TRUE (block_listing1.empty ());
 	// Enqueues the first block
 	unchecked.put (block->previous (), nano::unchecked_info (block));
@@ -170,16 +161,16 @@
 		return unchecked.get (transaction_a, block_hash_a).size () > 0;
 	};
 	// Waits for and asserts the first block gets saved in the database
-	ASSERT_TIMELY (5s, check_block_is_listed (store->tx_begin_read (), block->previous ()));
+	ASSERT_TIMELY (5s, check_block_is_listed (*store->tx_begin_read (), block->previous ()));
 	// Waits for and asserts the second block gets saved in the database
-	ASSERT_TIMELY (5s, check_block_is_listed (store->tx_begin_read (), block->source ()));
+	ASSERT_TIMELY (5s, check_block_is_listed (*store->tx_begin_read (), block->source ()));
 }
 
 // This test ensures that a block can't occur twice in the unchecked table.
 TEST (unchecked, double_put)
 {
 	nano::test::system system{};
-	nano::logger_mt logger{};
+	auto logger{ std::make_shared<nano::logger_mt> () };
 	auto store = nano::make_store (logger, nano::unique_path (), nano::dev::constants);
 	nano::unchecked_map unchecked{ *store, system.stats, false };
 	ASSERT_TRUE (!store->init_error ());
@@ -193,7 +184,7 @@
 				 .work (5)
 				 .build_shared ();
 	// Asserts the block wasn't added yet to the unchecked table
-	auto block_listing1 = unchecked.get (store->tx_begin_read (), block->previous ());
+	auto block_listing1 = unchecked.get (*store->tx_begin_read (), block->previous ());
 	ASSERT_TRUE (block_listing1.empty ());
 	// Enqueues the block to be saved in the unchecked table
 	unchecked.put (block->previous (), nano::unchecked_info (block));
@@ -203,9 +194,9 @@
 		return unchecked.get (transaction_a, block_hash_a).size () > 0;
 	};
 	// Waits for and asserts the block was added at least once
-	ASSERT_TIMELY (5s, check_block_is_listed (store->tx_begin_read (), block->previous ()));
+	ASSERT_TIMELY (5s, check_block_is_listed (*store->tx_begin_read (), block->previous ()));
 	// Asserts the block was added at most once -- this is objective of this test.
-	auto block_listing2 = unchecked.get (store->tx_begin_read (), block->previous ());
+	auto block_listing2 = unchecked.get (*store->tx_begin_read (), block->previous ());
 	ASSERT_EQ (block_listing2.size (), 1);
 }
 
@@ -213,7 +204,7 @@
 TEST (unchecked, multiple_get)
 {
 	nano::test::system system{};
-	nano::logger_mt logger{};
+	auto logger{ std::make_shared<nano::logger_mt> () };
 	auto store = nano::make_store (logger, nano::unique_path (), nano::dev::constants);
 	nano::unchecked_map unchecked{ *store, system.stats, false };
 	ASSERT_TRUE (!store->init_error ());
@@ -258,7 +249,7 @@
 	auto count_unchecked_blocks_one_by_one = [&store, &unchecked] () {
 		size_t count = 0;
 		auto transaction = store->tx_begin_read ();
-		unchecked.for_each (transaction, [&count] (nano::unchecked_key const & key, nano::unchecked_info const & info) {
+		unchecked.for_each (*transaction, [&count] (nano::unchecked_key const & key, nano::unchecked_info const & info) {
 			++count;
 		});
 		return count;
@@ -270,11 +261,11 @@
 	std::vector<nano::block_hash> unchecked1;
 	// Asserts the entries will be found for the provided key
 	auto transaction = store->tx_begin_read ();
-	auto unchecked1_blocks = unchecked.get (transaction, block1->previous ());
+	auto unchecked1_blocks = unchecked.get (*transaction, block1->previous ());
 	ASSERT_EQ (unchecked1_blocks.size (), 3);
 	for (auto & i : unchecked1_blocks)
 	{
-		unchecked1.push_back (i.block->hash ());
+		unchecked1.push_back (i.get_block ()->hash ());
 	}
 	// Asserts the payloads where correclty saved
 	ASSERT_TRUE (std::find (unchecked1.begin (), unchecked1.end (), block1->hash ()) != unchecked1.end ());
@@ -282,24 +273,24 @@
 	ASSERT_TRUE (std::find (unchecked1.begin (), unchecked1.end (), block3->hash ()) != unchecked1.end ());
 	std::vector<nano::block_hash> unchecked2;
 	// Asserts the entries will be found for the provided key
-	auto unchecked2_blocks = unchecked.get (transaction, block1->hash ());
+	auto unchecked2_blocks = unchecked.get (*transaction, block1->hash ());
 	ASSERT_EQ (unchecked2_blocks.size (), 2);
 	for (auto & i : unchecked2_blocks)
 	{
-		unchecked2.push_back (i.block->hash ());
+		unchecked2.push_back (i.get_block ()->hash ());
 	}
 	// Asserts the payloads where correctly saved
 	ASSERT_TRUE (std::find (unchecked2.begin (), unchecked2.end (), block1->hash ()) != unchecked2.end ());
 	ASSERT_TRUE (std::find (unchecked2.begin (), unchecked2.end (), block2->hash ()) != unchecked2.end ());
 	// Asserts the entry is found by the key and the payload is saved
-	auto unchecked3 = unchecked.get (transaction, block2->previous ());
+	auto unchecked3 = unchecked.get (*transaction, block2->previous ());
 	ASSERT_EQ (unchecked3.size (), 1);
-	ASSERT_EQ (unchecked3[0].block->hash (), block2->hash ());
+	ASSERT_EQ (unchecked3[0].get_block ()->hash (), block2->hash ());
 	// Asserts the entry is found by the key and the payload is saved
-	auto unchecked4 = unchecked.get (transaction, block3->hash ());
+	auto unchecked4 = unchecked.get (*transaction, block3->hash ());
 	ASSERT_EQ (unchecked4.size (), 1);
-	ASSERT_EQ (unchecked4[0].block->hash (), block3->hash ());
+	ASSERT_EQ (unchecked4[0].get_block ()->hash (), block3->hash ());
 	// Asserts no entry is found for a block that wasn't added
-	auto unchecked5 = unchecked.get (transaction, block2->hash ());
+	auto unchecked5 = unchecked.get (*transaction, block2->hash ());
 	ASSERT_EQ (unchecked5.size (), 0);
 }