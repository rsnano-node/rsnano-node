#include <nano/lib/stats.hpp>
#include <nano/lib/work.hpp>
#include <nano/node/make_store.hpp>
#include <nano/secure/ledger.hpp>
#include <nano/secure/utility.hpp>
#include <nano/store/component.hpp>
#include <nano/test_common/testutil.hpp>

#include <gtest/gtest.h>

TEST (processor_service, bad_send_signature)
{
	auto store = nano::make_store (nano::unique_path (), nano::dev::constants);
	ASSERT_FALSE (store->init_error ());
	nano::stats stats;
	nano::ledger ledger (*store, stats, nano::dev::constants);
	auto transaction (store->tx_begin_write ());
	nano::work_pool pool{ nano::dev::network_params.network, std::numeric_limits<unsigned>::max () };
	auto info1 = ledger.account_info (*transaction, nano::dev::genesis_key.pub);
	ASSERT_TRUE (info1);
	nano::keypair key2;
	nano::block_builder builder;
	auto send = builder
				.send ()
				.previous (info1->head ())
				.destination (nano::dev::genesis_key.pub)
				.balance (50)
				.sign (nano::dev::genesis_key.prv, nano::dev::genesis_key.pub)
				.work (*pool.generate (info1->head ()))
				.build ();
<<<<<<< HEAD
	nano::signature sig{ send->block_signature () };
	sig.bytes[32] ^= 0x1;
	send->signature_set (sig);
	ASSERT_EQ (nano::block_status::bad_signature, ledger.process (*transaction, *send));
=======
	send->signature.bytes[32] ^= 0x1;
	ASSERT_EQ (nano::block_status::bad_signature, ledger.process (transaction, send));
>>>>>>> 2903a997
}

TEST (processor_service, bad_receive_signature)
{
	auto store = nano::make_store (nano::unique_path (), nano::dev::constants);
	ASSERT_FALSE (store->init_error ());
	nano::stats stats;
	nano::ledger ledger (*store, stats, nano::dev::constants);
	auto transaction (store->tx_begin_write ());
	nano::work_pool pool{ nano::dev::network_params.network, std::numeric_limits<unsigned>::max () };
	auto info1 = ledger.account_info (*transaction, nano::dev::genesis_key.pub);
	ASSERT_TRUE (info1);
	nano::block_builder builder;
	auto send = builder
				.send ()
				.previous (info1->head ())
				.destination (nano::dev::genesis_key.pub)
				.balance (50)
				.sign (nano::dev::genesis_key.prv, nano::dev::genesis_key.pub)
				.work (*pool.generate (info1->head ()))
				.build ();
	nano::block_hash hash1 (send->hash ());
<<<<<<< HEAD
	ASSERT_EQ (nano::block_status::progress, ledger.process (*transaction, *send));
	auto info2 = ledger.account_info (*transaction, nano::dev::genesis_key.pub);
=======
	ASSERT_EQ (nano::block_status::progress, ledger.process (transaction, send));
	auto info2 = ledger.account_info (transaction, nano::dev::genesis_key.pub);
>>>>>>> 2903a997
	ASSERT_TRUE (info2);
	auto receive = builder
				   .receive ()
				   .previous (hash1)
				   .source (hash1)
				   .sign (nano::dev::genesis_key.prv, nano::dev::genesis_key.pub)
				   .work (*pool.generate (hash1))
				   .build ();
<<<<<<< HEAD
	auto new_sig{ receive->block_signature () };
	new_sig.bytes[32] ^= 0x1;
	receive->signature_set (new_sig);
	ASSERT_EQ (nano::block_status::bad_signature, ledger.process (*transaction, *receive));
=======
	receive->signature.bytes[32] ^= 0x1;
	ASSERT_EQ (nano::block_status::bad_signature, ledger.process (transaction, receive));
>>>>>>> 2903a997
}<|MERGE_RESOLUTION|>--- conflicted
+++ resolved
@@ -28,15 +28,10 @@
 				.sign (nano::dev::genesis_key.prv, nano::dev::genesis_key.pub)
 				.work (*pool.generate (info1->head ()))
 				.build ();
-<<<<<<< HEAD
 	nano::signature sig{ send->block_signature () };
 	sig.bytes[32] ^= 0x1;
 	send->signature_set (sig);
-	ASSERT_EQ (nano::block_status::bad_signature, ledger.process (*transaction, *send));
-=======
-	send->signature.bytes[32] ^= 0x1;
-	ASSERT_EQ (nano::block_status::bad_signature, ledger.process (transaction, send));
->>>>>>> 2903a997
+	ASSERT_EQ (nano::block_status::bad_signature, ledger.process (*transaction, send));
 }
 
 TEST (processor_service, bad_receive_signature)
@@ -59,13 +54,8 @@
 				.work (*pool.generate (info1->head ()))
 				.build ();
 	nano::block_hash hash1 (send->hash ());
-<<<<<<< HEAD
-	ASSERT_EQ (nano::block_status::progress, ledger.process (*transaction, *send));
+	ASSERT_EQ (nano::block_status::progress, ledger.process (*transaction, send));
 	auto info2 = ledger.account_info (*transaction, nano::dev::genesis_key.pub);
-=======
-	ASSERT_EQ (nano::block_status::progress, ledger.process (transaction, send));
-	auto info2 = ledger.account_info (transaction, nano::dev::genesis_key.pub);
->>>>>>> 2903a997
 	ASSERT_TRUE (info2);
 	auto receive = builder
 				   .receive ()
@@ -74,13 +64,8 @@
 				   .sign (nano::dev::genesis_key.prv, nano::dev::genesis_key.pub)
 				   .work (*pool.generate (hash1))
 				   .build ();
-<<<<<<< HEAD
 	auto new_sig{ receive->block_signature () };
 	new_sig.bytes[32] ^= 0x1;
 	receive->signature_set (new_sig);
-	ASSERT_EQ (nano::block_status::bad_signature, ledger.process (*transaction, *receive));
-=======
-	receive->signature.bytes[32] ^= 0x1;
-	ASSERT_EQ (nano::block_status::bad_signature, ledger.process (transaction, receive));
->>>>>>> 2903a997
+	ASSERT_EQ (nano::block_status::bad_signature, ledger.process (*transaction, receive));
 }