--- conflicted
+++ resolved
@@ -16,30 +16,17 @@
 	nano::ledger ledger (*store, stats, nano::dev::constants);
 	auto transaction (store->tx_begin_write ());
 	nano::work_pool pool{ nano::dev::network_params.network, std::numeric_limits<unsigned>::max () };
-<<<<<<< HEAD
-	nano::account_info info1;
-	ASSERT_FALSE (store->account ().get (*transaction, nano::dev::genesis_key.pub, info1));
-=======
-	auto info1 = ledger.account_info (transaction, nano::dev::genesis_key.pub);
+	auto info1 = ledger.account_info (*transaction, nano::dev::genesis_key.pub);
 	ASSERT_TRUE (info1);
->>>>>>> 0d30fbed
 	nano::keypair key2;
 	nano::block_builder builder;
 	auto send = builder
 				.send ()
-<<<<<<< HEAD
-				.previous (info1.head ())
+				.previous (info1->head ())
 				.destination (nano::dev::genesis_key.pub)
 				.balance (50)
 				.sign (nano::dev::genesis_key.prv, nano::dev::genesis_key.pub)
-				.work (*pool.generate (info1.head ()))
-=======
-				.previous (info1->head)
-				.destination (nano::dev::genesis_key.pub)
-				.balance (50)
-				.sign (nano::dev::genesis_key.prv, nano::dev::genesis_key.pub)
-				.work (*pool.generate (info1->head))
->>>>>>> 0d30fbed
+				.work (*pool.generate (info1->head ()))
 				.build ();
 	nano::signature sig{ send->block_signature () };
 	sig.bytes[32] ^= 0x1;
@@ -56,39 +43,21 @@
 	nano::ledger ledger (*store, stats, nano::dev::constants);
 	auto transaction (store->tx_begin_write ());
 	nano::work_pool pool{ nano::dev::network_params.network, std::numeric_limits<unsigned>::max () };
-<<<<<<< HEAD
-	nano::account_info info1;
-	ASSERT_FALSE (store->account ().get (*transaction, nano::dev::genesis_key.pub, info1));
-	nano::block_builder builder;
-	auto send = builder
-				.send ()
-				.previous (info1.head ())
-				.destination (nano::dev::genesis_key.pub)
-				.balance (50)
-				.sign (nano::dev::genesis_key.prv, nano::dev::genesis_key.pub)
-				.work (*pool.generate (info1.head ()))
-				.build ();
-	nano::block_hash hash1 (send->hash ());
-	ASSERT_EQ (nano::process_result::progress, ledger.process (*transaction, *send).code);
-	nano::account_info info2;
-	ASSERT_FALSE (store->account ().get (*transaction, nano::dev::genesis_key.pub, info2));
-=======
-	auto info1 = ledger.account_info (transaction, nano::dev::genesis_key.pub);
+	auto info1 = ledger.account_info (*transaction, nano::dev::genesis_key.pub);
 	ASSERT_TRUE (info1);
 	nano::block_builder builder;
 	auto send = builder
 				.send ()
-				.previous (info1->head)
+				.previous (info1->head ())
 				.destination (nano::dev::genesis_key.pub)
 				.balance (50)
 				.sign (nano::dev::genesis_key.prv, nano::dev::genesis_key.pub)
-				.work (*pool.generate (info1->head))
+				.work (*pool.generate (info1->head ()))
 				.build ();
 	nano::block_hash hash1 (send->hash ());
-	ASSERT_EQ (nano::process_result::progress, ledger.process (transaction, *send).code);
-	auto info2 = ledger.account_info (transaction, nano::dev::genesis_key.pub);
+	ASSERT_EQ (nano::process_result::progress, ledger.process (*transaction, *send).code);
+	auto info2 = ledger.account_info (*transaction, nano::dev::genesis_key.pub);
 	ASSERT_TRUE (info2);
->>>>>>> 0d30fbed
 	auto receive = builder
 				   .receive ()
 				   .previous (hash1)
