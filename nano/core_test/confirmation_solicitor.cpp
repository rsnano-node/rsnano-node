--- conflicted
+++ resolved
@@ -13,22 +13,12 @@
 {
 	nano::test::system system;
 	nano::node_flags node_flags;
-<<<<<<< HEAD
 	node_flags.set_disable_request_loop (true);
 	node_flags.set_disable_rep_crawler (true);
-	node_flags.set_disable_udp (false);
-=======
-	node_flags.disable_request_loop = true;
-	node_flags.disable_rep_crawler = true;
->>>>>>> 41b723bf
 	auto & node1 = *system.add_node (node_flags);
 	node_flags.set_disable_request_loop (true);
 	auto & node2 = *system.add_node (node_flags);
-<<<<<<< HEAD
-	auto channel1 (node2.network->udp_channels.create (node1.network->endpoint ()));
-=======
-	auto channel1 = nano::test::establish_tcp (system, node2, node1.network.endpoint ());
->>>>>>> 41b723bf
+	auto channel1 = nano::test::establish_tcp (system, node2, node1.network->endpoint ());
 	// Solicitor will only solicit from this representative
 	nano::representative representative (nano::dev::genesis_key.pub, nano::dev::constants.genesis_amount, channel1);
 	std::vector<nano::representative> representatives{ representative };
@@ -74,20 +64,11 @@
 {
 	nano::test::system system;
 	nano::node_flags node_flags;
-<<<<<<< HEAD
 	node_flags.set_disable_request_loop (true);
 	node_flags.set_disable_rep_crawler (true);
-	node_flags.set_disable_udp (false);
 	auto & node1 = *system.add_node (node_flags);
 	auto & node2 = *system.add_node (node_flags);
-	auto channel1 (node2.network->udp_channels.create (node1.network->endpoint ()));
-=======
-	node_flags.disable_request_loop = true;
-	node_flags.disable_rep_crawler = true;
-	auto & node1 = *system.add_node (node_flags);
-	auto & node2 = *system.add_node (node_flags);
-	auto channel1 = nano::test::establish_tcp (system, node2, node1.network.endpoint ());
->>>>>>> 41b723bf
+	auto channel1 = nano::test::establish_tcp (system, node2, node1.network->endpoint ());
 	// Solicitor will only solicit from this representative
 	nano::representative representative (nano::dev::genesis_key.pub, nano::dev::constants.genesis_amount, channel1);
 	std::vector<nano::representative> representatives{ representative };
@@ -124,14 +105,8 @@
 {
 	nano::test::system system;
 	nano::node_flags node_flags;
-<<<<<<< HEAD
 	node_flags.set_disable_request_loop (true);
 	node_flags.set_disable_rep_crawler (true);
-	node_flags.set_disable_udp (false);
-=======
-	node_flags.disable_request_loop = true;
-	node_flags.disable_rep_crawler = true;
->>>>>>> 41b723bf
 	auto & node1 = *system.add_node (node_flags);
 	auto & node2 = *system.add_node (node_flags);
 	nano::confirmation_solicitor solicitor (*node2.network, *node2.config);
@@ -140,12 +115,8 @@
 	representatives.reserve (max_representatives + 1);
 	for (auto i (0); i < max_representatives + 1; ++i)
 	{
-<<<<<<< HEAD
-		auto channel (node2.network->udp_channels.create (node1.network->endpoint ()));
-=======
 		// Make a temporary channel associated with node2
 		auto channel = std::make_shared<nano::transport::inproc::channel> (node2, node2);
->>>>>>> 41b723bf
 		nano::representative representative (nano::account (i), i, channel);
 		representatives.push_back (representative);
 	}
@@ -173,11 +144,7 @@
 	ASSERT_FALSE (solicitor.broadcast (*election));
 	solicitor.flush ();
 	// All requests went through, the last one would normally not go through due to the cap but a vote for a different hash does not count towards the cap
-<<<<<<< HEAD
-	ASSERT_EQ (max_representatives + 1, node2.stats->count (nano::stat::type::message, nano::stat::detail::confirm_req, nano::stat::dir::out));
-=======
-	ASSERT_TIMELY (6s, max_representatives + 1 == node2.stats.count (nano::stat::type::message, nano::stat::detail::confirm_req, nano::stat::dir::out));
->>>>>>> 41b723bf
+	ASSERT_TIMELY (6s, max_representatives + 1 == node2.stats->count (nano::stat::type::message, nano::stat::detail::confirm_req, nano::stat::dir::out));
 
 	solicitor.prepare (representatives);
 	auto election2 (std::make_shared<nano::election> (node2, send, nullptr, nullptr, nano::election_behavior::normal));
