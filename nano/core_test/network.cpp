#include "nano/lib/config.hpp"
#include "nano/store/component.hpp"

#include <nano/node/network.hpp>
#include <nano/node/nodeconfig.hpp>
#include <nano/node/scheduler/component.hpp>
#include <nano/node/scheduler/priority.hpp>
#include <nano/node/transport/inproc.hpp>
#include <nano/node/transport/socket.hpp>
#include <nano/test_common/network.hpp>
#include <nano/test_common/system.hpp>
#include <nano/test_common/testutil.hpp>

#include <gtest/gtest.h>

#include <boost/iostreams/stream_buffer.hpp>
#include <boost/range/join.hpp>
#include <boost/thread.hpp>

using namespace std::chrono_literals;

TEST (network, tcp_connection)
{
	nano::test::system system;
	boost::asio::ip::tcp::acceptor acceptor (system.async_rt.io_ctx);
	auto port = system.get_available_port ();
	boost::asio::ip::tcp::endpoint endpoint (boost::asio::ip::address_v4::any (), port);
	acceptor.open (endpoint.protocol ());
	acceptor.set_option (boost::asio::ip::tcp::acceptor::reuse_address (true));
	acceptor.bind (endpoint);
	acceptor.listen ();
	boost::asio::ip::tcp::socket incoming (system.async_rt.io_ctx);
	std::atomic<bool> done1 (false);
	std::string message1;
	acceptor.async_accept (incoming, [&done1, &message1] (boost::system::error_code const & ec_a) {
		if (ec_a)
		{
			message1 = ec_a.message ();
			std::cerr << message1;
		}
		done1 = true;
	});
	boost::asio::ip::tcp::socket connector (system.async_rt.io_ctx);
	std::atomic<bool> done2 (false);
	std::string message2;
	connector.async_connect (boost::asio::ip::tcp::endpoint (boost::asio::ip::address_v4::loopback (), acceptor.local_endpoint ().port ()),
	[&done2, &message2] (boost::system::error_code const & ec_a) {
		if (ec_a)
		{
			message2 = ec_a.message ();
			std::cerr << message2;
		}
		done2 = true;
	});
	ASSERT_TIMELY (5s, done1 && done2);
	ASSERT_EQ (0, message1.size ());
	ASSERT_EQ (0, message2.size ());
}

TEST (network, construction_with_specified_port)
{
	nano::test::system system{};
	auto const port = nano::test::speculatively_choose_a_free_tcp_bind_port ();
	ASSERT_NE (port, 0);
	auto const node = system.add_node (nano::node_config{ port });
	EXPECT_EQ (port, node->network->port);
	EXPECT_EQ (port, node->network->endpoint ().port ());
	EXPECT_EQ (port, node->tcp_listener->endpoint ().port ());
}

TEST (network, construction_without_specified_port)
{
	nano::test::system system{};
	auto const node = system.add_node ();
	auto const port = node->network->port.load ();
	EXPECT_NE (0, port);
	EXPECT_EQ (port, node->network->endpoint ().port ());
	EXPECT_EQ (port, node->tcp_listener->endpoint ().port ());
}

// Disabled, because it is flakey with Tokio
TEST (DISABLED_network, send_node_id_handshake_tcp)
{
	nano::test::system system (1);
	auto node0 (system.nodes[0]);
	ASSERT_EQ (0, node0->network->size ());
	auto node1 (std::make_shared<nano::node> (system.async_rt, system.get_available_port (), nano::unique_path (), system.work));
	node1->start ();
	system.nodes.push_back (node1);
	auto initial (node0->stats->count (nano::stat::type::message, nano::stat::detail::node_id_handshake, nano::stat::dir::in));
	auto initial_node1 (node1->stats->count (nano::stat::type::message, nano::stat::detail::node_id_handshake, nano::stat::dir::in));
	auto initial_keepalive (node0->stats->count (nano::stat::type::message, nano::stat::detail::keepalive, nano::stat::dir::in));
	std::weak_ptr<nano::node> node_w (node0);
	node0->network->tcp_channels->start_tcp (node1->network->endpoint ());
	ASSERT_EQ (0, node0->network->size ());
	ASSERT_EQ (0, node1->network->size ());
	ASSERT_TIMELY (10s, node0->stats->count (nano::stat::type::message, nano::stat::detail::node_id_handshake, nano::stat::dir::in) >= initial + 2);
	ASSERT_TIMELY (5s, node1->stats->count (nano::stat::type::message, nano::stat::detail::node_id_handshake, nano::stat::dir::in) >= initial_node1 + 2);
	ASSERT_TIMELY (5s, node0->stats->count (nano::stat::type::message, nano::stat::detail::keepalive, nano::stat::dir::in) >= initial_keepalive + 2);
	ASSERT_TIMELY (5s, node1->stats->count (nano::stat::type::message, nano::stat::detail::keepalive, nano::stat::dir::in) >= initial_keepalive + 2);
	ASSERT_EQ (1, node0->network->size ());
	ASSERT_EQ (1, node1->network->size ());
	auto list1 (node0->network->tcp_channels->list (1));
	ASSERT_EQ (nano::transport::transport_type::tcp, list1[0]->get_type ());
	ASSERT_EQ (node1->get_node_id (), list1[0]->get_node_id ());
	auto list2 (node1->network->tcp_channels->list (1));
	ASSERT_EQ (nano::transport::transport_type::tcp, list2[0]->get_type ());
	ASSERT_EQ (node0->get_node_id (), list2[0]->get_node_id ());
	node1->stop ();
}

TEST (network, last_contacted)
{
	nano::test::system system (1);

	auto node0 = system.nodes[0];
	ASSERT_EQ (0, node0->network->size ());

	nano::node_config node1_config = system.default_config ();
	node1_config.tcp_incoming_connections_max = 0; // Prevent ephemeral node1->node0 channel repacement with incoming connection
	auto node1 (std::make_shared<nano::node> (system.async_rt, nano::unique_path (), node1_config, system.work));
	node1->start ();
	system.nodes.push_back (node1);

	auto channel1 = nano::test::establish_tcp (system, *node1, node0->network->endpoint ());
	ASSERT_NE (nullptr, channel1);
	ASSERT_TIMELY_EQ (3s, node0->network->size (), 1);

	// channel0 is the other side of channel1, same connection different endpoint
	auto channel0 = node0->network->tcp_channels->find_node_id (node1->node_id.pub);
	ASSERT_NE (nullptr, channel0);

	{
		// check that the endpoints are part of the same connection
		ASSERT_EQ (channel0->get_local_endpoint (), channel1->get_tcp_remote_endpoint ());
		ASSERT_EQ (channel1->get_local_endpoint (), channel0->get_tcp_remote_endpoint ());
	}

	// capture the state before and ensure the clock ticks at least once
	auto timestamp_before_keepalive = channel0->get_last_packet_received ();
	auto keepalive_count = node0->stats->count (nano::stat::type::message, nano::stat::detail::keepalive, nano::stat::dir::in);
	ASSERT_TIMELY (3s, std::chrono::system_clock::now () > timestamp_before_keepalive);

	// send 3 keepalives
	// we need an extra keepalive to handle the race condition between the timestamp set and the counter increment
	// and we need one more keepalive to handle the possibility that there is a keepalive already in flight when we start the crucial part of the test
	// it is possible that there could be multiple keepalives in flight but we assume here that there will be no more than one in flight for the purposes of this test
	node1->network->send_keepalive (channel1);
	node1->network->send_keepalive (channel1);
	node1->network->send_keepalive (channel1);

	ASSERT_TIMELY (3s, node0->stats->count (nano::stat::type::message, nano::stat::detail::keepalive, nano::stat::dir::in) >= keepalive_count + 3);
	ASSERT_EQ (node0->network->size (), 1);
	auto timestamp_after_keepalive = channel0->get_last_packet_received ();
	ASSERT_GT (timestamp_after_keepalive, timestamp_before_keepalive);
}

TEST (network, multi_keepalive)
{
	nano::test::system system (1);
	auto node0 = system.nodes[0];
	ASSERT_EQ (0, node0->network->size ());
	auto node1 (std::make_shared<nano::node> (system.async_rt, system.get_available_port (), nano::unique_path (), system.work));
	ASSERT_FALSE (node1->init_error ());
	node1->start ();
	system.nodes.push_back (node1);
	ASSERT_EQ (0, node1->network->size ());
	ASSERT_EQ (0, node0->network->size ());
	node1->network->tcp_channels->start_tcp (node0->network->endpoint ());
	ASSERT_TIMELY (10s, node0->network->size () == 1 && node0->stats->count (nano::stat::type::message, nano::stat::detail::keepalive) >= 1);
	auto node2 (std::make_shared<nano::node> (system.async_rt, system.get_available_port (), nano::unique_path (), system.work));
	ASSERT_FALSE (node2->init_error ());
	node2->start ();
	system.nodes.push_back (node2);
	node2->network->tcp_channels->start_tcp (node0->network->endpoint ());
	ASSERT_TIMELY (10s, node1->network->size () == 2 && node0->network->size () == 2 && node2->network->size () == 2 && node0->stats->count (nano::stat::type::message, nano::stat::detail::keepalive) >= 2);
}

TEST (network, send_discarded_publish)
{
	nano::test::system system (2);
	auto & node1 (*system.nodes[0]);
	auto & node2 (*system.nodes[1]);
	nano::keypair key1;
	nano::block_builder builder;
	auto block = builder
				 .send ()
				 .previous (1)
				 .destination (1)
				 .balance (2)
				 .sign (key1.prv, key1.pub)
				 .work (*system.work.generate (nano::root (1)))
				 .build_shared ();
	{
		auto transaction (node1.store.tx_begin_read ());
		node1.network->flood_block (block);
		ASSERT_EQ (nano::dev::genesis->hash (), node1.ledger.latest (*transaction, nano::dev::genesis_key.pub));
		ASSERT_EQ (nano::dev::genesis->hash (), node2.latest (nano::dev::genesis_key.pub));
	}
	ASSERT_TIMELY (10s, node2.stats->count (nano::stat::type::message, nano::stat::detail::publish, nano::stat::dir::in) != 0);
	auto transaction (node1.store.tx_begin_read ());
	ASSERT_EQ (nano::dev::genesis->hash (), node1.ledger.latest (*transaction, nano::dev::genesis_key.pub));
	ASSERT_EQ (nano::dev::genesis->hash (), node2.latest (nano::dev::genesis_key.pub));
}

TEST (network, send_invalid_publish)
{
	nano::test::system system (2);
	auto & node1 (*system.nodes[0]);
	auto & node2 (*system.nodes[1]);
	nano::block_builder builder;
	auto block = builder
				 .send ()
				 .previous (1)
				 .destination (1)
				 .balance (20)
				 .sign (nano::dev::genesis_key.prv, nano::dev::genesis_key.pub)
				 .work (*system.work.generate (nano::root (1)))
				 .build_shared ();
	{
		auto transaction (node1.store.tx_begin_read ());
		node1.network->flood_block (block);
		ASSERT_EQ (nano::dev::genesis->hash (), node1.ledger.latest (*transaction, nano::dev::genesis_key.pub));
		ASSERT_EQ (nano::dev::genesis->hash (), node2.latest (nano::dev::genesis_key.pub));
	}
	ASSERT_TIMELY (10s, node2.stats->count (nano::stat::type::message, nano::stat::detail::publish, nano::stat::dir::in) != 0);
	auto transaction (node1.store.tx_begin_read ());
	ASSERT_EQ (nano::dev::genesis->hash (), node1.ledger.latest (*transaction, nano::dev::genesis_key.pub));
	ASSERT_EQ (nano::dev::genesis->hash (), node2.latest (nano::dev::genesis_key.pub));
}

TEST (network, send_valid_confirm_ack)
{
	auto type = nano::transport::transport_type::tcp;
	nano::node_flags node_flags;
	nano::test::system system (2, type, node_flags);
	auto & node1 (*system.nodes[0]);
	auto & node2 (*system.nodes[1]);
	auto wallet_id1 = node1.wallets.first_wallet_id ();
	auto wallet_id2 = node2.wallets.first_wallet_id ();
	nano::keypair key2;
	(void)node1.wallets.insert_adhoc (wallet_id1, nano::dev::genesis_key.prv);
	(void)node2.wallets.insert_adhoc (wallet_id2, key2.prv);
	nano::block_hash latest1 (node1.latest (nano::dev::genesis_key.pub));
	nano::block_builder builder;
	auto block2 = builder
				  .send ()
				  .previous (latest1)
				  .destination (key2.pub)
				  .balance (50)
				  .sign (nano::dev::genesis_key.prv, nano::dev::genesis_key.pub)
				  .work (*system.work.generate (latest1))
				  .build ();
	nano::block_hash latest2 (node2.latest (nano::dev::genesis_key.pub));
	node1.process_active (std::make_shared<nano::send_block> (*block2));
	// Keep polling until latest block changes
	ASSERT_TIMELY (10s, node2.latest (nano::dev::genesis_key.pub) != latest2);
	// Make sure the balance has decreased after processing the block.
	ASSERT_EQ (50, node2.balance (nano::dev::genesis_key.pub));
}

TEST (network, send_valid_publish)
{
	auto type = nano::transport::transport_type::tcp;
	nano::node_flags node_flags;
	nano::test::system system (2, type, node_flags);
	auto & node1 (*system.nodes[0]);
	auto & node2 (*system.nodes[1]);
	auto wallet_id1 = node1.wallets.first_wallet_id ();
	auto wallet_id2 = node2.wallets.first_wallet_id ();
	node1.bootstrap_initiator.stop ();
	node2.bootstrap_initiator.stop ();
	(void)node1.wallets.insert_adhoc (wallet_id1, nano::dev::genesis_key.prv);
	nano::keypair key2;
	(void)node2.wallets.insert_adhoc (wallet_id2, key2.prv);
	nano::block_hash latest1 (node1.latest (nano::dev::genesis_key.pub));
	nano::block_builder builder;
	auto block2 = builder
				  .send ()
				  .previous (latest1)
				  .destination (key2.pub)
				  .balance (50)
				  .sign (nano::dev::genesis_key.prv, nano::dev::genesis_key.pub)
				  .work (*system.work.generate (latest1))
				  .build ();
	auto hash2 (block2->hash ());
	nano::block_hash latest2 (node2.latest (nano::dev::genesis_key.pub));
	node2.process_active (std::make_shared<nano::send_block> (*block2));
	ASSERT_TIMELY (10s, node1.stats->count (nano::stat::type::message, nano::stat::detail::publish, nano::stat::dir::in) != 0);
	ASSERT_NE (hash2, latest2);
	ASSERT_TIMELY (10s, node2.latest (nano::dev::genesis_key.pub) != latest2);
	ASSERT_EQ (50, node2.balance (nano::dev::genesis_key.pub));
}

TEST (network, send_insufficient_work)
{
	nano::test::system system (2);
	auto & node1 = *system.nodes[0];
	auto & node2 = *system.nodes[1];
	// Block zero work
	nano::block_builder builder;
	auto block1 = builder
				  .send ()
				  .previous (0)
				  .destination (1)
				  .balance (20)
				  .sign (nano::dev::genesis_key.prv, nano::dev::genesis_key.pub)
				  .work (0)
				  .build_shared ();
	nano::publish publish1{ nano::dev::network_params.network, block1 };
	auto tcp_channel (node1.network->tcp_channels->find_node_id (node2.get_node_id ()));
	ASSERT_NE (nullptr, tcp_channel);
	tcp_channel->send (publish1, [] (boost::system::error_code const & ec, size_t size) {});
	ASSERT_EQ (0, node1.stats->count (nano::stat::type::error, nano::stat::detail::insufficient_work));
	ASSERT_TIMELY (10s, node2.stats->count (nano::stat::type::error, nano::stat::detail::insufficient_work) != 0);
	ASSERT_EQ (1, node2.stats->count (nano::stat::type::error, nano::stat::detail::insufficient_work));
	// Legacy block work between epoch_2_recieve & epoch_1
	auto block2 = builder
				  .send ()
				  .previous (block1->hash ())
				  .destination (1)
				  .balance (20)
				  .sign (nano::dev::genesis_key.prv, nano::dev::genesis_key.pub)
				  .work (system.work_generate_limited (block1->hash (), node1.network_params.work.get_epoch_2_receive (), node1.network_params.work.get_epoch_1 () - 1))
				  .build_shared ();
	nano::publish publish2{ nano::dev::network_params.network, block2 };
	tcp_channel->send (publish2, [] (boost::system::error_code const & ec, size_t size) {});
	ASSERT_TIMELY (10s, node2.stats->count (nano::stat::type::error, nano::stat::detail::insufficient_work) != 1);
	ASSERT_EQ (2, node2.stats->count (nano::stat::type::error, nano::stat::detail::insufficient_work));
	// Legacy block work epoch_1
	auto block3 = builder
				  .send ()
				  .previous (block2->hash ())
				  .destination (1)
				  .balance (20)
				  .sign (nano::dev::genesis_key.prv, nano::dev::genesis_key.pub)
				  .work (*system.work.generate (block2->hash (), node1.network_params.work.get_epoch_2 ()))
				  .build_shared ();
	nano::publish publish3{ nano::dev::network_params.network, block3 };
	tcp_channel->send (publish3, [] (boost::system::error_code const & ec, size_t size) {});
	ASSERT_EQ (0, node2.stats->count (nano::stat::type::message, nano::stat::detail::publish, nano::stat::dir::in));
	ASSERT_TIMELY (10s, node2.stats->count (nano::stat::type::message, nano::stat::detail::publish, nano::stat::dir::in) != 0);
	ASSERT_EQ (1, node2.stats->count (nano::stat::type::message, nano::stat::detail::publish, nano::stat::dir::in));
	// State block work epoch_2_recieve
	auto block4 = builder
				  .state ()
				  .account (nano::dev::genesis_key.pub)
				  .previous (block1->hash ())
				  .representative (nano::dev::genesis_key.pub)
				  .balance (20)
				  .link (1)
				  .sign (nano::dev::genesis_key.prv, nano::dev::genesis_key.pub)
				  .work (system.work_generate_limited (block1->hash (), node1.network_params.work.get_epoch_2_receive (), node1.network_params.work.get_epoch_1 () - 1))
				  .build_shared ();
	nano::publish publish4{ nano::dev::network_params.network, block4 };
	tcp_channel->send (publish4, [] (boost::system::error_code const & ec, size_t size) {});
	ASSERT_TIMELY (10s, node2.stats->count (nano::stat::type::message, nano::stat::detail::publish, nano::stat::dir::in) != 0);
	ASSERT_EQ (1, node2.stats->count (nano::stat::type::message, nano::stat::detail::publish, nano::stat::dir::in));
	ASSERT_EQ (2, node2.stats->count (nano::stat::type::error, nano::stat::detail::insufficient_work));
}

TEST (receivable_processor, confirm_insufficient_pos)
{
	nano::test::system system (1);
	auto & node1 (*system.nodes[0]);
	nano::block_builder builder;
	auto block1 = builder
				  .send ()
				  .previous (nano::dev::genesis->hash ())
				  .destination (0)
				  .balance (0)
				  .sign (nano::dev::genesis_key.prv, nano::dev::genesis_key.pub)
				  .work (0)
				  .build_shared ();
	node1.work_generate_blocking (*block1);
<<<<<<< HEAD
	ASSERT_EQ (nano::process_result::progress, node1.process (*block1).code);
	{
		auto tx{ node1.store.tx_begin_read () };
		node1.scheduler.priority.activate (nano::dev::genesis_key.pub, *tx);
	}
=======
	ASSERT_EQ (nano::block_status::progress, node1.process (*block1));
	node1.scheduler.priority.activate (nano::dev::genesis_key.pub, node1.store.tx_begin_read ());
>>>>>>> 40306635
	nano::keypair key1;
	auto vote = nano::test::make_vote (key1, { block1 }, 0, 0);
	nano::confirm_ack con1{ nano::dev::network_params.network, vote };
	auto channel1 = std::make_shared<nano::transport::inproc::channel> (node1, node1);
	node1.network->inbound (con1, channel1);
}

TEST (receivable_processor, confirm_sufficient_pos)
{
	nano::test::system system (1);
	auto & node1 (*system.nodes[0]);
	nano::block_builder builder;
	auto block1 = builder
				  .send ()
				  .previous (nano::dev::genesis->hash ())
				  .destination (0)
				  .balance (0)
				  .sign (nano::dev::genesis_key.prv, nano::dev::genesis_key.pub)
				  .work (0)
				  .build_shared ();
	node1.work_generate_blocking (*block1);
<<<<<<< HEAD
	ASSERT_EQ (nano::process_result::progress, node1.process (*block1).code);
	{
		auto tx{ node1.store.tx_begin_read () };
		node1.scheduler.priority.activate (nano::dev::genesis_key.pub, *tx);
	}
=======
	ASSERT_EQ (nano::block_status::progress, node1.process (*block1));
	node1.scheduler.priority.activate (nano::dev::genesis_key.pub, node1.store.tx_begin_read ());
>>>>>>> 40306635
	auto vote = nano::test::make_vote (nano::dev::genesis_key, { block1 }, 0, 0);
	nano::confirm_ack con1{ nano::dev::network_params.network, vote };
	auto channel1 = std::make_shared<nano::transport::inproc::channel> (node1, node1);
	node1.network->inbound (con1, channel1);
}

TEST (receivable_processor, send_with_receive)
{
	auto type = nano::transport::transport_type::tcp;
	nano::node_flags node_flags;
	nano::test::system system (2, type, node_flags);
	auto & node1 (*system.nodes[0]);
	auto & node2 (*system.nodes[1]);
	auto wallet_id1 = node1.wallets.first_wallet_id ();
	auto wallet_id2 = node2.wallets.first_wallet_id ();
	auto amount (std::numeric_limits<nano::uint128_t>::max ());
	nano::keypair key2;
	(void)node1.wallets.insert_adhoc (wallet_id1, nano::dev::genesis_key.prv);
	nano::block_hash latest1 (node1.latest (nano::dev::genesis_key.pub));
	(void)node2.wallets.insert_adhoc (wallet_id2, key2.prv);
	nano::block_builder builder;
	auto block1 = builder
				  .send ()
				  .previous (latest1)
				  .destination (key2.pub)
				  .balance (amount - node1.config->receive_minimum.number ())
				  .sign (nano::dev::genesis_key.prv, nano::dev::genesis_key.pub)
				  .work (*system.work.generate (latest1))
				  .build_shared ();
	ASSERT_EQ (amount, node1.balance (nano::dev::genesis_key.pub));
	ASSERT_EQ (0, node1.balance (key2.pub));
	ASSERT_EQ (amount, node2.balance (nano::dev::genesis_key.pub));
	ASSERT_EQ (0, node2.balance (key2.pub));
	node1.process_active (block1);
	ASSERT_TIMELY (5s, nano::test::exists (node1, { block1 }));
	node2.process_active (block1);
	ASSERT_TIMELY (5s, nano::test::exists (node2, { block1 }));
	ASSERT_EQ (amount - node1.config->receive_minimum.number (), node1.balance (nano::dev::genesis_key.pub));
	ASSERT_EQ (0, node1.balance (key2.pub));
	ASSERT_EQ (amount - node1.config->receive_minimum.number (), node2.balance (nano::dev::genesis_key.pub));
	ASSERT_EQ (0, node2.balance (key2.pub));
	ASSERT_TIMELY (10s, node1.balance (key2.pub) == node1.config->receive_minimum.number () && node2.balance (key2.pub) == node1.config->receive_minimum.number ());
	ASSERT_EQ (amount - node1.config->receive_minimum.number (), node1.balance (nano::dev::genesis_key.pub));
	ASSERT_EQ (node1.config->receive_minimum.number (), node1.balance (key2.pub));
	ASSERT_EQ (amount - node1.config->receive_minimum.number (), node2.balance (nano::dev::genesis_key.pub));
	ASSERT_EQ (node1.config->receive_minimum.number (), node2.balance (key2.pub));
}

TEST (network, receive_weight_change)
{
	nano::test::system system (2);
	auto node1 = system.nodes[0];
	auto node2 = system.nodes[1];
	auto wallet_id1 = node1->wallets.first_wallet_id ();
	auto wallet_id2 = node2->wallets.first_wallet_id ();
	(void)node1->wallets.insert_adhoc (wallet_id1, nano::dev::genesis_key.prv);
	nano::keypair key2;
	(void)node2->wallets.insert_adhoc (wallet_id2, key2.prv);
	(void)node2->wallets.set_representative (wallet_id2, key2.pub);
	ASSERT_NE (nullptr, node1->wallets.send_action (wallet_id1, nano::dev::genesis_key.pub, key2.pub, system.nodes[0]->config->receive_minimum.number ()));
	ASSERT_TIMELY (10s, std::all_of (system.nodes.begin (), system.nodes.end (), [&] (std::shared_ptr<nano::node> const & node_a) { return node_a->weight (key2.pub) == system.nodes[0]->config->receive_minimum.number (); }));
}

TEST (parse_endpoint, valid)
{
	std::string string ("::1:24000");
	nano::endpoint endpoint;
	ASSERT_FALSE (nano::parse_endpoint (string, endpoint));
	ASSERT_EQ (boost::asio::ip::address_v6::loopback (), endpoint.address ());
	ASSERT_EQ (24000, endpoint.port ());
}

TEST (parse_endpoint, invalid_port)
{
	std::string string ("::1:24a00");
	nano::endpoint endpoint;
	ASSERT_TRUE (nano::parse_endpoint (string, endpoint));
}

TEST (parse_endpoint, invalid_address)
{
	std::string string ("::q:24000");
	nano::endpoint endpoint;
	ASSERT_TRUE (nano::parse_endpoint (string, endpoint));
}

TEST (parse_endpoint, no_address)
{
	std::string string (":24000");
	nano::endpoint endpoint;
	ASSERT_TRUE (nano::parse_endpoint (string, endpoint));
}

TEST (parse_endpoint, no_port)
{
	std::string string ("::1:");
	nano::endpoint endpoint;
	ASSERT_TRUE (nano::parse_endpoint (string, endpoint));
}

TEST (parse_endpoint, no_colon)
{
	std::string string ("::1");
	nano::endpoint endpoint;
	ASSERT_TRUE (nano::parse_endpoint (string, endpoint));
}

TEST (network, ipv6)
{
	boost::asio::ip::address_v6 address (boost::asio::ip::make_address_v6 ("::ffff:127.0.0.1"));
	ASSERT_TRUE (address.is_v4_mapped ());
	nano::endpoint endpoint1 (address, 16384);
	std::vector<uint8_t> bytes1;
	{
		nano::vectorstream stream (bytes1);
		nano::write (stream, address.to_bytes ());
	}
	ASSERT_EQ (16, bytes1.size ());
	for (auto i (bytes1.begin ()), n (bytes1.begin () + 10); i != n; ++i)
	{
		ASSERT_EQ (0, *i);
	}
	ASSERT_EQ (0xff, bytes1[10]);
	ASSERT_EQ (0xff, bytes1[11]);
	std::array<uint8_t, 16> bytes2;
	nano::bufferstream stream (bytes1.data (), bytes1.size ());
	auto error (nano::try_read (stream, bytes2));
	ASSERT_FALSE (error);
	nano::endpoint endpoint2 (boost::asio::ip::address_v6 (bytes2), 16384);
	ASSERT_EQ (endpoint1, endpoint2);
}

TEST (network, ipv6_from_ipv4)
{
	nano::endpoint endpoint1 (boost::asio::ip::address_v4::loopback (), 16000);
	ASSERT_TRUE (endpoint1.address ().is_v4 ());
	nano::endpoint endpoint2 (boost::asio::ip::address_v6::v4_mapped (endpoint1.address ().to_v4 ()), 16000);
	ASSERT_TRUE (endpoint2.address ().is_v6 ());
}

TEST (network, ipv6_bind_send_ipv4)
{
	nano::test::system system;
	nano::endpoint endpoint1 (boost::asio::ip::address_v6::any (), 0);
	nano::endpoint endpoint2 (boost::asio::ip::address_v4::any (), 0);
	std::array<uint8_t, 16> bytes1{};
	std::atomic<bool> finish1{ false };
	nano::endpoint endpoint3;
	boost::asio::ip::udp::socket socket1 (system.async_rt.io_ctx, endpoint1);
	socket1.async_receive_from (boost::asio::buffer (bytes1.data (), bytes1.size ()), endpoint3, [&finish1] (boost::system::error_code const & error, size_t size_a) {
		ASSERT_FALSE (error);
		ASSERT_EQ (16, size_a);
		finish1 = true;
	});
	boost::asio::ip::udp::socket socket2 (system.async_rt.io_ctx, endpoint2);
	nano::endpoint endpoint5 (boost::asio::ip::address_v4::loopback (), socket1.local_endpoint ().port ());
	nano::endpoint endpoint6 (boost::asio::ip::address_v6::v4_mapped (boost::asio::ip::address_v4::loopback ()), socket2.local_endpoint ().port ());
	socket2.async_send_to (boost::asio::buffer (std::array<uint8_t, 16>{}, 16), endpoint5, [] (boost::system::error_code const & error, size_t size_a) {
		ASSERT_FALSE (error);
		ASSERT_EQ (16, size_a);
	});
	auto iterations (0);
	ASSERT_TIMELY (5s, finish1);
	ASSERT_EQ (endpoint6, endpoint3);
	std::array<uint8_t, 16> bytes2;
	nano::endpoint endpoint4;
	socket2.async_receive_from (boost::asio::buffer (bytes2.data (), bytes2.size ()), endpoint4, [] (boost::system::error_code const & error, size_t size_a) {
		ASSERT_FALSE (!error);
		ASSERT_EQ (16, size_a);
	});
	socket1.async_send_to (boost::asio::buffer (std::array<uint8_t, 16>{}, 16), endpoint6, [] (boost::system::error_code const & error, size_t size_a) {
		ASSERT_FALSE (error);
		ASSERT_EQ (16, size_a);
	});
}

TEST (network, endpoint_bad_fd)
{
	nano::test::system system (1);
	system.nodes[0]->stop ();
	auto endpoint (system.nodes[0]->network->endpoint ());
	ASSERT_TRUE (endpoint.address ().is_loopback ());
	// The endpoint is invalidated asynchronously
	ASSERT_TIMELY_EQ (10s, system.nodes[0]->network->endpoint ().port (), 0);
}

TEST (network, reserved_address)
{
	nano::test::system system (1);
	// 0 port test
	ASSERT_TRUE (nano::transport::reserved_address (nano::endpoint (boost::asio::ip::make_address_v6 ("2001::"), 0)));
	// Valid address test
	ASSERT_FALSE (nano::transport::reserved_address (nano::endpoint (boost::asio::ip::make_address_v6 ("2001::"), 1)));
	nano::endpoint loopback (boost::asio::ip::make_address_v6 ("::1"), 1);
	ASSERT_FALSE (nano::transport::reserved_address (loopback));
	nano::endpoint private_network_peer (boost::asio::ip::make_address_v6 ("::ffff:10.0.0.0"), 1);
	ASSERT_TRUE (nano::transport::reserved_address (private_network_peer, false));
	ASSERT_FALSE (nano::transport::reserved_address (private_network_peer, true));
}

TEST (network, ipv6_bind_subnetwork)
{
	auto address1 (boost::asio::ip::make_address_v6 ("a41d:b7b2:8298:cf45:672e:bd1a:e7fb:f713"));
	auto subnet1 (boost::asio::ip::make_network_v6 (address1, 48));
	ASSERT_EQ (boost::asio::ip::make_address_v6 ("a41d:b7b2:8298::"), subnet1.network ());
	auto address1_subnet (nano::transport::ipv4_address_or_ipv6_subnet (address1));
	ASSERT_EQ (subnet1.network (), address1_subnet);
	// Ipv4 should return initial address
	auto address2 (boost::asio::ip::make_address_v6 ("::ffff:192.168.1.1"));
	auto address2_subnet (nano::transport::ipv4_address_or_ipv6_subnet (address2));
	ASSERT_EQ (address2, address2_subnet);
}

TEST (network, network_range_ipv6)
{
	auto address1 (boost::asio::ip::make_address_v6 ("a41d:b7b2:8298:cf45:672e:bd1a:e7fb:f713"));
	auto subnet1 (boost::asio::ip::make_network_v6 (address1, 58));
	ASSERT_EQ (boost::asio::ip::make_address_v6 ("a41d:b7b2:8298:cf40::"), subnet1.network ());
	auto address2 (boost::asio::ip::make_address_v6 ("520d:2402:3d:5e65:11:f8:7c54:3f"));
	auto subnet2 (boost::asio::ip::make_network_v6 (address2, 33));
	ASSERT_EQ (boost::asio::ip::make_address_v6 ("520d:2402:0::"), subnet2.network ());
	// Default settings test
	auto address3 (boost::asio::ip::make_address_v6 ("a719:0f12:536e:d88a:1331:ba53:4598:04e5"));
	auto subnet3 (boost::asio::ip::make_network_v6 (address3, 32));
	ASSERT_EQ (boost::asio::ip::make_address_v6 ("a719:0f12::"), subnet3.network ());
	auto address3_subnet (nano::transport::map_address_to_subnetwork (address3));
	ASSERT_EQ (subnet3.network (), address3_subnet);
}

TEST (network, network_range_ipv4)
{
	auto address1 (boost::asio::ip::make_address_v6 ("::ffff:192.168.1.1"));
	auto subnet1 (boost::asio::ip::make_network_v6 (address1, 96 + 16));
	ASSERT_EQ (boost::asio::ip::make_address_v6 ("::ffff:192.168.0.0"), subnet1.network ());
	// Default settings test
	auto address2 (boost::asio::ip::make_address_v6 ("::ffff:80.67.148.225"));
	auto subnet2 (boost::asio::ip::make_network_v6 (address2, 96 + 24));
	ASSERT_EQ (boost::asio::ip::make_address_v6 ("::ffff:80.67.148.0"), subnet2.network ());
	auto address2_subnet (nano::transport::map_address_to_subnetwork (address2));
	ASSERT_EQ (subnet2.network (), address2_subnet);
}

TEST (node, port_mapping)
{
	nano::test::system system (1);
	auto node0 (system.nodes[0]);
	node0->port_mapping.refresh_devices ();
	node0->port_mapping.start ();
	auto end (std::chrono::steady_clock::now () + std::chrono::seconds (500));
	(void)end;
	// while (std::chrono::steady_clock::now () < end)
	{
		ASSERT_NO_ERROR (system.poll ());
	}
}

// Test disabled because it's failing intermittently.
// PR in which it got disabled: https://github.com/nanocurrency/nano-node/pull/3611
// Issue for investigating it: https://github.com/nanocurrency/nano-node/issues/3615
TEST (tcp_listener, DISABLED_tcp_listener_timeout_empty)
{
	nano::test::system system (1);
	auto node0 (system.nodes[0]);
	auto socket (nano::transport::create_client_socket (*node0));
	std::atomic<bool> connected (false);
	socket->async_connect (node0->tcp_listener->endpoint (), [&connected] (boost::system::error_code const & ec) {
		ASSERT_FALSE (ec);
		connected = true;
	});
	ASSERT_TIMELY (5s, connected);
	bool disconnected (false);
	system.deadline_set (std::chrono::seconds (6));
	while (!disconnected)
	{
		disconnected = node0->tcp_listener->connections_count () == 0;
		ASSERT_NO_ERROR (system.poll ());
	}
}

TEST (tcp_listener, tcp_listener_timeout_node_id_handshake)
{
	nano::test::system system (1);
	auto node0 (system.nodes[0]);
	auto socket (nano::transport::create_client_socket (*node0));
	auto cookie (node0->network->syn_cookies->assign (nano::transport::map_tcp_to_endpoint (node0->tcp_listener->endpoint ())));
	ASSERT_TRUE (cookie);
	nano::node_id_handshake::query_payload query{ *cookie };
	nano::node_id_handshake node_id_handshake{ nano::dev::network_params.network, query };
	auto channel = std::make_shared<nano::transport::channel_tcp> (
	node0->async_rt,
	node0->outbound_limiter,
	node0->config->network_params.network,
	socket,
	*node0->stats,
	*node0->network->tcp_channels,
	1);
	socket->async_connect (node0->tcp_listener->endpoint (), [&node_id_handshake, channel] (boost::system::error_code const & ec) {
		ASSERT_FALSE (ec);
		channel->send (node_id_handshake, [] (boost::system::error_code const & ec, size_t size_a) {
			ASSERT_FALSE (ec);
		});
	});
	ASSERT_TIMELY (5s, node0->stats->count (nano::stat::type::message, nano::stat::detail::node_id_handshake) != 0);
	ASSERT_EQ (node0->tcp_listener->connections_count (), 1);
	bool disconnected (false);
	system.deadline_set (std::chrono::seconds (20));
	while (!disconnected)
	{
		disconnected = node0->tcp_listener->connections_count () == 0;
		ASSERT_NO_ERROR (system.poll ());
	}
}

// Test disabled because it's failing repeatedly for Windows + LMDB.
// PR in which it got disabled: https://github.com/nanocurrency/nano-node/pull/3622
// Issue for investigating it: https://github.com/nanocurrency/nano-node/issues/3621
#ifndef _WIN32
// Disabled, because it does not work with Tokio, because Tokio executes the async requests
// and this test assumes that the async runtime doesn't poll. Test must be rewritten!
TEST (DISABLED_network, peer_max_tcp_attempts)
{
	// Add nodes that can accept TCP connection, but not node ID handshake
	nano::node_flags node_flags;
	node_flags.set_disable_connection_cleanup (true);
	nano::test::system system;
	auto node = system.add_node (node_flags);
	for (auto i (0); i < node->network_params.network.max_peers_per_ip; ++i)
	{
		auto node2 (std::make_shared<nano::node> (system.async_rt, system.get_available_port (), nano::unique_path (), system.work, node_flags));
		node2->start ();
		system.nodes.push_back (node2);
		// Start TCP attempt
		node->network->merge_peer (node2->network->endpoint ());
	}
	ASSERT_EQ (0, node->network->size ());
	ASSERT_TRUE (node->network->tcp_channels->reachout (nano::endpoint (node->network->endpoint ().address (), system.get_available_port ())));
	ASSERT_EQ (1, node->stats->count (nano::stat::type::tcp, nano::stat::detail::tcp_max_per_ip, nano::stat::dir::out));
}
#endif

namespace nano
{
namespace transport
{
	TEST (network, peer_max_tcp_attempts_subnetwork)
	{
		nano::node_flags node_flags;
		node_flags.set_disable_max_peers_per_ip (true);
		nano::test::system system;
		system.add_node (node_flags);
		auto node (system.nodes[0]);
		for (auto i (0); i < node->network_params.network.max_peers_per_subnetwork; ++i)
		{
			auto address (boost::asio::ip::address_v6::v4_mapped (boost::asio::ip::address_v4 (0x7f000001 + i))); // 127.0.0.1 hex
			nano::endpoint endpoint (address, system.get_available_port ());
			ASSERT_FALSE (node->network->tcp_channels->reachout (endpoint));
		}
		ASSERT_EQ (0, node->network->size ());
		ASSERT_EQ (0, node->stats->count (nano::stat::type::tcp, nano::stat::detail::tcp_max_per_subnetwork, nano::stat::dir::out));
		ASSERT_TRUE (node->network->tcp_channels->reachout (nano::endpoint (boost::asio::ip::make_address_v6 ("::ffff:127.0.0.1"), system.get_available_port ())));
		ASSERT_EQ (1, node->stats->count (nano::stat::type::tcp, nano::stat::detail::tcp_max_per_subnetwork, nano::stat::dir::out));
	}
}
}

// Send two publish messages and asserts that the duplication is detected.
TEST (network, duplicate_detection)
{
	nano::test::system system;
	nano::node_flags node_flags;
	auto & node0 = *system.add_node (node_flags);
	auto & node1 = *system.add_node (node_flags);
	nano::publish publish{ nano::dev::network_params.network, nano::dev::genesis };

	ASSERT_EQ (0, node1.stats->count (nano::stat::type::filter, nano::stat::detail::duplicate_publish_message));

	// Publish duplicate detection through TCP
	auto tcp_channel = node0.network->tcp_channels->find_node_id (node1.get_node_id ());
	ASSERT_NE (nullptr, tcp_channel);
	ASSERT_EQ (0, node1.stats->count (nano::stat::type::filter, nano::stat::detail::duplicate_publish_message));
	tcp_channel->send (publish);
	ASSERT_TIMELY_EQ (2s, node1.stats->count (nano::stat::type::filter, nano::stat::detail::duplicate_publish_message), 0);
	tcp_channel->send (publish);
	ASSERT_TIMELY_EQ (2s, node1.stats->count (nano::stat::type::filter, nano::stat::detail::duplicate_publish_message), 1);
}

TEST (network, duplicate_revert_publish)
{
	nano::test::system system;
	nano::node_flags node_flags;
	node_flags.set_block_processor_full_size (0);
	auto & node (*system.add_node (node_flags));
	ASSERT_TRUE (node.block_processor.full ());
	nano::publish publish{ nano::dev::network_params.network, nano::dev::genesis };
	std::vector<uint8_t> bytes;
	{
		nano::vectorstream stream (bytes);
		publish.get_block ()->serialize (stream);
	}
	// Add to the blocks filter
	// Should be cleared when dropping due to a full block processor, as long as the message has the optional digest attached
	// Test network.duplicate_detection ensures that the digest is attached when deserializing messages
	nano::uint128_t digest;
	ASSERT_FALSE (node.network->tcp_channels->publish_filter->apply (bytes.data (), bytes.size (), &digest));
	ASSERT_TRUE (node.network->tcp_channels->publish_filter->apply (bytes.data (), bytes.size ()));
	auto other_node (std::make_shared<nano::node> (system.async_rt, system.get_available_port (), nano::unique_path (), system.work));
	other_node->start ();
	system.nodes.push_back (other_node);
	auto channel = nano::test::establish_tcp (system, *other_node, node.network->endpoint ());
	ASSERT_NE (nullptr, channel);
	ASSERT_EQ (0, publish.get_digest ());
	node.network->inbound (publish, channel);
	ASSERT_TRUE (node.network->tcp_channels->publish_filter->apply (bytes.data (), bytes.size ()));
	publish.set_digest (digest);
	node.network->inbound (publish, channel);
	ASSERT_FALSE (node.network->tcp_channels->publish_filter->apply (bytes.data (), bytes.size ()));
}

namespace nano
{
TEST (peer_exclusion, container_info)
{
	nano::peer_exclusion excluded_peers;
	nano::tcp_endpoint endpoint (boost::asio::ip::address_v6::v4_mapped (boost::asio::ip::address_v4 (0x1)), 0);
	ASSERT_EQ (1, excluded_peers.add (endpoint));
	auto component{ excluded_peers.collect_container_info ("") };
	auto composite (dynamic_cast<nano::container_info_composite *> (component.get ()));
	ASSERT_NE (nullptr, component);
	auto children (composite->get_children ());
	ASSERT_EQ (1, children.size ());
	auto child_leaf (dynamic_cast<nano::container_info_leaf *> (children.front ().get ()));
	ASSERT_NE (nullptr, child_leaf);
	auto child_info (child_leaf->get_info ());
	ASSERT_EQ ("peers", child_info.name);
	ASSERT_EQ (1, child_info.count);
	ASSERT_EQ (rsnano::rsn_peer_exclusion_element_size (), child_info.sizeof_element);
}
}

TEST (network, tcp_no_connect_excluded_peers)
{
	nano::test::system system (1);
	auto node0 (system.nodes[0]);
	ASSERT_EQ (0, node0->network->size ());
	auto node1 (std::make_shared<nano::node> (system.async_rt, system.get_available_port (), nano::unique_path (), system.work));
	node1->start ();
	system.nodes.push_back (node1);
	auto endpoint1_tcp (nano::transport::map_endpoint_to_tcp (node1->network->endpoint ()));
	while (!node0->network->tcp_channels->excluded_peers ().check (endpoint1_tcp))
	{
		node0->network->tcp_channels->excluded_peers ().add (endpoint1_tcp);
	}
	ASSERT_EQ (0, node0->stats->count (nano::stat::type::tcp, nano::stat::detail::tcp_excluded));
	node1->network->merge_peer (node0->network->endpoint ());
	ASSERT_TIMELY (5s, node0->stats->count (nano::stat::type::tcp, nano::stat::detail::tcp_excluded) >= 1);
	ASSERT_EQ (nullptr, node0->network->find_node_id (node1->get_node_id ()));

	// Should not actively reachout to excluded peers
	ASSERT_TRUE (node0->network->reachout (node1->network->endpoint (), true));

	// Erasing from excluded peers should allow a connection
	node0->network->tcp_channels->excluded_peers ().remove (endpoint1_tcp);
	ASSERT_FALSE (node0->network->tcp_channels->excluded_peers ().check (endpoint1_tcp));

	// Wait until there is a syn_cookie
	ASSERT_TIMELY (5s, node1->network->syn_cookies->cookies_size () != 0);

	// Manually cleanup previous attempt
	node1->network->cleanup (std::chrono::system_clock::now ());
	node1->network->syn_cookies->purge (std::chrono::seconds{ 0 });

	// Ensure a successful connection
	ASSERT_EQ (0, node0->network->size ());
	node1->network->merge_peer (node0->network->endpoint ());
	ASSERT_TIMELY_EQ (5s, node0->network->size (), 1);
}

TEST (network, cleanup_purge)
{
	auto test_start = std::chrono::system_clock::now ();

	nano::test::system system (1);
	auto & node1 (*system.nodes[0]);

	auto node2 (std::make_shared<nano::node> (system.async_rt, system.get_available_port (), nano::unique_path (), system.work));
	node2->start ();
	system.nodes.push_back (node2);

	ASSERT_EQ (0, node1.network->size ());
	node1.network->cleanup (test_start);
	ASSERT_EQ (0, node1.network->size ());

	node1.network->cleanup (std::chrono::system_clock::now ());
	ASSERT_EQ (0, node1.network->size ());

	std::weak_ptr<nano::node> node_w = node1.shared ();
	node1.network->tcp_channels->start_tcp (node2->network->endpoint ());

	ASSERT_TIMELY_EQ (3s, node1.network->size (), 1);
	node1.network->cleanup (test_start);
	ASSERT_EQ (1, node1.network->size ());

	node1.network->cleanup (std::chrono::system_clock::now ());
	ASSERT_EQ (0, node1.network->size ());
}

TEST (network, loopback_channel)
{
	nano::test::system system (2);
	auto & node1 = *system.nodes[0];
	auto & node2 = *system.nodes[1];
	nano::transport::inproc::channel channel1 (node1, node1);
	ASSERT_EQ (channel1.get_type (), nano::transport::transport_type::loopback);
	ASSERT_EQ (channel1.get_remote_endpoint (), node1.network->endpoint ());
	ASSERT_EQ (channel1.get_tcp_remote_endpoint (), nano::transport::map_endpoint_to_tcp (node1.network->endpoint ()));
	ASSERT_EQ (channel1.get_network_version (), node1.network_params.network.protocol_version);
	ASSERT_EQ (channel1.get_node_id (), node1.node_id.pub);
	ASSERT_EQ (channel1.get_node_id_optional ().value_or (0), node1.node_id.pub);
	nano::transport::inproc::channel channel2 (node2, node2);
	ASSERT_EQ (channel1, channel1);
	ASSERT_FALSE (channel1 == channel2);
	++node1.network->port;
	ASSERT_NE (channel1.get_remote_endpoint (), node1.network->endpoint ());
}

// Ensure the network filters messages with the incorrect magic number
// Disabled, because there is currently no way to send messages with a given network id
TEST (DISABLED_network, filter_invalid_network_bytes)
{
	nano::test::system system{ 2 };
	auto & node1 = *system.nodes[0];
	auto & node2 = *system.nodes[1];

	// find the comms channel that goes from node2 to node1
	auto channel = node2.network->find_node_id (node1.get_node_id ());
	ASSERT_NE (nullptr, channel);

	// send a keepalive, from node2 to node1, with the wrong network bytes
	auto network{ nano::dev::network_params.network };
	network.current_network = nano::networks::invalid;
	nano::keepalive keepalive{ network };
	channel->send (keepalive);

	ASSERT_TIMELY_EQ (5s, 1, node1.stats->count (nano::stat::type::error, nano::stat::detail::invalid_network));
}

// Ensure the network filters messages with the incorrect minimum version
// Disabled, because there is currently no way to send messages with a given version
TEST (DISABLED_network, filter_invalid_version_using)
{
	nano::test::system system{ 2 };
	auto & node1 = *system.nodes[0];
	auto & node2 = *system.nodes[1];

	// find the comms channel that goes from node2 to node1
	auto channel = node2.network->find_node_id (node1.get_node_id ());
	ASSERT_NE (nullptr, channel);

	// send a keepalive, from node2 to node1, with the wrong version_using
	auto network{ nano::dev::network_params.network };
	network.protocol_version = network.protocol_version_min - 1;
	nano::keepalive keepalive{ network };
	channel->send (keepalive);

	ASSERT_TIMELY_EQ (5s, 1, node1.stats->count (nano::stat::type::error, nano::stat::detail::outdated_version));
}

TEST (network, fill_keepalive_self)
{
	nano::test::system system{ 2 };
	std::array<nano::endpoint, 8> target;
	system.nodes[0]->network->fill_keepalive_self (target);
	ASSERT_EQ (target[2].port (), system.nodes[1]->network->port);
}

/*
 * Tests that channel and channel container removes channels with dead local sockets
 */
TEST (network, purge_dead_channel_outgoing)
{
	nano::test::system system{};

	nano::node_flags flags;
	// Disable non realtime sockets
	flags.set_disable_bootstrap_bulk_push_client (true);
	flags.set_disable_bootstrap_bulk_pull_server (true);
	flags.set_disable_bootstrap_listener (true);
	flags.set_disable_lazy_bootstrap (true);
	flags.set_disable_legacy_bootstrap (true);
	flags.set_disable_wallet_bootstrap (true);

	auto & node1 = *system.add_node (flags);

	// We expect one incoming and one outgoing connection
	std::shared_ptr<nano::transport::socket> outgoing;
	std::shared_ptr<nano::transport::socket> incoming;

	std::atomic<int> connected_count{ 0 };
	node1.observers->socket_connected.add ([&] (std::shared_ptr<nano::transport::socket> socket) {
		connected_count++;
		outgoing = socket;

		std::cout << "connected: " << outgoing->remote_endpoint () << std::endl;
	});

	std::atomic<int> accepted_count{ 0 };
	node1.observers->socket_accepted.add ([&] (nano::transport::socket & socket) {
		accepted_count++;
		incoming = socket.shared_from_this ();

		std::cout << "accepted: " << socket.remote_endpoint () << std::endl;
	});

	auto & node2 = *system.add_node (flags);

	ASSERT_TIMELY_EQ (5s, connected_count, 1);
	ASSERT_ALWAYS_EQ (1s, connected_count, 1);

	ASSERT_TIMELY_EQ (5s, accepted_count, 1);
	ASSERT_ALWAYS_EQ (1s, accepted_count, 1);

	ASSERT_EQ (node1.network->size (), 1);
	ASSERT_ALWAYS_EQ (1s, node1.network->size (), 1);

	// Store reference to the only channel
	auto channels = node1.network->tcp_channels->list ();
	ASSERT_EQ (channels.size (), 1);
	auto channel = channels.front ();
	ASSERT_TRUE (channel);

	// When socket is dead ensure channel knows about that
	ASSERT_TRUE (channel->alive ());
	outgoing->close ();
	ASSERT_TIMELY (5s, !channel->alive ());

	// Shortly after that a new channel should be established
	ASSERT_TIMELY_EQ (5s, connected_count, 2);
	ASSERT_ALWAYS_EQ (1s, connected_count, 2);

	// Check that a new channel is healthy
	auto channels2 = node1.network->tcp_channels->list ();
	ASSERT_EQ (channels2.size (), 1);
	auto channel2 = channels2.front ();
	ASSERT_TRUE (channel2);
	ASSERT_TRUE (channel2->alive ());
}

/*
 * Tests that channel and channel container removes channels with dead remote sockets
 */
TEST (network, purge_dead_channel_incoming)
{
	nano::test::system system{};

	nano::node_flags flags;
	// Disable non realtime sockets
	flags.set_disable_bootstrap_bulk_push_client (true);
	flags.set_disable_bootstrap_bulk_pull_server (true);
	flags.set_disable_bootstrap_listener (true);
	flags.set_disable_lazy_bootstrap (true);
	flags.set_disable_legacy_bootstrap (true);
	flags.set_disable_wallet_bootstrap (true);

	auto & node1 = *system.add_node (flags);

	// We expect one incoming and one outgoing connection
	std::shared_ptr<nano::transport::socket> outgoing;
	std::shared_ptr<nano::transport::socket> incoming;

	std::atomic<int> connected_count{ 0 };
	node1.observers->socket_connected.add ([&] (std::shared_ptr<nano::transport::socket> socket) {
		connected_count++;
		outgoing = socket;

		std::cout << "connected: " << outgoing->remote_endpoint () << std::endl;
	});

	std::atomic<int> accepted_count{ 0 };
	node1.observers->socket_accepted.add ([&] (nano::transport::socket & socket) {
		accepted_count++;
		incoming = socket.shared_from_this ();

		std::cout << "accepted: " << socket.remote_endpoint () << std::endl;
	});

	auto & node2 = *system.add_node (flags);

	ASSERT_TIMELY_EQ (5s, connected_count, 1);
	ASSERT_ALWAYS_EQ (1s, connected_count, 1);

	ASSERT_TIMELY_EQ (5s, accepted_count, 1);
	ASSERT_ALWAYS_EQ (1s, accepted_count, 1);

	ASSERT_EQ (node2.network->size (), 1);
	ASSERT_ALWAYS_EQ (1s, node2.network->size (), 1);

	// Store reference to the only channel
	auto channels = node2.network->tcp_channels->list ();
	ASSERT_EQ (channels.size (), 1);
	auto channel = channels.front ();
	ASSERT_TRUE (channel);

	// When remote socket is dead ensure channel knows about that
	ASSERT_TRUE (channel->alive ());
	incoming->close ();
	ASSERT_TIMELY (5s, !channel->alive ());

	// Shortly after that a new channel should be established
	ASSERT_TIMELY_EQ (5s, accepted_count, 2);
	ASSERT_ALWAYS_EQ (1s, accepted_count, 2);

	// Check that a new channel is healthy
	auto channels2 = node2.network->tcp_channels->list ();
	ASSERT_EQ (channels2.size (), 1);
	auto channel2 = channels2.front ();
	ASSERT_TRUE (channel2);
	ASSERT_TRUE (channel2->alive ());
}<|MERGE_RESOLUTION|>--- conflicted
+++ resolved
@@ -373,16 +373,11 @@
 				  .work (0)
 				  .build_shared ();
 	node1.work_generate_blocking (*block1);
-<<<<<<< HEAD
-	ASSERT_EQ (nano::process_result::progress, node1.process (*block1).code);
+	ASSERT_EQ (nano::block_status::progress, node1.process (*block1));
 	{
 		auto tx{ node1.store.tx_begin_read () };
 		node1.scheduler.priority.activate (nano::dev::genesis_key.pub, *tx);
 	}
-=======
-	ASSERT_EQ (nano::block_status::progress, node1.process (*block1));
-	node1.scheduler.priority.activate (nano::dev::genesis_key.pub, node1.store.tx_begin_read ());
->>>>>>> 40306635
 	nano::keypair key1;
 	auto vote = nano::test::make_vote (key1, { block1 }, 0, 0);
 	nano::confirm_ack con1{ nano::dev::network_params.network, vote };
@@ -404,16 +399,11 @@
 				  .work (0)
 				  .build_shared ();
 	node1.work_generate_blocking (*block1);
-<<<<<<< HEAD
-	ASSERT_EQ (nano::process_result::progress, node1.process (*block1).code);
+	ASSERT_EQ (nano::block_status::progress, node1.process (*block1));
 	{
 		auto tx{ node1.store.tx_begin_read () };
 		node1.scheduler.priority.activate (nano::dev::genesis_key.pub, *tx);
 	}
-=======
-	ASSERT_EQ (nano::block_status::progress, node1.process (*block1));
-	node1.scheduler.priority.activate (nano::dev::genesis_key.pub, node1.store.tx_begin_read ());
->>>>>>> 40306635
 	auto vote = nano::test::make_vote (nano::dev::genesis_key, { block1 }, 0, 0);
 	nano::confirm_ack con1{ nano::dev::network_params.network, vote };
 	auto channel1 = std::make_shared<nano::transport::inproc::channel> (node1, node1);
