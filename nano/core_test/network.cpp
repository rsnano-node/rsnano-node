--- conflicted
+++ resolved
@@ -545,45 +545,6 @@
 	ASSERT_TRUE (endpoint2.address ().is_v6 ());
 }
 
-<<<<<<< HEAD
-TEST (network, ipv6_bind_send_ipv4)
-{
-	nano::test::system system;
-	nano::endpoint endpoint1 (boost::asio::ip::address_v6::any (), 0);
-	nano::endpoint endpoint2 (boost::asio::ip::address_v4::any (), 0);
-	std::array<uint8_t, 16> bytes1{};
-	std::atomic<bool> finish1{ false };
-	nano::endpoint endpoint3;
-	boost::asio::ip::udp::socket socket1 (system.async_rt.io_ctx, endpoint1);
-	socket1.async_receive_from (boost::asio::buffer (bytes1.data (), bytes1.size ()), endpoint3, [&finish1] (boost::system::error_code const & error, size_t size_a) {
-		ASSERT_FALSE (error);
-		ASSERT_EQ (16, size_a);
-		finish1 = true;
-	});
-	boost::asio::ip::udp::socket socket2 (system.async_rt.io_ctx, endpoint2);
-	nano::endpoint endpoint5 (boost::asio::ip::address_v4::loopback (), socket1.local_endpoint ().port ());
-	nano::endpoint endpoint6 (boost::asio::ip::address_v6::v4_mapped (boost::asio::ip::address_v4::loopback ()), socket2.local_endpoint ().port ());
-	socket2.async_send_to (boost::asio::buffer (std::array<uint8_t, 16>{}, 16), endpoint5, [] (boost::system::error_code const & error, size_t size_a) {
-		ASSERT_FALSE (error);
-		ASSERT_EQ (16, size_a);
-	});
-	auto iterations (0);
-	ASSERT_TIMELY (5s, finish1);
-	ASSERT_EQ (endpoint6, endpoint3);
-	std::array<uint8_t, 16> bytes2;
-	nano::endpoint endpoint4;
-	socket2.async_receive_from (boost::asio::buffer (bytes2.data (), bytes2.size ()), endpoint4, [] (boost::system::error_code const & error, size_t size_a) {
-		ASSERT_FALSE (!error);
-		ASSERT_EQ (16, size_a);
-	});
-	socket1.async_send_to (boost::asio::buffer (std::array<uint8_t, 16>{}, 16), endpoint6, [] (boost::system::error_code const & error, size_t size_a) {
-		ASSERT_FALSE (error);
-		ASSERT_EQ (16, size_a);
-	});
-}
-
-=======
->>>>>>> 3a0649de
 TEST (network, endpoint_bad_fd)
 {
 	nano::test::system system (1);
