#include <nano/node/election.hpp>
#include <nano/node/scheduler/component.hpp>
#include <nano/node/scheduler/priority.hpp>
#include <nano/test_common/chains.hpp>
#include <nano/test_common/system.hpp>
#include <nano/test_common/testutil.hpp>

#include <gtest/gtest.h>

using namespace std::chrono_literals;

TEST (election, construction)
{
	nano::test::system system (1);
	auto & node = *system.nodes[0];
	auto election = std::make_shared<nano::election> (
	node, nano::dev::genesis, [] (auto const &) {}, [] (auto const &) {}, nano::election_behavior::normal);
}

TEST (election, behavior)
{
	nano::test::system system (1);
	auto chain = nano::test::setup_chain (system, *system.nodes[0], 1, nano::dev::genesis_key, false);
	auto election = nano::test::start_election (system, *system.nodes[0], chain[0]->hash ());
	ASSERT_NE (nullptr, election);
	ASSERT_EQ (nano::election_behavior::normal, election->behavior ());
}

TEST (election, quorum_minimum_flip_success)
{
	nano::test::system system{};

	nano::node_config node_config = system.default_config ();
	node_config.online_weight_minimum = nano::dev::constants.genesis_amount;
	node_config.frontiers_confirmation = nano::frontiers_confirmation_mode::disabled;

	auto & node1 = *system.add_node (node_config);
	auto const latest_hash = nano::dev::genesis->hash ();
	nano::state_block_builder builder{};

	nano::keypair key1{};
	auto send1 = builder.make_block ()
				 .previous (latest_hash)
				 .account (nano::dev::genesis_key.pub)
				 .representative (nano::dev::genesis_key.pub)
				 .balance (node1.online_reps.delta ())
				 .link (key1.pub)
				 .work (*system.work.generate (latest_hash))
				 .sign (nano::dev::genesis_key.prv, nano::dev::genesis_key.pub)
				 .build_shared ();

	nano::keypair key2{};
	auto send2 = builder.make_block ()
				 .previous (latest_hash)
				 .account (nano::dev::genesis_key.pub)
				 .representative (nano::dev::genesis_key.pub)
				 .balance (node1.online_reps.delta ())
				 .link (key2.pub)
				 .work (*system.work.generate (latest_hash))
				 .sign (nano::dev::genesis_key.prv, nano::dev::genesis_key.pub)
				 .build_shared ();

	node1.process_active (send1);
	ASSERT_TIMELY (5s, node1.active.election (send1->qualified_root ()) != nullptr)

	node1.process_active (send2);
	std::shared_ptr<nano::election> election{};
	ASSERT_TIMELY (5s, (election = node1.active.election (send2->qualified_root ())) != nullptr)
	ASSERT_TIMELY_EQ (5s, election->blocks ().size (), 2);

	auto vote = nano::test::make_final_vote (nano::dev::genesis_key, { send2->hash () });
	ASSERT_EQ (nano::vote_code::vote, node1.active.vote (vote));

	ASSERT_TIMELY (5s, node1.active.confirmed (*election));
	auto const winner = election->winner ();
	ASSERT_NE (nullptr, winner);
	ASSERT_EQ (*winner, *send2);
}

TEST (election, quorum_minimum_flip_fail)
{
	nano::test::system system;
	nano::node_config node_config = system.default_config ();
	node_config.online_weight_minimum = nano::dev::constants.genesis_amount;
	node_config.frontiers_confirmation = nano::frontiers_confirmation_mode::disabled;
	auto & node = *system.add_node (node_config);
	nano::state_block_builder builder;

	auto send1 = builder.make_block ()
				 .previous (nano::dev::genesis->hash ())
				 .account (nano::dev::genesis_key.pub)
				 .representative (nano::dev::genesis_key.pub)
				 .balance (node.online_reps.delta () - 1)
				 .link (nano::keypair{}.pub)
				 .work (*system.work.generate (nano::dev::genesis->hash ()))
				 .sign (nano::dev::genesis_key.prv, nano::dev::genesis_key.pub)
				 .build_shared ();

	auto send2 = builder.make_block ()
				 .previous (nano::dev::genesis->hash ())
				 .account (nano::dev::genesis_key.pub)
				 .representative (nano::dev::genesis_key.pub)
				 .balance (node.online_reps.delta () - 1)
				 .link (nano::keypair{}.pub)
				 .work (*system.work.generate (nano::dev::genesis->hash ()))
				 .sign (nano::dev::genesis_key.prv, nano::dev::genesis_key.pub)
				 .build_shared ();

	// process send1 and wait until its election appears
	node.process_active (send1);
	ASSERT_TIMELY (5s, node.active.election (send1->qualified_root ()))

	// process send2 and wait until it is added to the existing election
	node.process_active (send2);
	std::shared_ptr<nano::election> election;
	ASSERT_TIMELY (5s, election = node.active.election (send2->qualified_root ()))
	ASSERT_TIMELY_EQ (5s, election->blocks ().size (), 2);

	// genesis generates a final vote for send2 but it should not be enough to reach quorum due to the online_weight_minimum being so high
	auto vote = nano::test::make_final_vote (nano::dev::genesis_key, { send2->hash () });
	ASSERT_EQ (nano::vote_code::vote, node.active.vote (vote));

	// give the election some time before asserting it is not confirmed so that in case
	// it would be wrongfully confirmed, have that immediately fail instead of race
	WAIT (1s);
	ASSERT_FALSE (node.active.confirmed (*election));
	ASSERT_FALSE (node.block_confirmed (send2->hash ()));
}

// This test ensures blocks can be confirmed precisely at the quorum minimum
TEST (election, quorum_minimum_confirm_success)
{
	nano::test::system system;
	nano::node_config node_config = system.default_config ();
	node_config.online_weight_minimum = nano::dev::constants.genesis_amount;
	node_config.frontiers_confirmation = nano::frontiers_confirmation_mode::disabled;
	auto & node1 = *system.add_node (node_config);
	nano::keypair key1;
	nano::block_builder builder;
	auto send1 = builder.state ()
				 .account (nano::dev::genesis_key.pub)
				 .previous (nano::dev::genesis->hash ())
				 .representative (nano::dev::genesis_key.pub)
				 .balance (node1.online_reps.delta ()) // Only minimum quorum remains
				 .link (key1.pub)
				 .work (0)
				 .sign (nano::dev::genesis_key.prv, nano::dev::genesis_key.pub)
				 .build_shared ();
	node1.work_generate_blocking (*send1);
	node1.process_active (send1);
	node1.scheduler.priority.activate (nano::dev::genesis_key.pub, *node1.store.tx_begin_read ());
	ASSERT_TIMELY (5s, node1.active.election (send1->qualified_root ()));
	auto election = node1.active.election (send1->qualified_root ());
	ASSERT_NE (nullptr, election);
	ASSERT_EQ (1, election->blocks ().size ());
	auto vote = nano::test::make_final_vote (nano::dev::genesis_key, { send1->hash () });
	ASSERT_EQ (nano::vote_code::vote, node1.active.vote (vote));
	ASSERT_NE (nullptr, node1.block (send1->hash ()));
	ASSERT_TIMELY (5s, node1.active.confirmed (*election));
}

// checks that block cannot be confirmed if there is no enough votes to reach quorum
TEST (election, quorum_minimum_confirm_fail)
{
	nano::test::system system;
	nano::node_config node_config = system.default_config ();
	node_config.online_weight_minimum = nano::dev::constants.genesis_amount;
	node_config.frontiers_confirmation = nano::frontiers_confirmation_mode::disabled;
	auto & node1 = *system.add_node (node_config);

	nano::block_builder builder;
	auto send1 = builder.state ()
				 .account (nano::dev::genesis_key.pub)
				 .previous (nano::dev::genesis->hash ())
				 .representative (nano::dev::genesis_key.pub)
				 .balance (node1.online_reps.delta () - 1)
				 .link (nano::keypair{}.pub)
				 .work (*system.work.generate (nano::dev::genesis->hash ()))
				 .sign (nano::dev::genesis_key.prv, nano::dev::genesis_key.pub)
				 .build_shared ();

	node1.process_active (send1);
	auto election = nano::test::start_election (system, node1, send1->hash ());
	ASSERT_NE (nullptr, election);
	ASSERT_EQ (1, election->blocks ().size ());

	auto vote = nano::test::make_final_vote (nano::dev::genesis_key, { send1->hash () });
	ASSERT_EQ (nano::vote_code::vote, node1.active.vote (vote));

	// give the election a chance to confirm
	WAIT (1s);

	// it should not confirm because there should not be enough quorum
	ASSERT_TRUE (node1.block (send1->hash ()));
	ASSERT_FALSE (node1.active.confirmed (*election));
}

namespace nano
{
// FIXME: this test fails on rare occasions. It needs a review.
TEST (election, quorum_minimum_update_weight_before_quorum_checks)
{
	nano::test::system system;

	nano::node_config node_config = system.default_config ();
	node_config.frontiers_confirmation = nano::frontiers_confirmation_mode::disabled;

	auto & node1 = *system.add_node (node_config);
	auto wallet_id1 = node1.wallets.first_wallet_id ();
	(void)node1.wallets.insert_adhoc (wallet_id1, nano::dev::genesis_key.prv);

	nano::keypair key1;
	nano::send_block_builder builder;
	auto const amount = ((nano::uint256_t (node_config.online_weight_minimum.number ()) * nano::online_reps::online_weight_quorum ()) / 100).convert_to<nano::uint128_t> () - 1;

	auto const latest = node1.latest (nano::dev::genesis_key.pub);
	auto const send1 = builder.make_block ()
					   .previous (latest)
					   .destination (key1.pub)
					   .balance (amount)
					   .sign (nano::dev::genesis_key.prv, nano::dev::genesis_key.pub)
					   .work (*system.work.generate (latest))
					   .build_shared ();
	node1.process_active (send1);
	ASSERT_TIMELY (5s, node1.block (send1->hash ()) != nullptr);

	auto const open1 = nano::open_block_builder{}.make_block ().account (key1.pub).source (send1->hash ()).representative (key1.pub).sign (key1.prv, key1.pub).work (*system.work.generate (key1.pub)).build_shared ();
	ASSERT_EQ (nano::process_result::progress, node1.process (*open1).code);

	nano::keypair key2;
	auto const send2 = builder.make_block ()
					   .previous (open1->hash ())
					   .destination (key2.pub)
					   .balance (3)
					   .sign (key1.prv, key1.pub)
					   .work (*system.work.generate (open1->hash ()))
					   .build_shared ();
	ASSERT_EQ (nano::process_result::progress, node1.process (*send2).code);
<<<<<<< HEAD
	ASSERT_TIMELY (5s, node1.ledger.cache.block_count () == 4);
=======
	ASSERT_TIMELY_EQ (5s, node1.ledger.cache.block_count, 4);
>>>>>>> ef10ef7a

	node_config.peering_port = system.get_available_port ();
	auto & node2 = *system.add_node (node_config);
	auto wallet_id2 = node2.wallets.first_wallet_id ();

<<<<<<< HEAD
	(void)node2.wallets.insert_adhoc (wallet_id2, key1.prv);
	ASSERT_TIMELY (10s, node2.ledger.cache.block_count () == 4);
=======
	system.wallet (1)->insert_adhoc (key1.prv);
	ASSERT_TIMELY_EQ (10s, node2.ledger.cache.block_count, 4);
>>>>>>> ef10ef7a

	std::shared_ptr<nano::election> election;
	ASSERT_TIMELY (5s, (election = node1.active.election (send1->qualified_root ())) != nullptr);
	ASSERT_EQ (1, election->blocks ().size ());

	auto vote1 = nano::test::make_final_vote (nano::dev::genesis_key, { send1->hash () });
	ASSERT_EQ (nano::vote_code::vote, node1.active.vote (vote1));

	auto channel = node1.network->find_node_id (node2.get_node_id ());
	ASSERT_NE (channel, nullptr);

	auto vote2 = nano::test::make_final_vote (key1, { send1->hash () });
	ASSERT_FALSE (node1.rep_crawler.response (channel, vote2, true));

	ASSERT_FALSE (node1.active.confirmed (*election));
	{
		// Modify online_m for online_reps to more than is available, this checks that voting below updates it to current online reps.
		node1.online_reps.set_online (node_config.online_weight_minimum.number () + 20);
	}
	ASSERT_EQ (nano::vote_code::vote, node1.active.vote (vote2));
	ASSERT_TIMELY (5s, node1.active.confirmed (*election));
	ASSERT_NE (nullptr, node1.block (send1->hash ()));
}
}

TEST (election, continuous_voting)
{
	nano::test::system system{};
	auto & node1 = *system.add_node ();
	auto wallet_id = node1.wallets.first_wallet_id ();
	(void)node1.wallets.insert_adhoc (wallet_id, nano::dev::genesis_key.prv);

	// We want genesis to have just enough voting weight to be a principal rep, but not enough to confirm blocks on their own
	nano::keypair key1{};
	nano::send_block_builder builder{};
	auto send1 = builder.make_block ()
				 .previous (nano::dev::genesis->hash ())
				 .destination (key1.pub)
				 .balance (node1.balance (nano::dev::genesis_key.pub) / 10 * 1)
				 .sign (nano::dev::genesis_key.prv, nano::dev::genesis_key.pub)
				 .work (*system.work.generate (nano::dev::genesis->hash ()))
				 .build_shared ();

	ASSERT_TRUE (nano::test::process (node1, { send1 }));
	ASSERT_TRUE (nano::test::start_elections (system, node1, { send1 }, true));
	ASSERT_TIMELY (5s, nano::test::confirmed (node1, { send1 }));

	node1.stats->clear ();

	// Create a block that should be staying in AEC but not get confirmed
	auto send2 = builder.make_block ()
				 .previous (send1->hash ())
				 .destination (key1.pub)
				 .balance (node1.balance (nano::dev::genesis_key.pub) - 1)
				 .sign (nano::dev::genesis_key.prv, nano::dev::genesis_key.pub)
				 .work (*system.work.generate (send1->hash ()))
				 .build_shared ();

	ASSERT_TRUE (nano::test::process (node1, { send2 }));
	ASSERT_TIMELY (5s, node1.active.active (*send2));

	// Ensure votes are generated in continuous manner
	ASSERT_TIMELY (5s, node1.stats->count (nano::stat::type::election, nano::stat::detail::generate_vote) >= 5);
}<|MERGE_RESOLUTION|>--- conflicted
+++ resolved
@@ -236,23 +236,14 @@
 					   .work (*system.work.generate (open1->hash ()))
 					   .build_shared ();
 	ASSERT_EQ (nano::process_result::progress, node1.process (*send2).code);
-<<<<<<< HEAD
-	ASSERT_TIMELY (5s, node1.ledger.cache.block_count () == 4);
-=======
-	ASSERT_TIMELY_EQ (5s, node1.ledger.cache.block_count, 4);
->>>>>>> ef10ef7a
+	ASSERT_TIMELY_EQ (5s, node1.ledger.cache.block_count (), 4);
 
 	node_config.peering_port = system.get_available_port ();
 	auto & node2 = *system.add_node (node_config);
 	auto wallet_id2 = node2.wallets.first_wallet_id ();
 
-<<<<<<< HEAD
 	(void)node2.wallets.insert_adhoc (wallet_id2, key1.prv);
-	ASSERT_TIMELY (10s, node2.ledger.cache.block_count () == 4);
-=======
-	system.wallet (1)->insert_adhoc (key1.prv);
-	ASSERT_TIMELY_EQ (10s, node2.ledger.cache.block_count, 4);
->>>>>>> ef10ef7a
+	ASSERT_TIMELY_EQ (10s, node2.ledger.cache.block_count (), 4);
 
 	std::shared_ptr<nano::election> election;
 	ASSERT_TIMELY (5s, (election = node1.active.election (send1->qualified_root ())) != nullptr);
