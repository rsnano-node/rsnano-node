--- conflicted
+++ resolved
@@ -179,14 +179,7 @@
 				 .build_shared ();
 
 	node1.process_active (send1);
-<<<<<<< HEAD
-	node1.block_processor.flush ();
-	node1.scheduler.activate (nano::dev::genesis_key.pub, *node1.store.tx_begin_read ());
-	ASSERT_TIMELY (5s, node1.active.election (send1->qualified_root ()));
-	auto election = node1.active.election (send1->qualified_root ());
-=======
 	auto election = nano::test::start_election (system, node1, send1->hash ());
->>>>>>> 69af16b7
 	ASSERT_NE (nullptr, election);
 	ASSERT_EQ (1, election->blocks ().size ());
 
