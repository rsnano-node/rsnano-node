#include <nano/lib/jsonconfig.hpp>
#include <nano/node/transport/inproc.hpp>
#include <nano/node/vote_processor.hpp>
#include <nano/test_common/system.hpp>
#include <nano/test_common/testutil.hpp>

#include <gtest/gtest.h>

using namespace std::chrono_literals;

TEST (vote_processor, codes)
{
	nano::system system (1);
	auto & node (*system.nodes[0]);
	nano::keypair key;
	auto vote (std::make_shared<nano::vote> (key.pub, key.prv, nano::vote::timestamp_min * 1, 0, std::vector<nano::block_hash>{ nano::dev::genesis->hash () }));
	auto vote_invalid = std::make_shared<nano::vote> (*vote);
	vote_invalid->flip_signature_bit_0 ();
	auto channel (std::make_shared<nano::transport::inproc::channel> (node, node));

	// Invalid signature
	ASSERT_EQ (nano::vote_code::invalid, node.vote_processor.vote_blocking (vote_invalid, channel, false));

	// Hint of pre-validation
	ASSERT_NE (nano::vote_code::invalid, node.vote_processor.vote_blocking (vote_invalid, channel, true));

	// No ongoing election
	ASSERT_EQ (nano::vote_code::indeterminate, node.vote_processor.vote_blocking (vote, channel));

	// First vote from an account for an ongoing election
	node.block_confirm (nano::dev::genesis);
	ASSERT_NE (nullptr, node.active.election (nano::dev::genesis->qualified_root ()));
	ASSERT_EQ (nano::vote_code::vote, node.vote_processor.vote_blocking (vote, channel));

	// Processing the same vote is a replay
	ASSERT_EQ (nano::vote_code::replay, node.vote_processor.vote_blocking (vote, channel));

	// Invalid takes precedence
	ASSERT_EQ (nano::vote_code::invalid, node.vote_processor.vote_blocking (vote_invalid, channel));

	// Once the election is removed (confirmed / dropped) the vote is again indeterminate
	node.active.erase (*nano::dev::genesis);
	ASSERT_EQ (nano::vote_code::indeterminate, node.vote_processor.vote_blocking (vote, channel));
}

TEST (vote_processor, flush)
{
	nano::system system (1);
	auto & node (*system.nodes[0]);
	auto channel (std::make_shared<nano::transport::inproc::channel> (node, node));
	for (unsigned i = 0; i < 2000; ++i)
	{
		auto vote = std::make_shared<nano::vote> (nano::dev::genesis_key.pub, nano::dev::genesis_key.prv, nano::vote::timestamp_min * (1 + i), 0, std::vector<nano::block_hash>{ nano::dev::genesis->hash () });
		node.vote_processor.vote (vote, channel);
	}
	node.vote_processor.flush ();
	ASSERT_TRUE (node.vote_processor.empty ());
}

<<<<<<< HEAD
// Tests the normal behavior is more votes getting into the vote_processor than getting processed,
// so the producer always wins. Also exercises the flush operation, so it must never deadlock.
TEST (vote_processor, producer_consumer)
{
	nano::system system (1);
	auto & node (*system.nodes[0]);
	auto channel (std::make_shared<nano::transport::inproc::channel> (node, node));

	unsigned number_of_votes{ 25'000 };
	unsigned consumer_wins{ 0 };
	unsigned producer_wins{ 0 };

	auto producer = [&node, &channel, &number_of_votes] () -> void {
		for (unsigned i = 0; i < number_of_votes; ++i)
		{
			auto vote = std::make_shared<nano::vote> (nano::dev::genesis_key.pub, nano::dev::genesis_key.prv, nano::vote::timestamp_min * (1 + i), 0, std::vector<nano::block_hash>{ nano::dev::genesis->hash () });
			node.vote_processor.vote (vote, channel);
		}
	};

	auto consumer = [&node, &number_of_votes] () -> void {
		while (node.vote_processor.total_processed.load () < number_of_votes)
		{
			if (node.vote_processor.size () >= number_of_votes / 100)
			{
				node.vote_processor.flush ();
			}
		}
	};

	auto monitor = [&node, &number_of_votes, &producer_wins, &consumer_wins] () -> void {
		while (node.vote_processor.total_processed.load () < number_of_votes)
		{
			std::this_thread::sleep_for (std::chrono::milliseconds (50));
			if (node.vote_processor.empty ())
			{
				++consumer_wins;
			}
			else
			{
				++producer_wins;
			}
		}
	};

	std::thread producer_thread{ producer };
	std::thread consumer_thread{ consumer };
	std::thread monitor_thread{ monitor };

	ASSERT_TIMELY (20s, node.vote_processor.total_processed.load () >= number_of_votes);
	producer_thread.join ();
	consumer_thread.join ();
	monitor_thread.join ();

	ASSERT_TRUE (producer_wins > consumer_wins);
}

=======
>>>>>>> 986d207e
TEST (vote_processor, invalid_signature)
{
	nano::system system{ 1 };
	auto & node = *system.nodes[0];
	nano::keypair key;
	auto vote = std::make_shared<nano::vote> (key.pub, key.prv, nano::vote::timestamp_min * 1, 0, std::vector<nano::block_hash>{ nano::dev::genesis->hash () });
	auto vote_invalid = std::make_shared<nano::vote> (*vote);
	vote_invalid->flip_signature_bit_0 ();
	auto channel = std::make_shared<nano::transport::inproc::channel> (node, node);

	node.block_confirm (nano::dev::genesis);
	auto election = node.active.election (nano::dev::genesis->qualified_root ());
	ASSERT_TRUE (election);
	ASSERT_EQ (1, election->votes ().size ());
	node.vote_processor.vote (vote_invalid, channel);
	node.vote_processor.flush ();
	ASSERT_TIMELY (3s, 1 == election->votes ().size ());
	node.vote_processor.vote (vote, channel);
	node.vote_processor.flush ();
	ASSERT_TIMELY (3s, 2 == election->votes ().size ());
}

TEST (vote_processor, no_capacity)
{
	nano::system system;
	nano::node_flags node_flags;
	node_flags.set_vote_processor_capacity (0);
	auto & node (*system.add_node (node_flags));
	nano::keypair key;
	auto vote (std::make_shared<nano::vote> (key.pub, key.prv, nano::vote::timestamp_min * 1, 0, std::vector<nano::block_hash>{ nano::dev::genesis->hash () }));
	auto channel (std::make_shared<nano::transport::inproc::channel> (node, node));
	ASSERT_TRUE (node.vote_processor.vote (vote, channel));
}

TEST (vote_processor, overflow)
{
	nano::system system;
	nano::node_flags node_flags;
	node_flags.set_vote_processor_capacity (1);
	auto & node (*system.add_node (node_flags));
	nano::keypair key;
	auto vote (std::make_shared<nano::vote> (key.pub, key.prv, nano::vote::timestamp_min * 1, 0, std::vector<nano::block_hash>{ nano::dev::genesis->hash () }));
	auto channel (std::make_shared<nano::transport::inproc::channel> (node, node));
	auto start_time = std::chrono::system_clock::now ();

	// No way to lock the processor, but queueing votes in quick succession must result in overflow
	size_t not_processed{ 0 };
	size_t const total{ 1000 };
	for (unsigned i = 0; i < total; ++i)
	{
		if (node.vote_processor.vote (vote, channel))
		{
			++not_processed;
		}
	}
	ASSERT_GT (not_processed, 0);
	ASSERT_LT (not_processed, total);
	ASSERT_EQ (not_processed, node.stats->count (nano::stat::type::vote, nano::stat::detail::vote_overflow));

	// check that it did not timeout
	ASSERT_LT (std::chrono::system_clock::now () - start_time, 10s);
}

namespace nano
{
TEST (vote_processor, weights)
{
	nano::system system (4);
	auto & node (*system.nodes[0]);

	// Create representatives of different weight levels
	// The online stake will be the minimum configurable due to online_reps sampling in tests
	auto const online = node.config->online_weight_minimum.number ();
	auto const level0 = online / 5000; // 0.02%
	auto const level1 = online / 500; // 0.2%
	auto const level2 = online / 50; // 2%

	nano::keypair key0;
	nano::keypair key1;
	nano::keypair key2;

	system.wallet (0)->insert_adhoc (nano::dev::genesis_key.prv);
	system.wallet (1)->insert_adhoc (key0.prv);
	system.wallet (2)->insert_adhoc (key1.prv);
	system.wallet (3)->insert_adhoc (key2.prv);
	system.wallet (1)->store.representative_set (*system.nodes[1]->wallets.tx_begin_write (), key0.pub);
	system.wallet (2)->store.representative_set (*system.nodes[2]->wallets.tx_begin_write (), key1.pub);
	system.wallet (3)->store.representative_set (*system.nodes[3]->wallets.tx_begin_write (), key2.pub);
	system.wallet (0)->send_sync (nano::dev::genesis_key.pub, key0.pub, level0);
	system.wallet (0)->send_sync (nano::dev::genesis_key.pub, key1.pub, level1);
	system.wallet (0)->send_sync (nano::dev::genesis_key.pub, key2.pub, level2);

	// Wait for representatives
	ASSERT_TIMELY (10s, node.ledger.cache.rep_weights.get_rep_amounts ().size () == 4);
	node.vote_processor.calculate_weights ();

	ASSERT_EQ (node.vote_processor.representatives_1.end (), node.vote_processor.representatives_1.find (key0.pub));
	ASSERT_EQ (node.vote_processor.representatives_2.end (), node.vote_processor.representatives_2.find (key0.pub));
	ASSERT_EQ (node.vote_processor.representatives_3.end (), node.vote_processor.representatives_3.find (key0.pub));

	ASSERT_NE (node.vote_processor.representatives_1.end (), node.vote_processor.representatives_1.find (key1.pub));
	ASSERT_EQ (node.vote_processor.representatives_2.end (), node.vote_processor.representatives_2.find (key1.pub));
	ASSERT_EQ (node.vote_processor.representatives_3.end (), node.vote_processor.representatives_3.find (key1.pub));

	ASSERT_NE (node.vote_processor.representatives_1.end (), node.vote_processor.representatives_1.find (key2.pub));
	ASSERT_NE (node.vote_processor.representatives_2.end (), node.vote_processor.representatives_2.find (key2.pub));
	ASSERT_EQ (node.vote_processor.representatives_3.end (), node.vote_processor.representatives_3.find (key2.pub));

	ASSERT_NE (node.vote_processor.representatives_1.end (), node.vote_processor.representatives_1.find (nano::dev::genesis_key.pub));
	ASSERT_NE (node.vote_processor.representatives_2.end (), node.vote_processor.representatives_2.find (nano::dev::genesis_key.pub));
	ASSERT_NE (node.vote_processor.representatives_3.end (), node.vote_processor.representatives_3.find (nano::dev::genesis_key.pub));
}
}

// Issue that tracks last changes on this test: https://github.com/nanocurrency/nano-node/issues/3485
// Reopen in case the nondeterministic failure appears again.
// Checks local votes (a vote with a key that is in the node's wallet) are not re-broadcast when received.
// Nodes should not relay their own votes
TEST (vote_processor, no_broadcast_local)
{
	nano::system system;
	nano::node_flags flags;
	flags.set_disable_request_loop (true);
	nano::node_config config1, config2;
	config1.frontiers_confirmation = nano::frontiers_confirmation_mode::disabled;
	auto & node (*system.add_node (config1, flags));
	config2.frontiers_confirmation = nano::frontiers_confirmation_mode::disabled;
	config2.peering_port = nano::get_available_port ();
	system.add_node (config2, flags);
	nano::block_builder builder;
	std::error_code ec;
	// Reduce the weight of genesis to 2x default min voting weight
	nano::keypair key;
	std::shared_ptr<nano::block> send = builder.state ()
										.account (nano::dev::genesis_key.pub)
										.representative (nano::dev::genesis_key.pub)
										.previous (nano::dev::genesis->hash ())
										.balance (2 * node.config->vote_minimum.number ())
										.link (key.pub)
										.sign (nano::dev::genesis_key.prv, nano::dev::genesis_key.pub)
										.work (*system.work.generate (nano::dev::genesis->hash ()))
										.build (ec);
	ASSERT_FALSE (ec);
	ASSERT_EQ (nano::process_result::progress, node.process_local (send).code);
	ASSERT_TIMELY (10s, !node.active.empty ());
	ASSERT_EQ (2 * node.config->vote_minimum.number (), node.weight (nano::dev::genesis_key.pub));
	// Insert account in wallet. Votes on node are not enabled.
	system.wallet (0)->insert_adhoc (nano::dev::genesis_key.prv);
	// Ensure that the node knows the genesis key in its wallet.
	node.wallets.compute_reps ();
	ASSERT_TRUE (node.wallets.reps ().exists (nano::dev::genesis_key.pub));
	ASSERT_FALSE (node.wallets.reps ().have_half_rep ()); // Genesis balance remaining after `send' is less than the half_rep threshold
	// Process a vote with a key that is in the local wallet.
	auto vote = std::make_shared<nano::vote> (nano::dev::genesis_key.pub, nano::dev::genesis_key.prv, nano::milliseconds_since_epoch (), nano::vote::duration_max, std::vector<nano::block_hash>{ send->hash () });
	ASSERT_EQ (nano::vote_code::vote, node.active.vote (vote));
	// Make sure the vote was processed.
	auto election (node.active.election (send->qualified_root ()));
	ASSERT_NE (nullptr, election);
	auto votes (election->votes ());
	auto existing (votes.find (nano::dev::genesis_key.pub));
	ASSERT_NE (votes.end (), existing);
	ASSERT_EQ (vote->timestamp (), existing->second.timestamp);
	// Ensure the vote, from a local representative, was not broadcast on processing - it should be flooded on vote generation instead.
	ASSERT_EQ (0, node.stats->count (nano::stat::type::message, nano::stat::detail::confirm_ack, nano::stat::dir::out));
	ASSERT_EQ (1, node.stats->count (nano::stat::type::message, nano::stat::detail::publish, nano::stat::dir::out));
}

// Issue that tracks last changes on this test: https://github.com/nanocurrency/nano-node/issues/3485
// Reopen in case the nondeterministic failure appears again.
// Checks non-local votes (a vote with a key that is not in the node's wallet) are re-broadcast when received.
// Done without a representative.
TEST (vote_processor, local_broadcast_without_a_representative)
{
	nano::system system;
	nano::node_flags flags;
	flags.set_disable_request_loop (true);
	nano::node_config config1, config2;
	config1.frontiers_confirmation = nano::frontiers_confirmation_mode::disabled;
	auto & node (*system.add_node (config1, flags));
	config2.frontiers_confirmation = nano::frontiers_confirmation_mode::disabled;
	config2.peering_port = nano::get_available_port ();
	system.add_node (config2, flags);
	nano::block_builder builder;
	std::error_code ec;
	// Reduce the weight of genesis to 2x default min voting weight
	nano::keypair key;
	std::shared_ptr<nano::block> send = builder.state ()
										.account (nano::dev::genesis_key.pub)
										.representative (nano::dev::genesis_key.pub)
										.previous (nano::dev::genesis->hash ())
										.balance (node.config->vote_minimum.number ())
										.link (key.pub)
										.sign (nano::dev::genesis_key.prv, nano::dev::genesis_key.pub)
										.work (*system.work.generate (nano::dev::genesis->hash ()))
										.build (ec);
	ASSERT_FALSE (ec);
	ASSERT_EQ (nano::process_result::progress, node.process_local (send).code);
	ASSERT_TIMELY (10s, !node.active.empty ());
	ASSERT_EQ (node.config->vote_minimum, node.weight (nano::dev::genesis_key.pub));
	node.block_confirm (send);
	// Process a vote without a representative
	auto vote = std::make_shared<nano::vote> (nano::dev::genesis_key.pub, nano::dev::genesis_key.prv, nano::milliseconds_since_epoch (), nano::vote::duration_max, std::vector<nano::block_hash>{ send->hash () });
	ASSERT_EQ (nano::vote_code::vote, node.active.vote (vote));
	// Make sure the vote was processed.
	auto election (node.active.election (send->qualified_root ()));
	ASSERT_NE (nullptr, election);
	auto votes (election->votes ());
	auto existing (votes.find (nano::dev::genesis_key.pub));
	ASSERT_NE (votes.end (), existing);
	ASSERT_EQ (vote->timestamp (), existing->second.timestamp);
	// Ensure the vote was broadcast
	ASSERT_EQ (1, node.stats->count (nano::stat::type::message, nano::stat::detail::confirm_ack, nano::stat::dir::out));
	ASSERT_EQ (1, node.stats->count (nano::stat::type::message, nano::stat::detail::publish, nano::stat::dir::out));
}

// Issue that tracks last changes on this test: https://github.com/nanocurrency/nano-node/issues/3485
// Reopen in case the nondeterministic failure appears again.
// Checks local votes (a vote with a key that is in the node's wallet) are not re-broadcast when received.
// Done with a principal representative.
TEST (vote_processor, no_broadcast_local_with_a_principal_representative)
{
	nano::system system;
	nano::node_flags flags;
	flags.set_disable_request_loop (true);
	nano::node_config config1, config2;
	config1.frontiers_confirmation = nano::frontiers_confirmation_mode::disabled;
	auto & node (*system.add_node (config1, flags));
	config2.frontiers_confirmation = nano::frontiers_confirmation_mode::disabled;
	config2.peering_port = nano::get_available_port ();
	system.add_node (config2, flags);
	nano::block_builder builder;
	std::error_code ec;
	// Reduce the weight of genesis to 2x default min voting weight
	nano::keypair key;
	std::shared_ptr<nano::block> send = builder.state ()
										.account (nano::dev::genesis_key.pub)
										.representative (nano::dev::genesis_key.pub)
										.previous (nano::dev::genesis->hash ())
										.balance (nano::dev::constants.genesis_amount - 2 * node.config->vote_minimum.number ())
										.link (key.pub)
										.sign (nano::dev::genesis_key.prv, nano::dev::genesis_key.pub)
										.work (*system.work.generate (nano::dev::genesis->hash ()))
										.build (ec);
	ASSERT_FALSE (ec);
	ASSERT_EQ (nano::process_result::progress, node.process_local (send).code);
	ASSERT_TIMELY (10s, !node.active.empty ());
	ASSERT_EQ (nano::dev::constants.genesis_amount - 2 * node.config->vote_minimum.number (), node.weight (nano::dev::genesis_key.pub));
	// Insert account in wallet. Votes on node are not enabled.
	system.wallet (0)->insert_adhoc (nano::dev::genesis_key.prv);
	// Ensure that the node knows the genesis key in its wallet.
	node.wallets.compute_reps ();
	ASSERT_TRUE (node.wallets.reps ().exists (nano::dev::genesis_key.pub));
	ASSERT_TRUE (node.wallets.reps ().have_half_rep ()); // Genesis balance after `send' is over both half_rep and PR threshold.
	// Process a vote with a key that is in the local wallet.
	auto vote = std::make_shared<nano::vote> (nano::dev::genesis_key.pub, nano::dev::genesis_key.prv, nano::milliseconds_since_epoch (), nano::vote::duration_max, std::vector<nano::block_hash>{ send->hash () });
	ASSERT_EQ (nano::vote_code::vote, node.active.vote (vote));
	// Make sure the vote was processed.
	auto election (node.active.election (send->qualified_root ()));
	ASSERT_NE (nullptr, election);
	auto votes (election->votes ());
	auto existing (votes.find (nano::dev::genesis_key.pub));
	ASSERT_NE (votes.end (), existing);
	ASSERT_EQ (vote->timestamp (), existing->second.timestamp);
	// Ensure the vote was not broadcast.
	ASSERT_EQ (0, node.stats->count (nano::stat::type::message, nano::stat::detail::confirm_ack, nano::stat::dir::out));
	ASSERT_EQ (1, node.stats->count (nano::stat::type::message, nano::stat::detail::publish, nano::stat::dir::out));
}

/**
 * basic test to check that the timestamp mask is applied correctly on vote timestamp and duration fields
 */
TEST (vote, timestamp_and_duration_masking)
{
	nano::system system;
	nano::keypair key;
	auto hash = std::vector<nano::block_hash>{ nano::dev::genesis->hash () };
	auto vote = std::make_shared<nano::vote> (key.pub, key.prv, 0x123f, 0xf, hash);
	ASSERT_EQ (vote->timestamp (), 0x1230);
	ASSERT_EQ (vote->duration ().count (), 524288);
	ASSERT_EQ (vote->duration_bits (), 0xf);
}

/**
 * Test that a vote can encode an empty hash set
 */
TEST (vote, empty_hashes)
{
	nano::keypair key;
	auto vote = std::make_shared<nano::vote> (key.pub, key.prv, 0, 0, std::vector<nano::block_hash>{} /* empty */);
}<|MERGE_RESOLUTION|>--- conflicted
+++ resolved
@@ -57,66 +57,6 @@
 	ASSERT_TRUE (node.vote_processor.empty ());
 }
 
-<<<<<<< HEAD
-// Tests the normal behavior is more votes getting into the vote_processor than getting processed,
-// so the producer always wins. Also exercises the flush operation, so it must never deadlock.
-TEST (vote_processor, producer_consumer)
-{
-	nano::system system (1);
-	auto & node (*system.nodes[0]);
-	auto channel (std::make_shared<nano::transport::inproc::channel> (node, node));
-
-	unsigned number_of_votes{ 25'000 };
-	unsigned consumer_wins{ 0 };
-	unsigned producer_wins{ 0 };
-
-	auto producer = [&node, &channel, &number_of_votes] () -> void {
-		for (unsigned i = 0; i < number_of_votes; ++i)
-		{
-			auto vote = std::make_shared<nano::vote> (nano::dev::genesis_key.pub, nano::dev::genesis_key.prv, nano::vote::timestamp_min * (1 + i), 0, std::vector<nano::block_hash>{ nano::dev::genesis->hash () });
-			node.vote_processor.vote (vote, channel);
-		}
-	};
-
-	auto consumer = [&node, &number_of_votes] () -> void {
-		while (node.vote_processor.total_processed.load () < number_of_votes)
-		{
-			if (node.vote_processor.size () >= number_of_votes / 100)
-			{
-				node.vote_processor.flush ();
-			}
-		}
-	};
-
-	auto monitor = [&node, &number_of_votes, &producer_wins, &consumer_wins] () -> void {
-		while (node.vote_processor.total_processed.load () < number_of_votes)
-		{
-			std::this_thread::sleep_for (std::chrono::milliseconds (50));
-			if (node.vote_processor.empty ())
-			{
-				++consumer_wins;
-			}
-			else
-			{
-				++producer_wins;
-			}
-		}
-	};
-
-	std::thread producer_thread{ producer };
-	std::thread consumer_thread{ consumer };
-	std::thread monitor_thread{ monitor };
-
-	ASSERT_TIMELY (20s, node.vote_processor.total_processed.load () >= number_of_votes);
-	producer_thread.join ();
-	consumer_thread.join ();
-	monitor_thread.join ();
-
-	ASSERT_TRUE (producer_wins > consumer_wins);
-}
-
-=======
->>>>>>> 986d207e
 TEST (vote_processor, invalid_signature)
 {
 	nano::system system{ 1 };
