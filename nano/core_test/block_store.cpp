#include <nano/crypto_lib/random_pool.hpp>
#include <nano/lib/lmdbconfig.hpp>
#include <nano/lib/logger_mt.hpp>
#include <nano/lib/stats.hpp>
#include <nano/lib/utility.hpp>
#include <nano/lib/work.hpp>
#include <nano/node/common.hpp>
#include <nano/node/lmdb/lmdb.hpp>
#include <nano/node/rocksdb/rocksdb.hpp>
#include <nano/secure/ledger.hpp>
#include <nano/secure/utility.hpp>
#include <nano/secure/versioning.hpp>
#include <nano/test_common/system.hpp>
#include <nano/test_common/testutil.hpp>

#include <gtest/gtest.h>

#include <boost/filesystem.hpp>

#include <fstream>
#include <unordered_set>

#include <stdlib.h>

using namespace std::chrono_literals;

namespace nano
{
namespace lmdb
{
	void modify_account_info_to_v14 (nano::lmdb::store & store, nano::transaction const & transaction_a, nano::account const & account_a, uint64_t confirmation_height, nano::block_hash const & rep_block);
	void modify_confirmation_height_to_v15 (nano::lmdb::store & store, nano::transaction const & transaction, nano::account const & account, uint64_t confirmation_height);
	void write_sideband_v14 (nano::lmdb::store & store_a, nano::transaction & transaction_a, nano::block const & block_a, MDB_dbi db_a);
	void write_sideband_v15 (nano::lmdb::store & store_a, nano::transaction & transaction_a, nano::block const & block_a);
	void write_block_w_sideband_v18 (nano::lmdb::store & store_a, MDB_dbi database, nano::write_transaction & transaction_a, nano::block const & block_a);
}
}

TEST (block_store, construction)
{
	nano::logger_mt logger;
	auto store = nano::make_store (logger, nano::unique_path (), nano::dev::constants);
	ASSERT_TRUE (!store->init_error ());
}

// already ported to rust
TEST (block_store, block_details)
{
	nano::block_details details_send (nano::epoch::epoch_0, true, false, false);
	ASSERT_TRUE (details_send.is_send ());
	ASSERT_FALSE (details_send.is_receive ());
	ASSERT_FALSE (details_send.is_epoch ());
	ASSERT_EQ (nano::epoch::epoch_0, details_send.epoch ());

	nano::block_details details_receive (nano::epoch::epoch_1, false, true, false);
	ASSERT_FALSE (details_receive.is_send ());
	ASSERT_TRUE (details_receive.is_receive ());
	ASSERT_FALSE (details_receive.is_epoch ());
	ASSERT_EQ (nano::epoch::epoch_1, details_receive.epoch ());

	nano::block_details details_epoch (nano::epoch::epoch_2, false, false, true);
	ASSERT_FALSE (details_epoch.is_send ());
	ASSERT_FALSE (details_epoch.is_receive ());
	ASSERT_TRUE (details_epoch.is_epoch ());
	ASSERT_EQ (nano::epoch::epoch_2, details_epoch.epoch ());

	nano::block_details details_none (nano::epoch::unspecified, false, false, false);
	ASSERT_FALSE (details_none.is_send ());
	ASSERT_FALSE (details_none.is_receive ());
	ASSERT_FALSE (details_none.is_epoch ());
	ASSERT_EQ (nano::epoch::unspecified, details_none.epoch ());
}

TEST (block_store, block_details_serialization)
{
	nano::block_details details1 (nano::epoch::epoch_2, false, true, false);
	std::vector<uint8_t> vector;
	{
		nano::vectorstream stream1 (vector);
		details1.serialize (stream1);
	}
	nano::bufferstream stream2 (vector.data (), vector.size ());
	nano::block_details details2;
	ASSERT_FALSE (details2.deserialize (stream2));
	ASSERT_EQ (details1, details2);
}

TEST (block_store, sideband_serialization)
{
	nano::block_details details;
	nano::block_sideband sideband1 (nano::account{ 1 }, nano::block_hash{ 4 }, nano::amount{ 2 }, 5, 3, details, nano::epoch::epoch_0);
	std::vector<uint8_t> vector;
	{
		nano::vectorstream stream1 (vector);
		sideband1.serialize (stream1, nano::block_type::receive);
	}
	nano::bufferstream stream2 (vector.data (), vector.size ());
	nano::block_sideband sideband2;
	ASSERT_FALSE (sideband2.deserialize (stream2, nano::block_type::receive));
	ASSERT_EQ (sideband1.account (), sideband2.account ());
	ASSERT_EQ (sideband1.balance (), sideband2.balance ());
	ASSERT_EQ (sideband1.height (), sideband2.height ());
	ASSERT_EQ (sideband1.successor (), sideband2.successor ());
	ASSERT_EQ (sideband1.timestamp (), sideband2.timestamp ());
}

TEST (block_store, add_item)
{
	nano::logger_mt logger;
	auto store = nano::make_store (logger, nano::unique_path (), nano::dev::constants);
	ASSERT_TRUE (!store->init_error ());
	nano::open_block block (0, 1, 0, nano::keypair ().prv, 0, 0);
	block.sideband_set ({});
	auto hash1 (block.hash ());
	auto transaction (store->tx_begin_write ());
	auto latest1 (store->block.get (transaction, hash1));
	ASSERT_EQ (nullptr, latest1);
	ASSERT_FALSE (store->block.exists (transaction, hash1));
	store->block.put (transaction, hash1, block);
	auto latest2 (store->block.get (transaction, hash1));
	ASSERT_NE (nullptr, latest2);
	ASSERT_EQ (block, *latest2);
	ASSERT_TRUE (store->block.exists (transaction, hash1));
	ASSERT_FALSE (store->block.exists (transaction, hash1.number () - 1));
	store->block.del (transaction, hash1);
	auto latest3 (store->block.get (transaction, hash1));
	ASSERT_EQ (nullptr, latest3);
}

TEST (block_store, clear_successor)
{
	nano::logger_mt logger;
	auto store = nano::make_store (logger, nano::unique_path (), nano::dev::constants);
	ASSERT_TRUE (!store->init_error ());
	nano::open_block block1 (0, 1, 0, nano::keypair ().prv, 0, 0);
	block1.sideband_set ({});
	auto transaction (store->tx_begin_write ());
	store->block.put (transaction, block1.hash (), block1);
	nano::open_block block2 (0, 2, 0, nano::keypair ().prv, 0, 0);
	block2.sideband_set ({});
	store->block.put (transaction, block2.hash (), block2);
	auto block2_store (store->block.get (transaction, block1.hash ()));
	ASSERT_NE (nullptr, block2_store);
	ASSERT_EQ (0, block2_store->sideband ().successor ().number ());
	auto modified_sideband = block2_store->sideband ();
	modified_sideband.set_successor (block2.hash ());
	block1.sideband_set (modified_sideband);
	store->block.put (transaction, block1.hash (), block1);
	{
		auto block1_store (store->block.get (transaction, block1.hash ()));
		ASSERT_NE (nullptr, block1_store);
		ASSERT_EQ (block2.hash (), block1_store->sideband ().successor ());
	}
	store->block.successor_clear (transaction, block1.hash ());
	{
		auto block1_store (store->block.get (transaction, block1.hash ()));
		ASSERT_NE (nullptr, block1_store);
		ASSERT_EQ (0, block1_store->sideband ().successor ().number ());
	}
}

TEST (block_store, add_nonempty_block)
{
	nano::logger_mt logger;
	auto store = nano::make_store (logger, nano::unique_path (), nano::dev::constants);
	ASSERT_TRUE (!store->init_error ());
	nano::keypair key1;
	nano::open_block block (0, 1, 0, nano::keypair ().prv, 0, 0);
	block.sideband_set ({});
	auto hash1 (block.hash ());
	block.signature_set (nano::sign_message (key1.prv, key1.pub, hash1));
	auto transaction (store->tx_begin_write ());
	auto latest1 (store->block.get (transaction, hash1));
	ASSERT_EQ (nullptr, latest1);
	store->block.put (transaction, hash1, block);
	auto latest2 (store->block.get (transaction, hash1));
	ASSERT_NE (nullptr, latest2);
	ASSERT_EQ (block, *latest2);
}

TEST (block_store, add_two_items)
{
	nano::logger_mt logger;
	auto store = nano::make_store (logger, nano::unique_path (), nano::dev::constants);
	ASSERT_TRUE (!store->init_error ());
	nano::keypair key1;
	nano::open_block block (0, 1, 1, nano::keypair ().prv, 0, 0);
	block.sideband_set ({});
	auto hash1 (block.hash ());
	block.signature_set (nano::sign_message (key1.prv, key1.pub, hash1));
	auto transaction (store->tx_begin_write ());
	auto latest1 (store->block.get (transaction, hash1));
	ASSERT_EQ (nullptr, latest1);
	nano::open_block block2 (0, 1, 3, nano::keypair ().prv, 0, 0);
	block2.sideband_set ({});
	block2.account_set (3);
	auto hash2 (block2.hash ());
	block2.signature_set (nano::sign_message (key1.prv, key1.pub, hash2));
	auto latest2 (store->block.get (transaction, hash2));
	ASSERT_EQ (nullptr, latest2);
	store->block.put (transaction, hash1, block);
	store->block.put (transaction, hash2, block2);
	auto latest3 (store->block.get (transaction, hash1));
	ASSERT_NE (nullptr, latest3);
	ASSERT_EQ (block, *latest3);
	auto latest4 (store->block.get (transaction, hash2));
	ASSERT_NE (nullptr, latest4);
	ASSERT_EQ (block2, *latest4);
	ASSERT_FALSE (*latest3 == *latest4);
}

TEST (block_store, add_receive)
{
	nano::logger_mt logger;
	auto store = nano::make_store (logger, nano::unique_path (), nano::dev::constants);
	ASSERT_TRUE (!store->init_error ());
	nano::keypair key1;
	nano::keypair key2;
	nano::open_block block1 (0, 1, 0, nano::keypair ().prv, 0, 0);
	block1.sideband_set ({});
	auto transaction (store->tx_begin_write ());
	store->block.put (transaction, block1.hash (), block1);
	nano::receive_block block (block1.hash (), 1, nano::keypair ().prv, 2, 3);
	block.sideband_set ({});
	nano::block_hash hash1 (block.hash ());
	auto latest1 (store->block.get (transaction, hash1));
	ASSERT_EQ (nullptr, latest1);
	store->block.put (transaction, hash1, block);
	auto latest2 (store->block.get (transaction, hash1));
	ASSERT_NE (nullptr, latest2);
	ASSERT_EQ (block, *latest2);
}

TEST (block_store, add_pending)
{
	nano::logger_mt logger;
	auto store = nano::make_store (logger, nano::unique_path (), nano::dev::constants);
	ASSERT_TRUE (!store->init_error ());
	nano::keypair key1;
	nano::pending_key key2 (0, 0);
	nano::pending_info pending1;
	auto transaction (store->tx_begin_write ());
	ASSERT_TRUE (store->pending.get (transaction, key2, pending1));
	store->pending.put (transaction, key2, pending1);
	nano::pending_info pending2;
	ASSERT_FALSE (store->pending.get (transaction, key2, pending2));
	ASSERT_EQ (pending1, pending2);
	store->pending.del (transaction, key2);
	ASSERT_TRUE (store->pending.get (transaction, key2, pending2));
}

TEST (block_store, pending_iterator)
{
	nano::logger_mt logger;
	auto store = nano::make_store (logger, nano::unique_path (), nano::dev::constants);
	ASSERT_TRUE (!store->init_error ());
	auto transaction (store->tx_begin_write ());
	ASSERT_EQ (store->pending.end (), store->pending.begin (transaction));
	store->pending.put (transaction, nano::pending_key (1, 2), { 2, 3, nano::epoch::epoch_1 });
	auto current (store->pending.begin (transaction));
	ASSERT_NE (store->pending.end (), current);
	nano::pending_key key1 (current->first);
	ASSERT_EQ (nano::account (1), key1.account);
	ASSERT_EQ (nano::block_hash (2), key1.hash);
	nano::pending_info pending (current->second);
	ASSERT_EQ (nano::account (2), pending.source);
	ASSERT_EQ (nano::amount (3), pending.amount);
	ASSERT_EQ (nano::epoch::epoch_1, pending.epoch);
}

/**
 * Regression test for Issue 1164
 * This reconstructs the situation where a key is larger in pending than the account being iterated in pending_v1, leaving
 * iteration order up to the value, causing undefined behavior.
 * After the bugfix, the value is compared only if the keys are equal.
 */
TEST (block_store, pending_iterator_comparison)
{
	nano::logger_mt logger;
	auto store = nano::make_store (logger, nano::unique_path (), nano::dev::constants);
	ASSERT_TRUE (!store->init_error ());
	nano::stat stats;
	auto transaction (store->tx_begin_write ());
	// Populate pending
	store->pending.put (transaction, nano::pending_key (nano::account (3), nano::block_hash (1)), nano::pending_info (nano::account (10), nano::amount (1), nano::epoch::epoch_0));
	store->pending.put (transaction, nano::pending_key (nano::account (3), nano::block_hash (4)), nano::pending_info (nano::account (10), nano::amount (0), nano::epoch::epoch_0));
	// Populate pending_v1
	store->pending.put (transaction, nano::pending_key (nano::account (2), nano::block_hash (2)), nano::pending_info (nano::account (10), nano::amount (2), nano::epoch::epoch_1));
	store->pending.put (transaction, nano::pending_key (nano::account (2), nano::block_hash (3)), nano::pending_info (nano::account (10), nano::amount (3), nano::epoch::epoch_1));

	// Iterate account 3 (pending)
	{
		size_t count = 0;
		nano::account begin (3);
		nano::account end (begin.number () + 1);
		for (auto i (store->pending.begin (transaction, nano::pending_key (begin, 0))), n (store->pending.begin (transaction, nano::pending_key (end, 0))); i != n; ++i, ++count)
		{
			nano::pending_key key (i->first);
			ASSERT_EQ (key.account, begin);
			ASSERT_LT (count, 3);
		}
		ASSERT_EQ (count, 2);
	}

	// Iterate account 2 (pending_v1)
	{
		size_t count = 0;
		nano::account begin (2);
		nano::account end (begin.number () + 1);
		for (auto i (store->pending.begin (transaction, nano::pending_key (begin, 0))), n (store->pending.begin (transaction, nano::pending_key (end, 0))); i != n; ++i, ++count)
		{
			nano::pending_key key (i->first);
			ASSERT_EQ (key.account, begin);
			ASSERT_LT (count, 3);
		}
		ASSERT_EQ (count, 2);
	}
}

TEST (block_store, genesis)
{
	nano::logger_mt logger;
	auto store = nano::make_store (logger, nano::unique_path (), nano::dev::constants);
	ASSERT_TRUE (!store->init_error ());
	nano::ledger_cache ledger_cache;
	auto transaction (store->tx_begin_write ());
	store->initialize (transaction, ledger_cache, nano::dev::constants);
	nano::account_info info;
	ASSERT_FALSE (store->account.get (transaction, nano::dev::genesis->account (), info));
	ASSERT_EQ (nano::dev::genesis->hash (), info.head);
	auto block1 (store->block.get (transaction, info.head));
	ASSERT_NE (nullptr, block1);
	auto receive1 (dynamic_cast<nano::open_block *> (block1.get ()));
	ASSERT_NE (nullptr, receive1);
	ASSERT_LE (info.modified, nano::seconds_since_epoch ());
	ASSERT_EQ (info.block_count, 1);
	// Genesis block should be confirmed by default
	nano::confirmation_height_info confirmation_height_info;
	ASSERT_FALSE (store->confirmation_height.get (transaction, nano::dev::genesis->account (), confirmation_height_info));
	ASSERT_EQ (confirmation_height_info.height, 1);
	ASSERT_EQ (confirmation_height_info.frontier, nano::dev::genesis->hash ());
	auto dev_pub_text (nano::dev::genesis_key.pub.to_string ());
	auto dev_pub_account (nano::dev::genesis_key.pub.to_account ());
	auto dev_prv_text (nano::dev::genesis_key.prv.to_string ());
	ASSERT_EQ (nano::dev::genesis->account (), nano::dev::genesis_key.pub);
}

// This test checks for basic operations in the unchecked table such as putting a new block, retrieving it, and
// deleting it from the database
TEST (unchecked, simple)
{
	nano::system system{};
	nano::logger_mt logger{};
	auto store = nano::make_store (logger, nano::unique_path (), nano::dev::constants);
	nano::unchecked_map unchecked{ *store, false };
	ASSERT_TRUE (!store->init_error ());
	nano::keypair key1;
	std::shared_ptr<nano::block> block = std::make_shared<nano::send_block> (0, 1, 2, key1.prv, key1.pub, 5);
	// Asserts the block wasn't added yet to the unchecked table
	auto block_listing1 = unchecked.get (store->tx_begin_read (), block->previous ());
	ASSERT_TRUE (block_listing1.empty ());
	// Enqueues a block to be saved on the unchecked table
	unchecked.put (block->previous (), block);
	// Waits for the block to get written in the database
	auto check_block_is_listed = [&] (nano::transaction const & transaction_a, nano::block_hash const & block_hash_a) {
		return unchecked.get (transaction_a, block_hash_a).size () > 0;
	};
	ASSERT_TIMELY (5s, check_block_is_listed (store->tx_begin_read (), block->previous ()));
	auto transaction = store->tx_begin_write ();
	// Retrieves the block from the database
	auto block_listing2 = unchecked.get (transaction, block->previous ());
	ASSERT_FALSE (block_listing2.empty ());
	// Asserts the added block is equal to the retrieved one
	ASSERT_EQ (*block, *(block_listing2[0].block));
	// Deletes the block from the database
	unchecked.del (transaction, nano::unchecked_key (block->previous (), block->hash ()));
	// Asserts the block is deleted
	auto block_listing3 = unchecked.get (transaction, block->previous ());
	ASSERT_TRUE (block_listing3.empty ());
}

// This test ensures the unchecked table is able to receive more than one block
TEST (unchecked, multiple)
{
	nano::system system{};
	if (nano::rocksdb_config::using_rocksdb_in_tests ())
	{
		// Don't test this in rocksdb mode
		return;
	}
	nano::logger_mt logger{};
	auto store = nano::make_store (logger, nano::unique_path (), nano::dev::constants);
	nano::unchecked_map unchecked{ *store, false };
	ASSERT_TRUE (!store->init_error ());
	nano::keypair key1;
	std::shared_ptr<nano::block> block = std::make_shared<nano::send_block> (4, 1, 2, key1.prv, key1.pub, 5);
	// Asserts the block wasn't added yet to the unchecked table
	auto block_listing1 = unchecked.get (store->tx_begin_read (), block->previous ());
	ASSERT_TRUE (block_listing1.empty ());
	// Enqueues the first block
	unchecked.put (block->previous (), block);
	// Enqueues a second block
	unchecked.put (block->source (), block);
	auto check_block_is_listed = [&] (nano::transaction const & transaction_a, nano::block_hash const & block_hash_a) {
		return unchecked.get (transaction_a, block_hash_a).size () > 0;
	};
	// Waits for and asserts the first block gets saved in the database
	ASSERT_TIMELY (5s, check_block_is_listed (store->tx_begin_read (), block->previous ()));
	// Waits for and asserts the second block gets saved in the database
	ASSERT_TIMELY (5s, check_block_is_listed (store->tx_begin_read (), block->source ()));
}

// This test ensures that a block can't occur twice in the unchecked table.
TEST (unchecked, double_put)
{
	nano::system system{};
	nano::logger_mt logger{};
	auto store = nano::make_store (logger, nano::unique_path (), nano::dev::constants);
	nano::unchecked_map unchecked{ *store, false };
	ASSERT_TRUE (!store->init_error ());
	nano::keypair key1;
	std::shared_ptr<nano::block> block = std::make_shared<nano::send_block> (4, 1, 2, key1.prv, key1.pub, 5);
	// Asserts the block wasn't added yet to the unchecked table
	auto block_listing1 = unchecked.get (store->tx_begin_read (), block->previous ());
	ASSERT_TRUE (block_listing1.empty ());
	// Enqueues the block to be saved in the unchecked table
	unchecked.put (block->previous (), block);
	// Enqueues the block again in an attempt to have it there twice
	unchecked.put (block->previous (), block);
	auto check_block_is_listed = [&] (nano::transaction const & transaction_a, nano::block_hash const & block_hash_a) {
		return unchecked.get (transaction_a, block_hash_a).size () > 0;
	};
	// Waits for and asserts the block was added at least once
	ASSERT_TIMELY (5s, check_block_is_listed (store->tx_begin_read (), block->previous ()));
	// Asserts the block was added at most once -- this is objective of this test.
	auto block_listing2 = unchecked.get (store->tx_begin_read (), block->previous ());
	ASSERT_EQ (block_listing2.size (), 1);
}

// Tests that recurrent get calls return the correct values
TEST (unchecked, multiple_get)
{
	nano::system system{};
	nano::logger_mt logger{};
	auto store = nano::make_store (logger, nano::unique_path (), nano::dev::constants);
	nano::unchecked_map unchecked{ *store, false };
	ASSERT_TRUE (!store->init_error ());
	// Instantiates three blocks
	nano::keypair key1;
	nano::keypair key2;
	nano::keypair key3;

	std::shared_ptr<nano::block> block1 = std::make_shared<nano::send_block> (4, 1, 2, key1.prv, key1.pub, 5);
	std::shared_ptr<nano::block> block2 = std::make_shared<nano::send_block> (3, 1, 2, key2.prv, key2.pub, 5);
	std::shared_ptr<nano::block> block3 = std::make_shared<nano::send_block> (5, 1, 2, key3.prv, key3.pub, 5);
	// Add the blocks' info to the unchecked table
	unchecked.put (block1->previous (), block1); // unchecked1
	unchecked.put (block1->hash (), block1); // unchecked2
	unchecked.put (block2->previous (), block2); // unchecked3
	unchecked.put (block1->previous (), block2); // unchecked1
	unchecked.put (block1->hash (), block2); // unchecked2
	unchecked.put (block3->previous (), block3);
	unchecked.put (block3->hash (), block3); // unchecked4
	unchecked.put (block1->previous (), block3); // unchecked1

	// count the number of blocks in the unchecked table by counting them one by one
	// we cannot trust the count() method if the backend is rocksdb
	auto count_unchecked_blocks_one_by_one = [&store, &unchecked] () {
		size_t count = 0;
		auto transaction = store->tx_begin_read ();
		for (auto [i, end] = unchecked.full_range (transaction); i != end; ++i)
		{
			++count;
		}
		return count;
	};

	// Waits for the blocks to get saved in the database
	ASSERT_TIMELY (5s, 8 == count_unchecked_blocks_one_by_one ());

	std::vector<nano::block_hash> unchecked1;
	// Asserts the entries will be found for the provided key
	auto transaction = store->tx_begin_read ();
	auto unchecked1_blocks = unchecked.get (transaction, block1->previous ());
	ASSERT_EQ (unchecked1_blocks.size (), 3);
	for (auto & i : unchecked1_blocks)
	{
		unchecked1.push_back (i.block->hash ());
	}
	// Asserts the payloads where correclty saved
	ASSERT_TRUE (std::find (unchecked1.begin (), unchecked1.end (), block1->hash ()) != unchecked1.end ());
	ASSERT_TRUE (std::find (unchecked1.begin (), unchecked1.end (), block2->hash ()) != unchecked1.end ());
	ASSERT_TRUE (std::find (unchecked1.begin (), unchecked1.end (), block3->hash ()) != unchecked1.end ());
	std::vector<nano::block_hash> unchecked2;
	// Asserts the entries will be found for the provided key
	auto unchecked2_blocks = unchecked.get (transaction, block1->hash ());
	ASSERT_EQ (unchecked2_blocks.size (), 2);
	for (auto & i : unchecked2_blocks)
	{
		unchecked2.push_back (i.block->hash ());
	}
	// Asserts the payloads where correctly saved
	ASSERT_TRUE (std::find (unchecked2.begin (), unchecked2.end (), block1->hash ()) != unchecked2.end ());
	ASSERT_TRUE (std::find (unchecked2.begin (), unchecked2.end (), block2->hash ()) != unchecked2.end ());
	// Asserts the entry is found by the key and the payload is saved
	auto unchecked3 = unchecked.get (transaction, block2->previous ());
	ASSERT_EQ (unchecked3.size (), 1);
	ASSERT_EQ (unchecked3[0].block->hash (), block2->hash ());
	// Asserts the entry is found by the key and the payload is saved
	auto unchecked4 = unchecked.get (transaction, block3->hash ());
	ASSERT_EQ (unchecked4.size (), 1);
	ASSERT_EQ (unchecked4[0].block->hash (), block3->hash ());
	// Asserts no entry is found for a block that wasn't added
	auto unchecked5 = unchecked.get (transaction, block2->hash ());
	ASSERT_EQ (unchecked5.size (), 0);
}

TEST (block_store, empty_accounts)
{
	nano::logger_mt logger;
	auto store = nano::make_store (logger, nano::unique_path (), nano::dev::constants);
	ASSERT_TRUE (!store->init_error ());
	auto transaction (store->tx_begin_read ());
	auto begin (store->account.begin (transaction));
	auto end (store->account.end ());
	ASSERT_EQ (end, begin);
}

TEST (block_store, one_block)
{
	nano::logger_mt logger;
	auto store = nano::make_store (logger, nano::unique_path (), nano::dev::constants);
	ASSERT_TRUE (!store->init_error ());
	nano::open_block block1 (0, 1, 0, nano::keypair ().prv, 0, 0);
	block1.sideband_set ({});
	auto transaction (store->tx_begin_write ());
	store->block.put (transaction, block1.hash (), block1);
	ASSERT_TRUE (store->block.exists (transaction, block1.hash ()));
}

TEST (block_store, empty_bootstrap)
{
	nano::logger_mt logger;
	auto store = nano::make_store (logger, nano::unique_path (), nano::dev::constants);
	nano::unchecked_map unchecked{ *store, false };
	ASSERT_TRUE (!store->init_error ());
	auto transaction (store->tx_begin_read ());
	auto [begin, end] = unchecked.full_range (transaction);
	ASSERT_EQ (end, begin);
}

TEST (block_store, unchecked_begin_search)
{
	nano::logger_mt logger;
	auto store = nano::make_store (logger, nano::unique_path (), nano::dev::constants);
	ASSERT_TRUE (!store->init_error ());
	nano::keypair key0;
	nano::send_block block1 (0, 1, 2, key0.prv, key0.pub, 3);
	nano::send_block block2 (5, 6, 7, key0.prv, key0.pub, 8);
}

TEST (block_store, frontier_retrieval)
{
	nano::logger_mt logger;
	auto store = nano::make_store (logger, nano::unique_path (), nano::dev::constants);
	ASSERT_TRUE (!store->init_error ());
	nano::account account1{};
	nano::account_info info1 (0, 0, 0, 0, 0, 0, nano::epoch::epoch_0);
	auto transaction (store->tx_begin_write ());
	store->confirmation_height.put (transaction, account1, { 0, nano::block_hash (0) });
	store->account.put (transaction, account1, info1);
	nano::account_info info2;
	store->account.get (transaction, account1, info2);
	ASSERT_EQ (info1, info2);
}

TEST (block_store, one_account)
{
	nano::logger_mt logger;
	auto store = nano::make_store (logger, nano::unique_path (), nano::dev::constants);
	ASSERT_TRUE (!store->init_error ());
	nano::account account{};
	nano::block_hash hash (0);
	auto transaction (store->tx_begin_write ());
	store->confirmation_height.put (transaction, account, { 20, nano::block_hash (15) });
	store->account.put (transaction, account, { hash, account, hash, 42, 100, 200, nano::epoch::epoch_0 });
	auto begin (store->account.begin (transaction));
	auto end (store->account.end ());
	ASSERT_NE (end, begin);
	ASSERT_EQ (account, nano::account (begin->first));
	nano::account_info info (begin->second);
	ASSERT_EQ (hash, info.head);
	ASSERT_EQ (42, info.balance.number ());
	ASSERT_EQ (100, info.modified);
	ASSERT_EQ (200, info.block_count);
	nano::confirmation_height_info confirmation_height_info;
	ASSERT_FALSE (store->confirmation_height.get (transaction, account, confirmation_height_info));
	ASSERT_EQ (20, confirmation_height_info.height);
	ASSERT_EQ (nano::block_hash (15), confirmation_height_info.frontier);
	++begin;
	ASSERT_EQ (end, begin);
}

TEST (block_store, two_block)
{
	nano::logger_mt logger;
	auto store = nano::make_store (logger, nano::unique_path (), nano::dev::constants);
	ASSERT_TRUE (!store->init_error ());
	nano::open_block block1 (0, 1, 1, nano::keypair ().prv, 0, 0);
	block1.sideband_set ({});
	block1.account_set (1);
	std::vector<nano::block_hash> hashes;
	std::vector<nano::open_block> blocks;
	hashes.push_back (block1.hash ());
	blocks.push_back (block1);
	auto transaction (store->tx_begin_write ());
	store->block.put (transaction, hashes[0], block1);
	nano::open_block block2 (0, 1, 2, nano::keypair ().prv, 0, 0);
	block2.sideband_set ({});
	hashes.push_back (block2.hash ());
	blocks.push_back (block2);
	store->block.put (transaction, hashes[1], block2);
	ASSERT_TRUE (store->block.exists (transaction, block1.hash ()));
	ASSERT_TRUE (store->block.exists (transaction, block2.hash ()));
}

TEST (block_store, two_account)
{
	nano::logger_mt logger;
	auto store = nano::make_store (logger, nano::unique_path (), nano::dev::constants);
	ASSERT_TRUE (!store->init_error ());
	nano::account account1 (1);
	nano::block_hash hash1 (2);
	nano::account account2 (3);
	nano::block_hash hash2 (4);
	auto transaction (store->tx_begin_write ());
	store->confirmation_height.put (transaction, account1, { 20, nano::block_hash (10) });
	store->account.put (transaction, account1, { hash1, account1, hash1, 42, 100, 300, nano::epoch::epoch_0 });
	store->confirmation_height.put (transaction, account2, { 30, nano::block_hash (20) });
	store->account.put (transaction, account2, { hash2, account2, hash2, 84, 200, 400, nano::epoch::epoch_0 });
	auto begin (store->account.begin (transaction));
	auto end (store->account.end ());
	ASSERT_NE (end, begin);
	ASSERT_EQ (account1, nano::account (begin->first));
	nano::account_info info1 (begin->second);
	ASSERT_EQ (hash1, info1.head);
	ASSERT_EQ (42, info1.balance.number ());
	ASSERT_EQ (100, info1.modified);
	ASSERT_EQ (300, info1.block_count);
	nano::confirmation_height_info confirmation_height_info;
	ASSERT_FALSE (store->confirmation_height.get (transaction, account1, confirmation_height_info));
	ASSERT_EQ (20, confirmation_height_info.height);
	ASSERT_EQ (nano::block_hash (10), confirmation_height_info.frontier);
	++begin;
	ASSERT_NE (end, begin);
	ASSERT_EQ (account2, nano::account (begin->first));
	nano::account_info info2 (begin->second);
	ASSERT_EQ (hash2, info2.head);
	ASSERT_EQ (84, info2.balance.number ());
	ASSERT_EQ (200, info2.modified);
	ASSERT_EQ (400, info2.block_count);
	ASSERT_FALSE (store->confirmation_height.get (transaction, account2, confirmation_height_info));
	ASSERT_EQ (30, confirmation_height_info.height);
	ASSERT_EQ (nano::block_hash (20), confirmation_height_info.frontier);
	++begin;
	ASSERT_EQ (end, begin);
}

TEST (block_store, latest_find)
{
	nano::logger_mt logger;
	auto store = nano::make_store (logger, nano::unique_path (), nano::dev::constants);
	ASSERT_TRUE (!store->init_error ());
	nano::account account1 (1);
	nano::block_hash hash1 (2);
	nano::account account2 (3);
	nano::block_hash hash2 (4);
	auto transaction (store->tx_begin_write ());
	store->confirmation_height.put (transaction, account1, { 0, nano::block_hash (0) });
	store->account.put (transaction, account1, { hash1, account1, hash1, 100, 0, 300, nano::epoch::epoch_0 });
	store->confirmation_height.put (transaction, account2, { 0, nano::block_hash (0) });
	store->account.put (transaction, account2, { hash2, account2, hash2, 200, 0, 400, nano::epoch::epoch_0 });
	auto first (store->account.begin (transaction));
	auto second (store->account.begin (transaction));
	++second;
	auto find1 (store->account.begin (transaction, 1));
	ASSERT_EQ (first, find1);
	auto find2 (store->account.begin (transaction, 3));
	ASSERT_EQ (second, find2);
	auto find3 (store->account.begin (transaction, 2));
	ASSERT_EQ (second, find3);
}

namespace nano
{
namespace lmdb
{
	TEST (mdb_block_store, supported_version_upgrades)
	{
		if (nano::rocksdb_config::using_rocksdb_in_tests ())
		{
			// Don't test this in rocksdb mode
			return;
		}
		// Check that upgrading from an unsupported version is not supported
		auto path (nano::unique_path ());
		nano::logger_mt logger;
		{
			nano::lmdb::store store (logger, path, nano::dev::constants);
			nano::stat stats;
			nano::ledger ledger (store, stats, nano::dev::constants);
			auto transaction (store.tx_begin_write ());
			store.initialize (transaction, ledger.cache, nano::dev::constants);
			// Lower the database to the max version unsupported for upgrades
			store.version.put (transaction, store.version_minimum - 1);
		}

		// Upgrade should fail
		{
			nano::lmdb::store store (logger, path, nano::dev::constants);
			ASSERT_TRUE (store.init_error ());
		}

		auto path1 (nano::unique_path ());
		// Now try with the minimum version
		{
			nano::lmdb::store store (logger, path1, nano::dev::constants);
			nano::stat stats;
			nano::ledger ledger (store, stats, nano::dev::constants);
			auto transaction (store.tx_begin_write ());
			store.initialize (transaction, ledger.cache, nano::dev::constants);
			// Lower the database version to the minimum version supported for upgrade.
			store.version.put (transaction, store.version_minimum);
			store.confirmation_height.del (transaction, nano::dev::genesis->account ());
			ASSERT_FALSE (mdb_dbi_open (store.env.tx (transaction), "accounts_v1", MDB_CREATE,
			&store.account_store.accounts_v1_handle));
			ASSERT_FALSE (mdb_dbi_open (store.env.tx (transaction), "open", MDB_CREATE, &store.block_store.open_blocks_handle));
			modify_account_info_to_v14 (store, transaction, nano::dev::genesis->account (), 1,
			nano::dev::genesis->hash ());
			write_block_w_sideband_v18 (store, store.block_store.open_blocks_handle, transaction, *nano::dev::genesis);
		}

		// Upgrade should work
		{
			nano::lmdb::store store (logger, path1, nano::dev::constants);
			ASSERT_FALSE (store.init_error ());
		}
	}
}
}

TEST (mdb_block_store, bad_path)
{
	if (nano::rocksdb_config::using_rocksdb_in_tests ())
	{
		// Don't test this in rocksdb mode
		return;
	}
	nano::logger_mt logger;
	nano::lmdb::store store (logger, boost::filesystem::path ("///"), nano::dev::constants);
	ASSERT_TRUE (store.init_error ());
}

TEST (block_store, DISABLED_already_open) // File can be shared
{
	auto path (nano::unique_path ());
	boost::filesystem::create_directories (path.parent_path ());
	nano::set_secure_perm_directory (path.parent_path ());
	std::ofstream file;
	file.open (path.string ().c_str ());
	ASSERT_TRUE (file.is_open ());
	nano::logger_mt logger;
	auto store = nano::make_store (logger, path, nano::dev::constants);
	ASSERT_TRUE (store->init_error ());
}

TEST (block_store, roots)
{
	nano::logger_mt logger;
	auto store = nano::make_store (logger, nano::unique_path (), nano::dev::constants);
	ASSERT_TRUE (!store->init_error ());
	nano::keypair key1;
	nano::send_block send_block (0, 1, 2, key1.prv, key1.pub, 5);
	ASSERT_EQ (send_block.previous (), send_block.root ());
	nano::keypair key2;
	nano::change_block change_block (0, 1, key2.prv, key2.pub, 4);
	ASSERT_EQ (change_block.previous (), change_block.root ());
	nano::keypair key3;
	nano::receive_block receive_block (0, 1, key3.prv, key3.pub, 4);
	ASSERT_EQ (receive_block.previous (), receive_block.root ());
	nano::keypair key4;
	nano::open_block open_block (0, 1, 2, key4.prv, key4.pub, 5);
	ASSERT_EQ (open_block.account (), open_block.root ());
}

TEST (block_store, pending_exists)
{
	nano::logger_mt logger;
	auto store = nano::make_store (logger, nano::unique_path (), nano::dev::constants);
	ASSERT_TRUE (!store->init_error ());
	nano::pending_key two (2, 0);
	nano::pending_info pending;
	auto transaction (store->tx_begin_write ());
	store->pending.put (transaction, two, pending);
	nano::pending_key one (1, 0);
	ASSERT_FALSE (store->pending.exists (transaction, one));
}

TEST (block_store, latest_exists)
{
	nano::logger_mt logger;
	auto store = nano::make_store (logger, nano::unique_path (), nano::dev::constants);
	ASSERT_TRUE (!store->init_error ());
	nano::account two (2);
	nano::account_info info;
	auto transaction (store->tx_begin_write ());
	store->confirmation_height.put (transaction, two, { 0, nano::block_hash (0) });
	store->account.put (transaction, two, info);
	nano::account one (1);
	ASSERT_FALSE (store->account.exists (transaction, one));
}

TEST (block_store, large_iteration)
{
	nano::logger_mt logger;
	auto store = nano::make_store (logger, nano::unique_path (), nano::dev::constants);
	ASSERT_TRUE (!store->init_error ());
	std::unordered_set<nano::account> accounts1;
	for (auto i (0); i < 1000; ++i)
	{
		auto transaction (store->tx_begin_write ());
		nano::account account;
		nano::random_pool::generate_block (account.bytes.data (), account.bytes.size ());
		accounts1.insert (account);
		store->confirmation_height.put (transaction, account, { 0, nano::block_hash (0) });
		store->account.put (transaction, account, nano::account_info ());
	}
	std::unordered_set<nano::account> accounts2;
	nano::account previous{};
	auto transaction (store->tx_begin_read ());
	for (auto i (store->account.begin (transaction, 0)), n (store->account.end ()); i != n; ++i)
	{
		nano::account current (i->first);
		ASSERT_GT (current.number (), previous.number ());
		accounts2.insert (current);
		previous = current;
	}
	ASSERT_EQ (accounts1, accounts2);
	// Reverse iteration
	std::unordered_set<nano::account> accounts3;
	previous = std::numeric_limits<nano::uint256_t>::max ();
	for (auto i (store->account.rbegin (transaction)), n (store->account.end ()); i != n; --i)
	{
		nano::account current (i->first);
		ASSERT_LT (current.number (), previous.number ());
		accounts3.insert (current);
		previous = current;
	}
	ASSERT_EQ (accounts1, accounts3);
}

TEST (block_store, frontier)
{
	nano::logger_mt logger;
	auto store = nano::make_store (logger, nano::unique_path (), nano::dev::constants);
	ASSERT_TRUE (!store->init_error ());
	auto transaction (store->tx_begin_write ());
	nano::block_hash hash (100);
	nano::account account (200);
	ASSERT_TRUE (store->frontier.get (transaction, hash).is_zero ());
	store->frontier.put (transaction, hash, account);
	ASSERT_EQ (account, store->frontier.get (transaction, hash));
	store->frontier.del (transaction, hash);
	ASSERT_TRUE (store->frontier.get (transaction, hash).is_zero ());
}

TEST (block_store, block_replace)
{
	nano::logger_mt logger;
	auto store = nano::make_store (logger, nano::unique_path (), nano::dev::constants);
	ASSERT_TRUE (!store->init_error ());
	nano::send_block send1 (0, 0, 0, nano::keypair ().prv, 0, 1);
	send1.sideband_set ({});
	nano::send_block send2 (0, 0, 0, nano::keypair ().prv, 0, 2);
	send2.sideband_set ({});
	auto transaction (store->tx_begin_write ());
	store->block.put (transaction, 0, send1);
	store->block.put (transaction, 0, send2);
	auto block3 (store->block.get (transaction, 0));
	ASSERT_NE (nullptr, block3);
	ASSERT_EQ (2, block3->block_work ());
}

TEST (block_store, block_count)
{
	nano::logger_mt logger;
	auto store = nano::make_store (logger, nano::unique_path (), nano::dev::constants);
	ASSERT_TRUE (!store->init_error ());
	{
		auto transaction (store->tx_begin_write ());
		ASSERT_EQ (0, store->block.count (transaction));
		nano::open_block block (0, 1, 0, nano::keypair ().prv, 0, 0);
		block.sideband_set ({});
		auto hash1 (block.hash ());
		store->block.put (transaction, hash1, block);
	}
	auto transaction (store->tx_begin_read ());
	ASSERT_EQ (1, store->block.count (transaction));
}

TEST (block_store, account_count)
{
	nano::logger_mt logger;
	auto store = nano::make_store (logger, nano::unique_path (), nano::dev::constants);
	ASSERT_TRUE (!store->init_error ());
	{
		auto transaction (store->tx_begin_write ());
		ASSERT_EQ (0, store->account.count (transaction));
		nano::account account (200);
		store->confirmation_height.put (transaction, account, { 0, nano::block_hash (0) });
		store->account.put (transaction, account, nano::account_info ());
	}
	auto transaction (store->tx_begin_read ());
	ASSERT_EQ (1, store->account.count (transaction));
}

TEST (block_store, cemented_count_cache)
{
	nano::logger_mt logger;
	auto store = nano::make_store (logger, nano::unique_path (), nano::dev::constants);
	ASSERT_TRUE (!store->init_error ());
	auto transaction (store->tx_begin_write ());
	nano::ledger_cache ledger_cache;
	store->initialize (transaction, ledger_cache, nano::dev::constants);
	ASSERT_EQ (1, ledger_cache.cemented_count);
}

TEST (block_store, block_random)
{
	nano::logger_mt logger;
	auto store = nano::make_store (logger, nano::unique_path (), nano::dev::constants);
	{
		nano::ledger_cache ledger_cache;
		auto transaction (store->tx_begin_write ());
		store->initialize (transaction, ledger_cache, nano::dev::constants);
	}
	auto transaction (store->tx_begin_read ());
	auto block (store->block.random (transaction));
	ASSERT_NE (nullptr, block);
	ASSERT_EQ (*block, *nano::dev::genesis);
}

TEST (block_store, pruned_random)
{
	nano::logger_mt logger;
	auto store = nano::make_store (logger, nano::unique_path (), nano::dev::constants);
	ASSERT_TRUE (!store->init_error ());
	nano::open_block block (0, 1, 0, nano::keypair ().prv, 0, 0);
	block.sideband_set ({});
	auto hash1 (block.hash ());
	{
		nano::ledger_cache ledger_cache;
		auto transaction (store->tx_begin_write ());
		store->initialize (transaction, ledger_cache, nano::dev::constants);
		store->pruned.put (transaction, hash1);
	}
	auto transaction (store->tx_begin_read ());
	auto random_hash (store->pruned.random (transaction));
	ASSERT_EQ (hash1, random_hash);
}

namespace nano
{
namespace lmdb
{
	// Databases need to be dropped in order to convert to dupsort compatible
	TEST (block_store, DISABLED_change_dupsort) // Unchecked is no longer dupsort table
	{
		auto path (nano::unique_path ());
		nano::logger_mt logger{};
		nano::lmdb::store store{ logger, path, nano::dev::constants };
		nano::unchecked_map unchecked{ store, false };
		auto transaction (store.tx_begin_write ());
		ASSERT_EQ (0, mdb_drop (store.env.tx (transaction), store.unchecked_store.unchecked_handle, 1));
		ASSERT_EQ (0, mdb_dbi_open (store.env.tx (transaction), "unchecked", MDB_CREATE, &store.unchecked_store.unchecked_handle));
		std::shared_ptr<nano::block> send1 = std::make_shared<nano::send_block> (0, 0, 0, nano::dev::genesis_key.prv, nano::dev::genesis_key.pub, 0);
		std::shared_ptr<nano::block> send2 = std::make_shared<nano::send_block> (1, 0, 0, nano::dev::genesis_key.prv, nano::dev::genesis_key.pub, 0);
		ASSERT_NE (send1->hash (), send2->hash ());
		unchecked.put (send1->hash (), send1);
		unchecked.put (send1->hash (), send2);
		ASSERT_EQ (0, mdb_drop (store.env.tx (transaction), store.unchecked_store.unchecked_handle, 0));
		mdb_dbi_close (store.env, store.unchecked_store.unchecked_handle);
		ASSERT_EQ (0, mdb_dbi_open (store.env.tx (transaction), "unchecked", MDB_CREATE | MDB_DUPSORT, &store.unchecked_store.unchecked_handle));
		unchecked.put (send1->hash (), send1);
		unchecked.put (send1->hash (), send2);
		ASSERT_EQ (0, mdb_drop (store.env.tx (transaction), store.unchecked_store.unchecked_handle, 1));
		ASSERT_EQ (0, mdb_dbi_open (store.env.tx (transaction), "unchecked", MDB_CREATE | MDB_DUPSORT, &store.unchecked_store.unchecked_handle));
		unchecked.put (send1->hash (), send1);
		unchecked.put (send1->hash (), send2);
	}
}
}

TEST (block_store, state_block)
{
	nano::logger_mt logger;
	auto store = nano::make_store (logger, nano::unique_path (), nano::dev::constants);
	ASSERT_FALSE (store->init_error ());
	nano::keypair key1;
	nano::state_block block1 (1, nano::dev::genesis->hash (), 3, 4, 6, key1.prv, key1.pub, 7);
	block1.sideband_set ({});
	{
		nano::ledger_cache ledger_cache;
		auto transaction (store->tx_begin_write ());
		store->initialize (transaction, ledger_cache, nano::dev::constants);
		ASSERT_EQ (nano::block_type::state, block1.type ());
		store->block.put (transaction, block1.hash (), block1);
		ASSERT_TRUE (store->block.exists (transaction, block1.hash ()));
		auto block2 (store->block.get (transaction, block1.hash ()));
		ASSERT_NE (nullptr, block2);
		ASSERT_EQ (block1, *block2);
	}
	{
		auto transaction (store->tx_begin_write ());
		auto count (store->block.count (transaction));
		ASSERT_EQ (2, count);
		store->block.del (transaction, block1.hash ());
		ASSERT_FALSE (store->block.exists (transaction, block1.hash ()));
	}
	auto transaction (store->tx_begin_read ());
	auto count2 (store->block.count (transaction));
	ASSERT_EQ (1, count2);
}

TEST (mdb_block_store, sideband_height)
{
	if (nano::rocksdb_config::using_rocksdb_in_tests ())
	{
		// Don't test this in rocksdb mode
		return;
	}
	nano::logger_mt logger;
	nano::keypair key1;
	nano::keypair key2;
	nano::keypair key3;
	nano::lmdb::store store (logger, nano::unique_path (), nano::dev::constants);
	ASSERT_FALSE (store.init_error ());
	nano::stat stat;
	nano::ledger ledger (store, stat, nano::dev::constants);
	auto transaction (store.tx_begin_write ());
	store.initialize (transaction, ledger.cache, nano::dev::constants);
	nano::work_pool pool{ nano::dev::network_params.network, std::numeric_limits<unsigned>::max () };
	nano::send_block send (nano::dev::genesis->hash (), nano::dev::genesis_key.pub, nano::dev::constants.genesis_amount - nano::Gxrb_ratio, nano::dev::genesis_key.prv, nano::dev::genesis_key.pub, *pool.generate (nano::dev::genesis->hash ()));
	ASSERT_EQ (nano::process_result::progress, ledger.process (transaction, send).code);
	nano::receive_block receive (send.hash (), send.hash (), nano::dev::genesis_key.prv, nano::dev::genesis_key.pub, *pool.generate (send.hash ()));
	ASSERT_EQ (nano::process_result::progress, ledger.process (transaction, receive).code);
	nano::change_block change (receive.hash (), 0, nano::dev::genesis_key.prv, nano::dev::genesis_key.pub, *pool.generate (receive.hash ()));
	ASSERT_EQ (nano::process_result::progress, ledger.process (transaction, change).code);
	nano::state_block state_send1 (nano::dev::genesis_key.pub, change.hash (), 0, nano::dev::constants.genesis_amount - nano::Gxrb_ratio, key1.pub, nano::dev::genesis_key.prv, nano::dev::genesis_key.pub, *pool.generate (change.hash ()));
	ASSERT_EQ (nano::process_result::progress, ledger.process (transaction, state_send1).code);
	nano::state_block state_send2 (nano::dev::genesis_key.pub, state_send1.hash (), 0, nano::dev::constants.genesis_amount - 2 * nano::Gxrb_ratio, key2.pub, nano::dev::genesis_key.prv, nano::dev::genesis_key.pub, *pool.generate (state_send1.hash ()));
	ASSERT_EQ (nano::process_result::progress, ledger.process (transaction, state_send2).code);
	nano::state_block state_send3 (nano::dev::genesis_key.pub, state_send2.hash (), 0, nano::dev::constants.genesis_amount - 3 * nano::Gxrb_ratio, key3.pub, nano::dev::genesis_key.prv, nano::dev::genesis_key.pub, *pool.generate (state_send2.hash ()));
	ASSERT_EQ (nano::process_result::progress, ledger.process (transaction, state_send3).code);
	nano::state_block state_open (key1.pub, 0, 0, nano::Gxrb_ratio, state_send1.hash (), key1.prv, key1.pub, *pool.generate (key1.pub));
	ASSERT_EQ (nano::process_result::progress, ledger.process (transaction, state_open).code);
	nano::state_block epoch (key1.pub, state_open.hash (), 0, nano::Gxrb_ratio, ledger.epoch_link (nano::epoch::epoch_1), nano::dev::genesis_key.prv, nano::dev::genesis_key.pub, *pool.generate (state_open.hash ()));
	ASSERT_EQ (nano::process_result::progress, ledger.process (transaction, epoch).code);
	ASSERT_EQ (nano::epoch::epoch_1, store.block.version (transaction, epoch.hash ()));
	nano::state_block epoch_open (key2.pub, 0, 0, 0, ledger.epoch_link (nano::epoch::epoch_1), nano::dev::genesis_key.prv, nano::dev::genesis_key.pub, *pool.generate (key2.pub));
	ASSERT_EQ (nano::process_result::progress, ledger.process (transaction, epoch_open).code);
	ASSERT_EQ (nano::epoch::epoch_1, store.block.version (transaction, epoch_open.hash ()));
	nano::state_block state_receive (key2.pub, epoch_open.hash (), 0, nano::Gxrb_ratio, state_send2.hash (), key2.prv, key2.pub, *pool.generate (epoch_open.hash ()));
	ASSERT_EQ (nano::process_result::progress, ledger.process (transaction, state_receive).code);
	nano::open_block open (state_send3.hash (), nano::dev::genesis_key.pub, key3.pub, key3.prv, key3.pub, *pool.generate (key3.pub));
	ASSERT_EQ (nano::process_result::progress, ledger.process (transaction, open).code);
	auto block1 (store.block.get (transaction, nano::dev::genesis->hash ()));
	ASSERT_EQ (block1->sideband ().height (), 1);
	auto block2 (store.block.get (transaction, send.hash ()));
	ASSERT_EQ (block2->sideband ().height (), 2);
	auto block3 (store.block.get (transaction, receive.hash ()));
	ASSERT_EQ (block3->sideband ().height (), 3);
	auto block4 (store.block.get (transaction, change.hash ()));
	ASSERT_EQ (block4->sideband ().height (), 4);
	auto block5 (store.block.get (transaction, state_send1.hash ()));
	ASSERT_EQ (block5->sideband ().height (), 5);
	auto block6 (store.block.get (transaction, state_send2.hash ()));
	ASSERT_EQ (block6->sideband ().height (), 6);
	auto block7 (store.block.get (transaction, state_send3.hash ()));
	ASSERT_EQ (block7->sideband ().height (), 7);
	auto block8 (store.block.get (transaction, state_open.hash ()));
	ASSERT_EQ (block8->sideband ().height (), 1);
	auto block9 (store.block.get (transaction, epoch.hash ()));
	ASSERT_EQ (block9->sideband ().height (), 2);
	auto block10 (store.block.get (transaction, epoch_open.hash ()));
	ASSERT_EQ (block10->sideband ().height (), 1);
	auto block11 (store.block.get (transaction, state_receive.hash ()));
	ASSERT_EQ (block11->sideband ().height (), 2);
	auto block12 (store.block.get (transaction, open.hash ()));
	ASSERT_EQ (block12->sideband ().height (), 1);
}

TEST (block_store, peers)
{
	nano::logger_mt logger;
	auto store = nano::make_store (logger, nano::unique_path (), nano::dev::constants);
	ASSERT_TRUE (!store->init_error ());

	nano::endpoint_key endpoint (boost::asio::ip::address_v6::any ().to_bytes (), 100);
	{
		auto transaction (store->tx_begin_write ());

		// Confirm that the store is empty
		ASSERT_FALSE (store->peer.exists (transaction, endpoint));
		ASSERT_EQ (store->peer.count (transaction), 0);

		// Add one
		store->peer.put (transaction, endpoint);
		ASSERT_TRUE (store->peer.exists (transaction, endpoint));
	}

	// Confirm that it can be found
	{
		auto transaction (store->tx_begin_read ());
		ASSERT_EQ (store->peer.count (transaction), 1);
	}

	// Add another one and check that it (and the existing one) can be found
	nano::endpoint_key endpoint1 (boost::asio::ip::address_v6::any ().to_bytes (), 101);
	{
		auto transaction (store->tx_begin_write ());
		store->peer.put (transaction, endpoint1);
		ASSERT_TRUE (store->peer.exists (transaction, endpoint1)); // Check new peer is here
		ASSERT_TRUE (store->peer.exists (transaction, endpoint)); // Check first peer is still here
	}

	{
		auto transaction (store->tx_begin_read ());
		ASSERT_EQ (store->peer.count (transaction), 2);
	}

	// Delete the first one
	{
		auto transaction (store->tx_begin_write ());
		store->peer.del (transaction, endpoint1);
		ASSERT_FALSE (store->peer.exists (transaction, endpoint1)); // Confirm it no longer exists
		ASSERT_TRUE (store->peer.exists (transaction, endpoint)); // Check first peer is still here
	}

	{
		auto transaction (store->tx_begin_read ());
		ASSERT_EQ (store->peer.count (transaction), 1);
	}

	// Delete original one
	{
		auto transaction (store->tx_begin_write ());
		store->peer.del (transaction, endpoint);
		ASSERT_FALSE (store->peer.exists (transaction, endpoint));
	}

	{
		auto transaction (store->tx_begin_read ());
		ASSERT_EQ (store->peer.count (transaction), 0);
	}
}

TEST (block_store, endpoint_key_byte_order)
{
	boost::asio::ip::address_v6 address (boost::asio::ip::make_address_v6 ("::ffff:127.0.0.1"));
	uint16_t port = 100;
	nano::endpoint_key endpoint_key (address.to_bytes (), port);

	std::vector<uint8_t> bytes;
	{
		nano::vectorstream stream (bytes);
		nano::write (stream, endpoint_key);
	}

	// This checks that the endpoint is serialized as expected, with a size
	// of 18 bytes (16 for ipv6 address and 2 for port), both in network byte order.
	ASSERT_EQ (bytes.size (), 18);
	ASSERT_EQ (bytes[10], 0xff);
	ASSERT_EQ (bytes[11], 0xff);
	ASSERT_EQ (bytes[12], 127);
	ASSERT_EQ (bytes[bytes.size () - 2], 0);
	ASSERT_EQ (bytes.back (), 100);

	// Deserialize the same stream bytes
	nano::bufferstream stream1 (bytes.data (), bytes.size ());
	nano::endpoint_key endpoint_key1;
	nano::read (stream1, endpoint_key1);

	// This should be in network bytes order
	ASSERT_EQ (address.to_bytes (), endpoint_key1.address_bytes ());

	// This should be in host byte order
	ASSERT_EQ (port, endpoint_key1.port ());
}

TEST (block_store, online_weight)
{
	nano::logger_mt logger;
	auto store = nano::make_store (logger, nano::unique_path (), nano::dev::constants);
	ASSERT_FALSE (store->init_error ());
	{
		auto transaction (store->tx_begin_write ());
		ASSERT_EQ (0, store->online_weight.count (transaction));
		ASSERT_EQ (store->online_weight.end (), store->online_weight.begin (transaction));
		ASSERT_EQ (store->online_weight.end (), store->online_weight.rbegin (transaction));
		store->online_weight.put (transaction, 1, 2);
		store->online_weight.put (transaction, 3, 4);
	}
	{
		auto transaction (store->tx_begin_write ());
		ASSERT_EQ (2, store->online_weight.count (transaction));
		auto item (store->online_weight.begin (transaction));
		ASSERT_NE (store->online_weight.end (), item);
		ASSERT_EQ (1, item->first);
		ASSERT_EQ (2, item->second.number ());
		auto item_last (store->online_weight.rbegin (transaction));
		ASSERT_NE (store->online_weight.end (), item_last);
		ASSERT_EQ (3, item_last->first);
		ASSERT_EQ (4, item_last->second.number ());
		store->online_weight.del (transaction, 1);
		ASSERT_EQ (1, store->online_weight.count (transaction));
		ASSERT_EQ (store->online_weight.begin (transaction), store->online_weight.rbegin (transaction));
		store->online_weight.del (transaction, 3);
	}
	auto transaction (store->tx_begin_read ());
	ASSERT_EQ (0, store->online_weight.count (transaction));
	ASSERT_EQ (store->online_weight.end (), store->online_weight.begin (transaction));
	ASSERT_EQ (store->online_weight.end (), store->online_weight.rbegin (transaction));
}

TEST (block_store, pruned_blocks)
{
	nano::logger_mt logger;
	auto store = nano::make_store (logger, nano::unique_path (), nano::dev::constants);
	ASSERT_TRUE (!store->init_error ());

	nano::keypair key1;
	nano::open_block block1 (0, 1, key1.pub, key1.prv, key1.pub, 0);
	auto hash1 (block1.hash ());
	{
		auto transaction (store->tx_begin_write ());

		// Confirm that the store is empty
		ASSERT_FALSE (store->pruned.exists (transaction, hash1));
		ASSERT_EQ (store->pruned.count (transaction), 0);

		// Add one
		store->pruned.put (transaction, hash1);
		ASSERT_TRUE (store->pruned.exists (transaction, hash1));
	}

	// Confirm that it can be found
	ASSERT_EQ (store->pruned.count (store->tx_begin_read ()), 1);

	// Add another one and check that it (and the existing one) can be found
	nano::open_block block2 (1, 2, key1.pub, key1.prv, key1.pub, 0);
	block2.sideband_set ({});
	auto hash2 (block2.hash ());
	{
		auto transaction (store->tx_begin_write ());
		store->pruned.put (transaction, hash2);
		ASSERT_TRUE (store->pruned.exists (transaction, hash2)); // Check new pruned hash is here
		ASSERT_FALSE (store->block.exists (transaction, hash2));
		ASSERT_TRUE (store->pruned.exists (transaction, hash1)); // Check first pruned hash is still here
		ASSERT_FALSE (store->block.exists (transaction, hash1));
	}

	ASSERT_EQ (store->pruned.count (store->tx_begin_read ()), 2);

	// Delete the first one
	{
		auto transaction (store->tx_begin_write ());
		store->pruned.del (transaction, hash2);
		ASSERT_FALSE (store->pruned.exists (transaction, hash2)); // Confirm it no longer exists
		ASSERT_FALSE (store->block.exists (transaction, hash2)); // true for block_exists
		store->block.put (transaction, hash2, block2); // Add corresponding block
		ASSERT_TRUE (store->block.exists (transaction, hash2));
		ASSERT_TRUE (store->pruned.exists (transaction, hash1)); // Check first pruned hash is still here
		ASSERT_FALSE (store->block.exists (transaction, hash1));
	}

	ASSERT_EQ (store->pruned.count (store->tx_begin_read ()), 1);

	// Delete original one
	{
		auto transaction (store->tx_begin_write ());
		store->pruned.del (transaction, hash1);
		ASSERT_FALSE (store->pruned.exists (transaction, hash1));
	}

	ASSERT_EQ (store->pruned.count (store->tx_begin_read ()), 0);
}

namespace nano
{
namespace lmdb
{
	TEST (mdb_block_store, upgrade_v14_v15)
	{
		if (nano::rocksdb_config::using_rocksdb_in_tests ())
		{
			// Don't test this in rocksdb mode
			return;
		}
		// Extract confirmation height to a separate database
		auto path (nano::unique_path ());
		nano::work_pool pool{ nano::dev::network_params.network, std::numeric_limits<unsigned>::max () };
		nano::send_block send (nano::dev::genesis->hash (), nano::dev::genesis_key.pub,
		nano::dev::constants.genesis_amount - nano::Gxrb_ratio, nano::dev::genesis_key.prv, nano::dev::genesis_key.pub, *pool.generate (nano::dev::genesis->hash ()));
		nano::state_block epoch (nano::dev::genesis_key.pub, send.hash (), nano::dev::genesis_key.pub,
		nano::dev::constants.genesis_amount - nano::Gxrb_ratio, nano::dev::network_params.ledger.epochs.link (nano::epoch::epoch_1), nano::dev::genesis_key.prv, nano::dev::genesis_key.pub, *pool.generate (send.hash ()));
		nano::state_block state_send (nano::dev::genesis_key.pub, epoch.hash (), nano::dev::genesis_key.pub,
		nano::dev::constants.genesis_amount - nano::Gxrb_ratio * 2, nano::dev::genesis_key.pub, nano::dev::genesis_key.prv, nano::dev::genesis_key.pub, *pool.generate (epoch.hash ()));
		{
			nano::logger_mt logger;
			nano::lmdb::store store (logger, path, nano::dev::constants);
			nano::stat stats;
			nano::ledger ledger (store, stats, nano::dev::constants);
			auto transaction (store.tx_begin_write ());
			store.initialize (transaction, ledger.cache, nano::dev::constants);
			nano::account_info account_info;
			ASSERT_FALSE (store.account.get (transaction, nano::dev::genesis->account (), account_info));
			nano::confirmation_height_info confirmation_height_info;
			ASSERT_FALSE (store.confirmation_height.get (transaction, nano::dev::genesis->account (),
			confirmation_height_info));
			ASSERT_EQ (confirmation_height_info.height, 1);
			ASSERT_EQ (confirmation_height_info.frontier, nano::dev::genesis->hash ());
			// These databases get removed after an upgrade, so readd them
			ASSERT_FALSE (
			mdb_dbi_open (store.env.tx (transaction), "state_v1", MDB_CREATE, &store.block_store.state_blocks_v1_handle));
			ASSERT_FALSE (mdb_dbi_open (store.env.tx (transaction), "accounts_v1", MDB_CREATE,
			&store.account_store.accounts_v1_handle));
			ASSERT_FALSE (
			mdb_dbi_open (store.env.tx (transaction), "pending_v1", MDB_CREATE, &store.pending_store.pending_v1_handle));
			ASSERT_FALSE (mdb_dbi_open (store.env.tx (transaction), "open", MDB_CREATE, &store.block_store.open_blocks_handle));
			ASSERT_FALSE (mdb_dbi_open (store.env.tx (transaction), "send", MDB_CREATE, &store.block_store.send_blocks_handle));
			ASSERT_FALSE (
			mdb_dbi_open (store.env.tx (transaction), "state_blocks", MDB_CREATE,
			&store.block_store.state_blocks_handle));
			ASSERT_EQ (nano::process_result::progress, ledger.process (transaction, send).code);
			ASSERT_EQ (nano::process_result::progress, ledger.process (transaction, epoch).code);
			ASSERT_EQ (nano::process_result::progress, ledger.process (transaction, state_send).code);
			// Lower the database to the previous version
			store.version.put (transaction, 14);
			store.confirmation_height.del (transaction, nano::dev::genesis->account ());
			modify_account_info_to_v14 (store, transaction, nano::dev::genesis->account (),
			confirmation_height_info.height, state_send.hash ());

			store.pending.del (transaction, nano::pending_key (nano::dev::genesis->account (), state_send.hash ()));

			write_sideband_v14 (store, transaction, state_send, store.block_store.state_blocks_v1_handle);
			write_sideband_v14 (store, transaction, epoch, store.block_store.state_blocks_v1_handle);
			write_block_w_sideband_v18 (store, store.block_store.open_blocks_handle, transaction, *nano::dev::genesis);
			write_block_w_sideband_v18 (store, store.block_store.send_blocks_handle, transaction, send);

			// Remove from blocks table
			store.block.del (transaction, state_send.hash ());
			store.block.del (transaction, epoch.hash ());

			// Turn pending into v14
			ASSERT_FALSE (mdb_put (store.env.tx (transaction), store.pending_store.pending_v0_handle,
			nano::mdb_val (nano::pending_key (nano::dev::genesis_key.pub, send.hash ())),
			nano::mdb_val (
			nano::pending_info_v14 (nano::dev::genesis->account (), nano::Gxrb_ratio,
			nano::epoch::epoch_0)),
			0));
			ASSERT_FALSE (mdb_put (store.env.tx (transaction), store.pending_store.pending_v1_handle,
			nano::mdb_val (nano::pending_key (nano::dev::genesis_key.pub, state_send.hash ())),
			nano::mdb_val (
			nano::pending_info_v14 (nano::dev::genesis->account (), nano::Gxrb_ratio,
			nano::epoch::epoch_1)),
			0));

			// This should fail as sizes are no longer correct for account_info
			nano::mdb_val value;
			ASSERT_FALSE (mdb_get (store.env.tx (transaction), store.account_store.accounts_v1_handle,
			nano::mdb_val (nano::dev::genesis->account ()), value));
			nano::account_info info;
			ASSERT_NE (value.size (), info.db_size ());
			store.account.del (transaction, nano::dev::genesis->account ());

			// Confirmation height for the account should be deleted
			ASSERT_TRUE (mdb_get (store.env.tx (transaction), store.confirmation_height_store.confirmation_height_handle,
			nano::mdb_val (nano::dev::genesis->account ()), value));
		}

		// Now do the upgrade
		nano::logger_mt logger;
		nano::lmdb::store store (logger, path, nano::dev::constants);
		ASSERT_FALSE (store.init_error ());
		auto transaction (store.tx_begin_read ());

		// Size of account_info should now equal that set in db
		nano::mdb_val value;
		ASSERT_FALSE (mdb_get (store.env.tx (transaction), store.account_store.accounts_handle,
		nano::mdb_val (nano::dev::genesis->account ()), value));
		nano::account_info info (value);
		ASSERT_EQ (value.size (), info.db_size ());

		// Confirmation height should exist
		nano::confirmation_height_info confirmation_height_info;
		ASSERT_FALSE (
		store.confirmation_height.get (transaction, nano::dev::genesis->account (),
		confirmation_height_info));
		ASSERT_EQ (confirmation_height_info.height, 1);
		ASSERT_EQ (confirmation_height_info.frontier, nano::dev::genesis->hash ());

		// accounts_v1, state_blocks_v1 & pending_v1 tables should be deleted
		auto error_get_accounts_v1 (mdb_get (store.env.tx (transaction), store.account_store.accounts_v1_handle,
		nano::mdb_val (nano::dev::genesis->account ()), value));
		ASSERT_NE (error_get_accounts_v1, MDB_SUCCESS);
		auto error_get_pending_v1 (mdb_get (store.env.tx (transaction), store.pending_store.pending_v1_handle, nano::mdb_val (nano::pending_key (nano::dev::genesis_key.pub, state_send.hash ())), value));
		ASSERT_NE (error_get_pending_v1, MDB_SUCCESS);
		auto error_get_state_v1 (
		mdb_get (store.env.tx (transaction), store.block_store.state_blocks_v1_handle, nano::mdb_val (state_send.hash ()),
		value));
		ASSERT_NE (error_get_state_v1, MDB_SUCCESS);

		// Check that the epochs are set correctly for the sideband, accounts and pending entries
		auto block = store.block.get (transaction, state_send.hash ());
		ASSERT_NE (block, nullptr);
		ASSERT_EQ (block->sideband ().details.epoch, nano::epoch::epoch_1);
		block = store.block.get (transaction, send.hash ());
		ASSERT_NE (block, nullptr);
		ASSERT_EQ (block->sideband ().details.epoch, nano::epoch::epoch_0);
		ASSERT_EQ (info.epoch (), nano::epoch::epoch_1);
		nano::pending_info pending_info;
		store.pending.get (transaction, nano::pending_key (nano::dev::genesis_key.pub, send.hash ()), pending_info);
		ASSERT_EQ (pending_info.epoch, nano::epoch::epoch_0);
		store.pending.get (transaction, nano::pending_key (nano::dev::genesis_key.pub, state_send.hash ()),
		pending_info);
		ASSERT_EQ (pending_info.epoch, nano::epoch::epoch_1);

		// Version should be correct
		ASSERT_LT (14, store.version.get (transaction));
	}

	TEST (mdb_block_store, upgrade_v15_v16)
	{
		if (nano::rocksdb_config::using_rocksdb_in_tests ())
		{
			// Don't test this in rocksdb mode
			return;
		}
		auto path (nano::unique_path ());
		nano::mdb_val value;
		{
			nano::logger_mt logger;
			nano::lmdb::store store (logger, path, nano::dev::constants);
			nano::stat stats;
			nano::ledger ledger (store, stats, nano::dev::constants);
			auto transaction (store.tx_begin_write ());
			store.initialize (transaction, ledger.cache, nano::dev::constants);
			// The representation table should get removed after, so readd it so that we can later confirm this actually happens
			auto txn = store.env.tx (transaction);
			ASSERT_FALSE (
			mdb_dbi_open (txn, "representation", MDB_CREATE, &store.account_store.representation_handle));
			auto weight = ledger.cache.rep_weights.representation_get (nano::dev::genesis->account ());
			ASSERT_EQ (MDB_SUCCESS, mdb_put (txn, store.account_store.representation_handle, nano::mdb_val (nano::dev::genesis->account ()), nano::mdb_val (nano::uint128_union (weight)), 0));
			ASSERT_FALSE (mdb_dbi_open (store.env.tx (transaction), "open", MDB_CREATE, &store.block_store.open_blocks_handle));
			write_block_w_sideband_v18 (store, store.block_store.open_blocks_handle, transaction, *nano::dev::genesis);
			// Lower the database to the previous version
			store.version.put (transaction, 15);
			// Confirm the rep weight exists in the database
			ASSERT_EQ (MDB_SUCCESS, mdb_get (store.env.tx (transaction), store.account_store.representation_handle, nano::mdb_val (nano::dev::genesis->account ()), value));
			store.confirmation_height.del (transaction, nano::dev::genesis->account ());
		}

		// Now do the upgrade
		nano::logger_mt logger;
		nano::lmdb::store store (logger, path, nano::dev::constants);
		ASSERT_FALSE (store.init_error ());
		auto transaction (store.tx_begin_read ());

		// The representation table should now be deleted
		auto error_get_representation (mdb_get (store.env.tx (transaction), store.account_store.representation_handle,
		nano::mdb_val (nano::dev::genesis->account ()), value));
		ASSERT_NE (MDB_SUCCESS, error_get_representation);
		ASSERT_EQ (store.account_store.representation_handle, 0);

		// Version should be correct
		ASSERT_LT (15, store.version.get (transaction));
	}

	TEST (mdb_block_store, upgrade_v16_v17)
	{
		if (nano::rocksdb_config::using_rocksdb_in_tests ())
		{
			// Don't test this in rocksdb mode
			return;
		}
		nano::work_pool pool{ nano::dev::network_params.network, std::numeric_limits<unsigned>::max () };
		nano::state_block block1 (nano::dev::genesis_key.pub, nano::dev::genesis->hash (), nano::dev::genesis_key.pub, nano::dev::constants.genesis_amount - nano::Gxrb_ratio, nano::dev::genesis_key.pub, nano::dev::genesis_key.prv, nano::dev::genesis_key.pub, *pool.generate (nano::dev::genesis->hash ()));
		nano::state_block block2 (nano::dev::genesis_key.pub, block1.hash (), nano::dev::genesis_key.pub, nano::dev::constants.genesis_amount - nano::Gxrb_ratio - 1, nano::dev::genesis_key.pub, nano::dev::genesis_key.prv, nano::dev::genesis_key.pub, *pool.generate (block1.hash ()));
		nano::state_block block3 (nano::dev::genesis_key.pub, block2.hash (), nano::dev::genesis_key.pub, nano::dev::constants.genesis_amount - nano::Gxrb_ratio - 2, nano::dev::genesis_key.pub, nano::dev::genesis_key.prv, nano::dev::genesis_key.pub, *pool.generate (block2.hash ()));

		auto code = [&block1, &block2, &block3] (auto confirmation_height, nano::block_hash const & expected_cemented_frontier) {
			auto path (nano::unique_path ());
			nano::mdb_val value;
			{
				nano::logger_mt logger;
				nano::lmdb::store store (logger, path, nano::dev::constants);
				nano::stat stats;
				nano::ledger ledger (store, stats, nano::dev::constants);
				auto transaction (store.tx_begin_write ());
				store.initialize (transaction, ledger.cache, nano::dev::constants);
				ASSERT_EQ (nano::process_result::progress, ledger.process (transaction, block1).code);
				ASSERT_EQ (nano::process_result::progress, ledger.process (transaction, block2).code);
				ASSERT_EQ (nano::process_result::progress, ledger.process (transaction, block3).code);
				modify_confirmation_height_to_v15 (store, transaction, nano::dev::genesis->account (), confirmation_height);

				ASSERT_FALSE (mdb_dbi_open (store.env.tx (transaction), "open", MDB_CREATE, &store.block_store.open_blocks_handle));
				write_block_w_sideband_v18 (store, store.block_store.open_blocks_handle, transaction, *nano::dev::genesis);
				ASSERT_FALSE (mdb_dbi_open (store.env.tx (transaction), "state_blocks", MDB_CREATE, &store.block_store.state_blocks_handle));
				write_block_w_sideband_v18 (store, store.block_store.state_blocks_handle, transaction, block1);
				write_block_w_sideband_v18 (store, store.block_store.state_blocks_handle, transaction, block2);
				write_block_w_sideband_v18 (store, store.block_store.state_blocks_handle, transaction, block3);

				// Lower the database to the previous version
				store.version.put (transaction, 16);
			}

			// Now do the upgrade
			nano::logger_mt logger;
			nano::lmdb::store store (logger, path, nano::dev::constants);
			ASSERT_FALSE (store.init_error ());
			auto transaction (store.tx_begin_read ());

			nano::confirmation_height_info confirmation_height_info;
			ASSERT_FALSE (store.confirmation_height.get (transaction, nano::dev::genesis->account (), confirmation_height_info));
			ASSERT_EQ (confirmation_height_info.height, confirmation_height);

<<<<<<< HEAD
	// accounts_v1, state_blocks_v1 & pending_v1 tables should be deleted
	auto error_get_accounts_v1 (mdb_get (store.env.tx (transaction), store.accounts_v1_handle, nano::mdb_val (nano::dev::genesis->account ()), value));
	ASSERT_NE (error_get_accounts_v1, MDB_SUCCESS);
	auto error_get_pending_v1 (mdb_get (store.env.tx (transaction), store.pending_v1_handle, nano::mdb_val (nano::pending_key (nano::dev::genesis_key.pub, state_send.hash ())), value));
	ASSERT_NE (error_get_pending_v1, MDB_SUCCESS);
	auto error_get_state_v1 (mdb_get (store.env.tx (transaction), store.state_blocks_v1_handle, nano::mdb_val (state_send.hash ()), value));
	ASSERT_NE (error_get_state_v1, MDB_SUCCESS);

	// Check that the epochs are set correctly for the sideband, accounts and pending entries
	auto block = store.block.get (transaction, state_send.hash ());
	ASSERT_NE (block, nullptr);
	ASSERT_EQ (block->sideband ().details ().epoch (), nano::epoch::epoch_1);
	block = store.block.get (transaction, send.hash ());
	ASSERT_NE (block, nullptr);
	ASSERT_EQ (block->sideband ().details ().epoch (), nano::epoch::epoch_0);
	ASSERT_EQ (info.epoch (), nano::epoch::epoch_1);
	nano::pending_info pending_info;
	store.pending.get (transaction, nano::pending_key (nano::dev::genesis_key.pub, send.hash ()), pending_info);
	ASSERT_EQ (pending_info.epoch, nano::epoch::epoch_0);
	store.pending.get (transaction, nano::pending_key (nano::dev::genesis_key.pub, state_send.hash ()), pending_info);
	ASSERT_EQ (pending_info.epoch, nano::epoch::epoch_1);

	// Version should be correct
	ASSERT_LT (14, store.version.get (transaction));
}
=======
			// Check confirmation height frontier is correct
			ASSERT_EQ (confirmation_height_info.frontier, expected_cemented_frontier);
>>>>>>> ce8c9727

			// Version should be correct
			ASSERT_LT (16, store.version.get (transaction));
		};

		code (0, nano::block_hash (0));
		code (1, nano::dev::genesis->hash ());
		code (2, block1.hash ());
		code (3, block2.hash ());
		code (4, block3.hash ());
	}

	TEST (mdb_block_store, upgrade_v17_v18)
	{
		if (nano::rocksdb_config::using_rocksdb_in_tests ())
		{
			// Don't test this in rocksdb mode
			return;
		}
		auto path (nano::unique_path ());
		nano::keypair key1;
		nano::keypair key2;
		nano::keypair key3;
		nano::work_pool pool{ nano::dev::network_params.network, std::numeric_limits<unsigned>::max () };
		nano::send_block send_zero (nano::dev::genesis->hash (), nano::dev::genesis_key.pub, nano::dev::constants.genesis_amount, nano::dev::genesis_key.prv, nano::dev::genesis_key.pub, *pool.generate (nano::dev::genesis->hash ()));
		nano::state_block state_receive_zero (nano::dev::genesis_key.pub, send_zero.hash (), nano::dev::genesis_key.pub, nano::dev::constants.genesis_amount, send_zero.hash (), nano::dev::genesis_key.prv, nano::dev::genesis_key.pub, *pool.generate (send_zero.hash ()));
		nano::state_block epoch (nano::dev::genesis_key.pub, state_receive_zero.hash (), nano::dev::genesis_key.pub, nano::dev::constants.genesis_amount, nano::dev::network_params.ledger.epochs.link (nano::epoch::epoch_1), nano::dev::genesis_key.prv, nano::dev::genesis_key.pub, *pool.generate (state_receive_zero.hash ()));
		nano::state_block state_send (nano::dev::genesis_key.pub, epoch.hash (), nano::dev::genesis_key.pub, nano::dev::constants.genesis_amount - nano::Gxrb_ratio, nano::dev::genesis_key.pub, nano::dev::genesis_key.prv, nano::dev::genesis_key.pub, *pool.generate (epoch.hash ()));
		nano::state_block state_receive (nano::dev::genesis_key.pub, state_send.hash (), nano::dev::genesis_key.pub, nano::dev::constants.genesis_amount, state_send.hash (), nano::dev::genesis_key.prv, nano::dev::genesis_key.pub, *pool.generate (state_send.hash ()));
		nano::state_block state_change (nano::dev::genesis_key.pub, state_receive.hash (), nano::dev::genesis_key.pub, nano::dev::constants.genesis_amount, 0, nano::dev::genesis_key.prv, nano::dev::genesis_key.pub, *pool.generate (state_receive.hash ()));
		nano::state_block state_send_change (nano::dev::genesis_key.pub, state_change.hash (), key1.pub, nano::dev::constants.genesis_amount - nano::Gxrb_ratio, key1.pub, nano::dev::genesis_key.prv, nano::dev::genesis_key.pub, *pool.generate (state_change.hash ()));
		nano::state_block epoch_first (key1.pub, 0, 0, 0, nano::dev::network_params.ledger.epochs.link (nano::epoch::epoch_2), nano::dev::genesis_key.prv, nano::dev::genesis_key.pub, *pool.generate (key1.pub));
		nano::state_block state_receive2 (key1.pub, epoch_first.hash (), key1.pub, nano::Gxrb_ratio, state_send_change.hash (), key1.prv, key1.pub, *pool.generate (epoch_first.hash ()));
		nano::state_block state_send2 (nano::dev::genesis_key.pub, state_send_change.hash (), key1.pub, nano::dev::constants.genesis_amount - nano::Gxrb_ratio * 2, key2.pub, nano::dev::genesis_key.prv, nano::dev::genesis_key.pub, *pool.generate (state_send_change.hash ()));
		nano::state_block state_open (key2.pub, 0, key2.pub, nano::Gxrb_ratio, state_send2.hash (), key2.prv, key2.pub, *pool.generate (key2.pub));
		nano::state_block state_send_epoch_link (key2.pub, state_open.hash (), key2.pub, 0, nano::dev::network_params.ledger.epochs.link (nano::epoch::epoch_2), key2.prv, key2.pub, *pool.generate (state_open.hash ()));
		{
			nano::logger_mt logger;
			nano::lmdb::store store (logger, path, nano::dev::constants);
			auto transaction (store.tx_begin_write ());
			nano::stat stats;
			nano::ledger ledger (store, stats, nano::dev::constants);
			store.initialize (transaction, ledger.cache, nano::dev::constants);
			ASSERT_EQ (nano::process_result::progress, ledger.process (transaction, send_zero).code);
			ASSERT_EQ (nano::process_result::progress, ledger.process (transaction, state_receive_zero).code);
			ASSERT_EQ (nano::process_result::progress, ledger.process (transaction, epoch).code);
			ASSERT_EQ (nano::process_result::progress, ledger.process (transaction, state_send).code);
			ASSERT_EQ (nano::process_result::progress, ledger.process (transaction, state_receive).code);
			ASSERT_EQ (nano::process_result::progress, ledger.process (transaction, state_change).code);
			ASSERT_EQ (nano::process_result::progress, ledger.process (transaction, state_send_change).code);
			ASSERT_EQ (nano::process_result::progress, ledger.process (transaction, epoch_first).code);
			ASSERT_EQ (nano::process_result::progress, ledger.process (transaction, state_receive2).code);
			ASSERT_EQ (nano::process_result::progress, ledger.process (transaction, state_send2).code);
			ASSERT_EQ (nano::process_result::progress, ledger.process (transaction, state_open).code);
			ASSERT_EQ (nano::process_result::progress, ledger.process (transaction, state_send_epoch_link).code);

			ASSERT_FALSE (mdb_dbi_open (store.env.tx (transaction), "open", MDB_CREATE, &store.block_store.open_blocks_handle));
			ASSERT_FALSE (mdb_dbi_open (store.env.tx (transaction), "send", MDB_CREATE, &store.block_store.send_blocks_handle));
			ASSERT_FALSE (mdb_dbi_open (store.env.tx (transaction), "state_blocks", MDB_CREATE, &store.block_store.state_blocks_handle));

			// Downgrade the store
			store.version.put (transaction, 17);

			write_block_w_sideband_v18 (store, store.block_store.state_blocks_handle, transaction, state_receive);
			write_block_w_sideband_v18 (store, store.block_store.state_blocks_handle, transaction, epoch_first);
			write_block_w_sideband_v18 (store, store.block_store.state_blocks_handle, transaction, state_send2);
			write_block_w_sideband_v18 (store, store.block_store.state_blocks_handle, transaction, state_send_epoch_link);
			write_block_w_sideband_v18 (store, store.block_store.open_blocks_handle, transaction, *nano::dev::genesis);
			write_block_w_sideband_v18 (store, store.block_store.send_blocks_handle, transaction, send_zero);

			// Replace with the previous sideband version for state blocks
			// The upgrade can resume after upgrading some blocks, test this by only downgrading some of them
			write_sideband_v15 (store, transaction, state_receive_zero);
			write_sideband_v15 (store, transaction, epoch);
			write_sideband_v15 (store, transaction, state_send);
			write_sideband_v15 (store, transaction, state_change);
			write_sideband_v15 (store, transaction, state_send_change);
			write_sideband_v15 (store, transaction, state_receive2);
			write_sideband_v15 (store, transaction, state_open);

			store.block.del (transaction, state_receive_zero.hash ());
			store.block.del (transaction, epoch.hash ());
			store.block.del (transaction, state_send.hash ());
			store.block.del (transaction, state_change.hash ());
			store.block.del (transaction, state_send_change.hash ());
			store.block.del (transaction, state_receive2.hash ());
			store.block.del (transaction, state_open.hash ());
		}

		// Now do the upgrade
		nano::logger_mt logger;
		nano::lmdb::store store (logger, path, nano::dev::constants);
		ASSERT_FALSE (store.init_error ());
		auto transaction (store.tx_begin_read ());

		// Size of state block should equal that set in db (no change)
		nano::mdb_val value;
		ASSERT_FALSE (mdb_get (store.env.tx (transaction), store.block_store.blocks_handle, nano::mdb_val (state_send.hash ()), value));
		ASSERT_EQ (value.size (), sizeof (nano::block_type) + nano::state_block::size + nano::block_sideband::size (nano::block_type::state));

		// Check that sidebands are correctly populated
		{
			// Non-state unaffected
			auto block = store.block.get (transaction, send_zero.hash ());
			ASSERT_NE (block, nullptr);
			// All defaults
			ASSERT_EQ (block->sideband ().details.epoch, nano::epoch::epoch_0);
			ASSERT_FALSE (block->sideband ().details.is_epoch);
			ASSERT_FALSE (block->sideband ().details.is_send);
			ASSERT_FALSE (block->sideband ().details.is_receive);
		}
		{
			// State receive from old zero send
			auto block = store.block.get (transaction, state_receive_zero.hash ());
			ASSERT_NE (block, nullptr);
			ASSERT_EQ (block->sideband ().details.epoch, nano::epoch::epoch_0);
			ASSERT_FALSE (block->sideband ().details.is_epoch);
			ASSERT_FALSE (block->sideband ().details.is_send);
			ASSERT_TRUE (block->sideband ().details.is_receive);
		}
		{
			// Epoch
			auto block = store.block.get (transaction, epoch.hash ());
			ASSERT_NE (block, nullptr);
			ASSERT_EQ (block->sideband ().details.epoch, nano::epoch::epoch_1);
			ASSERT_TRUE (block->sideband ().details.is_epoch);
			ASSERT_FALSE (block->sideband ().details.is_send);
			ASSERT_FALSE (block->sideband ().details.is_receive);
		}
		{
			// State send
			auto block = store.block.get (transaction, state_send.hash ());
			ASSERT_NE (block, nullptr);
			ASSERT_EQ (block->sideband ().details.epoch, nano::epoch::epoch_1);
			ASSERT_FALSE (block->sideband ().details.is_epoch);
			ASSERT_TRUE (block->sideband ().details.is_send);
			ASSERT_FALSE (block->sideband ().details.is_receive);
		}
		{
			// State receive
			auto block = store.block.get (transaction, state_receive.hash ());
			ASSERT_NE (block, nullptr);
			ASSERT_EQ (block->sideband ().details.epoch, nano::epoch::epoch_1);
			ASSERT_FALSE (block->sideband ().details.is_epoch);
			ASSERT_FALSE (block->sideband ().details.is_send);
			ASSERT_TRUE (block->sideband ().details.is_receive);
		}
		{
			// State change
			auto block = store.block.get (transaction, state_change.hash ());
			ASSERT_NE (block, nullptr);
			ASSERT_EQ (block->sideband ().details.epoch, nano::epoch::epoch_1);
			ASSERT_FALSE (block->sideband ().details.is_epoch);
			ASSERT_FALSE (block->sideband ().details.is_send);
			ASSERT_FALSE (block->sideband ().details.is_receive);
		}
		{
			// State send + change
			auto block = store.block.get (transaction, state_send_change.hash ());
			ASSERT_NE (block, nullptr);
			ASSERT_EQ (block->sideband ().details.epoch, nano::epoch::epoch_1);
			ASSERT_FALSE (block->sideband ().details.is_epoch);
			ASSERT_TRUE (block->sideband ().details.is_send);
			ASSERT_FALSE (block->sideband ().details.is_receive);
		}
		{
			// Epoch on unopened account
			auto block = store.block.get (transaction, epoch_first.hash ());
			ASSERT_NE (block, nullptr);
			ASSERT_EQ (block->sideband ().details.epoch, nano::epoch::epoch_2);
			ASSERT_TRUE (block->sideband ().details.is_epoch);
			ASSERT_FALSE (block->sideband ().details.is_send);
			ASSERT_FALSE (block->sideband ().details.is_receive);
		}
		{
			// State open following epoch
			auto block = store.block.get (transaction, state_receive2.hash ());
			ASSERT_NE (block, nullptr);
			ASSERT_EQ (block->sideband ().details.epoch, nano::epoch::epoch_2);
			ASSERT_FALSE (block->sideband ().details.is_epoch);
			ASSERT_FALSE (block->sideband ().details.is_send);
			ASSERT_TRUE (block->sideband ().details.is_receive);
		}
		{
			// Another state send
			auto block = store.block.get (transaction, state_send2.hash ());
			ASSERT_NE (block, nullptr);
			ASSERT_EQ (block->sideband ().details.epoch, nano::epoch::epoch_1);
			ASSERT_FALSE (block->sideband ().details.is_epoch);
			ASSERT_TRUE (block->sideband ().details.is_send);
			ASSERT_FALSE (block->sideband ().details.is_receive);
		}
		{
			// State open
			auto block = store.block.get (transaction, state_open.hash ());
			ASSERT_NE (block, nullptr);
			ASSERT_EQ (block->sideband ().details.epoch, nano::epoch::epoch_1);
			ASSERT_FALSE (block->sideband ().details.is_epoch);
			ASSERT_FALSE (block->sideband ().details.is_send);
			ASSERT_TRUE (block->sideband ().details.is_receive);
		}
		{
			// State send to an epoch link
			auto block = store.block.get (transaction, state_send_epoch_link.hash ());
			ASSERT_NE (block, nullptr);
			ASSERT_EQ (block->sideband ().details.epoch, nano::epoch::epoch_1);
			ASSERT_FALSE (block->sideband ().details.is_epoch);
			ASSERT_TRUE (block->sideband ().details.is_send);
			ASSERT_FALSE (block->sideband ().details.is_receive);
		}
		// Version should be correct
		ASSERT_LT (17, store.version.get (transaction));
	}

	TEST (mdb_block_store, upgrade_v18_v19)
	{
		if (nano::rocksdb_config::using_rocksdb_in_tests ())
		{
			// Don't test this in rocksdb mode
			return;
		}
		auto path (nano::unique_path ());
		nano::keypair key1;
		nano::work_pool pool{ nano::dev::network_params.network, std::numeric_limits<unsigned>::max () };
		nano::send_block send (nano::dev::genesis->hash (), nano::dev::genesis_key.pub, nano::dev::constants.genesis_amount - nano::Gxrb_ratio, nano::dev::genesis_key.prv, nano::dev::genesis_key.pub, *pool.generate (nano::dev::genesis->hash ()));
		nano::receive_block receive (send.hash (), send.hash (), nano::dev::genesis_key.prv, nano::dev::genesis_key.pub, *pool.generate (send.hash ()));
		nano::change_block change (receive.hash (), 0, nano::dev::genesis_key.prv, nano::dev::genesis_key.pub, *pool.generate (receive.hash ()));
		nano::state_block state_epoch (nano::dev::genesis_key.pub, change.hash (), 0, nano::dev::constants.genesis_amount, nano::dev::network_params.ledger.epochs.link (nano::epoch::epoch_1), nano::dev::genesis_key.prv, nano::dev::genesis_key.pub, *pool.generate (change.hash ()));
		nano::state_block state_send (nano::dev::genesis_key.pub, state_epoch.hash (), 0, nano::dev::constants.genesis_amount - nano::Gxrb_ratio, key1.pub, nano::dev::genesis_key.prv, nano::dev::genesis_key.pub, *pool.generate (state_epoch.hash ()));
		nano::state_block state_open (key1.pub, 0, 0, nano::Gxrb_ratio, state_send.hash (), key1.prv, key1.pub, *pool.generate (key1.pub));

		{
			nano::logger_mt logger;
			nano::lmdb::store store (logger, path, nano::dev::constants);
			nano::stat stats;
			nano::ledger ledger (store, stats, nano::dev::constants);
			auto transaction (store.tx_begin_write ());
			store.initialize (transaction, ledger.cache, nano::dev::constants);

			ASSERT_EQ (nano::process_result::progress, ledger.process (transaction, send).code);
			ASSERT_EQ (nano::process_result::progress, ledger.process (transaction, receive).code);
			ASSERT_EQ (nano::process_result::progress, ledger.process (transaction, change).code);
			ASSERT_EQ (nano::process_result::progress, ledger.process (transaction, state_epoch).code);
			ASSERT_EQ (nano::process_result::progress, ledger.process (transaction, state_send).code);
			ASSERT_EQ (nano::process_result::progress, ledger.process (transaction, state_open).code);

			// These tables need to be re-opened and populated so that an upgrade can be done
			auto txn = store.env.tx (transaction);
			ASSERT_FALSE (mdb_dbi_open (txn, "open", MDB_CREATE, &store.block_store.open_blocks_handle));
			ASSERT_FALSE (mdb_dbi_open (txn, "receive", MDB_CREATE, &store.block_store.receive_blocks_handle));
			ASSERT_FALSE (mdb_dbi_open (txn, "send", MDB_CREATE, &store.block_store.send_blocks_handle));
			ASSERT_FALSE (mdb_dbi_open (txn, "change", MDB_CREATE, &store.block_store.change_blocks_handle));
			ASSERT_FALSE (mdb_dbi_open (txn, "state_blocks", MDB_CREATE, &store.block_store.state_blocks_handle));

			// Modify blocks back to the old tables
			write_block_w_sideband_v18 (store, store.block_store.open_blocks_handle, transaction, *nano::dev::genesis);
			write_block_w_sideband_v18 (store, store.block_store.send_blocks_handle, transaction, send);
			write_block_w_sideband_v18 (store, store.block_store.receive_blocks_handle, transaction, receive);
			write_block_w_sideband_v18 (store, store.block_store.change_blocks_handle, transaction, change);
			write_block_w_sideband_v18 (store, store.block_store.state_blocks_handle, transaction, state_epoch);
			write_block_w_sideband_v18 (store, store.block_store.state_blocks_handle, transaction, state_send);
			write_block_w_sideband_v18 (store, store.block_store.state_blocks_handle, transaction, state_open);

			store.version.put (transaction, 18);
		}

		// Now do the upgrade
		nano::logger_mt logger;
		nano::lmdb::store store (logger, path, nano::dev::constants);
		ASSERT_FALSE (store.init_error ());
		auto transaction (store.tx_begin_read ());

		// These tables should be deleted
		ASSERT_EQ (store.block_store.send_blocks_handle, 0);
		ASSERT_EQ (store.block_store.receive_blocks_handle, 0);
		ASSERT_EQ (store.block_store.change_blocks_handle, 0);
		ASSERT_EQ (store.block_store.open_blocks_handle, 0);
		ASSERT_EQ (store.block_store.state_blocks_handle, 0);

		// Confirm these blocks all exist after the upgrade
		ASSERT_TRUE (store.block.get (transaction, send.hash ()));
		ASSERT_TRUE (store.block.get (transaction, receive.hash ()));
		ASSERT_TRUE (store.block.get (transaction, change.hash ()));
		ASSERT_TRUE (store.block.get (transaction, nano::dev::genesis->hash ()));
		auto state_epoch_disk (store.block.get (transaction, state_epoch.hash ()));
		ASSERT_NE (nullptr, state_epoch_disk);
		ASSERT_EQ (nano::epoch::epoch_1, state_epoch_disk->sideband ().details.epoch);
		ASSERT_EQ (nano::epoch::epoch_0, state_epoch_disk->sideband ().source_epoch); // Not used for epoch state blocks
		ASSERT_TRUE (store.block.get (transaction, state_send.hash ()));
		auto state_send_disk (store.block.get (transaction, state_send.hash ()));
		ASSERT_NE (nullptr, state_send_disk);
		ASSERT_EQ (nano::epoch::epoch_1, state_send_disk->sideband ().details.epoch);
		ASSERT_EQ (nano::epoch::epoch_0, state_send_disk->sideband ().source_epoch); // Not used for send state blocks
		ASSERT_TRUE (store.block.get (transaction, state_open.hash ()));
		auto state_open_disk (store.block.get (transaction, state_open.hash ()));
		ASSERT_NE (nullptr, state_open_disk);
		ASSERT_EQ (nano::epoch::epoch_1, state_open_disk->sideband ().details.epoch);
		ASSERT_EQ (nano::epoch::epoch_1, state_open_disk->sideband ().source_epoch);

		ASSERT_EQ (7, store.count (transaction, store.block_store.blocks_handle));

		// Version should be correct
		ASSERT_LT (18, store.version.get (transaction));
	}

	TEST (mdb_block_store, upgrade_v19_v20)
	{
		if (nano::rocksdb_config::using_rocksdb_in_tests ())
		{
			// Don't test this in rocksdb mode
			return;
		}
		auto path (nano::unique_path ());
		nano::logger_mt logger;
		nano::stat stats;
<<<<<<< HEAD
		nano::ledger ledger (store, stats, nano::dev::constants);
		store.initialize (transaction, ledger.cache, nano::dev::constants);
		ASSERT_EQ (nano::process_result::progress, ledger.process (transaction, send_zero).code);
		ASSERT_EQ (nano::process_result::progress, ledger.process (transaction, state_receive_zero).code);
		ASSERT_EQ (nano::process_result::progress, ledger.process (transaction, epoch).code);
		ASSERT_EQ (nano::process_result::progress, ledger.process (transaction, state_send).code);
		ASSERT_EQ (nano::process_result::progress, ledger.process (transaction, state_receive).code);
		ASSERT_EQ (nano::process_result::progress, ledger.process (transaction, state_change).code);
		ASSERT_EQ (nano::process_result::progress, ledger.process (transaction, state_send_change).code);
		ASSERT_EQ (nano::process_result::progress, ledger.process (transaction, epoch_first).code);
		ASSERT_EQ (nano::process_result::progress, ledger.process (transaction, state_receive2).code);
		ASSERT_EQ (nano::process_result::progress, ledger.process (transaction, state_send2).code);
		ASSERT_EQ (nano::process_result::progress, ledger.process (transaction, state_open).code);
		ASSERT_EQ (nano::process_result::progress, ledger.process (transaction, state_send_epoch_link).code);

		ASSERT_FALSE (mdb_dbi_open (store.env.tx (transaction), "open", MDB_CREATE, &store.open_blocks_handle));
		ASSERT_FALSE (mdb_dbi_open (store.env.tx (transaction), "send", MDB_CREATE, &store.send_blocks_handle));
		ASSERT_FALSE (mdb_dbi_open (store.env.tx (transaction), "state_blocks", MDB_CREATE, &store.state_blocks_handle));

		// Downgrade the store
		store.version.put (transaction, 17);

		write_block_w_sideband_v18 (store, store.state_blocks_handle, transaction, state_receive);
		write_block_w_sideband_v18 (store, store.state_blocks_handle, transaction, epoch_first);
		write_block_w_sideband_v18 (store, store.state_blocks_handle, transaction, state_send2);
		write_block_w_sideband_v18 (store, store.state_blocks_handle, transaction, state_send_epoch_link);
		write_block_w_sideband_v18 (store, store.open_blocks_handle, transaction, *nano::dev::genesis);
		write_block_w_sideband_v18 (store, store.send_blocks_handle, transaction, send_zero);

		// Replace with the previous sideband version for state blocks
		// The upgrade can resume after upgrading some blocks, test this by only downgrading some of them
		write_sideband_v15 (store, transaction, state_receive_zero);
		write_sideband_v15 (store, transaction, epoch);
		write_sideband_v15 (store, transaction, state_send);
		write_sideband_v15 (store, transaction, state_change);
		write_sideband_v15 (store, transaction, state_send_change);
		write_sideband_v15 (store, transaction, state_receive2);
		write_sideband_v15 (store, transaction, state_open);

		store.block.del (transaction, state_receive_zero.hash ());
		store.block.del (transaction, epoch.hash ());
		store.block.del (transaction, state_send.hash ());
		store.block.del (transaction, state_change.hash ());
		store.block.del (transaction, state_send_change.hash ());
		store.block.del (transaction, state_receive2.hash ());
		store.block.del (transaction, state_open.hash ());
	}

	// Now do the upgrade
	nano::logger_mt logger;
	nano::lmdb::store store (logger, path, nano::dev::constants);
	ASSERT_FALSE (store.init_error ());
	auto transaction (store.tx_begin_read ());

	// Size of state block should equal that set in db (no change)
	nano::mdb_val value;
	ASSERT_FALSE (mdb_get (store.env.tx (transaction), store.blocks_handle, nano::mdb_val (state_send.hash ()), value));
	ASSERT_EQ (value.size (), sizeof (nano::block_type) + nano::state_block::size () + nano::block_sideband::size (nano::block_type::state));

	// Check that sidebands are correctly populated
	{
		// Non-state unaffected
		auto block = store.block.get (transaction, send_zero.hash ());
		ASSERT_NE (block, nullptr);
		// All defaults
		ASSERT_EQ (block->sideband ().details ().epoch (), nano::epoch::epoch_0);
		ASSERT_FALSE (block->sideband ().details ().is_epoch ());
		ASSERT_FALSE (block->sideband ().details ().is_send ());
		ASSERT_FALSE (block->sideband ().details ().is_receive ());
	}
	{
		// State receive from old zero send
		auto block = store.block.get (transaction, state_receive_zero.hash ());
		ASSERT_NE (block, nullptr);
		ASSERT_EQ (block->sideband ().details ().epoch (), nano::epoch::epoch_0);
		ASSERT_FALSE (block->sideband ().details ().is_epoch ());
		ASSERT_FALSE (block->sideband ().details ().is_send ());
		ASSERT_TRUE (block->sideband ().details ().is_receive ());
	}
	{
		// Epoch
		auto block = store.block.get (transaction, epoch.hash ());
		ASSERT_NE (block, nullptr);
		ASSERT_EQ (block->sideband ().details ().epoch (), nano::epoch::epoch_1);
		ASSERT_TRUE (block->sideband ().details ().is_epoch ());
		ASSERT_FALSE (block->sideband ().details ().is_send ());
		ASSERT_FALSE (block->sideband ().details ().is_receive ());
	}
	{
		// State send
		auto block = store.block.get (transaction, state_send.hash ());
		ASSERT_NE (block, nullptr);
		ASSERT_EQ (block->sideband ().details ().epoch (), nano::epoch::epoch_1);
		ASSERT_FALSE (block->sideband ().details ().is_epoch ());
		ASSERT_TRUE (block->sideband ().details ().is_send ());
		ASSERT_FALSE (block->sideband ().details ().is_receive ());
	}
	{
		// State receive
		auto block = store.block.get (transaction, state_receive.hash ());
		ASSERT_NE (block, nullptr);
		ASSERT_EQ (block->sideband ().details ().epoch (), nano::epoch::epoch_1);
		ASSERT_FALSE (block->sideband ().details ().is_epoch ());
		ASSERT_FALSE (block->sideband ().details ().is_send ());
		ASSERT_TRUE (block->sideband ().details ().is_receive ());
	}
	{
		// State change
		auto block = store.block.get (transaction, state_change.hash ());
		ASSERT_NE (block, nullptr);
		ASSERT_EQ (block->sideband ().details ().epoch (), nano::epoch::epoch_1);
		ASSERT_FALSE (block->sideband ().details ().is_epoch ());
		ASSERT_FALSE (block->sideband ().details ().is_send ());
		ASSERT_FALSE (block->sideband ().details ().is_receive ());
	}
	{
		// State send + change
		auto block = store.block.get (transaction, state_send_change.hash ());
		ASSERT_NE (block, nullptr);
		ASSERT_EQ (block->sideband ().details ().epoch (), nano::epoch::epoch_1);
		ASSERT_FALSE (block->sideband ().details ().is_epoch ());
		ASSERT_TRUE (block->sideband ().details ().is_send ());
		ASSERT_FALSE (block->sideband ().details ().is_receive ());
	}
	{
		// Epoch on unopened account
		auto block = store.block.get (transaction, epoch_first.hash ());
		ASSERT_NE (block, nullptr);
		ASSERT_EQ (block->sideband ().details ().epoch (), nano::epoch::epoch_2);
		ASSERT_TRUE (block->sideband ().details ().is_epoch ());
		ASSERT_FALSE (block->sideband ().details ().is_send ());
		ASSERT_FALSE (block->sideband ().details ().is_receive ());
	}
	{
		// State open following epoch
		auto block = store.block.get (transaction, state_receive2.hash ());
		ASSERT_NE (block, nullptr);
		ASSERT_EQ (block->sideband ().details ().epoch (), nano::epoch::epoch_2);
		ASSERT_FALSE (block->sideband ().details ().is_epoch ());
		ASSERT_FALSE (block->sideband ().details ().is_send ());
		ASSERT_TRUE (block->sideband ().details ().is_receive ());
	}
	{
		// Another state send
		auto block = store.block.get (transaction, state_send2.hash ());
		ASSERT_NE (block, nullptr);
		ASSERT_EQ (block->sideband ().details ().epoch (), nano::epoch::epoch_1);
		ASSERT_FALSE (block->sideband ().details ().is_epoch ());
		ASSERT_TRUE (block->sideband ().details ().is_send ());
		ASSERT_FALSE (block->sideband ().details ().is_receive ());
	}
	{
		// State open
		auto block = store.block.get (transaction, state_open.hash ());
		ASSERT_NE (block, nullptr);
		ASSERT_EQ (block->sideband ().details ().epoch (), nano::epoch::epoch_1);
		ASSERT_FALSE (block->sideband ().details ().is_epoch ());
		ASSERT_FALSE (block->sideband ().details ().is_send ());
		ASSERT_TRUE (block->sideband ().details ().is_receive ());
	}
	{
		// State send to an epoch link
		auto block = store.block.get (transaction, state_send_epoch_link.hash ());
		ASSERT_NE (block, nullptr);
		ASSERT_EQ (block->sideband ().details ().epoch (), nano::epoch::epoch_1);
		ASSERT_FALSE (block->sideband ().details ().is_epoch ());
		ASSERT_TRUE (block->sideband ().details ().is_send ());
		ASSERT_FALSE (block->sideband ().details ().is_receive ());
	}
	// Version should be correct
	ASSERT_LT (17, store.version.get (transaction));
}
=======
		{
			nano::lmdb::store store (logger, path, nano::dev::constants);
			nano::ledger ledger (store, stats, nano::dev::constants);
			auto transaction (store.tx_begin_write ());
			store.initialize (transaction, ledger.cache, nano::dev::constants);
			// Delete pruned table
			ASSERT_FALSE (mdb_drop (store.env.tx (transaction), store.pruned_store.pruned_handle, 1));
			store.version.put (transaction, 19);
		}
		// Upgrading should create the table
		nano::lmdb::store store (logger, path, nano::dev::constants);
		ASSERT_FALSE (store.init_error ());
		ASSERT_NE (store.pruned_store.pruned_handle, 0);
>>>>>>> ce8c9727

		// Version should be correct
		auto transaction (store.tx_begin_read ());
		ASSERT_LT (19, store.version.get (transaction));
	}

	TEST (mdb_block_store, upgrade_v20_v21)
	{
		if (nano::rocksdb_config::using_rocksdb_in_tests ())
		{
			// Don't test this in rocksdb mode
			return;
		}
		auto path (nano::unique_path ());
		nano::logger_mt logger;
		nano::stat stats;
<<<<<<< HEAD
		nano::ledger ledger (store, stats, nano::dev::constants);
		auto transaction (store.tx_begin_write ());
		store.initialize (transaction, ledger.cache, nano::dev::constants);

		ASSERT_EQ (nano::process_result::progress, ledger.process (transaction, send).code);
		ASSERT_EQ (nano::process_result::progress, ledger.process (transaction, receive).code);
		ASSERT_EQ (nano::process_result::progress, ledger.process (transaction, change).code);
		ASSERT_EQ (nano::process_result::progress, ledger.process (transaction, state_epoch).code);
		ASSERT_EQ (nano::process_result::progress, ledger.process (transaction, state_send).code);
		ASSERT_EQ (nano::process_result::progress, ledger.process (transaction, state_open).code);

		// These tables need to be re-opened and populated so that an upgrade can be done
		auto txn = store.env.tx (transaction);
		ASSERT_FALSE (mdb_dbi_open (txn, "open", MDB_CREATE, &store.open_blocks_handle));
		ASSERT_FALSE (mdb_dbi_open (txn, "receive", MDB_CREATE, &store.receive_blocks_handle));
		ASSERT_FALSE (mdb_dbi_open (txn, "send", MDB_CREATE, &store.send_blocks_handle));
		ASSERT_FALSE (mdb_dbi_open (txn, "change", MDB_CREATE, &store.change_blocks_handle));
		ASSERT_FALSE (mdb_dbi_open (txn, "state_blocks", MDB_CREATE, &store.state_blocks_handle));

		// Modify blocks back to the old tables
		write_block_w_sideband_v18 (store, store.open_blocks_handle, transaction, *nano::dev::genesis);
		write_block_w_sideband_v18 (store, store.send_blocks_handle, transaction, send);
		write_block_w_sideband_v18 (store, store.receive_blocks_handle, transaction, receive);
		write_block_w_sideband_v18 (store, store.change_blocks_handle, transaction, change);
		write_block_w_sideband_v18 (store, store.state_blocks_handle, transaction, state_epoch);
		write_block_w_sideband_v18 (store, store.state_blocks_handle, transaction, state_send);
		write_block_w_sideband_v18 (store, store.state_blocks_handle, transaction, state_open);

		store.version.put (transaction, 18);
	}

	// Now do the upgrade
	nano::logger_mt logger;
	nano::lmdb::store store (logger, path, nano::dev::constants);
	ASSERT_FALSE (store.init_error ());
	auto transaction (store.tx_begin_read ());

	// These tables should be deleted
	ASSERT_EQ (store.send_blocks_handle, 0);
	ASSERT_EQ (store.receive_blocks_handle, 0);
	ASSERT_EQ (store.change_blocks_handle, 0);
	ASSERT_EQ (store.open_blocks_handle, 0);
	ASSERT_EQ (store.state_blocks_handle, 0);

	// Confirm these blocks all exist after the upgrade
	ASSERT_TRUE (store.block.get (transaction, send.hash ()));
	ASSERT_TRUE (store.block.get (transaction, receive.hash ()));
	ASSERT_TRUE (store.block.get (transaction, change.hash ()));
	ASSERT_TRUE (store.block.get (transaction, nano::dev::genesis->hash ()));
	auto state_epoch_disk (store.block.get (transaction, state_epoch.hash ()));
	ASSERT_NE (nullptr, state_epoch_disk);
	ASSERT_EQ (nano::epoch::epoch_1, state_epoch_disk->sideband ().details ().epoch ());
	ASSERT_EQ (nano::epoch::epoch_0, state_epoch_disk->sideband ().source_epoch ()); // Not used for epoch state blocks
	ASSERT_TRUE (store.block.get (transaction, state_send.hash ()));
	auto state_send_disk (store.block.get (transaction, state_send.hash ()));
	ASSERT_NE (nullptr, state_send_disk);
	ASSERT_EQ (nano::epoch::epoch_1, state_send_disk->sideband ().details ().epoch ());
	ASSERT_EQ (nano::epoch::epoch_0, state_send_disk->sideband ().source_epoch ()); // Not used for send state blocks
	ASSERT_TRUE (store.block.get (transaction, state_open.hash ()));
	auto state_open_disk (store.block.get (transaction, state_open.hash ()));
	ASSERT_NE (nullptr, state_open_disk);
	ASSERT_EQ (nano::epoch::epoch_1, state_open_disk->sideband ().details ().epoch ());
	ASSERT_EQ (nano::epoch::epoch_1, state_open_disk->sideband ().source_epoch ());

	ASSERT_EQ (7, store.count (transaction, store.blocks_handle));

	// Version should be correct
	ASSERT_LT (18, store.version.get (transaction));
}

TEST (mdb_block_store, upgrade_v19_v20)
{
	if (nano::rocksdb_config::using_rocksdb_in_tests ())
	{
		// Don't test this in rocksdb mode
		return;
	}
	auto path (nano::unique_path ());
	nano::logger_mt logger;
	nano::stat stats;
	{
=======
		{
			nano::lmdb::store store (logger, path, nano::dev::constants);
			nano::ledger ledger (store, stats, nano::dev::constants);
			auto transaction (store.tx_begin_write ());
			store.initialize (transaction, ledger.cache, ledger.constants);
			// Delete pruned table
			ASSERT_FALSE (mdb_drop (store.env.tx (transaction), store.final_vote_store.final_votes_handle, 1));
			store.version.put (transaction, 20);
		}
		// Upgrading should create the table
>>>>>>> ce8c9727
		nano::lmdb::store store (logger, path, nano::dev::constants);
		ASSERT_FALSE (store.init_error ());
		ASSERT_NE (store.final_vote_store.final_votes_handle, 0);

		// Version should be correct
		auto transaction (store.tx_begin_read ());
		ASSERT_LT (19, store.version.get (transaction));
	}
}
}

TEST (mdb_block_store, upgrade_backup)
{
	if (nano::rocksdb_config::using_rocksdb_in_tests ())
	{
		// Don't test this in rocksdb mode
		return;
	}
	auto dir (nano::unique_path ());
	namespace fs = boost::filesystem;
	fs::create_directory (dir);
	auto path = dir / "data.ldb";
	/** Returns 'dir' if backup file cannot be found */
	auto get_backup_path = [&dir] () {
		for (fs::directory_iterator itr (dir); itr != fs::directory_iterator (); ++itr)
		{
			if (itr->path ().filename ().string ().find ("data_backup_") != std::string::npos)
			{
				return itr->path ();
			}
		}
		return dir;
	};

	{
		nano::logger_mt logger;
		nano::lmdb::store store (logger, path, nano::dev::constants);
		auto transaction (store.tx_begin_write ());
		store.version.put (transaction, 14);
	}
	ASSERT_EQ (get_backup_path ().string (), dir.string ());

	// Now do the upgrade and confirm that backup is saved
	nano::logger_mt logger;
	nano::lmdb::store store (logger, path, nano::dev::constants, nano::txn_tracking_config{}, std::chrono::seconds (5), nano::lmdb_config{}, true);
	ASSERT_FALSE (store.init_error ());
	auto transaction (store.tx_begin_read ());
	ASSERT_LT (14, store.version.get (transaction));
	ASSERT_NE (get_backup_path ().string (), dir.string ());
}

// Test various confirmation height values as well as clearing them
TEST (block_store, confirmation_height)
{
	if (nano::rocksdb_config::using_rocksdb_in_tests ())
	{
		// Don't test this in rocksdb mode
		return;
	}
	auto path (nano::unique_path ());
	nano::logger_mt logger;
	auto store = nano::make_store (logger, path, nano::dev::constants);

	nano::account account1{};
	nano::account account2{ 1 };
	nano::account account3{ 2 };
	nano::block_hash cemented_frontier1 (3);
	nano::block_hash cemented_frontier2 (4);
	nano::block_hash cemented_frontier3 (5);
	{
		auto transaction (store->tx_begin_write ());
		store->confirmation_height.put (transaction, account1, { 500, cemented_frontier1 });
		store->confirmation_height.put (transaction, account2, { std::numeric_limits<uint64_t>::max (), cemented_frontier2 });
		store->confirmation_height.put (transaction, account3, { 10, cemented_frontier3 });

		nano::confirmation_height_info confirmation_height_info;
		ASSERT_FALSE (store->confirmation_height.get (transaction, account1, confirmation_height_info));
		ASSERT_EQ (confirmation_height_info.height, 500);
		ASSERT_EQ (confirmation_height_info.frontier, cemented_frontier1);
		ASSERT_FALSE (store->confirmation_height.get (transaction, account2, confirmation_height_info));
		ASSERT_EQ (confirmation_height_info.height, std::numeric_limits<uint64_t>::max ());
		ASSERT_EQ (confirmation_height_info.frontier, cemented_frontier2);
		ASSERT_FALSE (store->confirmation_height.get (transaction, account3, confirmation_height_info));
		ASSERT_EQ (confirmation_height_info.height, 10);
		ASSERT_EQ (confirmation_height_info.frontier, cemented_frontier3);

		// Check clearing of confirmation heights
		store->confirmation_height.clear (transaction);
	}
	auto transaction (store->tx_begin_read ());
	ASSERT_EQ (store->confirmation_height.count (transaction), 0);
	nano::confirmation_height_info confirmation_height_info;
	ASSERT_TRUE (store->confirmation_height.get (transaction, account1, confirmation_height_info));
	ASSERT_TRUE (store->confirmation_height.get (transaction, account2, confirmation_height_info));
	ASSERT_TRUE (store->confirmation_height.get (transaction, account3, confirmation_height_info));
}

// Test various confirmation height values as well as clearing them
TEST (block_store, final_vote)
{
	if (nano::rocksdb_config::using_rocksdb_in_tests ())
	{
		// Don't test this in rocksdb mode as deletions cause inaccurate counts
		return;
	}
	auto path (nano::unique_path ());
	nano::logger_mt logger;
	auto store = nano::make_store (logger, path, nano::dev::constants);

	{
		auto qualified_root = nano::dev::genesis->qualified_root ();
		auto transaction (store->tx_begin_write ());
		store->final_vote.put (transaction, qualified_root, nano::block_hash (2));
		ASSERT_EQ (store->final_vote.count (transaction), 1);
		store->final_vote.clear (transaction);
		ASSERT_EQ (store->final_vote.count (transaction), 0);
		store->final_vote.put (transaction, qualified_root, nano::block_hash (2));
		ASSERT_EQ (store->final_vote.count (transaction), 1);
		// Clearing with incorrect root shouldn't remove
		store->final_vote.clear (transaction, qualified_root.previous ());
		ASSERT_EQ (store->final_vote.count (transaction), 1);
		// Clearing with correct root should remove
		store->final_vote.clear (transaction, qualified_root.root ());
		ASSERT_EQ (store->final_vote.count (transaction), 0);
	}
}

// Ledger versions are not forward compatible
TEST (block_store, incompatible_version)
{
	auto path (nano::unique_path ());
	nano::logger_mt logger;
	{
		auto store = nano::make_store (logger, path, nano::dev::constants);
		ASSERT_FALSE (store->init_error ());

		// Put version to an unreachable number so that it should always be incompatible
		auto transaction (store->tx_begin_write ());
		store->version.put (transaction, std::numeric_limits<int>::max ());
	}

	// Now try and read it, should give an error
	{
		auto store = nano::make_store (logger, path, nano::dev::constants, true);
		ASSERT_TRUE (store->init_error ());

		auto transaction = store->tx_begin_read ();
		auto version_l = store->version.get (transaction);
		ASSERT_EQ (version_l, std::numeric_limits<int>::max ());
	}
}

TEST (block_store, reset_renew_existing_transaction)
{
	nano::logger_mt logger;
	auto store = nano::make_store (logger, nano::unique_path (), nano::dev::constants);
	ASSERT_TRUE (!store->init_error ());

	nano::keypair key1;
	nano::open_block block (0, 1, 1, nano::keypair ().prv, 0, 0);
	block.sideband_set ({});
	auto hash1 (block.hash ());
	auto read_transaction = store->tx_begin_read ();

	// Block shouldn't exist yet
	auto block_non_existing (store->block.get (read_transaction, hash1));
	ASSERT_EQ (nullptr, block_non_existing);

	// Release resources for the transaction
	read_transaction.reset ();

	// Write the block
	{
		auto write_transaction (store->tx_begin_write ());
		store->block.put (write_transaction, hash1, block);
	}

	read_transaction.renew ();

	// Block should exist now
	auto block_existing (store->block.get (read_transaction, hash1));
	ASSERT_NE (nullptr, block_existing);
}

TEST (block_store, rocksdb_force_test_env_variable)
{
	nano::logger_mt logger;

	// Set environment variable
	constexpr auto env_var = "TEST_USE_ROCKSDB";
	auto value = std::getenv (env_var);

	auto store = nano::make_store (logger, nano::unique_path (), nano::dev::constants);

	auto mdb_cast = dynamic_cast<nano::lmdb::store *> (store.get ());
	if (value && boost::lexical_cast<int> (value) == 1)
	{
		ASSERT_NE (boost::polymorphic_downcast<nano::rocksdb::store *> (store.get ()), nullptr);
	}
	else
	{
		ASSERT_NE (mdb_cast, nullptr);
	}
}

namespace nano
{
// This thest ensures the tombstone_count is increased when there is a delete. The tombstone_count is part of a flush
// logic bound to the way RocksDB is used by the node.
TEST (rocksdb_block_store, tombstone_count)
{
	if (nano::rocksdb_config::using_rocksdb_in_tests ())
	{
		nano::system system{};
		nano::logger_mt logger{};
		auto store = std::make_unique<nano::rocksdb::store> (logger, nano::unique_path (), nano::dev::constants);
		nano::unchecked_map unchecked{ *store, false };
		ASSERT_TRUE (!store->init_error ());
		nano::keypair key1;
		std::shared_ptr<nano::block> block = std::make_shared<nano::send_block> (0, 1, 2, key1.prv, key1.pub, 5);
		// Enqueues a block to be saved in the database
		unchecked.put (block->previous (), block);
		auto check_block_is_listed = [&] (nano::transaction const & transaction_a, nano::block_hash const & block_hash_a) {
			return unchecked.get (transaction_a, block_hash_a).size () > 0;
		};
		// Waits for the block to get saved
		ASSERT_TIMELY (5s, check_block_is_listed (store->tx_begin_read (), block->previous ()));
		ASSERT_EQ (store->tombstone_map.at (nano::tables::unchecked).num_since_last_flush.load (), 0);
		// Perorms a delete and checks for the tombstone counter
		unchecked.del (store->tx_begin_write (), nano::unchecked_key (block->previous (), block->hash ()));
		ASSERT_EQ (store->tombstone_map.at (nano::tables::unchecked).num_since_last_flush.load (), 1);
	}
}
}

namespace nano
{
namespace lmdb
{
<<<<<<< HEAD
	auto block = store_a.block.get (transaction_a, block_a.hash ());
	ASSERT_NE (block, nullptr);

	nano::block_sideband_v14 sideband_v14 (block->type (), block->sideband ().account (), block->sideband ().successor (), block->sideband ().balance (), block->sideband ().timestamp (), block->sideband ().height ());
	std::vector<uint8_t> data;
=======
	void write_sideband_v14 (nano::lmdb::store & store_a, nano::transaction & transaction_a, nano::block const & block_a, MDB_dbi db_a)
>>>>>>> ce8c9727
	{
		auto block = store_a.block.get (transaction_a, block_a.hash ());
		ASSERT_NE (block, nullptr);

<<<<<<< HEAD
	MDB_val val{ data.size (), data.data () };
	ASSERT_FALSE (mdb_put (store_a.env.tx (transaction_a), block->sideband ().details ().epoch () == nano::epoch::epoch_0 ? store_a.state_blocks_v0_handle : store_a.state_blocks_v1_handle, nano::mdb_val (block_a.hash ()), &val, 0));
}
=======
		nano::block_sideband_v14 sideband_v14 (block->type (), block->sideband ().account, block->sideband ().successor, block->sideband ().balance, block->sideband ().timestamp, block->sideband ().height);
		std::vector<uint8_t> data;
		{
			nano::vectorstream stream (data);
			block_a.serialize (stream);
			sideband_v14.serialize (stream);
		}
>>>>>>> ce8c9727

		MDB_val val{ data.size (), data.data () };
		ASSERT_FALSE (mdb_put (store_a.env.tx (transaction_a), block->sideband ().details.epoch == nano::epoch::epoch_0 ? store_a.block_store.state_blocks_v0_handle : store_a.block_store.state_blocks_v1_handle, nano::mdb_val (block_a.hash ()), &val, 0));
	}

<<<<<<< HEAD
	ASSERT_LE (block->sideband ().details ().epoch (), nano::epoch::max);
	// Simulated by writing 0 on every of the most significant bits, leaving out epoch only, as if pre-upgrade
	nano::block_sideband_v18 sideband_v15 (block->sideband ().account (), block->sideband ().successor (), block->sideband ().balance (), block->sideband ().timestamp (), block->sideband ().height (), block->sideband ().details ().epoch (), false, false, false);
	std::vector<uint8_t> data;
=======
	void write_sideband_v15 (nano::lmdb::store & store_a, nano::transaction & transaction_a, nano::block const & block_a)
>>>>>>> ce8c9727
	{
		auto block = store_a.block.get (transaction_a, block_a.hash ());
		ASSERT_NE (block, nullptr);

		ASSERT_LE (block->sideband ().details.epoch, nano::epoch::max);
		// Simulated by writing 0 on every of the most significant bits, leaving out epoch only, as if pre-upgrade
		nano::block_sideband_v18 sideband_v15 (block->sideband ().account, block->sideband ().successor, block->sideband ().balance, block->sideband ().timestamp, block->sideband ().height, block->sideband ().details.epoch, false, false, false);
		std::vector<uint8_t> data;
		{
			nano::vectorstream stream (data);
			block_a.serialize (stream);
			sideband_v15.serialize (stream, block_a.type ());
		}

<<<<<<< HEAD
void write_block_w_sideband_v18 (nano::lmdb::store & store_a, MDB_dbi database, nano::write_transaction & transaction_a, nano::block const & block_a)
{
	auto block = store_a.block.get (transaction_a, block_a.hash ());
	ASSERT_NE (block, nullptr);
	auto new_sideband (block->sideband ());
	nano::block_sideband_v18 sideband_v18 (new_sideband.account (), new_sideband.successor (), new_sideband.balance (), new_sideband.height (), new_sideband.timestamp (), new_sideband.details ().epoch (), new_sideband.details ().is_send (), new_sideband.details ().is_receive (), new_sideband.details ().is_epoch ());
=======
		MDB_val val{ data.size (), data.data () };
		ASSERT_FALSE (mdb_put (store_a.env.tx (transaction_a), store_a.block_store.state_blocks_handle, nano::mdb_val (block_a.hash ()), &val, 0));
	}
>>>>>>> ce8c9727

	void write_block_w_sideband_v18 (nano::lmdb::store & store_a, MDB_dbi database, nano::write_transaction & transaction_a, nano::block const & block_a)
	{
		auto block = store_a.block.get (transaction_a, block_a.hash ());
		ASSERT_NE (block, nullptr);
		auto new_sideband (block->sideband ());
		nano::block_sideband_v18 sideband_v18 (new_sideband.account, new_sideband.successor, new_sideband.balance, new_sideband.height, new_sideband.timestamp, new_sideband.details.epoch, new_sideband.details.is_send, new_sideband.details.is_receive, new_sideband.details.is_epoch);

		std::vector<uint8_t> data;
		{
			nano::vectorstream stream (data);
			block->serialize (stream);
			sideband_v18.serialize (stream, block->type ());
		}

		MDB_val val{ data.size (), data.data () };
		ASSERT_FALSE (mdb_put (store_a.env.tx (transaction_a), database, nano::mdb_val (block_a.hash ()), &val, 0));
		store_a.del (transaction_a, nano::tables::blocks, nano::mdb_val (block_a.hash ()));
	}

	void modify_account_info_to_v14 (nano::lmdb::store & store, nano::transaction const & transaction, nano::account const & account, uint64_t confirmation_height, nano::block_hash const & rep_block)
	{
		nano::account_info info;
		ASSERT_FALSE (store.account.get (transaction, account, info));
		nano::account_info_v14 account_info_v14 (info.head, rep_block, info.open_block, info.balance, info.modified, info.block_count, confirmation_height, info.epoch ());
		auto status (mdb_put (store.env.tx (transaction), info.epoch () == nano::epoch::epoch_0 ? store.account_store.accounts_v0_handle : store.account_store.accounts_v1_handle, nano::mdb_val (account), nano::mdb_val (account_info_v14), 0));
		ASSERT_EQ (status, 0);
	}

	void modify_confirmation_height_to_v15 (nano::lmdb::store & store, nano::transaction const & transaction, nano::account const & account, uint64_t confirmation_height)
	{
		auto status (mdb_put (store.env.tx (transaction), store.confirmation_height_store.confirmation_height_handle, nano::mdb_val (account), nano::mdb_val (confirmation_height), 0));
		ASSERT_EQ (status, 0);
	}
}
}<|MERGE_RESOLUTION|>--- conflicted
+++ resolved
@@ -1424,10 +1424,10 @@
 		// Check that the epochs are set correctly for the sideband, accounts and pending entries
 		auto block = store.block.get (transaction, state_send.hash ());
 		ASSERT_NE (block, nullptr);
-		ASSERT_EQ (block->sideband ().details.epoch, nano::epoch::epoch_1);
+		ASSERT_EQ (block->sideband ().details ().epoch (), nano::epoch::epoch_1);
 		block = store.block.get (transaction, send.hash ());
 		ASSERT_NE (block, nullptr);
-		ASSERT_EQ (block->sideband ().details.epoch, nano::epoch::epoch_0);
+		ASSERT_EQ (block->sideband ().details ().epoch (), nano::epoch::epoch_0);
 		ASSERT_EQ (info.epoch (), nano::epoch::epoch_1);
 		nano::pending_info pending_info;
 		store.pending.get (transaction, nano::pending_key (nano::dev::genesis_key.pub, send.hash ()), pending_info);
@@ -1535,36 +1535,8 @@
 			ASSERT_FALSE (store.confirmation_height.get (transaction, nano::dev::genesis->account (), confirmation_height_info));
 			ASSERT_EQ (confirmation_height_info.height, confirmation_height);
 
-<<<<<<< HEAD
-	// accounts_v1, state_blocks_v1 & pending_v1 tables should be deleted
-	auto error_get_accounts_v1 (mdb_get (store.env.tx (transaction), store.accounts_v1_handle, nano::mdb_val (nano::dev::genesis->account ()), value));
-	ASSERT_NE (error_get_accounts_v1, MDB_SUCCESS);
-	auto error_get_pending_v1 (mdb_get (store.env.tx (transaction), store.pending_v1_handle, nano::mdb_val (nano::pending_key (nano::dev::genesis_key.pub, state_send.hash ())), value));
-	ASSERT_NE (error_get_pending_v1, MDB_SUCCESS);
-	auto error_get_state_v1 (mdb_get (store.env.tx (transaction), store.state_blocks_v1_handle, nano::mdb_val (state_send.hash ()), value));
-	ASSERT_NE (error_get_state_v1, MDB_SUCCESS);
-
-	// Check that the epochs are set correctly for the sideband, accounts and pending entries
-	auto block = store.block.get (transaction, state_send.hash ());
-	ASSERT_NE (block, nullptr);
-	ASSERT_EQ (block->sideband ().details ().epoch (), nano::epoch::epoch_1);
-	block = store.block.get (transaction, send.hash ());
-	ASSERT_NE (block, nullptr);
-	ASSERT_EQ (block->sideband ().details ().epoch (), nano::epoch::epoch_0);
-	ASSERT_EQ (info.epoch (), nano::epoch::epoch_1);
-	nano::pending_info pending_info;
-	store.pending.get (transaction, nano::pending_key (nano::dev::genesis_key.pub, send.hash ()), pending_info);
-	ASSERT_EQ (pending_info.epoch, nano::epoch::epoch_0);
-	store.pending.get (transaction, nano::pending_key (nano::dev::genesis_key.pub, state_send.hash ()), pending_info);
-	ASSERT_EQ (pending_info.epoch, nano::epoch::epoch_1);
-
-	// Version should be correct
-	ASSERT_LT (14, store.version.get (transaction));
-}
-=======
 			// Check confirmation height frontier is correct
 			ASSERT_EQ (confirmation_height_info.frontier, expected_cemented_frontier);
->>>>>>> ce8c9727
 
 			// Version should be correct
 			ASSERT_LT (16, store.version.get (transaction));
@@ -1663,7 +1635,7 @@
 		// Size of state block should equal that set in db (no change)
 		nano::mdb_val value;
 		ASSERT_FALSE (mdb_get (store.env.tx (transaction), store.block_store.blocks_handle, nano::mdb_val (state_send.hash ()), value));
-		ASSERT_EQ (value.size (), sizeof (nano::block_type) + nano::state_block::size + nano::block_sideband::size (nano::block_type::state));
+		ASSERT_EQ (value.size (), sizeof (nano::block_type) + nano::state_block::size () + nano::block_sideband::size (nano::block_type::state));
 
 		// Check that sidebands are correctly populated
 		{
@@ -1671,109 +1643,109 @@
 			auto block = store.block.get (transaction, send_zero.hash ());
 			ASSERT_NE (block, nullptr);
 			// All defaults
-			ASSERT_EQ (block->sideband ().details.epoch, nano::epoch::epoch_0);
-			ASSERT_FALSE (block->sideband ().details.is_epoch);
-			ASSERT_FALSE (block->sideband ().details.is_send);
-			ASSERT_FALSE (block->sideband ().details.is_receive);
+			ASSERT_EQ (block->sideband ().details ().epoch (), nano::epoch::epoch_0);
+			ASSERT_FALSE (block->sideband ().details ().is_epoch ());
+			ASSERT_FALSE (block->sideband ().details ().is_send ());
+			ASSERT_FALSE (block->sideband ().details ().is_receive ());
 		}
 		{
 			// State receive from old zero send
 			auto block = store.block.get (transaction, state_receive_zero.hash ());
 			ASSERT_NE (block, nullptr);
-			ASSERT_EQ (block->sideband ().details.epoch, nano::epoch::epoch_0);
-			ASSERT_FALSE (block->sideband ().details.is_epoch);
-			ASSERT_FALSE (block->sideband ().details.is_send);
-			ASSERT_TRUE (block->sideband ().details.is_receive);
+			ASSERT_EQ (block->sideband ().details ().epoch (), nano::epoch::epoch_0);
+			ASSERT_FALSE (block->sideband ().details ().is_epoch ());
+			ASSERT_FALSE (block->sideband ().details ().is_send ());
+			ASSERT_TRUE (block->sideband ().details ().is_receive ());
 		}
 		{
 			// Epoch
 			auto block = store.block.get (transaction, epoch.hash ());
 			ASSERT_NE (block, nullptr);
-			ASSERT_EQ (block->sideband ().details.epoch, nano::epoch::epoch_1);
-			ASSERT_TRUE (block->sideband ().details.is_epoch);
-			ASSERT_FALSE (block->sideband ().details.is_send);
-			ASSERT_FALSE (block->sideband ().details.is_receive);
+			ASSERT_EQ (block->sideband ().details ().epoch (), nano::epoch::epoch_1);
+			ASSERT_TRUE (block->sideband ().details ().is_epoch ());
+			ASSERT_FALSE (block->sideband ().details ().is_send ());
+			ASSERT_FALSE (block->sideband ().details ().is_receive ());
 		}
 		{
 			// State send
 			auto block = store.block.get (transaction, state_send.hash ());
 			ASSERT_NE (block, nullptr);
-			ASSERT_EQ (block->sideband ().details.epoch, nano::epoch::epoch_1);
-			ASSERT_FALSE (block->sideband ().details.is_epoch);
-			ASSERT_TRUE (block->sideband ().details.is_send);
-			ASSERT_FALSE (block->sideband ().details.is_receive);
+			ASSERT_EQ (block->sideband ().details ().epoch (), nano::epoch::epoch_1);
+			ASSERT_FALSE (block->sideband ().details ().is_epoch ());
+			ASSERT_TRUE (block->sideband ().details ().is_send ());
+			ASSERT_FALSE (block->sideband ().details ().is_receive ());
 		}
 		{
 			// State receive
 			auto block = store.block.get (transaction, state_receive.hash ());
 			ASSERT_NE (block, nullptr);
-			ASSERT_EQ (block->sideband ().details.epoch, nano::epoch::epoch_1);
-			ASSERT_FALSE (block->sideband ().details.is_epoch);
-			ASSERT_FALSE (block->sideband ().details.is_send);
-			ASSERT_TRUE (block->sideband ().details.is_receive);
+			ASSERT_EQ (block->sideband ().details ().epoch (), nano::epoch::epoch_1);
+			ASSERT_FALSE (block->sideband ().details ().is_epoch ());
+			ASSERT_FALSE (block->sideband ().details ().is_send ());
+			ASSERT_TRUE (block->sideband ().details ().is_receive ());
 		}
 		{
 			// State change
 			auto block = store.block.get (transaction, state_change.hash ());
 			ASSERT_NE (block, nullptr);
-			ASSERT_EQ (block->sideband ().details.epoch, nano::epoch::epoch_1);
-			ASSERT_FALSE (block->sideband ().details.is_epoch);
-			ASSERT_FALSE (block->sideband ().details.is_send);
-			ASSERT_FALSE (block->sideband ().details.is_receive);
+			ASSERT_EQ (block->sideband ().details ().epoch (), nano::epoch::epoch_1);
+			ASSERT_FALSE (block->sideband ().details ().is_epoch ());
+			ASSERT_FALSE (block->sideband ().details ().is_send ());
+			ASSERT_FALSE (block->sideband ().details ().is_receive ());
 		}
 		{
 			// State send + change
 			auto block = store.block.get (transaction, state_send_change.hash ());
 			ASSERT_NE (block, nullptr);
-			ASSERT_EQ (block->sideband ().details.epoch, nano::epoch::epoch_1);
-			ASSERT_FALSE (block->sideband ().details.is_epoch);
-			ASSERT_TRUE (block->sideband ().details.is_send);
-			ASSERT_FALSE (block->sideband ().details.is_receive);
+			ASSERT_EQ (block->sideband ().details ().epoch (), nano::epoch::epoch_1);
+			ASSERT_FALSE (block->sideband ().details ().is_epoch ());
+			ASSERT_TRUE (block->sideband ().details ().is_send ());
+			ASSERT_FALSE (block->sideband ().details ().is_receive ());
 		}
 		{
 			// Epoch on unopened account
 			auto block = store.block.get (transaction, epoch_first.hash ());
 			ASSERT_NE (block, nullptr);
-			ASSERT_EQ (block->sideband ().details.epoch, nano::epoch::epoch_2);
-			ASSERT_TRUE (block->sideband ().details.is_epoch);
-			ASSERT_FALSE (block->sideband ().details.is_send);
-			ASSERT_FALSE (block->sideband ().details.is_receive);
+			ASSERT_EQ (block->sideband ().details ().epoch (), nano::epoch::epoch_2);
+			ASSERT_TRUE (block->sideband ().details ().is_epoch ());
+			ASSERT_FALSE (block->sideband ().details ().is_send ());
+			ASSERT_FALSE (block->sideband ().details ().is_receive ());
 		}
 		{
 			// State open following epoch
 			auto block = store.block.get (transaction, state_receive2.hash ());
 			ASSERT_NE (block, nullptr);
-			ASSERT_EQ (block->sideband ().details.epoch, nano::epoch::epoch_2);
-			ASSERT_FALSE (block->sideband ().details.is_epoch);
-			ASSERT_FALSE (block->sideband ().details.is_send);
-			ASSERT_TRUE (block->sideband ().details.is_receive);
+			ASSERT_EQ (block->sideband ().details ().epoch (), nano::epoch::epoch_2);
+			ASSERT_FALSE (block->sideband ().details ().is_epoch ());
+			ASSERT_FALSE (block->sideband ().details ().is_send ());
+			ASSERT_TRUE (block->sideband ().details ().is_receive ());
 		}
 		{
 			// Another state send
 			auto block = store.block.get (transaction, state_send2.hash ());
 			ASSERT_NE (block, nullptr);
-			ASSERT_EQ (block->sideband ().details.epoch, nano::epoch::epoch_1);
-			ASSERT_FALSE (block->sideband ().details.is_epoch);
-			ASSERT_TRUE (block->sideband ().details.is_send);
-			ASSERT_FALSE (block->sideband ().details.is_receive);
+			ASSERT_EQ (block->sideband ().details ().epoch (), nano::epoch::epoch_1);
+			ASSERT_FALSE (block->sideband ().details ().is_epoch ());
+			ASSERT_TRUE (block->sideband ().details ().is_send ());
+			ASSERT_FALSE (block->sideband ().details ().is_receive ());
 		}
 		{
 			// State open
 			auto block = store.block.get (transaction, state_open.hash ());
 			ASSERT_NE (block, nullptr);
-			ASSERT_EQ (block->sideband ().details.epoch, nano::epoch::epoch_1);
-			ASSERT_FALSE (block->sideband ().details.is_epoch);
-			ASSERT_FALSE (block->sideband ().details.is_send);
-			ASSERT_TRUE (block->sideband ().details.is_receive);
+			ASSERT_EQ (block->sideband ().details ().epoch (), nano::epoch::epoch_1);
+			ASSERT_FALSE (block->sideband ().details ().is_epoch ());
+			ASSERT_FALSE (block->sideband ().details ().is_send ());
+			ASSERT_TRUE (block->sideband ().details ().is_receive ());
 		}
 		{
 			// State send to an epoch link
 			auto block = store.block.get (transaction, state_send_epoch_link.hash ());
 			ASSERT_NE (block, nullptr);
-			ASSERT_EQ (block->sideband ().details.epoch, nano::epoch::epoch_1);
-			ASSERT_FALSE (block->sideband ().details.is_epoch);
-			ASSERT_TRUE (block->sideband ().details.is_send);
-			ASSERT_FALSE (block->sideband ().details.is_receive);
+			ASSERT_EQ (block->sideband ().details ().epoch (), nano::epoch::epoch_1);
+			ASSERT_FALSE (block->sideband ().details ().is_epoch ());
+			ASSERT_TRUE (block->sideband ().details ().is_send ());
+			ASSERT_FALSE (block->sideband ().details ().is_receive ());
 		}
 		// Version should be correct
 		ASSERT_LT (17, store.version.get (transaction));
@@ -1851,18 +1823,18 @@
 		ASSERT_TRUE (store.block.get (transaction, nano::dev::genesis->hash ()));
 		auto state_epoch_disk (store.block.get (transaction, state_epoch.hash ()));
 		ASSERT_NE (nullptr, state_epoch_disk);
-		ASSERT_EQ (nano::epoch::epoch_1, state_epoch_disk->sideband ().details.epoch);
-		ASSERT_EQ (nano::epoch::epoch_0, state_epoch_disk->sideband ().source_epoch); // Not used for epoch state blocks
+		ASSERT_EQ (nano::epoch::epoch_1, state_epoch_disk->sideband ().details ().epoch ());
+		ASSERT_EQ (nano::epoch::epoch_0, state_epoch_disk->sideband ().source_epoch ()); // Not used for epoch state blocks
 		ASSERT_TRUE (store.block.get (transaction, state_send.hash ()));
 		auto state_send_disk (store.block.get (transaction, state_send.hash ()));
 		ASSERT_NE (nullptr, state_send_disk);
-		ASSERT_EQ (nano::epoch::epoch_1, state_send_disk->sideband ().details.epoch);
-		ASSERT_EQ (nano::epoch::epoch_0, state_send_disk->sideband ().source_epoch); // Not used for send state blocks
+		ASSERT_EQ (nano::epoch::epoch_1, state_send_disk->sideband ().details ().epoch ());
+		ASSERT_EQ (nano::epoch::epoch_0, state_send_disk->sideband ().source_epoch ()); // Not used for send state blocks
 		ASSERT_TRUE (store.block.get (transaction, state_open.hash ()));
 		auto state_open_disk (store.block.get (transaction, state_open.hash ()));
 		ASSERT_NE (nullptr, state_open_disk);
-		ASSERT_EQ (nano::epoch::epoch_1, state_open_disk->sideband ().details.epoch);
-		ASSERT_EQ (nano::epoch::epoch_1, state_open_disk->sideband ().source_epoch);
+		ASSERT_EQ (nano::epoch::epoch_1, state_open_disk->sideband ().details ().epoch ());
+		ASSERT_EQ (nano::epoch::epoch_1, state_open_disk->sideband ().source_epoch ());
 
 		ASSERT_EQ (7, store.count (transaction, store.block_store.blocks_handle));
 
@@ -1880,180 +1852,6 @@
 		auto path (nano::unique_path ());
 		nano::logger_mt logger;
 		nano::stat stats;
-<<<<<<< HEAD
-		nano::ledger ledger (store, stats, nano::dev::constants);
-		store.initialize (transaction, ledger.cache, nano::dev::constants);
-		ASSERT_EQ (nano::process_result::progress, ledger.process (transaction, send_zero).code);
-		ASSERT_EQ (nano::process_result::progress, ledger.process (transaction, state_receive_zero).code);
-		ASSERT_EQ (nano::process_result::progress, ledger.process (transaction, epoch).code);
-		ASSERT_EQ (nano::process_result::progress, ledger.process (transaction, state_send).code);
-		ASSERT_EQ (nano::process_result::progress, ledger.process (transaction, state_receive).code);
-		ASSERT_EQ (nano::process_result::progress, ledger.process (transaction, state_change).code);
-		ASSERT_EQ (nano::process_result::progress, ledger.process (transaction, state_send_change).code);
-		ASSERT_EQ (nano::process_result::progress, ledger.process (transaction, epoch_first).code);
-		ASSERT_EQ (nano::process_result::progress, ledger.process (transaction, state_receive2).code);
-		ASSERT_EQ (nano::process_result::progress, ledger.process (transaction, state_send2).code);
-		ASSERT_EQ (nano::process_result::progress, ledger.process (transaction, state_open).code);
-		ASSERT_EQ (nano::process_result::progress, ledger.process (transaction, state_send_epoch_link).code);
-
-		ASSERT_FALSE (mdb_dbi_open (store.env.tx (transaction), "open", MDB_CREATE, &store.open_blocks_handle));
-		ASSERT_FALSE (mdb_dbi_open (store.env.tx (transaction), "send", MDB_CREATE, &store.send_blocks_handle));
-		ASSERT_FALSE (mdb_dbi_open (store.env.tx (transaction), "state_blocks", MDB_CREATE, &store.state_blocks_handle));
-
-		// Downgrade the store
-		store.version.put (transaction, 17);
-
-		write_block_w_sideband_v18 (store, store.state_blocks_handle, transaction, state_receive);
-		write_block_w_sideband_v18 (store, store.state_blocks_handle, transaction, epoch_first);
-		write_block_w_sideband_v18 (store, store.state_blocks_handle, transaction, state_send2);
-		write_block_w_sideband_v18 (store, store.state_blocks_handle, transaction, state_send_epoch_link);
-		write_block_w_sideband_v18 (store, store.open_blocks_handle, transaction, *nano::dev::genesis);
-		write_block_w_sideband_v18 (store, store.send_blocks_handle, transaction, send_zero);
-
-		// Replace with the previous sideband version for state blocks
-		// The upgrade can resume after upgrading some blocks, test this by only downgrading some of them
-		write_sideband_v15 (store, transaction, state_receive_zero);
-		write_sideband_v15 (store, transaction, epoch);
-		write_sideband_v15 (store, transaction, state_send);
-		write_sideband_v15 (store, transaction, state_change);
-		write_sideband_v15 (store, transaction, state_send_change);
-		write_sideband_v15 (store, transaction, state_receive2);
-		write_sideband_v15 (store, transaction, state_open);
-
-		store.block.del (transaction, state_receive_zero.hash ());
-		store.block.del (transaction, epoch.hash ());
-		store.block.del (transaction, state_send.hash ());
-		store.block.del (transaction, state_change.hash ());
-		store.block.del (transaction, state_send_change.hash ());
-		store.block.del (transaction, state_receive2.hash ());
-		store.block.del (transaction, state_open.hash ());
-	}
-
-	// Now do the upgrade
-	nano::logger_mt logger;
-	nano::lmdb::store store (logger, path, nano::dev::constants);
-	ASSERT_FALSE (store.init_error ());
-	auto transaction (store.tx_begin_read ());
-
-	// Size of state block should equal that set in db (no change)
-	nano::mdb_val value;
-	ASSERT_FALSE (mdb_get (store.env.tx (transaction), store.blocks_handle, nano::mdb_val (state_send.hash ()), value));
-	ASSERT_EQ (value.size (), sizeof (nano::block_type) + nano::state_block::size () + nano::block_sideband::size (nano::block_type::state));
-
-	// Check that sidebands are correctly populated
-	{
-		// Non-state unaffected
-		auto block = store.block.get (transaction, send_zero.hash ());
-		ASSERT_NE (block, nullptr);
-		// All defaults
-		ASSERT_EQ (block->sideband ().details ().epoch (), nano::epoch::epoch_0);
-		ASSERT_FALSE (block->sideband ().details ().is_epoch ());
-		ASSERT_FALSE (block->sideband ().details ().is_send ());
-		ASSERT_FALSE (block->sideband ().details ().is_receive ());
-	}
-	{
-		// State receive from old zero send
-		auto block = store.block.get (transaction, state_receive_zero.hash ());
-		ASSERT_NE (block, nullptr);
-		ASSERT_EQ (block->sideband ().details ().epoch (), nano::epoch::epoch_0);
-		ASSERT_FALSE (block->sideband ().details ().is_epoch ());
-		ASSERT_FALSE (block->sideband ().details ().is_send ());
-		ASSERT_TRUE (block->sideband ().details ().is_receive ());
-	}
-	{
-		// Epoch
-		auto block = store.block.get (transaction, epoch.hash ());
-		ASSERT_NE (block, nullptr);
-		ASSERT_EQ (block->sideband ().details ().epoch (), nano::epoch::epoch_1);
-		ASSERT_TRUE (block->sideband ().details ().is_epoch ());
-		ASSERT_FALSE (block->sideband ().details ().is_send ());
-		ASSERT_FALSE (block->sideband ().details ().is_receive ());
-	}
-	{
-		// State send
-		auto block = store.block.get (transaction, state_send.hash ());
-		ASSERT_NE (block, nullptr);
-		ASSERT_EQ (block->sideband ().details ().epoch (), nano::epoch::epoch_1);
-		ASSERT_FALSE (block->sideband ().details ().is_epoch ());
-		ASSERT_TRUE (block->sideband ().details ().is_send ());
-		ASSERT_FALSE (block->sideband ().details ().is_receive ());
-	}
-	{
-		// State receive
-		auto block = store.block.get (transaction, state_receive.hash ());
-		ASSERT_NE (block, nullptr);
-		ASSERT_EQ (block->sideband ().details ().epoch (), nano::epoch::epoch_1);
-		ASSERT_FALSE (block->sideband ().details ().is_epoch ());
-		ASSERT_FALSE (block->sideband ().details ().is_send ());
-		ASSERT_TRUE (block->sideband ().details ().is_receive ());
-	}
-	{
-		// State change
-		auto block = store.block.get (transaction, state_change.hash ());
-		ASSERT_NE (block, nullptr);
-		ASSERT_EQ (block->sideband ().details ().epoch (), nano::epoch::epoch_1);
-		ASSERT_FALSE (block->sideband ().details ().is_epoch ());
-		ASSERT_FALSE (block->sideband ().details ().is_send ());
-		ASSERT_FALSE (block->sideband ().details ().is_receive ());
-	}
-	{
-		// State send + change
-		auto block = store.block.get (transaction, state_send_change.hash ());
-		ASSERT_NE (block, nullptr);
-		ASSERT_EQ (block->sideband ().details ().epoch (), nano::epoch::epoch_1);
-		ASSERT_FALSE (block->sideband ().details ().is_epoch ());
-		ASSERT_TRUE (block->sideband ().details ().is_send ());
-		ASSERT_FALSE (block->sideband ().details ().is_receive ());
-	}
-	{
-		// Epoch on unopened account
-		auto block = store.block.get (transaction, epoch_first.hash ());
-		ASSERT_NE (block, nullptr);
-		ASSERT_EQ (block->sideband ().details ().epoch (), nano::epoch::epoch_2);
-		ASSERT_TRUE (block->sideband ().details ().is_epoch ());
-		ASSERT_FALSE (block->sideband ().details ().is_send ());
-		ASSERT_FALSE (block->sideband ().details ().is_receive ());
-	}
-	{
-		// State open following epoch
-		auto block = store.block.get (transaction, state_receive2.hash ());
-		ASSERT_NE (block, nullptr);
-		ASSERT_EQ (block->sideband ().details ().epoch (), nano::epoch::epoch_2);
-		ASSERT_FALSE (block->sideband ().details ().is_epoch ());
-		ASSERT_FALSE (block->sideband ().details ().is_send ());
-		ASSERT_TRUE (block->sideband ().details ().is_receive ());
-	}
-	{
-		// Another state send
-		auto block = store.block.get (transaction, state_send2.hash ());
-		ASSERT_NE (block, nullptr);
-		ASSERT_EQ (block->sideband ().details ().epoch (), nano::epoch::epoch_1);
-		ASSERT_FALSE (block->sideband ().details ().is_epoch ());
-		ASSERT_TRUE (block->sideband ().details ().is_send ());
-		ASSERT_FALSE (block->sideband ().details ().is_receive ());
-	}
-	{
-		// State open
-		auto block = store.block.get (transaction, state_open.hash ());
-		ASSERT_NE (block, nullptr);
-		ASSERT_EQ (block->sideband ().details ().epoch (), nano::epoch::epoch_1);
-		ASSERT_FALSE (block->sideband ().details ().is_epoch ());
-		ASSERT_FALSE (block->sideband ().details ().is_send ());
-		ASSERT_TRUE (block->sideband ().details ().is_receive ());
-	}
-	{
-		// State send to an epoch link
-		auto block = store.block.get (transaction, state_send_epoch_link.hash ());
-		ASSERT_NE (block, nullptr);
-		ASSERT_EQ (block->sideband ().details ().epoch (), nano::epoch::epoch_1);
-		ASSERT_FALSE (block->sideband ().details ().is_epoch ());
-		ASSERT_TRUE (block->sideband ().details ().is_send ());
-		ASSERT_FALSE (block->sideband ().details ().is_receive ());
-	}
-	// Version should be correct
-	ASSERT_LT (17, store.version.get (transaction));
-}
-=======
 		{
 			nano::lmdb::store store (logger, path, nano::dev::constants);
 			nano::ledger ledger (store, stats, nano::dev::constants);
@@ -2067,7 +1865,6 @@
 		nano::lmdb::store store (logger, path, nano::dev::constants);
 		ASSERT_FALSE (store.init_error ());
 		ASSERT_NE (store.pruned_store.pruned_handle, 0);
->>>>>>> ce8c9727
 
 		// Version should be correct
 		auto transaction (store.tx_begin_read ());
@@ -2084,89 +1881,6 @@
 		auto path (nano::unique_path ());
 		nano::logger_mt logger;
 		nano::stat stats;
-<<<<<<< HEAD
-		nano::ledger ledger (store, stats, nano::dev::constants);
-		auto transaction (store.tx_begin_write ());
-		store.initialize (transaction, ledger.cache, nano::dev::constants);
-
-		ASSERT_EQ (nano::process_result::progress, ledger.process (transaction, send).code);
-		ASSERT_EQ (nano::process_result::progress, ledger.process (transaction, receive).code);
-		ASSERT_EQ (nano::process_result::progress, ledger.process (transaction, change).code);
-		ASSERT_EQ (nano::process_result::progress, ledger.process (transaction, state_epoch).code);
-		ASSERT_EQ (nano::process_result::progress, ledger.process (transaction, state_send).code);
-		ASSERT_EQ (nano::process_result::progress, ledger.process (transaction, state_open).code);
-
-		// These tables need to be re-opened and populated so that an upgrade can be done
-		auto txn = store.env.tx (transaction);
-		ASSERT_FALSE (mdb_dbi_open (txn, "open", MDB_CREATE, &store.open_blocks_handle));
-		ASSERT_FALSE (mdb_dbi_open (txn, "receive", MDB_CREATE, &store.receive_blocks_handle));
-		ASSERT_FALSE (mdb_dbi_open (txn, "send", MDB_CREATE, &store.send_blocks_handle));
-		ASSERT_FALSE (mdb_dbi_open (txn, "change", MDB_CREATE, &store.change_blocks_handle));
-		ASSERT_FALSE (mdb_dbi_open (txn, "state_blocks", MDB_CREATE, &store.state_blocks_handle));
-
-		// Modify blocks back to the old tables
-		write_block_w_sideband_v18 (store, store.open_blocks_handle, transaction, *nano::dev::genesis);
-		write_block_w_sideband_v18 (store, store.send_blocks_handle, transaction, send);
-		write_block_w_sideband_v18 (store, store.receive_blocks_handle, transaction, receive);
-		write_block_w_sideband_v18 (store, store.change_blocks_handle, transaction, change);
-		write_block_w_sideband_v18 (store, store.state_blocks_handle, transaction, state_epoch);
-		write_block_w_sideband_v18 (store, store.state_blocks_handle, transaction, state_send);
-		write_block_w_sideband_v18 (store, store.state_blocks_handle, transaction, state_open);
-
-		store.version.put (transaction, 18);
-	}
-
-	// Now do the upgrade
-	nano::logger_mt logger;
-	nano::lmdb::store store (logger, path, nano::dev::constants);
-	ASSERT_FALSE (store.init_error ());
-	auto transaction (store.tx_begin_read ());
-
-	// These tables should be deleted
-	ASSERT_EQ (store.send_blocks_handle, 0);
-	ASSERT_EQ (store.receive_blocks_handle, 0);
-	ASSERT_EQ (store.change_blocks_handle, 0);
-	ASSERT_EQ (store.open_blocks_handle, 0);
-	ASSERT_EQ (store.state_blocks_handle, 0);
-
-	// Confirm these blocks all exist after the upgrade
-	ASSERT_TRUE (store.block.get (transaction, send.hash ()));
-	ASSERT_TRUE (store.block.get (transaction, receive.hash ()));
-	ASSERT_TRUE (store.block.get (transaction, change.hash ()));
-	ASSERT_TRUE (store.block.get (transaction, nano::dev::genesis->hash ()));
-	auto state_epoch_disk (store.block.get (transaction, state_epoch.hash ()));
-	ASSERT_NE (nullptr, state_epoch_disk);
-	ASSERT_EQ (nano::epoch::epoch_1, state_epoch_disk->sideband ().details ().epoch ());
-	ASSERT_EQ (nano::epoch::epoch_0, state_epoch_disk->sideband ().source_epoch ()); // Not used for epoch state blocks
-	ASSERT_TRUE (store.block.get (transaction, state_send.hash ()));
-	auto state_send_disk (store.block.get (transaction, state_send.hash ()));
-	ASSERT_NE (nullptr, state_send_disk);
-	ASSERT_EQ (nano::epoch::epoch_1, state_send_disk->sideband ().details ().epoch ());
-	ASSERT_EQ (nano::epoch::epoch_0, state_send_disk->sideband ().source_epoch ()); // Not used for send state blocks
-	ASSERT_TRUE (store.block.get (transaction, state_open.hash ()));
-	auto state_open_disk (store.block.get (transaction, state_open.hash ()));
-	ASSERT_NE (nullptr, state_open_disk);
-	ASSERT_EQ (nano::epoch::epoch_1, state_open_disk->sideband ().details ().epoch ());
-	ASSERT_EQ (nano::epoch::epoch_1, state_open_disk->sideband ().source_epoch ());
-
-	ASSERT_EQ (7, store.count (transaction, store.blocks_handle));
-
-	// Version should be correct
-	ASSERT_LT (18, store.version.get (transaction));
-}
-
-TEST (mdb_block_store, upgrade_v19_v20)
-{
-	if (nano::rocksdb_config::using_rocksdb_in_tests ())
-	{
-		// Don't test this in rocksdb mode
-		return;
-	}
-	auto path (nano::unique_path ());
-	nano::logger_mt logger;
-	nano::stat stats;
-	{
-=======
 		{
 			nano::lmdb::store store (logger, path, nano::dev::constants);
 			nano::ledger ledger (store, stats, nano::dev::constants);
@@ -2177,7 +1891,6 @@
 			store.version.put (transaction, 20);
 		}
 		// Upgrading should create the table
->>>>>>> ce8c9727
 		nano::lmdb::store store (logger, path, nano::dev::constants);
 		ASSERT_FALSE (store.init_error ());
 		ASSERT_NE (store.final_vote_store.final_votes_handle, 0);
@@ -2417,52 +2130,31 @@
 {
 namespace lmdb
 {
-<<<<<<< HEAD
-	auto block = store_a.block.get (transaction_a, block_a.hash ());
-	ASSERT_NE (block, nullptr);
-
-	nano::block_sideband_v14 sideband_v14 (block->type (), block->sideband ().account (), block->sideband ().successor (), block->sideband ().balance (), block->sideband ().timestamp (), block->sideband ().height ());
-	std::vector<uint8_t> data;
-=======
 	void write_sideband_v14 (nano::lmdb::store & store_a, nano::transaction & transaction_a, nano::block const & block_a, MDB_dbi db_a)
->>>>>>> ce8c9727
 	{
 		auto block = store_a.block.get (transaction_a, block_a.hash ());
 		ASSERT_NE (block, nullptr);
 
-<<<<<<< HEAD
-	MDB_val val{ data.size (), data.data () };
-	ASSERT_FALSE (mdb_put (store_a.env.tx (transaction_a), block->sideband ().details ().epoch () == nano::epoch::epoch_0 ? store_a.state_blocks_v0_handle : store_a.state_blocks_v1_handle, nano::mdb_val (block_a.hash ()), &val, 0));
-}
-=======
-		nano::block_sideband_v14 sideband_v14 (block->type (), block->sideband ().account, block->sideband ().successor, block->sideband ().balance, block->sideband ().timestamp, block->sideband ().height);
+		nano::block_sideband_v14 sideband_v14 (block->type (), block->sideband ().account (), block->sideband ().successor (), block->sideband ().balance (), block->sideband ().timestamp (), block->sideband ().height ());
 		std::vector<uint8_t> data;
 		{
 			nano::vectorstream stream (data);
 			block_a.serialize (stream);
 			sideband_v14.serialize (stream);
 		}
->>>>>>> ce8c9727
 
 		MDB_val val{ data.size (), data.data () };
-		ASSERT_FALSE (mdb_put (store_a.env.tx (transaction_a), block->sideband ().details.epoch == nano::epoch::epoch_0 ? store_a.block_store.state_blocks_v0_handle : store_a.block_store.state_blocks_v1_handle, nano::mdb_val (block_a.hash ()), &val, 0));
-	}
-
-<<<<<<< HEAD
-	ASSERT_LE (block->sideband ().details ().epoch (), nano::epoch::max);
-	// Simulated by writing 0 on every of the most significant bits, leaving out epoch only, as if pre-upgrade
-	nano::block_sideband_v18 sideband_v15 (block->sideband ().account (), block->sideband ().successor (), block->sideband ().balance (), block->sideband ().timestamp (), block->sideband ().height (), block->sideband ().details ().epoch (), false, false, false);
-	std::vector<uint8_t> data;
-=======
+		ASSERT_FALSE (mdb_put (store_a.env.tx (transaction_a), block->sideband ().details ().epoch () == nano::epoch::epoch_0 ? store_a.block_store.state_blocks_v0_handle : store_a.block_store.state_blocks_v1_handle, nano::mdb_val (block_a.hash ()), &val, 0));
+	}
+
 	void write_sideband_v15 (nano::lmdb::store & store_a, nano::transaction & transaction_a, nano::block const & block_a)
->>>>>>> ce8c9727
 	{
 		auto block = store_a.block.get (transaction_a, block_a.hash ());
 		ASSERT_NE (block, nullptr);
 
-		ASSERT_LE (block->sideband ().details.epoch, nano::epoch::max);
+		ASSERT_LE (block->sideband ().details ().epoch (), nano::epoch::max);
 		// Simulated by writing 0 on every of the most significant bits, leaving out epoch only, as if pre-upgrade
-		nano::block_sideband_v18 sideband_v15 (block->sideband ().account, block->sideband ().successor, block->sideband ().balance, block->sideband ().timestamp, block->sideband ().height, block->sideband ().details.epoch, false, false, false);
+		nano::block_sideband_v18 sideband_v15 (block->sideband ().account (), block->sideband ().successor (), block->sideband ().balance (), block->sideband ().timestamp (), block->sideband ().height (), block->sideband ().details ().epoch (), false, false, false);
 		std::vector<uint8_t> data;
 		{
 			nano::vectorstream stream (data);
@@ -2470,25 +2162,16 @@
 			sideband_v15.serialize (stream, block_a.type ());
 		}
 
-<<<<<<< HEAD
-void write_block_w_sideband_v18 (nano::lmdb::store & store_a, MDB_dbi database, nano::write_transaction & transaction_a, nano::block const & block_a)
-{
-	auto block = store_a.block.get (transaction_a, block_a.hash ());
-	ASSERT_NE (block, nullptr);
-	auto new_sideband (block->sideband ());
-	nano::block_sideband_v18 sideband_v18 (new_sideband.account (), new_sideband.successor (), new_sideband.balance (), new_sideband.height (), new_sideband.timestamp (), new_sideband.details ().epoch (), new_sideband.details ().is_send (), new_sideband.details ().is_receive (), new_sideband.details ().is_epoch ());
-=======
 		MDB_val val{ data.size (), data.data () };
 		ASSERT_FALSE (mdb_put (store_a.env.tx (transaction_a), store_a.block_store.state_blocks_handle, nano::mdb_val (block_a.hash ()), &val, 0));
 	}
->>>>>>> ce8c9727
 
 	void write_block_w_sideband_v18 (nano::lmdb::store & store_a, MDB_dbi database, nano::write_transaction & transaction_a, nano::block const & block_a)
 	{
 		auto block = store_a.block.get (transaction_a, block_a.hash ());
 		ASSERT_NE (block, nullptr);
 		auto new_sideband (block->sideband ());
-		nano::block_sideband_v18 sideband_v18 (new_sideband.account, new_sideband.successor, new_sideband.balance, new_sideband.height, new_sideband.timestamp, new_sideband.details.epoch, new_sideband.details.is_send, new_sideband.details.is_receive, new_sideband.details.is_epoch);
+		nano::block_sideband_v18 sideband_v18 (new_sideband.account (), new_sideband.successor (), new_sideband.balance (), new_sideband.height (), new_sideband.timestamp (), new_sideband.details ().epoch (), new_sideband.details ().is_send (), new_sideband.details ().is_receive (), new_sideband.details ().is_epoch ());
 
 		std::vector<uint8_t> data;
 		{
