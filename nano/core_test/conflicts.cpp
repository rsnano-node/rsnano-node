--- conflicted
+++ resolved
@@ -31,13 +31,7 @@
 	node1.work_generate_blocking (*send1);
 	ASSERT_EQ (nano::block_status::progress, node1.process (send1));
 	ASSERT_EQ (0, node1.active.size ());
-<<<<<<< HEAD
-	node1.scheduler.priority.activate (*node1.store.tx_begin_read (), nano::dev::genesis_key.pub);
-	ASSERT_TIMELY (5s, node1.active.election (send1->qualified_root ()));
-	auto election1 = node1.active.election (send1->qualified_root ());
-=======
 	auto election1 = nano::test::start_election (system, node1, send1->hash ());
->>>>>>> 143c7b06
 	ASSERT_EQ (1, node1.active.size ());
 	ASSERT_NE (nullptr, election1);
 	ASSERT_EQ (1, election1->votes ().size ());
@@ -68,11 +62,7 @@
 	ASSERT_TIMELY (5s, node1.block (send1->hash ()));
 
 	// instruct the election scheduler to trigger an election for send1
-<<<<<<< HEAD
-	node1.scheduler.priority.activate (*node1.store.tx_begin_read (), nano::dev::genesis_key.pub);
-=======
 	nano::test::start_election (system, node1, send1->hash ());
->>>>>>> 143c7b06
 
 	// wait for election to be started before processing send2
 	ASSERT_TIMELY (5s, node1.active.active (*send1));
