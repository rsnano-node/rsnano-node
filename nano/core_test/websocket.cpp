#include <nano/core_test/fakes/websocket_client.hpp>
#include <nano/node/transport/fake.hpp>
#include <nano/node/websocket.hpp>
#include <nano/test_common/network.hpp>
#include <nano/test_common/system.hpp>
#include <nano/test_common/telemetry.hpp>
#include <nano/test_common/testutil.hpp>

#include <gtest/gtest.h>

#include <boost/property_tree/json_parser.hpp>

#include <chrono>
#include <cstdlib>
#include <memory>
#include <sstream>
#include <string>
#include <vector>

using namespace std::chrono_literals;

// Tests clients subscribing multiple times or unsubscribing without a subscription
TEST (websocket, subscription_edge)
{
	nano::test::system system;
	nano::node_config config (nano::test::get_available_port (), system.logging);
	config.websocket_config.enabled = true;
	config.websocket_config.port = nano::test::get_available_port ();
	auto node1 (system.add_node (config));

	ASSERT_EQ (0, node1->websocket_server->subscriber_count (nano::websocket::topic::confirmation));

	auto task = ([config, &node1] () {
		fake_websocket_client client (node1->websocket_server->listening_port ());
		client.send_message (R"json({"action": "subscribe", "topic": "confirmation", "ack": true})json");
		client.await_ack ();
		EXPECT_EQ (1, node1->websocket_server->subscriber_count (nano::websocket::topic::confirmation));
		client.send_message (R"json({"action": "subscribe", "topic": "confirmation", "ack": true})json");
		client.await_ack ();
		EXPECT_EQ (1, node1->websocket_server->subscriber_count (nano::websocket::topic::confirmation));
		client.send_message (R"json({"action": "unsubscribe", "topic": "confirmation", "ack": true})json");
		client.await_ack ();
		EXPECT_EQ (0, node1->websocket_server->subscriber_count (nano::websocket::topic::confirmation));
		client.send_message (R"json({"action": "unsubscribe", "topic": "confirmation", "ack": true})json");
		client.await_ack ();
		EXPECT_EQ (0, node1->websocket_server->subscriber_count (nano::websocket::topic::confirmation));
	});
	auto future = std::async (std::launch::async, task);

	ASSERT_TIMELY (5s, future.wait_for (0s) == std::future_status::ready);
}

// Subscribes to block confirmations, confirms a block and then awaits websocket notification
TEST (websocket, confirmation)
{
	nano::test::system system;
	nano::node_config config (nano::test::get_available_port (), system.logging);
	config.websocket_config.enabled = true;
	config.websocket_config.port = nano::test::get_available_port ();
	auto node1 (system.add_node (config));

	std::atomic<bool> ack_ready{ false };
	std::atomic<bool> unsubscribed{ false };
	auto task = ([&ack_ready, &unsubscribed, config, &node1] () {
		fake_websocket_client client (node1->websocket_server->listening_port ());
		client.send_message (R"json({"action": "subscribe", "topic": "confirmation", "ack": true})json");
		client.await_ack ();
		ack_ready = true;
		EXPECT_EQ (1, node1->websocket_server->subscriber_count (nano::websocket::topic::confirmation));
		auto response = client.get_response ();
		EXPECT_TRUE (response);
		boost::property_tree::ptree event;
		std::stringstream stream;
		stream << response.get ();
		boost::property_tree::read_json (stream, event);
		EXPECT_EQ (event.get<std::string> ("topic"), "confirmation");
		client.send_message (R"json({"action": "unsubscribe", "topic": "confirmation", "ack": true})json");
		client.await_ack ();
		unsubscribed = true;
		EXPECT_FALSE (client.get_response (1s));
	});
	auto future = std::async (std::launch::async, task);

	ASSERT_TIMELY (5s, ack_ready);

	nano::keypair key;
	system.wallet (0)->insert_adhoc (nano::dev::genesis_key.prv);
	auto balance = nano::dev::constants.genesis_amount;
	auto send_amount = node1->online_reps.delta () + 1;
	// Quick-confirm a block, legacy blocks should work without filtering
	{
		nano::block_hash previous (node1->latest (nano::dev::genesis_key.pub));
		balance -= send_amount;
		nano::block_builder builder;
		auto send = builder
					.send ()
					.previous (previous)
					.destination (key.pub)
					.balance (balance)
					.sign (nano::dev::genesis_key.prv, nano::dev::genesis_key.pub)
					.work (*system.work.generate (previous))
					.build_shared ();
		node1->process_active (send);
	}

	ASSERT_TIMELY (5s, unsubscribed);

	// Quick confirm a state block
	{
		nano::state_block_builder builder;
		nano::block_hash previous (node1->latest (nano::dev::genesis_key.pub));
		balance -= send_amount;
		auto send = builder
					.account (nano::dev::genesis_key.pub)
					.previous (previous)
					.representative (nano::dev::genesis_key.pub)
					.balance (balance)
					.link (key.pub)
					.sign (nano::dev::genesis_key.prv, nano::dev::genesis_key.pub)
					.work (*system.work.generate (previous))
					.build_shared ();

		node1->process_active (send);
	}

	ASSERT_TIMELY (5s, future.wait_for (0s) == std::future_status::ready);
}

// Tests getting notification of a started election
TEST (websocket, started_election)
{
	nano::test::system system;
	nano::node_config config (nano::test::get_available_port (), system.logging);
	config.websocket_config.enabled = true;
	config.websocket_config.port = nano::test::get_available_port ();
	auto node1 = system.add_node (config);

	std::atomic<bool> ack_ready{ false };
	auto task = ([&ack_ready, config, &node1] () {
		fake_websocket_client client (node1->websocket_server->listening_port ());
		client.send_message (R"json({"action": "subscribe", "topic": "started_election", "ack": "true"})json");
		client.await_ack ();
		ack_ready = true;
		EXPECT_EQ (1, node1->websocket_server->subscriber_count (nano::websocket::topic::started_election));
		return client.get_response ();
	});
	auto future = std::async (std::launch::async, task);

	ASSERT_TIMELY (5s, ack_ready);

	// Create election, causing a websocket message to be emitted
	nano::keypair key1;
	nano::block_builder builder;
	auto send1 = builder
				 .send ()
				 .previous (nano::dev::genesis->hash ())
				 .destination (key1.pub)
				 .balance (0)
				 .sign (nano::dev::genesis_key.prv, nano::dev::genesis_key.pub)
				 .work (*system.work.generate (nano::dev::genesis->hash ()))
				 .build_shared ();
	nano::publish publish1{ nano::dev::network_params.network, send1 };
<<<<<<< HEAD
	// Another node instance just to be a tcp client for channel1.
	auto other_node = nano::test::add_outer_node (system, nano::test::get_available_port ());
	auto channel1 = nano::test::establish_tcp (system, *other_node, node1->network->endpoint ());
	node1->network->inbound (publish1, channel1);
=======
	auto channel1 = std::make_shared<nano::transport::fake::channel> (*node1);
	node1->network.inbound (publish1, channel1);
>>>>>>> 6ce69f10
	ASSERT_TIMELY (1s, node1->active.election (send1->qualified_root ()));
	ASSERT_TIMELY (5s, future.wait_for (0s) == std::future_status::ready);

	auto response = future.get ();
	ASSERT_TRUE (response);
	boost::property_tree::ptree event;
	std::stringstream stream;
	stream << response.get ();
	boost::property_tree::read_json (stream, event);
	ASSERT_EQ (event.get<std::string> ("topic"), "started_election");
}

// Tests getting notification of an erased election
TEST (websocket, stopped_election)
{
	nano::test::system system;
	nano::node_config config (nano::test::get_available_port (), system.logging);
	config.websocket_config.enabled = true;
	config.websocket_config.port = nano::test::get_available_port ();
	auto node1 (system.add_node (config));

	std::atomic<bool> ack_ready{ false };
	auto task = ([&ack_ready, config, &node1] () {
		fake_websocket_client client (node1->websocket_server->listening_port ());
		client.send_message (R"json({"action": "subscribe", "topic": "stopped_election", "ack": "true"})json");
		client.await_ack ();
		ack_ready = true;
		EXPECT_EQ (1, node1->websocket_server->subscriber_count (nano::websocket::topic::stopped_election));
		return client.get_response ();
	});
	auto future = std::async (std::launch::async, task);

	ASSERT_TIMELY (5s, ack_ready);

	// Create election, then erase it, causing a websocket message to be emitted
	nano::keypair key1;
	nano::block_builder builder;
	auto send1 = builder
				 .send ()
				 .previous (nano::dev::genesis->hash ())
				 .destination (key1.pub)
				 .balance (0)
				 .sign (nano::dev::genesis_key.prv, nano::dev::genesis_key.pub)
				 .work (*system.work.generate (nano::dev::genesis->hash ()))
				 .build_shared ();
	nano::publish publish1{ nano::dev::network_params.network, send1 };
<<<<<<< HEAD
	// Another node instance just to be a tcp client for channel1.
	auto other_node = nano::test::add_outer_node (system, nano::test::get_available_port ());
	auto channel1 = nano::test::establish_tcp (system, *other_node, node1->network->endpoint ());
	node1->network->inbound (publish1, channel1);
=======
	auto channel1 = std::make_shared<nano::transport::fake::channel> (*node1);
	node1->network.inbound (publish1, channel1);
>>>>>>> 6ce69f10
	node1->block_processor.flush ();
	ASSERT_TIMELY (1s, node1->active.election (send1->qualified_root ()));
	node1->active.erase (*send1);

	ASSERT_TIMELY (5s, future.wait_for (0s) == std::future_status::ready);

	auto response = future.get ();
	ASSERT_TRUE (response);
	boost::property_tree::ptree event;
	std::stringstream stream;
	stream << response.get ();
	boost::property_tree::read_json (stream, event);
	ASSERT_EQ (event.get<std::string> ("topic"), "stopped_election");
}

// Tests the filtering options of block confirmations
TEST (websocket, confirmation_options)
{
	nano::test::system system;
	nano::node_config config (nano::test::get_available_port (), system.logging);
	config.websocket_config.enabled = true;
	config.websocket_config.port = nano::test::get_available_port ();
	auto node1 (system.add_node (config));

	std::atomic<bool> ack_ready{ false };
	auto task1 = ([&ack_ready, config, &node1] () {
		fake_websocket_client client (node1->websocket_server->listening_port ());
		client.send_message (R"json({"action": "subscribe", "topic": "confirmation", "ack": "true", "options": {"confirmation_type": "active_quorum", "accounts": ["xrb_invalid"]}})json");
		client.await_ack ();
		ack_ready = true;
		EXPECT_EQ (1, node1->websocket_server->subscriber_count (nano::websocket::topic::confirmation));
		auto response = client.get_response (1s);
		EXPECT_FALSE (response);
	});
	auto future1 = std::async (std::launch::async, task1);

	ASSERT_TIMELY (5s, ack_ready);

	// Confirm a state block for an in-wallet account
	system.wallet (0)->insert_adhoc (nano::dev::genesis_key.prv);
	nano::keypair key;
	auto balance = nano::dev::constants.genesis_amount;
	auto send_amount = node1->online_reps.delta () + 1;
	nano::block_hash previous (node1->latest (nano::dev::genesis_key.pub));
	{
		balance -= send_amount;
		nano::state_block_builder builder;
		auto send = builder
					.account (nano::dev::genesis_key.pub)
					.previous (previous)
					.representative (nano::dev::genesis_key.pub)
					.balance (balance)
					.link (key.pub)
					.sign (nano::dev::genesis_key.prv, nano::dev::genesis_key.pub)
					.work (*system.work.generate (previous))
					.build_shared ();

		node1->process_active (send);
		previous = send->hash ();
	}

	ASSERT_TIMELY (5s, future1.wait_for (0s) == std::future_status::ready);

	ack_ready = false;
	auto task2 = ([&ack_ready, config, &node1] () {
		fake_websocket_client client (node1->websocket_server->listening_port ());
		client.send_message (R"json({"action": "subscribe", "topic": "confirmation", "ack": "true", "options": {"confirmation_type": "active_quorum", "all_local_accounts": "true", "include_election_info": "true"}})json");
		client.await_ack ();
		ack_ready = true;
		EXPECT_EQ (1, node1->websocket_server->subscriber_count (nano::websocket::topic::confirmation));
		return client.get_response ();
	});
	auto future2 = std::async (std::launch::async, task2);

	ASSERT_TIMELY (10s, ack_ready);

	// Quick-confirm another block
	{
		balance -= send_amount;
		nano::state_block_builder builder;
		auto send = builder
					.account (nano::dev::genesis_key.pub)
					.previous (previous)
					.representative (nano::dev::genesis_key.pub)
					.balance (balance)
					.link (key.pub)
					.sign (nano::dev::genesis_key.prv, nano::dev::genesis_key.pub)
					.work (*system.work.generate (previous))
					.build_shared ();

		node1->process_active (send);
		previous = send->hash ();
	}

	ASSERT_TIMELY (5s, future2.wait_for (0s) == std::future_status::ready);

	auto response2 = future2.get ();
	ASSERT_TRUE (response2);
	boost::property_tree::ptree event;
	std::stringstream stream;
	stream << response2.get ();
	boost::property_tree::read_json (stream, event);
	ASSERT_EQ (event.get<std::string> ("topic"), "confirmation");
	try
	{
		boost::property_tree::ptree election_info = event.get_child ("message.election_info");
		auto tally (election_info.get<std::string> ("tally"));
		auto final_tally (election_info.get<std::string> ("final"));
		auto time (election_info.get<std::string> ("time"));
		// Duration and request count may be zero on devnet, so we only check that they're present
		ASSERT_EQ (1, election_info.count ("duration"));
		ASSERT_EQ (1, election_info.count ("request_count"));
		ASSERT_EQ (1, election_info.count ("voters"));
		ASSERT_GE (1U, election_info.get<unsigned> ("blocks"));
		// Make sure tally and time are non-zero.
		ASSERT_NE ("0", tally);
		ASSERT_NE ("0", time);
		auto votes_l (election_info.get_child_optional ("votes"));
		ASSERT_FALSE (votes_l.is_initialized ());
	}
	catch (std::runtime_error const & ex)
	{
		FAIL () << ex.what ();
	}

	ack_ready = false;
	auto task3 = ([&ack_ready, config, &node1] () {
		fake_websocket_client client (node1->websocket_server->listening_port ());
		client.send_message (R"json({"action": "subscribe", "topic": "confirmation", "ack": "true", "options": {"confirmation_type": "active_quorum", "all_local_accounts": "true"}})json");
		client.await_ack ();
		ack_ready = true;
		EXPECT_EQ (1, node1->websocket_server->subscriber_count (nano::websocket::topic::confirmation));
		auto response = client.get_response (1s);
		EXPECT_FALSE (response);
	});
	auto future3 = std::async (std::launch::async, task3);

	ASSERT_TIMELY (5s, ack_ready);

	// Confirm a legacy block
	// When filtering options are enabled, legacy blocks are always filtered
	{
		balance -= send_amount;
		nano::block_builder builder;
		auto send = builder
					.send ()
					.previous (previous)
					.destination (key.pub)
					.balance (balance)
					.sign (nano::dev::genesis_key.prv, nano::dev::genesis_key.pub)
					.work (*system.work.generate (previous))
					.build_shared ();
		node1->process_active (send);
		previous = send->hash ();
	}

	ASSERT_TIMELY (5s, future3.wait_for (0s) == std::future_status::ready);
}

TEST (websocket, confirmation_options_votes)
{
	nano::test::system system;
	nano::node_config config (nano::test::get_available_port (), system.logging);
	config.websocket_config.enabled = true;
	config.websocket_config.port = nano::test::get_available_port ();
	auto node1 (system.add_node (config));

	std::atomic<bool> ack_ready{ false };
	auto task1 = ([&ack_ready, config, &node1] () {
		fake_websocket_client client (node1->websocket_server->listening_port ());
		client.send_message (R"json({"action": "subscribe", "topic": "confirmation", "ack": "true", "options": {"confirmation_type": "active_quorum", "include_election_info_with_votes": "true", "include_block": "false"}})json");
		client.await_ack ();
		ack_ready = true;
		EXPECT_EQ (1, node1->websocket_server->subscriber_count (nano::websocket::topic::confirmation));
		return client.get_response ();
	});
	auto future1 = std::async (std::launch::async, task1);

	ASSERT_TIMELY (10s, ack_ready);

	// Confirm a state block for an in-wallet account
	system.wallet (0)->insert_adhoc (nano::dev::genesis_key.prv);
	nano::keypair key;
	auto balance = nano::dev::constants.genesis_amount;
	auto send_amount = node1->config->online_weight_minimum.number () + 1;
	nano::block_hash previous (node1->latest (nano::dev::genesis_key.pub));
	{
		nano::state_block_builder builder;
		balance -= send_amount;
		auto send = builder
					.account (nano::dev::genesis_key.pub)
					.previous (previous)
					.representative (nano::dev::genesis_key.pub)
					.balance (balance)
					.link (key.pub)
					.sign (nano::dev::genesis_key.prv, nano::dev::genesis_key.pub)
					.work (*system.work.generate (previous))
					.build_shared ();

		node1->process_active (send);
		previous = send->hash ();
	}

	ASSERT_TIMELY (5s, future1.wait_for (0s) == std::future_status::ready);

	auto response1 = future1.get ();
	ASSERT_TRUE (response1);
	boost::property_tree::ptree event;
	std::stringstream stream;
	stream << response1.get ();
	boost::property_tree::read_json (stream, event);
	ASSERT_EQ (event.get<std::string> ("topic"), "confirmation");
	try
	{
		boost::property_tree::ptree election_info = event.get_child ("message.election_info");
		auto tally (election_info.get<std::string> ("tally"));
		auto time (election_info.get<std::string> ("time"));
		// Duration and request count may be zero on devnet, so we only check that they're present
		ASSERT_EQ (1, election_info.count ("duration"));
		ASSERT_EQ (1, election_info.count ("request_count"));
		ASSERT_EQ (1, election_info.count ("voters"));
		ASSERT_GE (1U, election_info.get<unsigned> ("blocks"));
		// Make sure tally and time are non-zero.
		ASSERT_NE ("0", tally);
		ASSERT_NE ("0", time);
		auto votes_l (election_info.get_child_optional ("votes"));
		ASSERT_TRUE (votes_l.is_initialized ());
		ASSERT_EQ (1, votes_l.get ().size ());
		for (auto & vote : votes_l.get ())
		{
			std::string representative (vote.second.get<std::string> ("representative"));
			ASSERT_EQ (nano::dev::genesis_key.pub.to_account (), representative);
			std::string timestamp (vote.second.get<std::string> ("timestamp"));
			ASSERT_NE ("0", timestamp);
			std::string hash (vote.second.get<std::string> ("hash"));
			ASSERT_EQ (node1->latest (nano::dev::genesis_key.pub).to_string (), hash);
			std::string weight (vote.second.get<std::string> ("weight"));
			ASSERT_EQ (node1->balance (nano::dev::genesis_key.pub).convert_to<std::string> (), weight);
		}
	}
	catch (std::runtime_error const & ex)
	{
		FAIL () << ex.what ();
	}
}

TEST (websocket, confirmation_options_sideband)
{
	nano::test::system system;
	nano::node_config config (nano::test::get_available_port (), system.logging);
	config.websocket_config.enabled = true;
	config.websocket_config.port = nano::test::get_available_port ();
	auto node1 (system.add_node (config));

	std::atomic<bool> ack_ready{ false };
	auto task1 = ([&ack_ready, config, &node1] () {
		fake_websocket_client client (config.websocket_config.port);
		client.send_message (R"json({"action": "subscribe", "topic": "confirmation", "ack": "true", "options": {"confirmation_type": "active_quorum", "include_block": "false", "include_sideband_info": "true"}})json");
		client.await_ack ();
		ack_ready = true;
		EXPECT_EQ (1, node1->websocket_server->subscriber_count (nano::websocket::topic::confirmation));
		return client.get_response ();
	});
	auto future1 = std::async (std::launch::async, task1);

	ASSERT_TIMELY (10s, ack_ready);

	// Confirm a state block for an in-wallet account
	system.wallet (0)->insert_adhoc (nano::dev::genesis_key.prv);
	nano::keypair key;
	auto balance = nano::dev::constants.genesis_amount;
	auto send_amount = node1->config->online_weight_minimum.number () + 1;
	nano::block_hash previous (node1->latest (nano::dev::genesis_key.pub));
	{
		nano::state_block_builder builder;
		balance -= send_amount;
		auto send = builder
					.account (nano::dev::genesis_key.pub)
					.previous (previous)
					.representative (nano::dev::genesis_key.pub)
					.balance (balance)
					.link (key.pub)
					.sign (nano::dev::genesis_key.prv, nano::dev::genesis_key.pub)
					.work (*system.work.generate (previous))
					.build_shared ();

		node1->process_active (send);
		previous = send->hash ();
	}

	ASSERT_TIMELY (5s, future1.wait_for (0s) == std::future_status::ready);

	auto response1 = future1.get ();
	ASSERT_TRUE (response1);
	boost::property_tree::ptree event;
	std::stringstream stream;
	stream << response1.get ();
	boost::property_tree::read_json (stream, event);
	ASSERT_EQ (event.get<std::string> ("topic"), "confirmation");
	try
	{
		boost::property_tree::ptree sideband_info = event.get_child ("message.sideband");
		// Check if height and local_timestamp are present
		ASSERT_EQ (1, sideband_info.count ("height"));
		ASSERT_EQ (1, sideband_info.count ("local_timestamp"));
		// Make sure height and local_timestamp are non-zero.
		ASSERT_NE ("0", sideband_info.get<std::string> ("height"));
		ASSERT_NE ("0", sideband_info.get<std::string> ("local_timestamp"));
	}
	catch (std::runtime_error const & ex)
	{
		FAIL () << ex.what ();
	}
}

// Tests updating options of block confirmations
TEST (websocket, confirmation_options_update)
{
	nano::test::system system;
	nano::node_config config (nano::test::get_available_port (), system.logging);
	config.websocket_config.enabled = true;
	config.websocket_config.port = nano::test::get_available_port ();
	auto node1 (system.add_node (config));

	std::atomic<bool> added{ false };
	std::atomic<bool> deleted{ false };
	auto task = ([&added, &deleted, config, &node1] () {
		fake_websocket_client client (node1->websocket_server->listening_port ());
		// Subscribe initially with empty options, everything will be filtered
		client.send_message (R"json({"action": "subscribe", "topic": "confirmation", "ack": "true", "options": {}})json");
		client.await_ack ();
		EXPECT_EQ (1, node1->websocket_server->subscriber_count (nano::websocket::topic::confirmation));
		// Now update filter with an account and wait for a response
		std::string add_message = boost::str (boost::format (R"json({"action": "update", "topic": "confirmation", "ack": "true", "options": {"accounts_add": ["%1%"]}})json") % nano::dev::genesis_key.pub.to_account ());
		client.send_message (add_message);
		client.await_ack ();
		EXPECT_EQ (1, node1->websocket_server->subscriber_count (nano::websocket::topic::confirmation));
		added = true;
		EXPECT_TRUE (client.get_response ());
		// Update the filter again, removing the account
		std::string delete_message = boost::str (boost::format (R"json({"action": "update", "topic": "confirmation", "ack": "true", "options": {"accounts_del": ["%1%"]}})json") % nano::dev::genesis_key.pub.to_account ());
		client.send_message (delete_message);
		client.await_ack ();
		EXPECT_EQ (1, node1->websocket_server->subscriber_count (nano::websocket::topic::confirmation));
		deleted = true;
		EXPECT_FALSE (client.get_response (1s));
	});
	auto future = std::async (std::launch::async, task);

	// Wait for update acknowledgement
	ASSERT_TIMELY (5s, added);

	// Confirm a block
	system.wallet (0)->insert_adhoc (nano::dev::genesis_key.prv);
	nano::keypair key;
	nano::state_block_builder builder;
	auto previous (node1->latest (nano::dev::genesis_key.pub));
	auto send = builder
				.account (nano::dev::genesis_key.pub)
				.previous (previous)
				.representative (nano::dev::genesis_key.pub)
				.balance (nano::dev::constants.genesis_amount - nano::Gxrb_ratio)
				.link (key.pub)
				.sign (nano::dev::genesis_key.prv, nano::dev::genesis_key.pub)
				.work (*system.work.generate (previous))
				.build_shared ();

	node1->process_active (send);

	// Wait for delete acknowledgement
	ASSERT_TIMELY (5s, deleted);

	// Confirm another block
	previous = send->hash ();
	auto send2 = builder
				 .make_block ()
				 .account (nano::dev::genesis_key.pub)
				 .previous (previous)
				 .representative (nano::dev::genesis_key.pub)
				 .balance (nano::dev::constants.genesis_amount - 2 * nano::Gxrb_ratio)
				 .link (key.pub)
				 .sign (nano::dev::genesis_key.prv, nano::dev::genesis_key.pub)
				 .work (*system.work.generate (previous))
				 .build_shared ();

	node1->process_active (send2);

	ASSERT_TIMELY (5s, future.wait_for (0s) == std::future_status::ready);
}

// Subscribes to votes, sends a block and awaits websocket notification of a vote arrival
TEST (websocket, vote)
{
	nano::test::system system;
	nano::node_config config (nano::test::get_available_port (), system.logging);
	config.websocket_config.enabled = true;
	config.websocket_config.port = nano::test::get_available_port ();
	auto node1 (system.add_node (config));

	std::atomic<bool> ack_ready{ false };
	auto task = ([&ack_ready, config, &node1] () {
		fake_websocket_client client (node1->websocket_server->listening_port ());
		client.send_message (R"json({"action": "subscribe", "topic": "vote", "ack": true})json");
		client.await_ack ();
		ack_ready = true;
		EXPECT_EQ (1, node1->websocket_server->subscriber_count (nano::websocket::topic::vote));
		return client.get_response ();
	});
	auto future = std::async (std::launch::async, task);

	ASSERT_TIMELY (5s, ack_ready);

	// Quick-confirm a block
	nano::keypair key;
	nano::state_block_builder builder;
	system.wallet (0)->insert_adhoc (nano::dev::genesis_key.prv);
	nano::block_hash previous (node1->latest (nano::dev::genesis_key.pub));
	auto send = builder
				.account (nano::dev::genesis_key.pub)
				.previous (previous)
				.representative (nano::dev::genesis_key.pub)
				.balance (nano::dev::constants.genesis_amount - (node1->online_reps.delta () + 1))
				.link (key.pub)
				.sign (nano::dev::genesis_key.prv, nano::dev::genesis_key.pub)
				.work (*system.work.generate (previous))
				.build_shared ();

	node1->process_active (send);

	ASSERT_TIMELY (5s, future.wait_for (0s) == std::future_status::ready);

	auto response = future.get ();
	ASSERT_TRUE (response);
	boost::property_tree::ptree event;
	std::stringstream stream;
	stream << response;
	boost::property_tree::read_json (stream, event);
	ASSERT_EQ (event.get<std::string> ("topic"), "vote");
}

// Tests vote subscription options - vote type
TEST (websocket, vote_options_type)
{
	nano::test::system system;
	nano::node_config config (nano::test::get_available_port (), system.logging);
	config.websocket_config.enabled = true;
	config.websocket_config.port = nano::test::get_available_port ();
	auto node1 (system.add_node (config));

	std::atomic<bool> ack_ready{ false };
	auto task = ([&ack_ready, config, &node1] () {
		fake_websocket_client client (node1->websocket_server->listening_port ());
		client.send_message (R"json({"action": "subscribe", "topic": "vote", "ack": true, "options": {"include_replays": "true", "include_indeterminate": "false"}})json");
		client.await_ack ();
		ack_ready = true;
		EXPECT_EQ (1, node1->websocket_server->subscriber_count (nano::websocket::topic::vote));
		return client.get_response ();
	});
	auto future = std::async (std::launch::async, task);

	ASSERT_TIMELY (5s, ack_ready);

	// Custom made votes for simplicity
	auto vote (std::make_shared<nano::vote> (nano::dev::genesis_key.pub, nano::dev::genesis_key.prv, 0, 0, std::vector<nano::block_hash>{ nano::dev::genesis->hash () }));
	nano::websocket::message_builder builder;
	auto msg (builder.vote_received (vote, nano::vote_code::replay));
	node1->websocket_server->broadcast (msg);

	ASSERT_TIMELY (5s, future.wait_for (0s) == std::future_status::ready);

	auto response = future.get ();
	ASSERT_TRUE (response);
	boost::property_tree::ptree event;
	std::stringstream stream;
	stream << response;
	boost::property_tree::read_json (stream, event);
	auto message_contents = event.get_child ("message");
	ASSERT_EQ (1, message_contents.count ("type"));
	ASSERT_EQ ("replay", message_contents.get<std::string> ("type"));
}

// Tests vote subscription options - list of representatives
TEST (websocket, vote_options_representatives)
{
	nano::test::system system;
	nano::node_config config (nano::test::get_available_port (), system.logging);
	config.websocket_config.enabled = true;
	config.websocket_config.port = nano::test::get_available_port ();
	auto node1 (system.add_node (config));

	std::atomic<bool> ack_ready{ false };
	auto task1 = ([&ack_ready, config, &node1] () {
		fake_websocket_client client (node1->websocket_server->listening_port ());
		std::string message = boost::str (boost::format (R"json({"action": "subscribe", "topic": "vote", "ack": "true", "options": {"representatives": ["%1%"]}})json") % nano::dev::genesis_key.pub.to_account ());
		client.send_message (message);
		client.await_ack ();
		ack_ready = true;
		EXPECT_EQ (1, node1->websocket_server->subscriber_count (nano::websocket::topic::vote));
		auto response = client.get_response ();
		EXPECT_TRUE (response);
		boost::property_tree::ptree event;
		std::stringstream stream;
		stream << response;
		boost::property_tree::read_json (stream, event);
		EXPECT_EQ (event.get<std::string> ("topic"), "vote");
	});
	auto future1 = std::async (std::launch::async, task1);

	ASSERT_TIMELY (5s, ack_ready);

	// Quick-confirm a block
	nano::keypair key;
	auto balance = nano::dev::constants.genesis_amount;
	system.wallet (0)->insert_adhoc (nano::dev::genesis_key.prv);
	auto send_amount = node1->online_reps.delta () + 1;
	auto confirm_block = [&] () {
		nano::block_hash previous (node1->latest (nano::dev::genesis_key.pub));
		balance -= send_amount;
		nano::state_block_builder builder;
		auto send = builder
					.account (nano::dev::genesis_key.pub)
					.previous (previous)
					.representative (nano::dev::genesis_key.pub)
					.balance (balance)
					.link (key.pub)
					.sign (nano::dev::genesis_key.prv, nano::dev::genesis_key.pub)
					.work (*system.work.generate (previous))
					.build_shared ();
		node1->process_active (send);
	};
	confirm_block ();

	ASSERT_TIMELY (5s, future1.wait_for (0s) == std::future_status::ready);

	ack_ready = false;
	auto task2 = ([&ack_ready, config, &node1] () {
		fake_websocket_client client (node1->websocket_server->listening_port ());
		client.send_message (R"json({"action": "subscribe", "topic": "vote", "ack": "true", "options": {"representatives": ["xrb_invalid"]}})json");
		client.await_ack ();
		ack_ready = true;
		EXPECT_EQ (1, node1->websocket_server->subscriber_count (nano::websocket::topic::vote));
		auto response = client.get_response ();
		// A list of invalid representatives is the same as no filter
		EXPECT_TRUE (response);
	});
	auto future2 = std::async (std::launch::async, task2);

	// Wait for the subscription to be acknowledged
	ASSERT_TIMELY (5s, ack_ready);

	// Confirm another block
	confirm_block ();

	ASSERT_TIMELY (5s, future2.wait_for (0s) == std::future_status::ready);
}

// Test client subscribing to notifications for work generation
TEST (websocket, work)
{
	nano::test::system system;
	nano::node_config config (nano::test::get_available_port (), system.logging);
	config.websocket_config.enabled = true;
	config.websocket_config.port = nano::test::get_available_port ();
	auto node1 (system.add_node (config));

	ASSERT_EQ (0, node1->websocket_server->subscriber_count (nano::websocket::topic::work));

	// Subscribe to work and wait for response asynchronously
	std::atomic<bool> ack_ready{ false };
	auto task = ([&ack_ready, config, &node1] () {
		fake_websocket_client client (node1->websocket_server->listening_port ());
		client.send_message (R"json({"action": "subscribe", "topic": "work", "ack": true})json");
		client.await_ack ();
		ack_ready = true;
		EXPECT_EQ (1, node1->websocket_server->subscriber_count (nano::websocket::topic::work));
		return client.get_response ();
	});
	auto future = std::async (std::launch::async, task);

	// Wait for acknowledge
	ASSERT_TIMELY (5s, ack_ready);
	ASSERT_EQ (1, node1->websocket_server->subscriber_count (nano::websocket::topic::work));

	// Generate work
	nano::block_hash hash{ 1 };
	auto work (node1->work_generate_blocking (hash));
	ASSERT_TRUE (work.is_initialized ());

	// Wait for the work notification
	ASSERT_TIMELY (5s, future.wait_for (0s) == std::future_status::ready);

	// Check the work notification message
	auto response = future.get ();
	ASSERT_TRUE (response);
	std::stringstream stream;
	stream << response;
	boost::property_tree::ptree event;
	boost::property_tree::read_json (stream, event);
	ASSERT_EQ (event.get<std::string> ("topic"), "work");

	auto & contents = event.get_child ("message");
	ASSERT_EQ (contents.get<std::string> ("success"), "true");
	ASSERT_LT (contents.get<unsigned> ("duration"), 10000U);

	ASSERT_EQ (1, contents.count ("request"));
	auto & request = contents.get_child ("request");
	ASSERT_EQ (request.get<std::string> ("version"), nano::to_string (nano::work_version::work_1));
	ASSERT_EQ (request.get<std::string> ("hash"), hash.to_string ());
	ASSERT_EQ (request.get<std::string> ("difficulty"), nano::to_string_hex (node1->default_difficulty (nano::work_version::work_1)));
	ASSERT_EQ (request.get<double> ("multiplier"), 1.0);

	ASSERT_EQ (1, contents.count ("result"));
	auto & result = contents.get_child ("result");
	uint64_t result_difficulty;
	nano::from_string_hex (result.get<std::string> ("difficulty"), result_difficulty);
	ASSERT_GE (result_difficulty, node1->default_difficulty (nano::work_version::work_1));
	ASSERT_NEAR (result.get<double> ("multiplier"), nano::difficulty::to_multiplier (result_difficulty, node1->default_difficulty (nano::work_version::work_1)), 1e-6);
	ASSERT_EQ (result.get<std::string> ("work"), nano::to_string_hex (work.get ()));

	ASSERT_EQ (1, contents.count ("bad_peers"));
	auto & bad_peers = contents.get_child ("bad_peers");
	ASSERT_TRUE (bad_peers.empty ());

	ASSERT_EQ (contents.get<std::string> ("reason"), "");
}

// Test client subscribing to notifications for bootstrap
TEST (websocket, bootstrap)
{
	nano::test::system system;
	nano::node_config config (nano::test::get_available_port (), system.logging);
	config.websocket_config.enabled = true;
	config.websocket_config.port = nano::test::get_available_port ();
	auto node1 (system.add_node (config));

	ASSERT_EQ (0, node1->websocket_server->subscriber_count (nano::websocket::topic::bootstrap));

	// Subscribe to bootstrap and wait for response asynchronously
	std::atomic<bool> ack_ready{ false };
	auto task = ([&ack_ready, config, &node1] () {
		fake_websocket_client client (node1->websocket_server->listening_port ());
		client.send_message (R"json({"action": "subscribe", "topic": "bootstrap", "ack": true})json");
		client.await_ack ();
		ack_ready = true;
		EXPECT_EQ (1, node1->websocket_server->subscriber_count (nano::websocket::topic::bootstrap));
		return client.get_response ();
	});
	auto future = std::async (std::launch::async, task);

	// Wait for acknowledge
	ASSERT_TIMELY (5s, ack_ready);

	// Start bootstrap attempt
	node1->bootstrap_initiator.bootstrap (true, "123abc");
	ASSERT_TIMELY (5s, nullptr == node1->bootstrap_initiator.current_attempt ());

	// Wait for the bootstrap notification
	ASSERT_TIMELY (5s, future.wait_for (0s) == std::future_status::ready);

	// Check the bootstrap notification message
	auto response = future.get ();
	ASSERT_TRUE (response);
	std::stringstream stream;
	stream << response;
	boost::property_tree::ptree event;
	boost::property_tree::read_json (stream, event);
	ASSERT_EQ (event.get<std::string> ("topic"), "bootstrap");

	auto & contents = event.get_child ("message");
	ASSERT_EQ (contents.get<std::string> ("reason"), "started");
	ASSERT_EQ (contents.get<std::string> ("id"), "123abc");
	ASSERT_EQ (contents.get<std::string> ("mode"), "legacy");

	// Wait for bootstrap finish
	ASSERT_TIMELY (5s, !node1->bootstrap_initiator.in_progress ());
}

TEST (websocket, bootstrap_exited)
{
	nano::test::system system;
	nano::node_config config (nano::test::get_available_port (), system.logging);
	config.websocket_config.enabled = true;
	config.websocket_config.port = nano::test::get_available_port ();
	auto node1 (system.add_node (config));

	// Start bootstrap, exit after subscription
	std::atomic<bool> bootstrap_started{ false };
	nano::test::counted_completion subscribed_completion (1);
	std::thread bootstrap_thread ([node1, &system, &bootstrap_started, &subscribed_completion] () {
		std::shared_ptr<nano::bootstrap_attempt> attempt;
		while (attempt == nullptr)
		{
			std::this_thread::sleep_for (50ms);
			node1->bootstrap_initiator.bootstrap (true, "123abc");
			attempt = node1->bootstrap_initiator.current_attempt ();
		}
		ASSERT_NE (nullptr, attempt);
		bootstrap_started = true;
		EXPECT_FALSE (subscribed_completion.await_count_for (5s));
	});

	// Wait for bootstrap start
	ASSERT_TIMELY (5s, bootstrap_started);

	// Subscribe to bootstrap and wait for response asynchronously
	std::atomic<bool> ack_ready{ false };
	auto task = ([&ack_ready, config, &node1] () {
		fake_websocket_client client (node1->websocket_server->listening_port ());
		client.send_message (R"json({"action": "subscribe", "topic": "bootstrap", "ack": true})json");
		client.await_ack ();
		ack_ready = true;
		EXPECT_EQ (1, node1->websocket_server->subscriber_count (nano::websocket::topic::bootstrap));
		return client.get_response ();
	});
	auto future = std::async (std::launch::async, task);

	// Wait for acknowledge
	ASSERT_TIMELY (5s, ack_ready);

	// Wait for the bootstrap notification
	subscribed_completion.increment ();
	bootstrap_thread.join ();
	ASSERT_TIMELY (5s, future.wait_for (0s) == std::future_status::ready);

	// Check the bootstrap notification message
	auto response = future.get ();
	ASSERT_TRUE (response);
	std::stringstream stream;
	stream << response;
	boost::property_tree::ptree event;
	boost::property_tree::read_json (stream, event);
	ASSERT_EQ (event.get<std::string> ("topic"), "bootstrap");

	auto & contents = event.get_child ("message");
	ASSERT_EQ (contents.get<std::string> ("reason"), "exited");
	ASSERT_EQ (contents.get<std::string> ("id"), "123abc");
	ASSERT_EQ (contents.get<std::string> ("mode"), "legacy");
	ASSERT_EQ (contents.get<unsigned> ("total_blocks"), 0U);
	ASSERT_LT (contents.get<unsigned> ("duration"), 15000U);
}

// Tests sending keepalive
TEST (websocket, ws_keepalive)
{
	nano::test::system system;
	nano::node_config config (nano::test::get_available_port (), system.logging);
	config.websocket_config.enabled = true;
	config.websocket_config.port = nano::test::get_available_port ();
	auto node1 (system.add_node (config));

	auto task = ([&node1] () {
		fake_websocket_client client (node1->websocket_server->listening_port ());
		client.send_message (R"json({"action": "ping"})json");
		client.await_ack ();
	});
	auto future = std::async (std::launch::async, task);

	ASSERT_TIMELY (5s, future.wait_for (0s) == std::future_status::ready);
}

// Tests sending telemetry
TEST (websocket, telemetry)
{
	nano::test::system system;
	nano::node_config config (nano::test::get_available_port (), system.logging);
	config.websocket_config.enabled = true;
	config.websocket_config.port = nano::test::get_available_port ();
	nano::node_flags node_flags;
	node_flags.set_disable_initial_telemetry_requests (true);
	node_flags.set_disable_ongoing_telemetry_requests (true);
	auto node1 (system.add_node (config, node_flags));
	config.peering_port = nano::test::get_available_port ();
	config.websocket_config.enabled = true;
	config.websocket_config.port = nano::test::get_available_port ();
	auto node2 (system.add_node (config, node_flags));

	nano::test::wait_peer_connections (system);

	std::atomic<bool> done{ false };
	auto task = ([config = node1->config, &node1, &done] () {
		fake_websocket_client client (node1->websocket_server->listening_port ());
		client.send_message (R"json({"action": "subscribe", "topic": "telemetry", "ack": true})json");
		client.await_ack ();
		done = true;
		EXPECT_EQ (1, node1->websocket_server->subscriber_count (nano::websocket::topic::telemetry));
		return client.get_response ();
	});

	auto future = std::async (std::launch::async, task);

	ASSERT_TIMELY (10s, done);

	node1->telemetry->get_metrics_single_peer_async (node1->network->find_channel (node2->network->endpoint ()), [] (auto const & response_a) {
		ASSERT_FALSE (response_a.error);
	});

	ASSERT_TIMELY (10s, future.wait_for (0s) == std::future_status::ready);

	// Check the telemetry notification message
	auto response = future.get ();

	std::stringstream stream;
	stream << response;
	boost::property_tree::ptree event;
	boost::property_tree::read_json (stream, event);
	ASSERT_EQ (event.get<std::string> ("topic"), "telemetry");

	auto & contents = event.get_child ("message");
	nano::jsonconfig telemetry_contents (contents);
	nano::telemetry_data telemetry_data;
	telemetry_data.deserialize_json (telemetry_contents, false);
	nano::test::compare_default_telemetry_response_data (telemetry_data, node2->network_params, node2->config->bandwidth_limit, node2->default_difficulty (nano::work_version::work_1), node2->node_id);

	ASSERT_EQ (contents.get<std::string> ("address"), node2->network->endpoint ().address ().to_string ());
	ASSERT_EQ (contents.get<uint16_t> ("port"), node2->network->endpoint ().port ());

	// Other node should have no subscribers
	EXPECT_EQ (0, node2->websocket_server->subscriber_count (nano::websocket::topic::telemetry));
}

TEST (websocket, new_unconfirmed_block)
{
	nano::test::system system;
	nano::node_config config (nano::test::get_available_port (), system.logging);
	config.websocket_config.enabled = true;
	config.websocket_config.port = nano::test::get_available_port ();
	auto node1 (system.add_node (config));

	std::atomic<bool> ack_ready{ false };
	auto task = ([&ack_ready, config, node1] () {
		fake_websocket_client client (node1->websocket_server->listening_port ());
		client.send_message (R"json({"action": "subscribe", "topic": "new_unconfirmed_block", "ack": "true"})json");
		client.await_ack ();
		ack_ready = true;
		EXPECT_EQ (1, node1->websocket_server->subscriber_count (nano::websocket::topic::new_unconfirmed_block));
		return client.get_response ();
	});
	auto future = std::async (std::launch::async, task);

	ASSERT_TIMELY (5s, ack_ready);

	nano::state_block_builder builder;
	// Process a new block
	auto send1 = builder
				 .account (nano::dev::genesis_key.pub)
				 .previous (nano::dev::genesis->hash ())
				 .representative (nano::dev::genesis_key.pub)
				 .balance (nano::dev::constants.genesis_amount - 1)
				 .link (nano::dev::genesis_key.pub)
				 .sign (nano::dev::genesis_key.prv, nano::dev::genesis_key.pub)
				 .work (*system.work.generate (nano::dev::genesis->hash ()))
				 .build_shared ();

	ASSERT_EQ (nano::process_result::progress, node1->process_local (send1).code);

	ASSERT_TIMELY (5s, future.wait_for (0s) == std::future_status::ready);

	// Check the response
	boost::optional<std::string> response = future.get ();
	ASSERT_TRUE (response);
	std::stringstream stream;
	stream << response;
	boost::property_tree::ptree event;
	boost::property_tree::read_json (stream, event);
	ASSERT_EQ (event.get<std::string> ("topic"), "new_unconfirmed_block");

	auto message_contents = event.get_child ("message");
	ASSERT_EQ ("state", message_contents.get<std::string> ("type"));
	ASSERT_EQ ("send", message_contents.get<std::string> ("subtype"));
}<|MERGE_RESOLUTION|>--- conflicted
+++ resolved
@@ -160,15 +160,8 @@
 				 .work (*system.work.generate (nano::dev::genesis->hash ()))
 				 .build_shared ();
 	nano::publish publish1{ nano::dev::network_params.network, send1 };
-<<<<<<< HEAD
-	// Another node instance just to be a tcp client for channel1.
-	auto other_node = nano::test::add_outer_node (system, nano::test::get_available_port ());
-	auto channel1 = nano::test::establish_tcp (system, *other_node, node1->network->endpoint ());
+	auto channel1 = std::make_shared<nano::transport::fake::channel> (*node1);
 	node1->network->inbound (publish1, channel1);
-=======
-	auto channel1 = std::make_shared<nano::transport::fake::channel> (*node1);
-	node1->network.inbound (publish1, channel1);
->>>>>>> 6ce69f10
 	ASSERT_TIMELY (1s, node1->active.election (send1->qualified_root ()));
 	ASSERT_TIMELY (5s, future.wait_for (0s) == std::future_status::ready);
 
@@ -215,15 +208,8 @@
 				 .work (*system.work.generate (nano::dev::genesis->hash ()))
 				 .build_shared ();
 	nano::publish publish1{ nano::dev::network_params.network, send1 };
-<<<<<<< HEAD
-	// Another node instance just to be a tcp client for channel1.
-	auto other_node = nano::test::add_outer_node (system, nano::test::get_available_port ());
-	auto channel1 = nano::test::establish_tcp (system, *other_node, node1->network->endpoint ());
+	auto channel1 = std::make_shared<nano::transport::fake::channel> (*node1);
 	node1->network->inbound (publish1, channel1);
-=======
-	auto channel1 = std::make_shared<nano::transport::fake::channel> (*node1);
-	node1->network.inbound (publish1, channel1);
->>>>>>> 6ce69f10
 	node1->block_processor.flush ();
 	ASSERT_TIMELY (1s, node1->active.election (send1->qualified_root ()));
 	node1->active.erase (*send1);
