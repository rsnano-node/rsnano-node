--- conflicted
+++ resolved
@@ -67,21 +67,6 @@
 	}
 }
 
-<<<<<<< HEAD
-uint64_t nano::block::block_work () const
-{
-	return rsnano::rsn_block_work (handle);
-}
-
-void nano::block::block_work_set (uint64_t work_a)
-{
-	rsnano::rsn_block_work_set (handle, work_a);
-}
-
-nano::block_type nano::block::type () const
-{
-	return static_cast<nano::block_type> (rsnano::rsn_block_type (handle));
-=======
 bool nano::block::is_send () const noexcept
 {
 	release_assert (has_sideband ());
@@ -90,11 +75,25 @@
 		case nano::block_type::send:
 			return true;
 		case nano::block_type::state:
-			return sideband ().details.is_send;
+			return sideband ().details ().is_send ();
 		default:
 			return false;
 	}
->>>>>>> 9bcb65ca
+}
+
+uint64_t nano::block::block_work () const
+{
+	return rsnano::rsn_block_work (handle);
+}
+
+void nano::block::block_work_set (uint64_t work_a)
+{
+	rsnano::rsn_block_work_set (handle, work_a);
+}
+
+nano::block_type nano::block::type () const
+{
+	return static_cast<nano::block_type> (rsnano::rsn_block_type (handle));
 }
 
 nano::block_hash const & nano::block::hash () const
