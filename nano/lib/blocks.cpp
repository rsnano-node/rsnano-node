#include <nano/crypto_lib/random_pool.hpp>
#include <nano/lib/blocks.hpp>
#include <nano/lib/memory.hpp>
#include <nano/lib/numbers.hpp>
#include <nano/lib/threading.hpp>

#include <boost/property_tree/json_parser.hpp>

#include <bitset>

/** Compare blocks, first by type, then content. This is an optimization over dynamic_cast, which is very slow on some platforms. */
namespace
{
template <typename T>
bool blocks_equal (T const & first, nano::block const & second)
{
	static_assert (std::is_base_of<nano::block, T>::value, "Input parameter is not a block type");
	return (first.type () == second.type ()) && (static_cast<T const &> (second)) == first;
}
}

void nano::block_memory_pool_purge ()
{
	nano::purge_shared_ptr_singleton_pool_memory<nano::open_block> ();
	nano::purge_shared_ptr_singleton_pool_memory<nano::state_block> ();
	nano::purge_shared_ptr_singleton_pool_memory<nano::send_block> ();
	nano::purge_shared_ptr_singleton_pool_memory<nano::change_block> ();
}

/*
 * block
 */

nano::block::~block ()
{
	if (handle != nullptr)
	{
		rsnano::rsn_block_destroy (handle);
	}
}

std::string nano::block::to_json () const
{
	std::string result;
	serialize_json (result);
	return result;
}

size_t nano::block::size (nano::block_type type_a)
{
	return rsnano::rsn_block_serialized_size (static_cast<uint8_t> (type_a));
}

nano::work_version nano::block::work_version () const
{
	return nano::work_version::work_1;
}

void nano::block::refresh ()
{
	if (!cached_hash.is_zero ())
	{
		cached_hash = generate_hash ();
	}
}

uint64_t nano::block::block_work () const
{
	return rsnano::rsn_block_work (handle);
}

void nano::block::block_work_set (uint64_t work_a)
{
	rsnano::rsn_block_work_set (handle, work_a);
}

nano::block_type nano::block::type () const
{
	return static_cast<nano::block_type> (rsnano::rsn_block_type (handle));
}

nano::block_hash const & nano::block::hash () const
{
	if (!cached_hash.is_zero ())
	{
		// Once a block is created, it should not be modified (unless using refresh ())
		// This would invalidate the cache; check it hasn't changed.
		debug_assert (cached_hash == generate_hash ());
	}
	else
	{
		cached_hash = generate_hash ();
	}

	return cached_hash;
}

nano::block_hash nano::block::full_hash () const
{
	nano::block_hash result;
	rsnano::rsn_block_full_hash (handle, result.bytes.data ());
	return result;
}

nano::block_sideband nano::block::sideband () const
{
	rsnano::BlockSidebandDto dto;
	auto result = rsnano::rsn_block_sideband (get_handle (), &dto);
	debug_assert (result == 0);
	return nano::block_sideband (dto);
}

void nano::block::sideband_set (nano::block_sideband const & sideband_a)
{
	if (rsnano::rsn_block_sideband_set (get_handle (), &sideband_a.as_dto ()) < 0)
		throw std::runtime_error ("cannot set sideband");
}

bool nano::block::has_sideband () const
{
	return rsnano::rsn_block_has_sideband (get_handle ());
}

rsnano::BlockHandle * nano::block::get_handle () const
{
	return handle;
}

nano::account nano::block::representative () const
{
	static nano::account representative{};
	return representative;
}

nano::block_hash nano::block::source () const
{
	static nano::block_hash source{ 0 };
	return source;
}

nano::account nano::block::destination () const
{
	static nano::account destination{};
	return destination;
}

nano::link nano::block::link () const
{
	static nano::link link{ 0 };
	return link;
}

nano::account nano::block::account () const
{
	static nano::account account{};
	return account;
}

rsnano::BlockHandle * nano::block::clone_handle () const
{
	return rsnano::rsn_block_handle_clone (handle);
}

const void * nano::block::get_rust_data_pointer () const
{
	return rsnano::rsn_block_rust_data_pointer (handle);
}

nano::qualified_root nano::block::qualified_root () const
{
	return { root (), previous () };
}

nano::amount nano::block::balance () const
{
	static nano::amount amount{ 0 };
	return amount;
}

void nano::block::sign_zero ()
{
	signature_set (nano::signature (0));
}

void nano::block::serialize (nano::stream & stream_a) const
{
	if (rsnano::rsn_block_serialize (handle, &stream_a) != 0)
	{
		throw std::runtime_error ("could not serialize block");
	}
}

nano::block_hash nano::block::previous () const
{
	uint8_t buffer[32];
	rsnano::rsn_block_previous (handle, &buffer);
	nano::block_hash result;
	std::copy (std::begin (buffer), std::end (buffer), std::begin (result.bytes));
	return result;
}

nano::signature nano::block::block_signature () const
{
	uint8_t bytes[64];
	rsnano::rsn_block_signature (handle, &bytes);
	nano::signature result;
	std::copy (std::begin (bytes), std::end (bytes), std::begin (result.bytes));
	return result;
}

void nano::block::signature_set (nano::signature const & signature_a)
{
	uint8_t bytes[64];
	std::copy (std::begin (signature_a.bytes), std::end (signature_a.bytes), std::begin (bytes));
	rsnano::rsn_block_signature_set (handle, &bytes);
}

void nano::block::serialize_json (std::string & string_a, bool single_line) const
{
	boost::property_tree::ptree tree;
	serialize_json (tree);
	std::stringstream ostream;
	boost::property_tree::write_json (ostream, tree, !single_line);
	string_a = ostream.str ();
}

void nano::block::serialize_json (boost::property_tree::ptree & tree) const
{
	if (rsnano::rsn_block_serialize_json (handle, &tree) < 0)
		throw std::runtime_error ("could not serialize send_block as JSON");
}

nano::block_hash nano::block::generate_hash () const
{
	uint8_t bytes[32];
	rsnano::rsn_block_hash (handle, &bytes);
	nano::block_hash result;
	std::copy (std::begin (bytes), std::end (bytes), std::begin (result.bytes));
	return result;
}

void nano::block::operator() (nano::object_stream & obs) const
{
	obs.write ("hash", hash ());
}

void nano::send_block::visit (nano::block_visitor & visitor_a) const
{
	visitor_a.send_block (*this);
}

void nano::send_block::visit (nano::mutable_block_visitor & visitor_a)
{
	visitor_a.send_block (*this);
}

void nano::send_block::zero ()
{
	rsnano::rsn_send_block_zero (handle);
}

void nano::send_block::set_destination (nano::account account_a)
{
	uint8_t bytes[32];
	std::copy (std::begin (account_a.bytes), std::end (account_a.bytes), std::begin (bytes));
	rsnano::rsn_send_block_destination_set (handle, &bytes);
}

void nano::send_block::previous_set (nano::block_hash previous_a)
{
	uint8_t bytes[32];
	std::copy (std::begin (previous_a.bytes), std::end (previous_a.bytes), std::begin (bytes));
	rsnano::rsn_send_block_previous_set (handle, &bytes);
}

void nano::send_block::balance_set (nano::amount balance_a)
{
	uint8_t bytes[16];
	std::copy (std::begin (balance_a.bytes), std::end (balance_a.bytes), std::begin (bytes));
	rsnano::rsn_send_block_balance_set (handle, &bytes);
}

nano::send_block::send_block (nano::block_hash const & previous_a, nano::account const & destination_a, nano::amount const & balance_a, nano::raw_key const & prv_a, nano::public_key const & pub_a, uint64_t work_a)
{
	debug_assert (destination_a != nullptr);
	debug_assert (pub_a != nullptr);

	rsnano::SendBlockDto2 dto;
	std::copy (std::begin (previous_a.bytes), std::end (previous_a.bytes), std::begin (dto.previous));
	std::copy (std::begin (destination_a.bytes), std::end (destination_a.bytes), std::begin (dto.destination));
	std::copy (std::begin (balance_a.bytes), std::end (balance_a.bytes), std::begin (dto.balance));
	std::copy (std::begin (prv_a.bytes), std::end (prv_a.bytes), std::begin (dto.priv_key));
	std::copy (std::begin (pub_a.bytes), std::end (pub_a.bytes), std::begin (dto.pub_key));
	dto.work = work_a;
	handle = rsnano::rsn_send_block_create2 (&dto);
	if (handle == nullptr)
		throw std::runtime_error ("could not create send_block");
}

nano::send_block::send_block (bool & error_a, nano::stream & stream_a)
{
	handle = rsnano::rsn_send_block_deserialize (&stream_a);
	error_a = handle == nullptr;
}

nano::send_block::send_block (bool & error_a, boost::property_tree::ptree const & tree_a)
{
	handle = rsnano::rsn_send_block_deserialize_json (&tree_a);
	error_a = handle == nullptr;
}

rsnano::SendBlockDto empty_send_block_dto ()
{
	rsnano::SendBlockDto dto;
	std::fill (std::begin (dto.signature), std::end (dto.signature), 0);
	std::fill (std::begin (dto.previous), std::end (dto.previous), 0);
	std::fill (std::begin (dto.destination), std::end (dto.destination), 0);
	std::fill (std::begin (dto.balance), std::end (dto.balance), 0);
	dto.work = 0;
	return dto;
}

nano::send_block::send_block ()
{
	auto dto{ empty_send_block_dto () };
	handle = rsnano::rsn_send_block_create (&dto);
}

nano::send_block::send_block (const send_block & other)
{
	cached_hash = other.cached_hash;
	if (other.handle == nullptr)
	{
		handle = nullptr;
	}
	else
	{
		handle = rsnano::rsn_block_clone (other.handle);
	}
}

nano::send_block::send_block (send_block && other)
{
	cached_hash = other.cached_hash;
	handle = other.handle;
	other.handle = nullptr;
}

nano::send_block::send_block (rsnano::BlockHandle * handle_a)
{
	handle = handle_a;
}

bool nano::send_block::operator== (nano::block const & other_a) const
{
	return blocks_equal (*this, other_a);
}

bool nano::send_block::valid_predecessor (nano::block const & block_a) const
{
	return rsnano::rsn_send_block_valid_predecessor (static_cast<uint8_t> (block_a.type ()));
}

bool nano::send_block::operator== (nano::send_block const & other_a) const
{
	return rsnano::rsn_block_equals (handle, other_a.handle);
}

nano::account nano::send_block::destination () const
{
	uint8_t buffer[32];
	rsnano::rsn_send_block_destination (handle, &buffer);
	nano::account result;
	std::copy (std::begin (buffer), std::end (buffer), std::begin (result.bytes));
	return result;
}

nano::root nano::send_block::root () const
{
	return previous ();
}

nano::amount nano::send_block::balance () const
{
	uint8_t buffer[16];
	rsnano::rsn_send_block_balance (handle, &buffer);
	nano::amount result;
	std::copy (std::begin (buffer), std::end (buffer), std::begin (result.bytes));
	return result;
}

std::size_t nano::send_block::size ()
{
	return sizeof (nano::block_hash) + sizeof (nano::account) + sizeof (nano::amount) + sizeof (nano::signature) + sizeof (uint64_t);
}

/*
 * open_block
 */

nano::open_block::open_block ()
{
	rsnano::OpenBlockDto dto;
	dto.work = 0;
	std::fill (std::begin (dto.account), std::end (dto.account), 0);
	std::fill (std::begin (dto.source), std::end (dto.source), 0);
	std::fill (std::begin (dto.representative), std::end (dto.representative), 0);
	std::fill (std::begin (dto.signature), std::end (dto.signature), 0);
	handle = rsnano::rsn_open_block_create (&dto);
}

nano::open_block::open_block (nano::block_hash const & source_a, nano::account const & representative_a, nano::account const & account_a, nano::raw_key const & prv_a, nano::public_key const & pub_a, uint64_t work_a)
{
	debug_assert (representative_a != nullptr);
	debug_assert (account_a != nullptr);
	debug_assert (pub_a != nullptr);

	rsnano::OpenBlockDto2 dto;
	std::copy (std::begin (source_a.bytes), std::end (source_a.bytes), std::begin (dto.source));
	std::copy (std::begin (representative_a.bytes), std::end (representative_a.bytes), std::begin (dto.representative));
	std::copy (std::begin (account_a.bytes), std::end (account_a.bytes), std::begin (dto.account));
	std::copy (std::begin (prv_a.bytes), std::end (prv_a.bytes), std::begin (dto.priv_key));
	std::copy (std::begin (pub_a.bytes), std::end (pub_a.bytes), std::begin (dto.pub_key));
	dto.work = work_a;
	handle = rsnano::rsn_open_block_create2 (&dto);
	if (handle == nullptr)
		throw std::runtime_error ("could not create open_block");
}

nano::open_block::open_block (nano::block_hash const & source_a, nano::account const & representative_a, nano::account const & account_a, std::nullptr_t)
{
	debug_assert (representative_a != nullptr);
	debug_assert (account_a != nullptr);

	rsnano::OpenBlockDto dto;
	dto.work = 0;
	std::copy (std::begin (source_a.bytes), std::end (source_a.bytes), std::begin (dto.source));
	std::copy (std::begin (representative_a.bytes), std::end (representative_a.bytes), std::begin (dto.representative));
	std::copy (std::begin (account_a.bytes), std::end (account_a.bytes), std::begin (dto.account));
	std::fill (std::begin (dto.signature), std::end (dto.signature), 0);
	handle = rsnano::rsn_open_block_create (&dto);
}

nano::open_block::open_block (bool & error_a, nano::stream & stream_a)
{
	handle = rsnano::rsn_open_block_deserialize (&stream_a);
	error_a = handle == nullptr;
}

nano::open_block::open_block (bool & error_a, boost::property_tree::ptree const & tree_a)
{
	handle = rsnano::rsn_open_block_deserialize_json (&tree_a);
	error_a = handle == nullptr;
}

nano::open_block::open_block (const open_block & other)
{
	cached_hash = other.cached_hash;
	if (other.handle == nullptr)
	{
		handle = nullptr;
	}
	else
	{
		handle = rsnano::rsn_block_clone (other.handle);
	}
}

nano::open_block::open_block (nano::open_block && other)
{
	cached_hash = other.cached_hash;
	handle = other.handle;
	other.handle = nullptr;
}

nano::open_block::open_block (rsnano::BlockHandle * handle_a)
{
	handle = handle_a;
}

nano::account nano::open_block::account () const
{
	uint8_t buffer[32];
	rsnano::rsn_open_block_account (handle, &buffer);
	nano::account result;
	std::copy (std::begin (buffer), std::end (buffer), std::begin (result.bytes));
	return result;
}

void nano::open_block::visit (nano::block_visitor & visitor_a) const
{
	visitor_a.open_block (*this);
}

void nano::open_block::visit (nano::mutable_block_visitor & visitor_a)
{
	visitor_a.open_block (*this);
}

bool nano::open_block::operator== (nano::block const & other_a) const
{
	return blocks_equal (*this, other_a);
}

bool nano::open_block::operator== (nano::open_block const & other_a) const
{
	return rsnano::rsn_block_equals (handle, other_a.handle);
}

bool nano::open_block::valid_predecessor (nano::block const & block_a) const
{
	return false;
}

nano::block_hash nano::open_block::source () const
{
	uint8_t buffer[32];
	rsnano::rsn_open_block_source (handle, &buffer);
	nano::block_hash result;
	std::copy (std::begin (buffer), std::end (buffer), std::begin (result.bytes));
	return result;
}

nano::root nano::open_block::root () const
{
	return account ();
}

nano::account nano::open_block::representative () const
{
	uint8_t buffer[32];
	rsnano::rsn_open_block_representative (handle, &buffer);
	nano::account result;
	std::copy (std::begin (buffer), std::end (buffer), std::begin (result.bytes));
	return result;
}

void nano::open_block::source_set (nano::block_hash source_a)
{
	uint8_t buffer[32];
	std::copy (std::begin (source_a.bytes), std::end (source_a.bytes), std::begin (buffer));
	rsnano::rsn_open_block_source_set (handle, &buffer);
}

void nano::open_block::account_set (nano::account account_a)
{
	uint8_t buffer[32];
	std::copy (std::begin (account_a.bytes), std::end (account_a.bytes), std::begin (buffer));
	rsnano::rsn_open_block_account_set (handle, &buffer);
}

void nano::open_block::representative_set (nano::account account_a)
{
	uint8_t buffer[32];
	std::copy (std::begin (account_a.bytes), std::end (account_a.bytes), std::begin (buffer));
	rsnano::rsn_open_block_representative_set (handle, &buffer);
}

void nano::open_block::zero ()
{
	block_work_set (0);
	sign_zero ();
	account_set (0);
	representative_set (0);
	source_set (0);
}

std::size_t nano::open_block::size ()
{
	return rsnano::rsn_open_block_size ();
}

/*
 * change_block
 */

nano::change_block::change_block ()
{
	rsnano::ChangeBlockDto dto;
	std::fill (std::begin (dto.previous), std::end (dto.previous), 0);
	std::fill (std::begin (dto.representative), std::end (dto.representative), 0);
	std::fill (std::begin (dto.signature), std::end (dto.signature), 0);
	dto.work = 0;
	handle = rsnano::rsn_change_block_create (&dto);
}

nano::change_block::change_block (nano::block_hash const & previous_a, nano::account const & representative_a, nano::raw_key const & prv_a, nano::public_key const & pub_a, uint64_t work_a)
{
	debug_assert (representative_a != nullptr);
	debug_assert (pub_a != nullptr);

	rsnano::ChangeBlockDto2 dto;
	std::copy (std::begin (previous_a.bytes), std::end (previous_a.bytes), std::begin (dto.previous));
	std::copy (std::begin (representative_a.bytes), std::end (representative_a.bytes), std::begin (dto.representative));
	std::copy (std::begin (prv_a.bytes), std::end (prv_a.bytes), std::begin (dto.priv_key));
	std::copy (std::begin (pub_a.bytes), std::end (pub_a.bytes), std::begin (dto.pub_key));
	dto.work = work_a;

	handle = rsnano::rsn_change_block_create2 (&dto);
	if (handle == nullptr)
		throw std::runtime_error ("could not create change_block");
}

nano::change_block::change_block (bool & error_a, nano::stream & stream_a)
{
	handle = rsnano::rsn_change_block_deserialize (&stream_a);
	error_a = handle == nullptr;
}

nano::change_block::change_block (bool & error_a, boost::property_tree::ptree const & tree_a)
{
	handle = rsnano::rsn_change_block_deserialize_json (&tree_a);
	error_a = handle == nullptr;
}

nano::change_block::change_block (const nano::change_block & other_a)
{
	cached_hash = other_a.cached_hash;
	if (other_a.handle == nullptr)
	{
		handle = nullptr;
	}
	else
	{
		handle = rsnano::rsn_block_clone (other_a.handle);
	}
}

nano::change_block::change_block (nano::change_block && other_a)
{
	cached_hash = other_a.cached_hash;
	handle = other_a.handle;
	other_a.handle = nullptr;
}

nano::change_block::change_block (rsnano::BlockHandle * handle_a)
{
	handle = handle_a;
}

void nano::change_block::visit (nano::block_visitor & visitor_a) const
{
	visitor_a.change_block (*this);
}

void nano::change_block::visit (nano::mutable_block_visitor & visitor_a)
{
	visitor_a.change_block (*this);
}

bool nano::change_block::operator== (nano::block const & other_a) const
{
	return blocks_equal (*this, other_a);
}

bool nano::change_block::operator== (nano::change_block const & other_a) const
{
	return rsnano::rsn_block_equals (handle, other_a.handle);
}

bool nano::change_block::valid_predecessor (nano::block const & block_a) const
{
	bool result;
	switch (block_a.type ())
	{
		case nano::block_type::send:
		case nano::block_type::receive:
		case nano::block_type::open:
		case nano::block_type::change:
			result = true;
			break;
		default:
			result = false;
			break;
	}
	return result;
}

nano::root nano::change_block::root () const
{
	return previous ();
}

nano::account nano::change_block::representative () const
{
	uint8_t buffer[32];
	rsnano::rsn_change_block_representative (handle, &buffer);
	nano::account result;
	std::copy (std::begin (buffer), std::end (buffer), std::begin (result.bytes));
	return result;
}

void nano::change_block::previous_set (nano::block_hash previous_a)
{
	uint8_t buffer[32];
	std::copy (std::begin (previous_a.bytes), std::end (previous_a.bytes), std::begin (buffer));
	rsnano::rsn_change_block_previous_set (handle, &buffer);
}

void nano::change_block::representative_set (nano::account account_a)
{
	uint8_t buffer[32];
	std::copy (std::begin (account_a.bytes), std::end (account_a.bytes), std::begin (buffer));
	rsnano::rsn_change_block_representative_set (handle, &buffer);
}

void nano::change_block::zero ()
{
	block_work_set (0);
	sign_zero ();
	previous_set (0);
	representative_set (0);
}

std::size_t nano::change_block::size ()
{
	return rsnano::rsn_change_block_size ();
}

/*
 * state_block
 */

nano::state_block::state_block ()
{
	rsnano::StateBlockDto dto;
	dto.work = 0;
	std::fill (std::begin (dto.account), std::end (dto.account), 0);
	std::fill (std::begin (dto.previous), std::end (dto.previous), 0);
	std::fill (std::begin (dto.representative), std::end (dto.representative), 0);
	std::fill (std::begin (dto.balance), std::end (dto.balance), 0);
	std::fill (std::begin (dto.link), std::end (dto.link), 0);
	std::fill (std::begin (dto.signature), std::end (dto.signature), 0);
	handle = rsnano::rsn_state_block_create (&dto);
}

nano::state_block::state_block (nano::account const & account_a, nano::block_hash const & previous_a, nano::account const & representative_a, nano::amount const & balance_a, nano::link const & link_a, nano::raw_key const & prv_a, nano::public_key const & pub_a, uint64_t work_a)
{
	debug_assert (account_a != nullptr);
	debug_assert (representative_a != nullptr);
	debug_assert (link_a.as_account () != nullptr);
	debug_assert (pub_a != nullptr);

	rsnano::StateBlockDto2 dto;
	std::copy (std::begin (account_a.bytes), std::end (account_a.bytes), std::begin (dto.account));
	std::copy (std::begin (previous_a.bytes), std::end (previous_a.bytes), std::begin (dto.previous));
	std::copy (std::begin (representative_a.bytes), std::end (representative_a.bytes), std::begin (dto.representative));
	std::copy (std::begin (link_a.bytes), std::end (link_a.bytes), std::begin (dto.link));
	std::copy (std::begin (balance_a.bytes), std::end (balance_a.bytes), std::begin (dto.balance));
	std::copy (std::begin (prv_a.bytes), std::end (prv_a.bytes), std::begin (dto.priv_key));
	std::copy (std::begin (pub_a.bytes), std::end (pub_a.bytes), std::begin (dto.pub_key));
	dto.work = work_a;
	handle = rsnano::rsn_state_block_create2 (&dto);
	if (handle == nullptr)
		throw std::runtime_error ("could not create state_block");
}

nano::state_block::state_block (bool & error_a, nano::stream & stream_a)
{
	handle = rsnano::rsn_state_block_deserialize (&stream_a);
	error_a = handle == nullptr;
}

nano::state_block::state_block (bool & error_a, boost::property_tree::ptree const & tree_a)
{
	handle = rsnano::rsn_state_block_deserialize_json (&tree_a);
	error_a = handle == nullptr;
}

nano::state_block::state_block (const nano::state_block & other)
{
	cached_hash = other.cached_hash;
	if (other.handle == nullptr)
	{
		handle = nullptr;
	}
	else
	{
		handle = rsnano::rsn_block_clone (other.handle);
	}
}

nano::state_block::state_block (nano::state_block && other)
{
	cached_hash = other.cached_hash;
	handle = other.handle;
	other.handle = nullptr;
}

nano::state_block::state_block (rsnano::BlockHandle * handle_a)
{
	handle = handle_a;
}

nano::account nano::state_block::account () const
{
	uint8_t buffer[32];
	rsnano::rsn_state_block_account (handle, &buffer);
	nano::account result;
	std::copy (std::begin (buffer), std::end (buffer), std::begin (result.bytes));
	return result;
}

void nano::state_block::visit (nano::block_visitor & visitor_a) const
{
	visitor_a.state_block (*this);
}

void nano::state_block::visit (nano::mutable_block_visitor & visitor_a)
{
	visitor_a.state_block (*this);
}

bool nano::state_block::operator== (nano::block const & other_a) const
{
	return blocks_equal (*this, other_a);
}

bool nano::state_block::operator== (nano::state_block const & other_a) const
{
	return rsnano::rsn_block_equals (handle, other_a.handle);
}

nano::state_block & nano::state_block::operator= (const nano::state_block & other)
{
	if (handle != nullptr)
	{
		rsnano::rsn_block_destroy (handle);
	}
	cached_hash = other.cached_hash;
	if (other.handle == nullptr)
	{
		handle = nullptr;
	}
	else
	{
		handle = rsnano::rsn_block_clone (other.handle);
	}
	return *this;
}

bool nano::state_block::valid_predecessor (nano::block const & block_a) const
{
	return true;
}

nano::root nano::state_block::root () const
{
	if (!previous ().is_zero ())
	{
		return previous ();
	}
	else
	{
		return account ();
	}
}

nano::link nano::state_block::link () const
{
	uint8_t buffer[32];
	rsnano::rsn_state_block_link (handle, &buffer);
	nano::link result;
	std::copy (std::begin (buffer), std::end (buffer), std::begin (result.bytes));
	return result;
}

nano::account nano::state_block::representative () const
{
	uint8_t buffer[32];
	rsnano::rsn_state_block_representative (handle, &buffer);
	nano::account result;
	std::copy (std::begin (buffer), std::end (buffer), std::begin (result.bytes));
	return result;
}

nano::amount nano::state_block::balance () const
{
	uint8_t buffer[16];
	rsnano::rsn_state_block_balance (handle, &buffer);
	nano::amount result;
	std::copy (std::begin (buffer), std::end (buffer), std::begin (result.bytes));
	return result;
}

void nano::state_block::previous_set (nano::block_hash previous_a)
{
	uint8_t buffer[32];
	std::copy (std::begin (previous_a.bytes), std::end (previous_a.bytes), std::begin (buffer));
	rsnano::rsn_state_block_previous_set (handle, &buffer);
}

void nano::state_block::balance_set (nano::amount balance_a)
{
	uint8_t buffer[16];
	std::copy (std::begin (balance_a.bytes), std::end (balance_a.bytes), std::begin (buffer));
	rsnano::rsn_state_block_balance_set (handle, &buffer);
}

void nano::state_block::account_set (nano::account account_a)
{
	uint8_t buffer[32];
	std::copy (std::begin (account_a.bytes), std::end (account_a.bytes), std::begin (buffer));
	rsnano::rsn_state_block_account_set (handle, &buffer);
}

void nano::state_block::representative_set (nano::account account_a)
{
	uint8_t buffer[32];
	std::copy (std::begin (account_a.bytes), std::end (account_a.bytes), std::begin (buffer));
	rsnano::rsn_state_block_representative_set (handle, &buffer);
}

void nano::state_block::link_set (nano::link link)
{
	uint8_t buffer[32];
	std::copy (std::begin (link.bytes), std::end (link.bytes), std::begin (buffer));
	rsnano::rsn_state_block_link_set (handle, &buffer);
}

void nano::state_block::zero ()
{
	sign_zero ();
	block_work_set (0);
	account_set (0);
	previous_set (0);
	representative_set (0);
	balance_set (0);
	link_set (0);
}

std::size_t nano::state_block::size ()
{
	return rsnano::rsn_state_block_size ();
}

std::shared_ptr<nano::block> nano::deserialize_block_json (boost::property_tree::ptree const & tree_a)
{
	std::shared_ptr<nano::block> result;
	rsnano::BlockHandle * block_handle (rsnano::rsn_deserialize_block_json (&tree_a));
	if (block_handle == nullptr)
		return result;

	result = nano::block_handle_to_block (block_handle);
	return result;
}

void nano::serialize_block (nano::stream & stream_a, nano::block const & block_a)
{
	nano::serialize_block_type (stream_a, block_a.type ());
	block_a.serialize (stream_a);
}

/*
 * receive_block
 */

void nano::receive_block::visit (nano::block_visitor & visitor_a) const
{
	visitor_a.receive_block (*this);
}

void nano::receive_block::visit (nano::mutable_block_visitor & visitor_a)
{
	visitor_a.receive_block (*this);
}

bool nano::receive_block::operator== (nano::receive_block const & other_a) const
{
	return rsnano::rsn_block_equals (handle, other_a.handle);
}

nano::receive_block::receive_block ()
{
	rsnano::ReceiveBlockDto dto;
	dto.work = 0;
	handle = rsnano::rsn_receive_block_create (&dto);
}

nano::receive_block::receive_block (nano::block_hash const & previous_a, nano::block_hash const & source_a, nano::raw_key const & prv_a, nano::public_key const & pub_a, uint64_t work_a)
{
	debug_assert (pub_a != nullptr);
	rsnano::ReceiveBlockDto2 dto;
	std::copy (std::begin (previous_a.bytes), std::end (previous_a.bytes), std::begin (dto.previous));
	std::copy (std::begin (source_a.bytes), std::end (source_a.bytes), std::begin (dto.source));
	std::copy (std::begin (prv_a.bytes), std::end (prv_a.bytes), std::begin (dto.priv_key));
	std::copy (std::begin (pub_a.bytes), std::end (pub_a.bytes), std::begin (dto.pub_key));
	dto.work = work_a;
	handle = rsnano::rsn_receive_block_create2 (&dto);
	if (handle == nullptr)
		throw std::runtime_error ("could not create receive_block");
}

nano::receive_block::receive_block (bool & error_a, nano::stream & stream_a)
{
	handle = rsnano::rsn_receive_block_deserialize (&stream_a);
	error_a = handle == nullptr;
}

nano::receive_block::receive_block (bool & error_a, boost::property_tree::ptree const & tree_a)
{
	handle = rsnano::rsn_receive_block_deserialize_json (&tree_a);
	error_a = handle == nullptr;
}

nano::receive_block::receive_block (const nano::receive_block & other)
{
	cached_hash = other.cached_hash;
	if (other.handle == nullptr)
	{
		handle = nullptr;
	}
	else
	{
		handle = rsnano::rsn_block_clone (other.handle);
	}
}

nano::receive_block::receive_block (nano::receive_block && other)
{
	cached_hash = other.cached_hash;
	handle = other.handle;
	other.handle = nullptr;
}

nano::receive_block::receive_block (rsnano::BlockHandle * handle_a)
{
	handle = handle_a;
}

bool nano::receive_block::operator== (nano::block const & other_a) const
{
	return blocks_equal (*this, other_a);
}

bool nano::receive_block::valid_predecessor (nano::block const & block_a) const
{
	bool result;
	switch (block_a.type ())
	{
		case nano::block_type::send:
		case nano::block_type::receive:
		case nano::block_type::open:
		case nano::block_type::change:
			result = true;
			break;
		default:
			result = false;
			break;
	}
	return result;
}

void nano::receive_block::previous_set (nano::block_hash previous_a)
{
	uint8_t buffer[32];
	std::copy (std::begin (previous_a.bytes), std::end (previous_a.bytes), std::begin (buffer));
	rsnano::rsn_receive_block_previous_set (handle, &buffer);
}

nano::block_hash nano::receive_block::source () const
{
	uint8_t buffer[32];
	rsnano::rsn_receive_block_source (handle, &buffer);
	nano::block_hash result;
	std::copy (std::begin (buffer), std::end (buffer), std::begin (result.bytes));
	return result;
}

void nano::receive_block::source_set (nano::block_hash source_a)
{
	uint8_t buffer[32];
	std::copy (std::begin (source_a.bytes), std::end (source_a.bytes), std::begin (buffer));
	rsnano::rsn_receive_block_source_set (handle, &buffer);
}

nano::root nano::receive_block::root () const
{
	return previous ();
}

void nano::receive_block::zero ()
{
	block_work_set (0);
	sign_zero ();
	previous_set (0);
	source_set (0);
}

std::size_t nano::receive_block::size ()
{
	return rsnano::rsn_receive_block_size ();
}

nano::block_details::block_details ()
{
	auto result = rsnano::rsn_block_details_create (static_cast<uint8_t> (nano::epoch::epoch_0), false, false, false, &dto);
	if (result < 0)
	{
		throw std::runtime_error ("could not create block details");
	}
}

nano::block_details::block_details (nano::epoch const epoch_a, bool const is_send_a, bool const is_receive_a, bool const is_epoch_a)
{
	auto result = rsnano::rsn_block_details_create (static_cast<uint8_t> (epoch_a), is_send_a, is_receive_a, is_epoch_a, &dto);
	if (result < 0)
	{
		throw std::runtime_error ("could not create block details");
	}
}

nano::block_details::block_details (rsnano::BlockDetailsDto dto_a)
{
	dto = dto_a;
}

bool nano::block_details::operator== (nano::block_details const & other_a) const
{
	return dto.epoch == other_a.dto.epoch && dto.is_send == other_a.dto.is_send && dto.is_receive == other_a.dto.is_receive && dto.is_epoch == other_a.dto.is_epoch;
}

nano::epoch nano::block_details::epoch () const
{
	return static_cast<nano::epoch> (dto.epoch);
}

bool nano::block_details::is_send () const
{
	return dto.is_send;
}

bool nano::block_details::is_receive () const
{
	return dto.is_receive;
}

bool nano::block_details::is_epoch () const
{
	return dto.is_epoch;
}

bool nano::block_details::deserialize (nano::stream & stream_a)
{
	auto result = rsnano::rsn_block_details_deserialize (&dto, &stream_a);
	return result != 0;
}

std::string nano::state_subtype (nano::block_details const details_a)
{
	debug_assert (details_a.is_epoch () + details_a.is_receive () + details_a.is_send () <= 1);
	if (details_a.is_send ())
	{
		return "send";
	}
	else if (details_a.is_receive ())
	{
		return "receive";
	}
	else if (details_a.is_epoch ())
	{
		return "epoch";
	}
	else
	{
		return "change";
	}
}

/*
 * block_sideband
 */

nano::block_sideband::block_sideband ()
{
	dto.source_epoch = static_cast<uint8_t> (epoch::epoch_0);
	dto.height = 0;
	dto.timestamp = 0;
	rsnano::rsn_block_details_create (static_cast<uint8_t> (epoch::epoch_0), false, false, false, &dto.details);
	std::fill (std::begin (dto.successor), std::end (dto.successor), 0);
	std::fill (std::begin (dto.account), std::end (dto.account), 0);
	std::fill (std::begin (dto.balance), std::end (dto.balance), 0);
}

nano::block_sideband::block_sideband (rsnano::BlockSidebandDto const & dto_a) :
	dto (dto_a)
{
}

nano::block_sideband::block_sideband (nano::account const & account_a, nano::block_hash const & successor_a, nano::amount const & balance_a, uint64_t const height_a, nano::seconds_t const timestamp_a, nano::block_details const & details_a, nano::epoch const source_epoch_a)
{
	dto.source_epoch = static_cast<uint8_t> (source_epoch_a);
	dto.height = height_a;
	dto.timestamp = timestamp_a;
	dto.details = details_a.dto;
	std::copy (std::begin (successor_a.bytes), std::end (successor_a.bytes), std::begin (dto.successor));
	std::copy (std::begin (account_a.bytes), std::end (account_a.bytes), std::begin (dto.account));
	std::copy (std::begin (balance_a.bytes), std::end (balance_a.bytes), std::begin (dto.balance));
}

nano::block_sideband::block_sideband (nano::account const & account_a, nano::block_hash const & successor_a, nano::amount const & balance_a, uint64_t const height_a, uint64_t const timestamp_a, nano::epoch const epoch_a, bool const is_send, bool const is_receive, bool const is_epoch, nano::epoch const source_epoch_a)
{
	dto.source_epoch = static_cast<uint8_t> (source_epoch_a);
	dto.height = height_a;
	dto.timestamp = timestamp_a;
	rsnano::rsn_block_details_create (static_cast<uint8_t> (epoch_a), is_send, is_receive, is_epoch, &dto.details);
	std::copy (std::begin (successor_a.bytes), std::end (successor_a.bytes), std::begin (dto.successor));
	std::copy (std::begin (account_a.bytes), std::end (account_a.bytes), std::begin (dto.account));
	std::copy (std::begin (balance_a.bytes), std::end (balance_a.bytes), std::begin (dto.balance));
}

rsnano::BlockSidebandDto const & nano::block_sideband::as_dto () const
{
	return dto;
}

size_t nano::block_sideband::size (nano::block_type type_a)
{
	int32_t res{ 0 };
	size_t result{ rsnano::rsn_block_sideband_size (static_cast<uint8_t> (type_a), &res) };
	if (res != 0)
		throw std::runtime_error ("rsn_block_sideband_size failed");

	return result;
}

void nano::block_sideband::serialize (nano::stream & stream_a, nano::block_type type_a) const
{
	auto result{ rsnano::rsn_block_sideband_serialize (&dto, &stream_a, static_cast<uint8_t> (type_a)) };
	if (result != 0)
	{
		throw std::runtime_error ("block_sideband serialization failed");
	}
}

bool nano::block_sideband::deserialize (nano::stream & stream_a, nano::block_type type_a)
{
	return rsnano::rsn_block_sideband_deserialize (&dto, &stream_a, static_cast<uint8_t> (type_a)) != 0;
}

nano::epoch nano::block_sideband::source_epoch () const
{
	return static_cast<nano::epoch> (dto.source_epoch);
}

void nano::block_sideband::set_source_epoch (nano::epoch epoch)
{
	dto.source_epoch = static_cast<uint8_t> (epoch);
}

uint64_t nano::block_sideband::height () const
{
	return dto.height;
}

void nano::block_sideband::set_height (uint64_t h)
{
	dto.height = h;
}

uint64_t nano::block_sideband::timestamp () const
{
	return dto.timestamp;
}

void nano::block_sideband::set_timestamp (uint64_t ts)
{
	dto.timestamp = ts;
}

nano::block_details nano::block_sideband::details () const
{
	return nano::block_details (dto.details);
}

nano::block_hash nano::block_sideband::successor () const
{
	nano::block_hash result;
	std::copy (std::begin (dto.successor), std::end (dto.successor), std::begin (result.bytes));
	return result;
}

void nano::block_sideband::set_successor (nano::block_hash successor_a)
{
	std::copy (std::begin (successor_a.bytes), std::end (successor_a.bytes), std::begin (dto.successor));
}

nano::account nano::block_sideband::account () const
{
	nano::account result;
	std::copy (std::begin (dto.account), std::end (dto.account), std::begin (result.bytes));
	return result;
}

nano::amount nano::block_sideband::balance () const
{
<<<<<<< HEAD
	nano::amount result;
	std::copy (std::begin (dto.balance), std::end (dto.balance), std::begin (result.bytes));
	return result;
}

std::shared_ptr<nano::block> nano::block_handle_to_block (rsnano::BlockHandle * handle)
{
	if (handle == nullptr)
		return nullptr;

	auto type = static_cast<nano::block_type> (rsnano::rsn_block_type (handle));
	std::shared_ptr<nano::block> result;
	switch (type)
	{
		case nano::block_type::change:
			result = std::make_shared<nano::change_block> (handle);
			break;

		case nano::block_type::open:
			result = std::make_shared<nano::open_block> (handle);
			break;

		case nano::block_type::receive:
			result = std::make_shared<nano::receive_block> (handle);
			break;

		case nano::block_type::send:
			result = std::make_shared<nano::send_block> (handle);
			break;

		case nano::block_type::state:
			result = std::make_shared<nano::state_block> (handle);
			break;

		default:
			rsnano::rsn_block_destroy (handle);
			throw std::runtime_error ("invalid block type");
	}

	return result;
=======
	obs.write ("successor", successor);
	obs.write ("account", account);
	obs.write ("balance", balance);
	obs.write ("height", height);
	obs.write ("timestamp", timestamp);
	obs.write ("source_epoch", source_epoch);
	obs.write ("details", details);
>>>>>>> d4cbf1ea
}<|MERGE_RESOLUTION|>--- conflicted
+++ resolved
@@ -3,6 +3,7 @@
 #include <nano/lib/memory.hpp>
 #include <nano/lib/numbers.hpp>
 #include <nano/lib/threading.hpp>
+#include <nano/lib/rsnano.hpp>
 
 #include <boost/property_tree/json_parser.hpp>
 
@@ -1294,7 +1295,6 @@
 
 nano::amount nano::block_sideband::balance () const
 {
-<<<<<<< HEAD
 	nano::amount result;
 	std::copy (std::begin (dto.balance), std::end (dto.balance), std::begin (result.bytes));
 	return result;
@@ -1335,13 +1335,4 @@
 	}
 
 	return result;
-=======
-	obs.write ("successor", successor);
-	obs.write ("account", account);
-	obs.write ("balance", balance);
-	obs.write ("height", height);
-	obs.write ("timestamp", timestamp);
-	obs.write ("source_epoch", source_epoch);
-	obs.write ("details", details);
->>>>>>> d4cbf1ea
 }