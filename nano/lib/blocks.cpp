#include <nano/crypto_lib/random_pool.hpp>
#include <nano/lib/blocks.hpp>
#include <nano/lib/memory.hpp>
#include <nano/lib/numbers.hpp>
#include <nano/lib/object_stream.hpp>
#include <nano/lib/rsnano.hpp>
#include <nano/lib/threading.hpp>

#include <boost/property_tree/json_parser.hpp>

#include <bitset>
#include <optional>

/** Compare blocks, first by type, then content. This is an optimization over dynamic_cast, which is very slow on some platforms. */
namespace
{
template <typename T>
bool blocks_equal (T const & first, nano::block const & second)
{
	static_assert (std::is_base_of<nano::block, T>::value, "Input parameter is not a block type");
	return (first.type () == second.type ()) && (static_cast<T const &> (second)) == first;
}
}

void nano::block_memory_pool_purge ()
{
	nano::purge_shared_ptr_singleton_pool_memory<nano::open_block> ();
	nano::purge_shared_ptr_singleton_pool_memory<nano::state_block> ();
	nano::purge_shared_ptr_singleton_pool_memory<nano::send_block> ();
	nano::purge_shared_ptr_singleton_pool_memory<nano::change_block> ();
}

/*
 * block
 */

nano::block::~block ()
{
	if (handle != nullptr)
	{
		rsnano::rsn_block_destroy (handle);
	}
}

std::string nano::block::to_json () const
{
	std::string result;
	serialize_json (result);
	return result;
}

size_t nano::block::size (nano::block_type type_a)
{
	return rsnano::rsn_block_serialized_size (static_cast<uint8_t> (type_a));
}

nano::work_version nano::block::work_version () const
{
	return nano::work_version::work_1;
}

void nano::block::refresh ()
{
	if (!cached_hash.is_zero ())
	{
		cached_hash = generate_hash ();
	}
}

uint64_t nano::block::block_work () const
{
	return rsnano::rsn_block_work (handle);
}

void nano::block::block_work_set (uint64_t work_a)
{
	rsnano::rsn_block_work_set (handle, work_a);
}

nano::block_type nano::block::type () const
{
	return static_cast<nano::block_type> (rsnano::rsn_block_type (handle));
}

nano::block_hash const & nano::block::hash () const
{
	if (!cached_hash.is_zero ())
	{
		// Once a block is created, it should not be modified (unless using refresh ())
		// This would invalidate the cache; check it hasn't changed.
		debug_assert (cached_hash == generate_hash ());
	}
	else
	{
		cached_hash = generate_hash ();
	}

	return cached_hash;
}

nano::block_hash nano::block::full_hash () const
{
	nano::block_hash result;
	rsnano::rsn_block_full_hash (handle, result.bytes.data ());
	return result;
}

nano::block_sideband nano::block::sideband () const
{
	rsnano::BlockSidebandDto dto;
	auto result = rsnano::rsn_block_sideband (get_handle (), &dto);
	debug_assert (result == 0);
	return nano::block_sideband (dto);
}

void nano::block::sideband_set (nano::block_sideband const & sideband_a)
{
	if (rsnano::rsn_block_sideband_set (get_handle (), &sideband_a.as_dto ()) < 0)
		throw std::runtime_error ("cannot set sideband");
}

bool nano::block::has_sideband () const
{
	return rsnano::rsn_block_has_sideband (get_handle ());
}

rsnano::BlockHandle * nano::block::get_handle () const
{
	return handle;
}

nano::account nano::block::representative () const
{
	static nano::account representative{};
	return representative;
}

<<<<<<< HEAD
nano::block_hash nano::block::source () const
=======
std::optional<nano::block_hash> nano::block::source () const
>>>>>>> fa81fc01
{
	return std::nullopt;
}

std::optional<nano::account> nano::block::destination_field () const
{
	return std::nullopt;
}

nano::link nano::block::link () const
{
	static nano::link link{ 0 };
	return link;
}

nano::account nano::block::account () const noexcept
{
	release_assert (has_sideband ());
	switch (type ())
	{
		case block_type::open:
		case block_type::state:
			return account_field ().value ();
		case block_type::change:
		case block_type::send:
		case block_type::receive:
			return sideband ().account ();
		default:
			release_assert (false);
	}
}

nano::amount nano::block::balance () const noexcept
{
	release_assert (has_sideband ());
	switch (type ())
	{
		case nano::block_type::open:
		case nano::block_type::receive:
		case nano::block_type::change:
			return sideband ().balance ();
		case nano::block_type::send:
		case nano::block_type::state:
			return balance_field ().value ();
		default:
			release_assert (false);
	}
}

nano::account nano::block::destination () const noexcept
{
	release_assert (has_sideband ());
	switch (type ())
	{
		case nano::block_type::send:
			return destination_field ().value ();
		case nano::block_type::state:
			release_assert (sideband ().details ().is_send ());
			return link ().as_account ();
		default:
			release_assert (false);
	}
}

std::optional<nano::account> nano::block::account_field () const
{
	return std::nullopt;
}

rsnano::BlockHandle * nano::block::clone_handle () const
{
	return rsnano::rsn_block_handle_clone (handle);
}

const void * nano::block::get_rust_data_pointer () const
{
	return rsnano::rsn_block_rust_data_pointer (handle);
}

nano::qualified_root nano::block::qualified_root () const
{
	return { root (), previous () };
}

std::optional<nano::amount> nano::block::balance_field () const
{
	return std::nullopt;
}

void nano::block::sign_zero ()
{
	signature_set (nano::signature (0));
}

void nano::block::serialize (nano::stream & stream_a) const
{
	if (rsnano::rsn_block_serialize (handle, &stream_a) != 0)
	{
		throw std::runtime_error ("could not serialize block");
	}
}

nano::block_hash nano::block::previous () const
{
	uint8_t buffer[32];
	rsnano::rsn_block_previous (handle, &buffer);
	nano::block_hash result;
	std::copy (std::begin (buffer), std::end (buffer), std::begin (result.bytes));
	return result;
}

nano::signature nano::block::block_signature () const
{
	uint8_t bytes[64];
	rsnano::rsn_block_signature (handle, &bytes);
	nano::signature result;
	std::copy (std::begin (bytes), std::end (bytes), std::begin (result.bytes));
	return result;
}

void nano::block::signature_set (nano::signature const & signature_a)
{
	uint8_t bytes[64];
	std::copy (std::begin (signature_a.bytes), std::end (signature_a.bytes), std::begin (bytes));
	rsnano::rsn_block_signature_set (handle, &bytes);
}

void nano::block::serialize_json (std::string & string_a, bool single_line) const
{
	boost::property_tree::ptree tree;
	serialize_json (tree);
	std::stringstream ostream;
	boost::property_tree::write_json (ostream, tree, !single_line);
	string_a = ostream.str ();
}

void nano::block::serialize_json (boost::property_tree::ptree & tree) const
{
	if (rsnano::rsn_block_serialize_json (handle, &tree) < 0)
		throw std::runtime_error ("could not serialize send_block as JSON");
}

nano::block_hash nano::block::generate_hash () const
{
	uint8_t bytes[32];
	rsnano::rsn_block_hash (handle, &bytes);
	nano::block_hash result;
	std::copy (std::begin (bytes), std::end (bytes), std::begin (result.bytes));
	return result;
}

void nano::block::operator() (nano::object_stream & obs) const
{
	obs.write ("hash", hash ());
}

void nano::send_block::visit (nano::block_visitor & visitor_a) const
{
	visitor_a.send_block (*this);
}

void nano::send_block::visit (nano::mutable_block_visitor & visitor_a)
{
	visitor_a.send_block (*this);
}

void nano::send_block::zero ()
{
	rsnano::rsn_send_block_zero (handle);
}

void nano::send_block::set_destination (nano::account account_a)
{
	uint8_t bytes[32];
	std::copy (std::begin (account_a.bytes), std::end (account_a.bytes), std::begin (bytes));
	rsnano::rsn_send_block_destination_set (handle, &bytes);
}

void nano::send_block::previous_set (nano::block_hash previous_a)
{
	uint8_t bytes[32];
	std::copy (std::begin (previous_a.bytes), std::end (previous_a.bytes), std::begin (bytes));
	rsnano::rsn_send_block_previous_set (handle, &bytes);
}

void nano::send_block::balance_set (nano::amount balance_a)
{
	uint8_t bytes[16];
	std::copy (std::begin (balance_a.bytes), std::end (balance_a.bytes), std::begin (bytes));
	rsnano::rsn_send_block_balance_set (handle, &bytes);
}

nano::send_block::send_block (nano::block_hash const & previous_a, nano::account const & destination_a, nano::amount const & balance_a, nano::raw_key const & prv_a, nano::public_key const & pub_a, uint64_t work_a)
{
	debug_assert (destination_a != nullptr);
	debug_assert (pub_a != nullptr);

	rsnano::SendBlockDto2 dto;
	std::copy (std::begin (previous_a.bytes), std::end (previous_a.bytes), std::begin (dto.previous));
	std::copy (std::begin (destination_a.bytes), std::end (destination_a.bytes), std::begin (dto.destination));
	std::copy (std::begin (balance_a.bytes), std::end (balance_a.bytes), std::begin (dto.balance));
	std::copy (std::begin (prv_a.bytes), std::end (prv_a.bytes), std::begin (dto.priv_key));
	std::copy (std::begin (pub_a.bytes), std::end (pub_a.bytes), std::begin (dto.pub_key));
	dto.work = work_a;
	handle = rsnano::rsn_send_block_create2 (&dto);
	if (handle == nullptr)
		throw std::runtime_error ("could not create send_block");
}

nano::send_block::send_block (bool & error_a, nano::stream & stream_a)
{
	handle = rsnano::rsn_send_block_deserialize (&stream_a);
	error_a = handle == nullptr;
}

nano::send_block::send_block (bool & error_a, boost::property_tree::ptree const & tree_a)
{
	handle = rsnano::rsn_send_block_deserialize_json (&tree_a);
	error_a = handle == nullptr;
}

rsnano::SendBlockDto empty_send_block_dto ()
{
	rsnano::SendBlockDto dto;
	std::fill (std::begin (dto.signature), std::end (dto.signature), 0);
	std::fill (std::begin (dto.previous), std::end (dto.previous), 0);
	std::fill (std::begin (dto.destination), std::end (dto.destination), 0);
	std::fill (std::begin (dto.balance), std::end (dto.balance), 0);
	dto.work = 0;
	return dto;
}

nano::send_block::send_block ()
{
	auto dto{ empty_send_block_dto () };
	handle = rsnano::rsn_send_block_create (&dto);
}

nano::send_block::send_block (const send_block & other)
{
	cached_hash = other.cached_hash;
	if (other.handle == nullptr)
	{
		handle = nullptr;
	}
	else
	{
		handle = rsnano::rsn_block_clone (other.handle);
	}
}

nano::send_block::send_block (send_block && other)
{
	cached_hash = other.cached_hash;
	handle = other.handle;
	other.handle = nullptr;
}

nano::send_block::send_block (rsnano::BlockHandle * handle_a)
{
	handle = handle_a;
}

bool nano::send_block::operator== (nano::block const & other_a) const
{
	return blocks_equal (*this, other_a);
}

bool nano::send_block::valid_predecessor (nano::block const & block_a) const
{
	return rsnano::rsn_send_block_valid_predecessor (static_cast<uint8_t> (block_a.type ()));
}

bool nano::send_block::operator== (nano::send_block const & other_a) const
{
	return rsnano::rsn_block_equals (handle, other_a.handle);
}

std::optional<nano::account> nano::send_block::destination_field () const
{
	uint8_t buffer[32];
	rsnano::rsn_send_block_destination (handle, &buffer);
	nano::account result;
	std::copy (std::begin (buffer), std::end (buffer), std::begin (result.bytes));
	return result;
}

nano::root nano::send_block::root () const
{
	return previous ();
}

std::optional<nano::amount> nano::send_block::balance_field () const
{
	uint8_t buffer[16];
	rsnano::rsn_send_block_balance (handle, &buffer);
	nano::amount result;
	std::copy (std::begin (buffer), std::end (buffer), std::begin (result.bytes));
	return result;
}

std::size_t nano::send_block::size ()
{
	return sizeof (nano::block_hash) + sizeof (nano::account) + sizeof (nano::amount) + sizeof (nano::signature) + sizeof (uint64_t);
}

/*
 * open_block
 */

nano::open_block::open_block ()
{
	rsnano::OpenBlockDto dto;
	dto.work = 0;
	std::fill (std::begin (dto.account), std::end (dto.account), 0);
	std::fill (std::begin (dto.source), std::end (dto.source), 0);
	std::fill (std::begin (dto.representative), std::end (dto.representative), 0);
	std::fill (std::begin (dto.signature), std::end (dto.signature), 0);
	handle = rsnano::rsn_open_block_create (&dto);
}

nano::open_block::open_block (nano::block_hash const & source_a, nano::account const & representative_a, nano::account const & account_a, nano::raw_key const & prv_a, nano::public_key const & pub_a, uint64_t work_a)
{
	debug_assert (representative_a != nullptr);
	debug_assert (account_a != nullptr);
	debug_assert (pub_a != nullptr);

	rsnano::OpenBlockDto2 dto;
	std::copy (std::begin (source_a.bytes), std::end (source_a.bytes), std::begin (dto.source));
	std::copy (std::begin (representative_a.bytes), std::end (representative_a.bytes), std::begin (dto.representative));
	std::copy (std::begin (account_a.bytes), std::end (account_a.bytes), std::begin (dto.account));
	std::copy (std::begin (prv_a.bytes), std::end (prv_a.bytes), std::begin (dto.priv_key));
	std::copy (std::begin (pub_a.bytes), std::end (pub_a.bytes), std::begin (dto.pub_key));
	dto.work = work_a;
	handle = rsnano::rsn_open_block_create2 (&dto);
	if (handle == nullptr)
		throw std::runtime_error ("could not create open_block");
}

nano::open_block::open_block (nano::block_hash const & source_a, nano::account const & representative_a, nano::account const & account_a, std::nullptr_t)
{
	debug_assert (representative_a != nullptr);
	debug_assert (account_a != nullptr);

	rsnano::OpenBlockDto dto;
	dto.work = 0;
	std::copy (std::begin (source_a.bytes), std::end (source_a.bytes), std::begin (dto.source));
	std::copy (std::begin (representative_a.bytes), std::end (representative_a.bytes), std::begin (dto.representative));
	std::copy (std::begin (account_a.bytes), std::end (account_a.bytes), std::begin (dto.account));
	std::fill (std::begin (dto.signature), std::end (dto.signature), 0);
	handle = rsnano::rsn_open_block_create (&dto);
}

nano::open_block::open_block (bool & error_a, nano::stream & stream_a)
{
	handle = rsnano::rsn_open_block_deserialize (&stream_a);
	error_a = handle == nullptr;
}

nano::open_block::open_block (bool & error_a, boost::property_tree::ptree const & tree_a)
{
	handle = rsnano::rsn_open_block_deserialize_json (&tree_a);
	error_a = handle == nullptr;
}

nano::open_block::open_block (const open_block & other)
{
	cached_hash = other.cached_hash;
	if (other.handle == nullptr)
	{
		handle = nullptr;
	}
	else
	{
		handle = rsnano::rsn_block_clone (other.handle);
	}
}

nano::open_block::open_block (nano::open_block && other)
{
	cached_hash = other.cached_hash;
	handle = other.handle;
	other.handle = nullptr;
}

nano::open_block::open_block (rsnano::BlockHandle * handle_a)
{
	handle = handle_a;
}

std::optional<nano::account> nano::open_block::account_field () const
{
	uint8_t buffer[32];
	rsnano::rsn_open_block_account (handle, &buffer);
	nano::account result;
	std::copy (std::begin (buffer), std::end (buffer), std::begin (result.bytes));
	return result;
}

void nano::open_block::visit (nano::block_visitor & visitor_a) const
{
	visitor_a.open_block (*this);
}

void nano::open_block::visit (nano::mutable_block_visitor & visitor_a)
{
	visitor_a.open_block (*this);
}

bool nano::open_block::operator== (nano::block const & other_a) const
{
	return blocks_equal (*this, other_a);
}

bool nano::open_block::operator== (nano::open_block const & other_a) const
{
	return rsnano::rsn_block_equals (handle, other_a.handle);
}

bool nano::open_block::valid_predecessor (nano::block const & block_a) const
{
	return false;
}

<<<<<<< HEAD
nano::block_hash nano::open_block::source () const
=======
std::optional<nano::block_hash> nano::open_block::source () const
>>>>>>> fa81fc01
{
	uint8_t buffer[32];
	rsnano::rsn_open_block_source (handle, &buffer);
	nano::block_hash result;
	std::copy (std::begin (buffer), std::end (buffer), std::begin (result.bytes));
	return result;
}

nano::root nano::open_block::root () const
{
	return account_field ().value ();
}

nano::account nano::open_block::representative () const
{
	uint8_t buffer[32];
	rsnano::rsn_open_block_representative (handle, &buffer);
	nano::account result;
	std::copy (std::begin (buffer), std::end (buffer), std::begin (result.bytes));
	return result;
}

void nano::open_block::source_set (nano::block_hash source_a)
{
	uint8_t buffer[32];
	std::copy (std::begin (source_a.bytes), std::end (source_a.bytes), std::begin (buffer));
	rsnano::rsn_open_block_source_set (handle, &buffer);
}

void nano::open_block::account_set (nano::account account_a)
{
	uint8_t buffer[32];
	std::copy (std::begin (account_a.bytes), std::end (account_a.bytes), std::begin (buffer));
	rsnano::rsn_open_block_account_set (handle, &buffer);
}

void nano::open_block::representative_set (nano::account account_a)
{
	uint8_t buffer[32];
	std::copy (std::begin (account_a.bytes), std::end (account_a.bytes), std::begin (buffer));
	rsnano::rsn_open_block_representative_set (handle, &buffer);
}

void nano::open_block::zero ()
{
	block_work_set (0);
	sign_zero ();
	account_set (0);
	representative_set (0);
	source_set (0);
}

std::size_t nano::open_block::size ()
{
	return rsnano::rsn_open_block_size ();
}

/*
 * change_block
 */

nano::change_block::change_block ()
{
	rsnano::ChangeBlockDto dto;
	std::fill (std::begin (dto.previous), std::end (dto.previous), 0);
	std::fill (std::begin (dto.representative), std::end (dto.representative), 0);
	std::fill (std::begin (dto.signature), std::end (dto.signature), 0);
	dto.work = 0;
	handle = rsnano::rsn_change_block_create (&dto);
}

nano::change_block::change_block (nano::block_hash const & previous_a, nano::account const & representative_a, nano::raw_key const & prv_a, nano::public_key const & pub_a, uint64_t work_a)
{
	debug_assert (representative_a != nullptr);
	debug_assert (pub_a != nullptr);

	rsnano::ChangeBlockDto2 dto;
	std::copy (std::begin (previous_a.bytes), std::end (previous_a.bytes), std::begin (dto.previous));
	std::copy (std::begin (representative_a.bytes), std::end (representative_a.bytes), std::begin (dto.representative));
	std::copy (std::begin (prv_a.bytes), std::end (prv_a.bytes), std::begin (dto.priv_key));
	std::copy (std::begin (pub_a.bytes), std::end (pub_a.bytes), std::begin (dto.pub_key));
	dto.work = work_a;

	handle = rsnano::rsn_change_block_create2 (&dto);
	if (handle == nullptr)
		throw std::runtime_error ("could not create change_block");
}

nano::change_block::change_block (bool & error_a, nano::stream & stream_a)
{
	handle = rsnano::rsn_change_block_deserialize (&stream_a);
	error_a = handle == nullptr;
}

nano::change_block::change_block (bool & error_a, boost::property_tree::ptree const & tree_a)
{
	handle = rsnano::rsn_change_block_deserialize_json (&tree_a);
	error_a = handle == nullptr;
}

nano::change_block::change_block (const nano::change_block & other_a)
{
	cached_hash = other_a.cached_hash;
	if (other_a.handle == nullptr)
	{
		handle = nullptr;
	}
	else
	{
		handle = rsnano::rsn_block_clone (other_a.handle);
	}
}

nano::change_block::change_block (nano::change_block && other_a)
{
	cached_hash = other_a.cached_hash;
	handle = other_a.handle;
	other_a.handle = nullptr;
}

nano::change_block::change_block (rsnano::BlockHandle * handle_a)
{
	handle = handle_a;
}

void nano::change_block::visit (nano::block_visitor & visitor_a) const
{
	visitor_a.change_block (*this);
}

void nano::change_block::visit (nano::mutable_block_visitor & visitor_a)
{
	visitor_a.change_block (*this);
}

bool nano::change_block::operator== (nano::block const & other_a) const
{
	return blocks_equal (*this, other_a);
}

bool nano::change_block::operator== (nano::change_block const & other_a) const
{
	return rsnano::rsn_block_equals (handle, other_a.handle);
}

bool nano::change_block::valid_predecessor (nano::block const & block_a) const
{
	bool result;
	switch (block_a.type ())
	{
		case nano::block_type::send:
		case nano::block_type::receive:
		case nano::block_type::open:
		case nano::block_type::change:
			result = true;
			break;
		default:
			result = false;
			break;
	}
	return result;
}

nano::root nano::change_block::root () const
{
	return previous ();
}

nano::account nano::change_block::representative () const
{
	uint8_t buffer[32];
	rsnano::rsn_change_block_representative (handle, &buffer);
	nano::account result;
	std::copy (std::begin (buffer), std::end (buffer), std::begin (result.bytes));
	return result;
}

void nano::change_block::previous_set (nano::block_hash previous_a)
{
	uint8_t buffer[32];
	std::copy (std::begin (previous_a.bytes), std::end (previous_a.bytes), std::begin (buffer));
	rsnano::rsn_change_block_previous_set (handle, &buffer);
}

void nano::change_block::representative_set (nano::account account_a)
{
	uint8_t buffer[32];
	std::copy (std::begin (account_a.bytes), std::end (account_a.bytes), std::begin (buffer));
	rsnano::rsn_change_block_representative_set (handle, &buffer);
}

void nano::change_block::zero ()
{
	block_work_set (0);
	sign_zero ();
	previous_set (0);
	representative_set (0);
}

std::size_t nano::change_block::size ()
{
	return rsnano::rsn_change_block_size ();
}

/*
 * state_block
 */

nano::state_block::state_block ()
{
	rsnano::StateBlockDto dto;
	dto.work = 0;
	std::fill (std::begin (dto.account), std::end (dto.account), 0);
	std::fill (std::begin (dto.previous), std::end (dto.previous), 0);
	std::fill (std::begin (dto.representative), std::end (dto.representative), 0);
	std::fill (std::begin (dto.balance), std::end (dto.balance), 0);
	std::fill (std::begin (dto.link), std::end (dto.link), 0);
	std::fill (std::begin (dto.signature), std::end (dto.signature), 0);
	handle = rsnano::rsn_state_block_create (&dto);
}

nano::state_block::state_block (nano::account const & account_a, nano::block_hash const & previous_a, nano::account const & representative_a, nano::amount const & balance_a, nano::link const & link_a, nano::raw_key const & prv_a, nano::public_key const & pub_a, uint64_t work_a)
{
	debug_assert (account_a != nullptr);
	debug_assert (representative_a != nullptr);
	debug_assert (link_a.as_account () != nullptr);
	debug_assert (pub_a != nullptr);

	rsnano::StateBlockDto2 dto;
	std::copy (std::begin (account_a.bytes), std::end (account_a.bytes), std::begin (dto.account));
	std::copy (std::begin (previous_a.bytes), std::end (previous_a.bytes), std::begin (dto.previous));
	std::copy (std::begin (representative_a.bytes), std::end (representative_a.bytes), std::begin (dto.representative));
	std::copy (std::begin (link_a.bytes), std::end (link_a.bytes), std::begin (dto.link));
	std::copy (std::begin (balance_a.bytes), std::end (balance_a.bytes), std::begin (dto.balance));
	std::copy (std::begin (prv_a.bytes), std::end (prv_a.bytes), std::begin (dto.priv_key));
	std::copy (std::begin (pub_a.bytes), std::end (pub_a.bytes), std::begin (dto.pub_key));
	dto.work = work_a;
	handle = rsnano::rsn_state_block_create2 (&dto);
	if (handle == nullptr)
		throw std::runtime_error ("could not create state_block");
}

nano::state_block::state_block (bool & error_a, nano::stream & stream_a)
{
	handle = rsnano::rsn_state_block_deserialize (&stream_a);
	error_a = handle == nullptr;
}

nano::state_block::state_block (bool & error_a, boost::property_tree::ptree const & tree_a)
{
	handle = rsnano::rsn_state_block_deserialize_json (&tree_a);
	error_a = handle == nullptr;
}

nano::state_block::state_block (const nano::state_block & other)
{
	cached_hash = other.cached_hash;
	if (other.handle == nullptr)
	{
		handle = nullptr;
	}
	else
	{
		handle = rsnano::rsn_block_clone (other.handle);
	}
}

nano::state_block::state_block (nano::state_block && other)
{
	cached_hash = other.cached_hash;
	handle = other.handle;
	other.handle = nullptr;
}

nano::state_block::state_block (rsnano::BlockHandle * handle_a)
{
	handle = handle_a;
}

std::optional<nano::account> nano::state_block::account_field () const
{
	uint8_t buffer[32];
	rsnano::rsn_state_block_account (handle, &buffer);
	nano::account result;
	std::copy (std::begin (buffer), std::end (buffer), std::begin (result.bytes));
	return result;
}

void nano::state_block::visit (nano::block_visitor & visitor_a) const
{
	visitor_a.state_block (*this);
}

void nano::state_block::visit (nano::mutable_block_visitor & visitor_a)
{
	visitor_a.state_block (*this);
}

bool nano::state_block::operator== (nano::block const & other_a) const
{
	return blocks_equal (*this, other_a);
}

bool nano::state_block::operator== (nano::state_block const & other_a) const
{
	return rsnano::rsn_block_equals (handle, other_a.handle);
}

nano::state_block & nano::state_block::operator= (const nano::state_block & other)
{
	if (handle != nullptr)
	{
		rsnano::rsn_block_destroy (handle);
	}
	cached_hash = other.cached_hash;
	if (other.handle == nullptr)
	{
		handle = nullptr;
	}
	else
	{
		handle = rsnano::rsn_block_clone (other.handle);
	}
	return *this;
}

bool nano::state_block::valid_predecessor (nano::block const & block_a) const
{
	return true;
}

nano::root nano::state_block::root () const
{
	if (!previous ().is_zero ())
	{
		return previous ();
	}
	else
	{
		return account_field ().value ();
	}
}

nano::link nano::state_block::link () const
{
	uint8_t buffer[32];
	rsnano::rsn_state_block_link (handle, &buffer);
	nano::link result;
	std::copy (std::begin (buffer), std::end (buffer), std::begin (result.bytes));
	return result;
}

nano::account nano::state_block::representative () const
{
	uint8_t buffer[32];
	rsnano::rsn_state_block_representative (handle, &buffer);
	nano::account result;
	std::copy (std::begin (buffer), std::end (buffer), std::begin (result.bytes));
	return result;
}

std::optional<nano::amount> nano::state_block::balance_field () const
{
	uint8_t buffer[16];
	rsnano::rsn_state_block_balance (handle, &buffer);
	nano::amount result;
	std::copy (std::begin (buffer), std::end (buffer), std::begin (result.bytes));
	return result;
}

void nano::state_block::previous_set (nano::block_hash previous_a)
{
	uint8_t buffer[32];
	std::copy (std::begin (previous_a.bytes), std::end (previous_a.bytes), std::begin (buffer));
	rsnano::rsn_state_block_previous_set (handle, &buffer);
}

void nano::state_block::balance_set (nano::amount balance_a)
{
	uint8_t buffer[16];
	std::copy (std::begin (balance_a.bytes), std::end (balance_a.bytes), std::begin (buffer));
	rsnano::rsn_state_block_balance_set (handle, &buffer);
}

void nano::state_block::account_set (nano::account account_a)
{
	uint8_t buffer[32];
	std::copy (std::begin (account_a.bytes), std::end (account_a.bytes), std::begin (buffer));
	rsnano::rsn_state_block_account_set (handle, &buffer);
}

void nano::state_block::representative_set (nano::account account_a)
{
	uint8_t buffer[32];
	std::copy (std::begin (account_a.bytes), std::end (account_a.bytes), std::begin (buffer));
	rsnano::rsn_state_block_representative_set (handle, &buffer);
}

void nano::state_block::link_set (nano::link link)
{
	uint8_t buffer[32];
	std::copy (std::begin (link.bytes), std::end (link.bytes), std::begin (buffer));
	rsnano::rsn_state_block_link_set (handle, &buffer);
}

void nano::state_block::zero ()
{
	sign_zero ();
	block_work_set (0);
	account_set (0);
	previous_set (0);
	representative_set (0);
	balance_set (0);
	link_set (0);
}

std::size_t nano::state_block::size ()
{
	return rsnano::rsn_state_block_size ();
}

std::shared_ptr<nano::block> nano::deserialize_block_json (boost::property_tree::ptree const & tree_a)
{
	std::shared_ptr<nano::block> result;
	rsnano::BlockHandle * block_handle (rsnano::rsn_deserialize_block_json (&tree_a));
	if (block_handle == nullptr)
		return result;

	result = nano::block_handle_to_block (block_handle);
	return result;
}

void nano::serialize_block (nano::stream & stream_a, nano::block const & block_a)
{
	nano::serialize_block_type (stream_a, block_a.type ());
	block_a.serialize (stream_a);
}

/*
 * receive_block
 */

void nano::receive_block::visit (nano::block_visitor & visitor_a) const
{
	visitor_a.receive_block (*this);
}

void nano::receive_block::visit (nano::mutable_block_visitor & visitor_a)
{
	visitor_a.receive_block (*this);
}

bool nano::receive_block::operator== (nano::receive_block const & other_a) const
{
	return rsnano::rsn_block_equals (handle, other_a.handle);
}

nano::receive_block::receive_block ()
{
	rsnano::ReceiveBlockDto dto;
	dto.work = 0;
	handle = rsnano::rsn_receive_block_create (&dto);
}

nano::receive_block::receive_block (nano::block_hash const & previous_a, nano::block_hash const & source_a, nano::raw_key const & prv_a, nano::public_key const & pub_a, uint64_t work_a)
{
	debug_assert (pub_a != nullptr);
	rsnano::ReceiveBlockDto2 dto;
	std::copy (std::begin (previous_a.bytes), std::end (previous_a.bytes), std::begin (dto.previous));
	std::copy (std::begin (source_a.bytes), std::end (source_a.bytes), std::begin (dto.source));
	std::copy (std::begin (prv_a.bytes), std::end (prv_a.bytes), std::begin (dto.priv_key));
	std::copy (std::begin (pub_a.bytes), std::end (pub_a.bytes), std::begin (dto.pub_key));
	dto.work = work_a;
	handle = rsnano::rsn_receive_block_create2 (&dto);
	if (handle == nullptr)
		throw std::runtime_error ("could not create receive_block");
}

nano::receive_block::receive_block (bool & error_a, nano::stream & stream_a)
{
	handle = rsnano::rsn_receive_block_deserialize (&stream_a);
	error_a = handle == nullptr;
}

nano::receive_block::receive_block (bool & error_a, boost::property_tree::ptree const & tree_a)
{
	handle = rsnano::rsn_receive_block_deserialize_json (&tree_a);
	error_a = handle == nullptr;
}

nano::receive_block::receive_block (const nano::receive_block & other)
{
	cached_hash = other.cached_hash;
	if (other.handle == nullptr)
	{
		handle = nullptr;
	}
	else
	{
		handle = rsnano::rsn_block_clone (other.handle);
	}
}

nano::receive_block::receive_block (nano::receive_block && other)
{
	cached_hash = other.cached_hash;
	handle = other.handle;
	other.handle = nullptr;
}

nano::receive_block::receive_block (rsnano::BlockHandle * handle_a)
{
	handle = handle_a;
}

bool nano::receive_block::operator== (nano::block const & other_a) const
{
	return blocks_equal (*this, other_a);
}

bool nano::receive_block::valid_predecessor (nano::block const & block_a) const
{
	bool result;
	switch (block_a.type ())
	{
		case nano::block_type::send:
		case nano::block_type::receive:
		case nano::block_type::open:
		case nano::block_type::change:
			result = true;
			break;
		default:
			result = false;
			break;
	}
	return result;
}

<<<<<<< HEAD
void nano::receive_block::previous_set (nano::block_hash previous_a)
=======
nano::block_hash const & nano::receive_block::previous () const
{
	return hashables.previous;
}

std::optional<nano::block_hash> nano::receive_block::source () const
>>>>>>> fa81fc01
{
	uint8_t buffer[32];
	std::copy (std::begin (previous_a.bytes), std::end (previous_a.bytes), std::begin (buffer));
	rsnano::rsn_receive_block_previous_set (handle, &buffer);
}

nano::block_hash nano::receive_block::source () const
{
	uint8_t buffer[32];
	rsnano::rsn_receive_block_source (handle, &buffer);
	nano::block_hash result;
	std::copy (std::begin (buffer), std::end (buffer), std::begin (result.bytes));
	return result;
}

void nano::receive_block::source_set (nano::block_hash source_a)
{
	uint8_t buffer[32];
	std::copy (std::begin (source_a.bytes), std::end (source_a.bytes), std::begin (buffer));
	rsnano::rsn_receive_block_source_set (handle, &buffer);
}

nano::root nano::receive_block::root () const
{
	return previous ();
}

void nano::receive_block::zero ()
{
	block_work_set (0);
	sign_zero ();
	previous_set (0);
	source_set (0);
}

std::size_t nano::receive_block::size ()
{
	return rsnano::rsn_receive_block_size ();
}

nano::block_details::block_details ()
{
	auto result = rsnano::rsn_block_details_create (static_cast<uint8_t> (nano::epoch::epoch_0), false, false, false, &dto);
	if (result < 0)
	{
		throw std::runtime_error ("could not create block details");
	}
}

nano::block_details::block_details (nano::epoch const epoch_a, bool const is_send_a, bool const is_receive_a, bool const is_epoch_a)
{
	auto result = rsnano::rsn_block_details_create (static_cast<uint8_t> (epoch_a), is_send_a, is_receive_a, is_epoch_a, &dto);
	if (result < 0)
	{
		throw std::runtime_error ("could not create block details");
	}
}

nano::block_details::block_details (rsnano::BlockDetailsDto dto_a)
{
	dto = dto_a;
}

bool nano::block_details::operator== (nano::block_details const & other_a) const
{
	return dto.epoch == other_a.dto.epoch && dto.is_send == other_a.dto.is_send && dto.is_receive == other_a.dto.is_receive && dto.is_epoch == other_a.dto.is_epoch;
}

nano::epoch nano::block_details::epoch () const
{
	return static_cast<nano::epoch> (dto.epoch);
}

bool nano::block_details::is_send () const
{
	return dto.is_send;
}

bool nano::block_details::is_receive () const
{
	return dto.is_receive;
}

bool nano::block_details::is_epoch () const
{
	return dto.is_epoch;
}

bool nano::block_details::deserialize (nano::stream & stream_a)
{
	auto result = rsnano::rsn_block_details_deserialize (&dto, &stream_a);
	return result != 0;
}

std::string nano::state_subtype (nano::block_details const details_a)
{
	debug_assert (details_a.is_epoch () + details_a.is_receive () + details_a.is_send () <= 1);
	if (details_a.is_send ())
	{
		return "send";
	}
	else if (details_a.is_receive ())
	{
		return "receive";
	}
	else if (details_a.is_epoch ())
	{
		return "epoch";
	}
	else
	{
		return "change";
	}
}

/*
 * block_sideband
 */

nano::block_sideband::block_sideband ()
{
	dto.source_epoch = static_cast<uint8_t> (epoch::epoch_0);
	dto.height = 0;
	dto.timestamp = 0;
	rsnano::rsn_block_details_create (static_cast<uint8_t> (epoch::epoch_0), false, false, false, &dto.details);
	std::fill (std::begin (dto.successor), std::end (dto.successor), 0);
	std::fill (std::begin (dto.account), std::end (dto.account), 0);
	std::fill (std::begin (dto.balance), std::end (dto.balance), 0);
}

nano::block_sideband::block_sideband (rsnano::BlockSidebandDto const & dto_a) :
	dto (dto_a)
{
}

nano::block_sideband::block_sideband (nano::account const & account_a, nano::block_hash const & successor_a, nano::amount const & balance_a, uint64_t const height_a, nano::seconds_t const timestamp_a, nano::block_details const & details_a, nano::epoch const source_epoch_a)
{
	dto.source_epoch = static_cast<uint8_t> (source_epoch_a);
	dto.height = height_a;
	dto.timestamp = timestamp_a;
	dto.details = details_a.dto;
	std::copy (std::begin (successor_a.bytes), std::end (successor_a.bytes), std::begin (dto.successor));
	std::copy (std::begin (account_a.bytes), std::end (account_a.bytes), std::begin (dto.account));
	std::copy (std::begin (balance_a.bytes), std::end (balance_a.bytes), std::begin (dto.balance));
}

nano::block_sideband::block_sideband (nano::account const & account_a, nano::block_hash const & successor_a, nano::amount const & balance_a, uint64_t const height_a, uint64_t const timestamp_a, nano::epoch const epoch_a, bool const is_send, bool const is_receive, bool const is_epoch, nano::epoch const source_epoch_a)
{
	dto.source_epoch = static_cast<uint8_t> (source_epoch_a);
	dto.height = height_a;
	dto.timestamp = timestamp_a;
	rsnano::rsn_block_details_create (static_cast<uint8_t> (epoch_a), is_send, is_receive, is_epoch, &dto.details);
	std::copy (std::begin (successor_a.bytes), std::end (successor_a.bytes), std::begin (dto.successor));
	std::copy (std::begin (account_a.bytes), std::end (account_a.bytes), std::begin (dto.account));
	std::copy (std::begin (balance_a.bytes), std::end (balance_a.bytes), std::begin (dto.balance));
}

rsnano::BlockSidebandDto const & nano::block_sideband::as_dto () const
{
	return dto;
}

size_t nano::block_sideband::size (nano::block_type type_a)
{
	int32_t res{ 0 };
	size_t result{ rsnano::rsn_block_sideband_size (static_cast<uint8_t> (type_a), &res) };
	if (res != 0)
		throw std::runtime_error ("rsn_block_sideband_size failed");

	return result;
}

void nano::block_sideband::serialize (nano::stream & stream_a, nano::block_type type_a) const
{
	auto result{ rsnano::rsn_block_sideband_serialize (&dto, &stream_a, static_cast<uint8_t> (type_a)) };
	if (result != 0)
	{
		throw std::runtime_error ("block_sideband serialization failed");
	}
}

bool nano::block_sideband::deserialize (nano::stream & stream_a, nano::block_type type_a)
{
	return rsnano::rsn_block_sideband_deserialize (&dto, &stream_a, static_cast<uint8_t> (type_a)) != 0;
}

nano::epoch nano::block_sideband::source_epoch () const
{
	return static_cast<nano::epoch> (dto.source_epoch);
}

void nano::block_sideband::set_source_epoch (nano::epoch epoch)
{
	dto.source_epoch = static_cast<uint8_t> (epoch);
}

uint64_t nano::block_sideband::height () const
{
	return dto.height;
}

void nano::block_sideband::set_height (uint64_t h)
{
	dto.height = h;
}

uint64_t nano::block_sideband::timestamp () const
{
	return dto.timestamp;
}

void nano::block_sideband::set_timestamp (uint64_t ts)
{
	dto.timestamp = ts;
}

nano::block_details nano::block_sideband::details () const
{
	return nano::block_details (dto.details);
}

nano::block_hash nano::block_sideband::successor () const
{
	nano::block_hash result;
	std::copy (std::begin (dto.successor), std::end (dto.successor), std::begin (result.bytes));
	return result;
}

void nano::block_sideband::set_successor (nano::block_hash successor_a)
{
	std::copy (std::begin (successor_a.bytes), std::end (successor_a.bytes), std::begin (dto.successor));
}

nano::account nano::block_sideband::account () const
{
	nano::account result;
	std::copy (std::begin (dto.account), std::end (dto.account), std::begin (result.bytes));
	return result;
}

nano::amount nano::block_sideband::balance () const
{
	nano::amount result;
	std::copy (std::begin (dto.balance), std::end (dto.balance), std::begin (result.bytes));
	return result;
}

std::shared_ptr<nano::block> nano::block_handle_to_block (rsnano::BlockHandle * handle)
{
	if (handle == nullptr)
		return nullptr;

	auto type = static_cast<nano::block_type> (rsnano::rsn_block_type (handle));
	std::shared_ptr<nano::block> result;
	switch (type)
	{
		case nano::block_type::change:
			result = std::make_shared<nano::change_block> (handle);
			break;

		case nano::block_type::open:
			result = std::make_shared<nano::open_block> (handle);
			break;

		case nano::block_type::receive:
			result = std::make_shared<nano::receive_block> (handle);
			break;

		case nano::block_type::send:
			result = std::make_shared<nano::send_block> (handle);
			break;

		case nano::block_type::state:
			result = std::make_shared<nano::state_block> (handle);
			break;

		default:
			rsnano::rsn_block_destroy (handle);
			throw std::runtime_error ("invalid block type");
	}

	return result;
}<|MERGE_RESOLUTION|>--- conflicted
+++ resolved
@@ -135,11 +135,7 @@
 	return representative;
 }
 
-<<<<<<< HEAD
-nano::block_hash nano::block::source () const
-=======
 std::optional<nano::block_hash> nano::block::source () const
->>>>>>> fa81fc01
 {
 	return std::nullopt;
 }
@@ -564,11 +560,7 @@
 	return false;
 }
 
-<<<<<<< HEAD
-nano::block_hash nano::open_block::source () const
-=======
 std::optional<nano::block_hash> nano::open_block::source () const
->>>>>>> fa81fc01
 {
 	uint8_t buffer[32];
 	rsnano::rsn_open_block_source (handle, &buffer);
@@ -1107,23 +1099,14 @@
 	return result;
 }
 
-<<<<<<< HEAD
 void nano::receive_block::previous_set (nano::block_hash previous_a)
-=======
-nano::block_hash const & nano::receive_block::previous () const
-{
-	return hashables.previous;
-}
-
-std::optional<nano::block_hash> nano::receive_block::source () const
->>>>>>> fa81fc01
 {
 	uint8_t buffer[32];
 	std::copy (std::begin (previous_a.bytes), std::end (previous_a.bytes), std::begin (buffer));
 	rsnano::rsn_receive_block_previous_set (handle, &buffer);
 }
 
-nano::block_hash nano::receive_block::source () const
+std::optional<nano::block_hash> nano::receive_block::source () const
 {
 	uint8_t buffer[32];
 	rsnano::rsn_receive_block_source (handle, &buffer);
