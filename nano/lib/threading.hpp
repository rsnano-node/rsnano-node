--- conflicted
+++ resolved
@@ -5,17 +5,12 @@
 
 #include <boost/thread/thread.hpp>
 
-<<<<<<< HEAD
-#include <latch>
-#include <thread>
 
 namespace rsnano
 {
 class ThreadPoolHandle;
 }
 
-=======
->>>>>>> e758218b
 namespace nano
 {
 namespace thread_attributes
