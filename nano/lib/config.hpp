--- conflicted
+++ resolved
@@ -259,15 +259,11 @@
 	/** Current protocol version */
 	uint8_t protocol_version;
 	/** Minimum accepted protocol version */
-<<<<<<< HEAD
 	uint8_t protocol_version_min;
+	/** Minimum accepted protocol version used when bootstrapping */
+	uint8_t bootstrap_protocol_version_min;
 
 	rsnano::NetworkConstantsDto to_dto () const;
-=======
-	uint8_t const protocol_version_min = 0x12;
-	/** Minimum accepted protocol version used when bootstrapping */
-	uint8_t const bootstrap_protocol_version_min = 0x13;
->>>>>>> d8d4657d
 };
 
 std::string get_node_toml_config_path (boost::filesystem::path const & data_path);
