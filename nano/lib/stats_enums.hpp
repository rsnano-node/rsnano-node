#pragma once

#include <cstdint>
#include <string_view>

#include <magic_enum.hpp>

namespace nano::stat
{
/** Primary statistics type */
enum class type : uint8_t
{
	traffic_tcp,
	error,
	message,
	block,
	ledger,
	rollback,
	bootstrap,
	tcp_server,
	vote,
	election,
	http_callback,
	ipc,
	tcp,
	channel,
	socket,
	confirmation_height,
	confirmation_observer,
	drop,
	aggregator,
	requests,
	filter,
	telemetry,
	vote_generator,
	vote_cache,
	hinting,
	blockprocessor,
	blockprocessor_source,
	blockprocessor_result,
	bootstrap_server,
	active,
	active_started,
	active_confirmed,
	active_dropped,
	active_timeout,
	backlog,
	unchecked,
	election_scheduler,
	optimistic_scheduler,
	handshake,
<<<<<<< HEAD
	rep_crawler,
=======
	local_block_broadcaster,
>>>>>>> 254aa88d

	bootstrap_ascending,
	bootstrap_ascending_accounts,

	_last // Must be the last enum
};

/** Optional detail type */
enum class detail : uint8_t
{
	all = 0,

	// common
	ok,
	loop,
	total,
	process,
	update,
	request,
	broadcast,
	cleanup,
	top,
	none,
	success,
	unknown,

	// processing queue
	queue,
	overfill,
	batch,

	// error specific
	insufficient_work,
	http_callback,
	unreachable_host,
	invalid_network,

	// confirmation_observer specific
	active_quorum,
	active_conf_height,
	inactive_conf_height,

	// ledger, block, bootstrap
	send,
	receive,
	open,
	change,
	state_block,
	epoch_block,
	fork,
	old,
	gap_previous,
	gap_source,
	rollback,
	rollback_failed,
	progress,
	bad_signature,
	negative_spend,
	unreceivable,
	gap_epoch_open_pending,
	opened_burn_account,
	balance_mismatch,
	representative_mismatch,
	block_position,

	// blockprocessor
	process_blocking,
	process_blocking_timeout,
	force,

	// block source
	live,
	bootstrap,
	bootstrap_legacy,
	unchecked,
	local,
	forced,

	// message specific
	not_a_type,
	invalid,
	keepalive,
	publish,
	confirm_req,
	confirm_ack,
	node_id_handshake,
	telemetry_req,
	telemetry_ack,
	asc_pull_req,
	asc_pull_ack,

	// bootstrap, callback
	initiate,
	initiate_legacy_age,
	initiate_lazy,
	initiate_wallet_lazy,

	// bootstrap specific
	bulk_pull,
	bulk_pull_account,
	bulk_pull_error_starting_request,
	bulk_pull_failed_account,
	bulk_pull_request_failure,
	bulk_push,
	frontier_req,
	frontier_confirmation_failed,
	error_socket_close,

	// vote specific
	vote_valid,
	vote_replay,
	vote_indeterminate,
	vote_invalid,
	vote_overflow,

	// election specific
	vote_new,
	vote_processed,
	vote_cached,
	election_block_conflict,
	election_restart,
	election_not_confirmed,
	election_hinted_overflow,
	election_hinted_confirmed,
	election_hinted_drop,
	broadcast_vote,
	broadcast_vote_normal,
	broadcast_vote_final,
	generate_vote,
	generate_vote_normal,
	generate_vote_final,
	broadcast_block_initial,
	broadcast_block_repeat,

	// election types
	normal,
	hinted,
	optimistic,

	// received messages
	invalid_header,
	invalid_message_type,
	invalid_keepalive_message,
	invalid_publish_message,
	invalid_confirm_req_message,
	invalid_confirm_ack_message,
	invalid_node_id_handshake_message,
	invalid_telemetry_req_message,
	invalid_telemetry_ack_message,
	invalid_bulk_pull_message,
	invalid_bulk_pull_account_message,
	invalid_frontier_req_message,
	invalid_asc_pull_req_message,
	invalid_asc_pull_ack_message,
	message_size_too_big,
	outdated_version,

	// tcp
	tcp_accept_success,
	tcp_accept_failure,
	tcp_write_drop,
	tcp_write_no_socket_drop,
	tcp_excluded,
	tcp_max_per_ip,
	tcp_max_per_subnetwork,
	tcp_silent_connection_drop,
	tcp_io_timeout_drop,
	tcp_connect_error,
	tcp_read_error,
	tcp_write_error,

	// ipc
	invocations,

	// confirmation height
	blocks_confirmed,
	blocks_confirmed_unbounded,
	blocks_confirmed_bounded,

	// [request] aggregator
	aggregator_accepted,
	aggregator_dropped,

	// requests
	requests_cached_hashes,
	requests_generated_hashes,
	requests_cached_votes,
	requests_generated_votes,
	requests_cannot_vote,
	requests_unknown,

	// duplicate
	duplicate_publish_message,

	// telemetry
	invalid_signature,
	node_id_mismatch,
	genesis_mismatch,
	request_within_protection_cache_zone,
	no_response_received,
	unsolicited_telemetry_ack,
	failed_send_telemetry_req,
	empty_payload,
	cleanup_outdated,

	// vote generator
	generator_broadcasts,
	generator_replies,
	generator_replies_discarded,
	generator_spacing,

	// hinting
	missing_block,
	dependent_unconfirmed,
	already_confirmed,
	activate,
	activate_immediate,
	dependent_activated,

	// bootstrap server
	response,
	write_error,
	blocks,
	response_blocks,
	response_account_info,
	channel_full,
	response_frontiers,
	frontiers,

	// backlog
	activated,

	// active
	insert,
	insert_failed,

	// unchecked
	put,
	satisfied,
	trigger,

	// election scheduler
	insert_manual,
	insert_priority,
	insert_priority_success,
	erase_oldest,

	// handshake
	invalid_node_id,
	missing_cookie,
	invalid_genesis,

	// bootstrap ascending
	missing_tag,
	reply,
	throttled,
	track,
	timeout,
	nothing_new,

	// bootstrap ascending accounts
	prioritize,
	prioritize_failed,
	block,
	unblock,
	unblock_failed,

	next_priority,
	next_database,
	next_none,

	blocking_insert,
	blocking_erase_overflow,
	priority_insert,
	priority_erase_threshold,
	priority_erase_block,
	priority_erase_overflow,
	deprioritize,
	deprioritize_failed,

<<<<<<< HEAD
	// rep_crawler
	channel_dead,
	query_target_failed,
	query_channel_busy,
	query_sent,
	query_duplicate,
	rep_timeout,
	query_timeout,
	query_completion,
	crawl_aggressive,
	crawl_normal,
=======
	// block broadcaster
	broadcast_normal,
	broadcast_aggressive,
	erase_old,
	erase_confirmed,
>>>>>>> 254aa88d

	_last // Must be the last enum
};

/** Direction of the stat. If the direction is irrelevant, use in */
enum class dir : uint8_t
{
	in,
	out,

	_last // Must be the last enum
};
}

namespace nano
{
std::string_view to_string (stat::type);
std::string_view to_string (stat::detail);
std::string_view to_string (stat::dir);
}

// Ensure that the enum_range is large enough to hold all values (including future ones)
template <>
struct magic_enum::customize::enum_range<nano::stat::type>
{
	static constexpr int min = 0;
	static constexpr int max = 128;
};

// Ensure that the enum_range is large enough to hold all values (including future ones)
template <>
struct magic_enum::customize::enum_range<nano::stat::detail>
{
	static constexpr int min = 0;
	static constexpr int max = 512;
};<|MERGE_RESOLUTION|>--- conflicted
+++ resolved
@@ -49,11 +49,8 @@
 	election_scheduler,
 	optimistic_scheduler,
 	handshake,
-<<<<<<< HEAD
 	rep_crawler,
-=======
 	local_block_broadcaster,
->>>>>>> 254aa88d
 
 	bootstrap_ascending,
 	bootstrap_ascending_accounts,
@@ -334,7 +331,6 @@
 	deprioritize,
 	deprioritize_failed,
 
-<<<<<<< HEAD
 	// rep_crawler
 	channel_dead,
 	query_target_failed,
@@ -346,13 +342,12 @@
 	query_completion,
 	crawl_aggressive,
 	crawl_normal,
-=======
+
 	// block broadcaster
 	broadcast_normal,
 	broadcast_aggressive,
 	erase_old,
 	erase_confirmed,
->>>>>>> 254aa88d
 
 	_last // Must be the last enum
 };
