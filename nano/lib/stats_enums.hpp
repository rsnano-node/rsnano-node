#pragma once

namespace nano::stat
{
/** Primary statistics type */
enum class type : uint8_t
{
	traffic_tcp,
	error,
	message,
	block,
	ledger,
	rollback,
	bootstrap,
	tcp_server,
	vote,
	election,
	http_callback,
	peering,
	ipc,
	tcp,
	confirmation_height,
	confirmation_observer,
	drop,
	aggregator,
	requests,
	filter,
	telemetry,
	vote_generator,
	vote_cache,
	hinting,
	blockprocessor,
	bootstrap_server,
	active,
	backlog,
<<<<<<< HEAD
=======
	unchecked,

	_last // Must be the last enum
>>>>>>> f9e5bbfb
};

/** Optional detail type */
enum class detail : uint8_t
{
	all = 0,

	// common
	loop,
	total,
	process,
	update,
	insert,
	request,
	broadcast,

	// processing queue
	queue,
	overfill,
	batch,

	// error specific
	bad_sender,
	insufficient_work,
	http_callback,
	unreachable_host,
	invalid_network,

	// confirmation_observer specific
	active_quorum,
	active_conf_height,
	inactive_conf_height,

	// ledger, block, bootstrap
	send,
	receive,
	open,
	change,
	state_block,
	epoch_block,
	fork,
	old,
	gap_previous,
	gap_source,
	rollback_failed,
	progress,
	bad_signature,
	negative_spend,
	unreceivable,
	gap_epoch_open_pending,
	opened_burn_account,
	balance_mismatch,
	representative_mismatch,
	block_position,

	// message specific
	not_a_type,
	invalid,
	keepalive,
	publish,
	republish_vote,
	confirm_req,
	confirm_ack,
	node_id_handshake,
	telemetry_req,
	telemetry_ack,
	asc_pull_req,
	asc_pull_ack,

	// bootstrap, callback
	initiate,
	initiate_legacy_age,
	initiate_lazy,
	initiate_wallet_lazy,

	// bootstrap specific
	bulk_pull,
	bulk_pull_account,
	bulk_pull_deserialize_receive_block,
	bulk_pull_error_starting_request,
	bulk_pull_failed_account,
	bulk_pull_receive_block_failure,
	bulk_pull_request_failure,
	bulk_push,
	frontier_req,
	frontier_confirmation_failed,
	frontier_confirmation_successful,
	error_socket_close,
	request_underflow,

	// vote specific
	vote_valid,
	vote_replay,
	vote_indeterminate,
	vote_invalid,
	vote_overflow,

	// election specific
	vote_new,
	vote_processed,
	vote_cached,
	late_block,
	late_block_seconds,
	election_start,
	election_confirmed_all,
	election_block_conflict,
	election_difficulty_update,
	election_drop_expired,
	election_drop_overflow,
	election_drop_all,
	election_restart,
	election_confirmed,
	election_not_confirmed,
	election_hinted_overflow,
	election_hinted_started,
	election_hinted_confirmed,
	election_hinted_drop,
	generate_vote,
	generate_vote_normal,
	generate_vote_final,

	// received messages
	invalid_header,
	invalid_message_type,
	invalid_keepalive_message,
	invalid_publish_message,
	invalid_confirm_req_message,
	invalid_confirm_ack_message,
	invalid_node_id_handshake_message,
	invalid_telemetry_req_message,
	invalid_telemetry_ack_message,
	invalid_bulk_pull_message,
	invalid_bulk_pull_account_message,
	invalid_frontier_req_message,
	invalid_asc_pull_req_message,
	invalid_asc_pull_ack_message,
	message_too_big,
	outdated_version,

	// tcp
	tcp_accept_success,
	tcp_accept_failure,
	tcp_write_drop,
	tcp_write_no_socket_drop,
	tcp_excluded,
	tcp_max_per_ip,
	tcp_max_per_subnetwork,
	tcp_silent_connection_drop,
	tcp_io_timeout_drop,
	tcp_connect_error,
	tcp_read_error,
	tcp_write_error,

	// ipc
	invocations,

	// peering
	handshake,

	// confirmation height
	blocks_confirmed,
	blocks_confirmed_unbounded,
	blocks_confirmed_bounded,

	// [request] aggregator
	aggregator_accepted,
	aggregator_dropped,

	// requests
	requests_cached_hashes,
	requests_generated_hashes,
	requests_cached_votes,
	requests_generated_votes,
	requests_cached_late_hashes,
	requests_cached_late_votes,
	requests_cannot_vote,
	requests_unknown,

	// duplicate
	duplicate_publish,

	// telemetry
	invalid_signature,
	different_genesis_hash,
	node_id_mismatch,
	genesis_mismatch,
	request_within_protection_cache_zone,
	no_response_received,
	unsolicited_telemetry_ack,
	failed_send_telemetry_req,
	empty_payload,
	cleanup_outdated,
	cleanup_dead,

	// vote generator
	generator_broadcasts,
	generator_replies,
	generator_replies_discarded,
	generator_spacing,

	// hinting
	hinted,
	insert_failed,
	missing_block,

	// bootstrap server
	response,
	write_drop,
	write_error,
	blocks,
	drop,
	bad_count,
	response_blocks,
	response_account_info,
	channel_full,

	// backlog
	activated,
<<<<<<< HEAD
=======

	// unchecked
	put,
	satisfied,
	trigger,

	_last // Must be the last enum
>>>>>>> f9e5bbfb
};

/** Direction of the stat. If the direction is irrelevant, use in */
enum class dir : uint8_t
{
	in,
	out,
};
}<|MERGE_RESOLUTION|>--- conflicted
+++ resolved
@@ -33,12 +33,7 @@
 	bootstrap_server,
 	active,
 	backlog,
-<<<<<<< HEAD
-=======
 	unchecked,
-
-	_last // Must be the last enum
->>>>>>> f9e5bbfb
 };
 
 /** Optional detail type */
@@ -257,16 +252,12 @@
 
 	// backlog
 	activated,
-<<<<<<< HEAD
-=======
 
 	// unchecked
 	put,
 	satisfied,
 	trigger,
 
-	_last // Must be the last enum
->>>>>>> f9e5bbfb
 };
 
 /** Direction of the stat. If the direction is irrelevant, use in */
