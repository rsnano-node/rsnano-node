--- conflicted
+++ resolved
@@ -1,4 +1,6 @@
 #pragma once
+
+#include <stdint.h>
 
 namespace nano::stat
 {
@@ -41,8 +43,6 @@
 	election_scheduler,
 	optimistic_scheduler,
 	handshake,
-<<<<<<< HEAD
-=======
 
 	bootstrap_server_requests,
 	bootstrap_server_responses,
@@ -50,9 +50,6 @@
 	bootstrap_ascending_connections,
 	bootstrap_ascending_thread,
 	bootstrap_ascending_accounts,
-
-	_last // Must be the last enum
->>>>>>> d8d4657d
 };
 
 /** Optional detail type */
@@ -286,8 +283,6 @@
 	invalid_node_id,
 	missing_cookie,
 	invalid_genesis,
-<<<<<<< HEAD
-=======
 
 	// bootstrap ascending
 	missing_tag,
@@ -336,9 +331,6 @@
 	// optimistic
 	pop_gap,
 	pop_leaf,
-
-	_last // Must be the last enum
->>>>>>> d8d4657d
 };
 
 /** Direction of the stat. If the direction is irrelevant, use in */
