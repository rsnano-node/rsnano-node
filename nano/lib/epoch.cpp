#include <nano/lib/epoch.hpp>
#include <nano/lib/rsnano.hpp>
#include <nano/lib/utility.hpp>

<<<<<<< HEAD
nano::epochs::epochs () :
	handle (rsnano::rsn_epochs_create ())
=======
#include <algorithm>

nano::link const & nano::epochs::link (nano::epoch epoch_a) const
>>>>>>> 9ca7389a
{
}

nano::epochs::epochs (nano::epochs && other) :
	handle (other.handle)
{
	other.handle = nullptr;
}

nano::epochs::~epochs ()
{
	if (handle != nullptr)
		rsnano::rsn_epochs_destroy (handle);
}

nano::epochs & nano::epochs::operator= (nano::epochs && other)
{
	if (handle != nullptr)
		rsnano::rsn_epochs_destroy (handle);
	handle = other.handle;
	other.handle = nullptr;
	return *this;
}

rsnano::EpochsHandle * nano::epochs::get_handle () const
{
	return handle;
}

nano::link nano::epochs::link (nano::epoch epoch_a) const
{
	nano::link link;
	rsnano::rsn_epochs_link (handle, static_cast<uint8_t> (epoch_a), link.bytes.data ());
	return link;
}

bool nano::epochs::is_epoch_link (nano::link const & link_a) const
{
	return rsnano::rsn_epochs_is_epoch_link (handle, link_a.bytes.data ());
}

nano::public_key nano::epochs::signer (nano::epoch epoch_a) const
{
	nano::public_key signer;
	rsnano::rsn_epochs_signer (handle, static_cast<uint8_t> (epoch_a), signer.bytes.data ());
	return signer;
}

nano::epoch nano::epochs::epoch (nano::link const & link_a) const
{
	return static_cast<nano::epoch> (rsnano::rsn_epochs_epoch (handle, link_a.bytes.data ()));
}

void nano::epochs::add (nano::epoch epoch_a, nano::public_key const & signer_a, nano::link const & link_a)
{
	rsnano::rsn_epochs_add (handle, static_cast<uint8_t> (epoch_a), signer_a.bytes.data (), link_a.bytes.data ());
}

bool nano::epochs::is_sequential (nano::epoch epoch_a, nano::epoch new_epoch_a)
{
	auto head_epoch = std::underlying_type_t<nano::epoch> (epoch_a);
	bool is_valid_epoch (head_epoch >= std::underlying_type_t<nano::epoch> (nano::epoch::epoch_0));
	return is_valid_epoch && (std::underlying_type_t<nano::epoch> (new_epoch_a) == (head_epoch + 1));
}

std::underlying_type_t<nano::epoch> nano::normalized_epoch (nano::epoch epoch_a)
{
	// Currently assumes that the epoch versions in the enum are sequential.
	auto start = std::underlying_type_t<nano::epoch> (nano::epoch::epoch_0);
	auto end = std::underlying_type_t<nano::epoch> (epoch_a);
	debug_assert (end >= start);
	return end - start;
}<|MERGE_RESOLUTION|>--- conflicted
+++ resolved
@@ -1,15 +1,10 @@
 #include <nano/lib/epoch.hpp>
 #include <nano/lib/rsnano.hpp>
 #include <nano/lib/utility.hpp>
+#include <algorithm>
 
-<<<<<<< HEAD
 nano::epochs::epochs () :
 	handle (rsnano::rsn_epochs_create ())
-=======
-#include <algorithm>
-
-nano::link const & nano::epochs::link (nano::epoch epoch_a) const
->>>>>>> 9ca7389a
 {
 }
 
