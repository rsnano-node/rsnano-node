#pragma once

#include "nano/lib/config.hpp"

#include <nano/lib/block_sideband.hpp>
#include <nano/lib/epoch.hpp>
#include <nano/lib/errors.hpp>
#include <nano/lib/numbers.hpp>
#include <nano/lib/optional_ptr.hpp>
#include <nano/lib/stream.hpp>

#include <boost/property_tree/ptree_fwd.hpp>

namespace rsnano
{
class BlockHandle;
}

namespace nano
{
class block_visitor;
class mutable_block_visitor;
class object_stream;

class block
{
public:
	virtual ~block ();
	// Return a digest of the hashables in this block.
	nano::block_hash const & hash () const;
	// Return a digest of hashables and non-hashables in this block.
	nano::block_hash full_hash () const;
	nano::block_sideband sideband () const;
	void sideband_set (nano::block_sideband const &);
	bool has_sideband () const;
	std::string to_json () const;
	virtual uint64_t block_work () const;
	virtual void block_work_set (uint64_t);
	// Previous block in account's chain, zero for open block
	virtual nano::block_hash previous () const;
	// Previous block or account number for open blocks
	virtual nano::root root () const = 0;
	// Qualified root value based on previous() and root()
	virtual nano::qualified_root qualified_root () const;
<<<<<<< HEAD
	virtual nano::account representative () const;
	virtual void serialize (nano::stream &) const;
	virtual void serialize_json (std::string &, bool = false) const;
	virtual void serialize_json (boost::property_tree::ptree &) const;
=======
	virtual void serialize (nano::stream &) const = 0;
	virtual void serialize_json (std::string &, bool = false) const = 0;
	virtual void serialize_json (boost::property_tree::ptree &) const = 0;
>>>>>>> e75fb68b
	virtual void visit (nano::block_visitor &) const = 0;
	virtual void visit (nano::mutable_block_visitor &) = 0;
	virtual bool operator== (nano::block const &) const = 0;
	virtual nano::block_type type () const;
	virtual nano::signature block_signature () const;
	virtual void signature_set (nano::signature const &);
	virtual void sign_zero ();
	virtual bool valid_predecessor (nano::block const &) const = 0;
	// Serialized size
	static size_t size (nano::block_type);
	virtual nano::work_version work_version () const;
	// If there are any changes to the hashables, call this to update the cached hash
	void refresh ();
	bool is_send () const noexcept;
	bool is_receive () const noexcept;
	bool is_change () const noexcept;

public: // Direct access to the block fields or nullopt if the block type does not have the specified field
	// Returns account field or account from sideband
	nano::account account () const noexcept;
	// Account field for open/state blocks
	virtual std::optional<nano::account> account_field () const;
	// Returns the balance field or balance from sideband
	nano::amount balance () const noexcept;
	// Balance field for open/send/state blocks
	virtual std::optional<nano::amount> balance_field () const;
	// Returns the destination account for send/state blocks that are sends
	nano::account destination () const noexcept;
	// Destination account for send blocks
	virtual std::optional<nano::account> destination_field () const;
	// Link field for state blocks
	virtual std::optional<nano::link> link_field () const;
	// Representative field for open/change blocks
	virtual std::optional<nano::account> representative_field () const;
	// Returns the source block hash for open/receive/state blocks that are receives
	nano::block_hash source () const noexcept;
	// Source block for open/receive blocks
	virtual std::optional<nano::block_hash> source_field () const;

	rsnano::BlockHandle * get_handle () const;
	rsnano::BlockHandle * clone_handle () const;

	// gets the pointer to the block data within Rust;
	const void * get_rust_data_pointer () const;

protected:
	virtual nano::block_hash generate_hash () const;
	mutable nano::block_hash cached_hash{ 0 };
	rsnano::BlockHandle * handle;

public: // Logging
	void operator() (nano::object_stream &) const;
};

class send_block final : public nano::block
{
public:
	send_block ();
	send_block (nano::block_hash const &, nano::account const &, nano::amount const &, nano::raw_key const &, nano::public_key const &, uint64_t);
	send_block (bool &, nano::stream &);
	send_block (bool &, boost::property_tree::ptree const &);
	send_block (const send_block &);
	send_block (send_block && other);
	send_block (rsnano::BlockHandle * handle_a);
	using nano::block::hash;
	nano::root root () const override;
	void visit (nano::block_visitor &) const override;
	void visit (nano::mutable_block_visitor &) override;
	bool operator== (nano::block const &) const override;
	bool operator== (nano::send_block const &) const;
	bool valid_predecessor (nano::block const &) const override;
	void zero ();
	void set_destination (nano::account account_a);
	void previous_set (nano::block_hash previous_a);
	void balance_set (nano::amount balance_a);
	static std::size_t size ();

public: // Send block fields
	std::optional<nano::amount> balance_field () const override;
	std::optional<nano::account> destination_field () const override;
};

class receive_block : public nano::block
{
public:
	receive_block ();
	receive_block (nano::block_hash const &, nano::block_hash const &, nano::raw_key const &, nano::public_key const &, uint64_t);
	receive_block (bool &, nano::stream &);
	receive_block (bool &, boost::property_tree::ptree const &);
	receive_block (const nano::receive_block &);
	receive_block (nano::receive_block &&);
	receive_block (rsnano::BlockHandle * handle_a);
	using nano::block::hash;
	void previous_set (nano::block_hash previous_a);
	void source_set (nano::block_hash source_a);
	nano::root root () const override;
	void visit (nano::block_visitor &) const override;
	void visit (nano::mutable_block_visitor &) override;
	bool operator== (nano::block const &) const override;
	bool operator== (nano::receive_block const &) const;
	bool valid_predecessor (nano::block const &) const override;
	void zero ();
	static std::size_t size ();

public: // Receive block fields
	std::optional<nano::block_hash> source_field () const override;
};
class open_block : public nano::block
{
public:
	open_block ();
	open_block (nano::block_hash const &, nano::account const &, nano::account const &, nano::raw_key const &, nano::public_key const &, uint64_t);
	open_block (nano::block_hash const &, nano::account const &, nano::account const &, std::nullptr_t);
	open_block (bool &, nano::stream &);
	open_block (bool &, boost::property_tree::ptree const &);
	open_block (const nano::open_block &);
	open_block (nano::open_block &&);
	open_block (rsnano::BlockHandle * handle_a);
	using nano::block::hash;
<<<<<<< HEAD
	nano::root root () const override;
	nano::account representative () const override;
=======
	void hash (blake2b_state &) const override;
	uint64_t block_work () const override;
	void block_work_set (uint64_t) override;
	nano::block_hash const & previous () const override;
	nano::root const & root () const override;
	void serialize (nano::stream &) const override;
	bool deserialize (nano::stream &);
	void serialize_json (std::string &, bool = false) const override;
	void serialize_json (boost::property_tree::ptree &) const override;
	bool deserialize_json (boost::property_tree::ptree const &);
>>>>>>> e75fb68b
	void visit (nano::block_visitor &) const override;
	void visit (nano::mutable_block_visitor &) override;
	bool operator== (nano::block const &) const override;
	bool operator== (nano::open_block const &) const;
	bool valid_predecessor (nano::block const &) const override;
	void source_set (nano::block_hash source_a);
	void account_set (nano::account account_a);
	void representative_set (nano::account account_a);
	void zero ();
	static std::size_t size ();

public: // Open block fields
	std::optional<nano::account> account_field () const override;
	std::optional<nano::account> representative_field () const override;
	std::optional<nano::block_hash> source_field () const override;
};

class change_block : public nano::block
{
public:
	change_block ();
	change_block (nano::block_hash const &, nano::account const &, nano::raw_key const &, nano::public_key const &, uint64_t);
	change_block (bool &, nano::stream &);
	change_block (bool &, boost::property_tree::ptree const &);
	change_block (const nano::change_block &);
	change_block (nano::change_block &&);
	change_block (rsnano::BlockHandle * handle_a);
	using nano::block::hash;
<<<<<<< HEAD
	nano::root root () const override;
	nano::account representative () const override;
=======
	void hash (blake2b_state &) const override;
	uint64_t block_work () const override;
	void block_work_set (uint64_t) override;
	nano::block_hash const & previous () const override;
	nano::root const & root () const override;
	void serialize (nano::stream &) const override;
	bool deserialize (nano::stream &);
	void serialize_json (std::string &, bool = false) const override;
	void serialize_json (boost::property_tree::ptree &) const override;
	bool deserialize_json (boost::property_tree::ptree const &);
>>>>>>> e75fb68b
	void visit (nano::block_visitor &) const override;
	void visit (nano::mutable_block_visitor &) override;
	bool operator== (nano::block const &) const override;
	bool operator== (nano::change_block const &) const;
	bool valid_predecessor (nano::block const &) const override;
<<<<<<< HEAD
	void previous_set (nano::block_hash previous_a);
	void representative_set (nano::account account_a);
	void zero ();
	static std::size_t size ();
=======
	nano::change_hashables hashables;
	nano::signature signature;
	uint64_t work;
	static std::size_t constexpr size = nano::change_hashables::size + sizeof (signature) + sizeof (work);

public: // Change block fields
	std::optional<nano::account> representative_field () const override;

public: // Logging
	void operator() (nano::object_stream &) const override;
};

class state_hashables
{
public:
	state_hashables () = default;
	state_hashables (nano::account const &, nano::block_hash const &, nano::account const &, nano::amount const &, nano::link const &);
	state_hashables (bool &, nano::stream &);
	state_hashables (bool &, boost::property_tree::ptree const &);
	void hash (blake2b_state &) const;
	// Account# / public key that operates this account
	// Uses:
	// Bulk signature validation in advance of further ledger processing
	// Arranging uncomitted transactions by account
	nano::account account;
	// Previous transaction in this chain
	nano::block_hash previous;
	// Representative of this account
	nano::account representative;
	// Current balance of this account
	// Allows lookup of account balance simply by looking at the head block
	nano::amount balance;
	// Link field contains source block_hash if receiving, destination account if sending
	nano::link link;
	// Serialized size
	static std::size_t constexpr size = sizeof (account) + sizeof (previous) + sizeof (representative) + sizeof (balance) + sizeof (link);
>>>>>>> e75fb68b
};

class state_block : public nano::block
{
public:
	state_block ();
	state_block (nano::account const &, nano::block_hash const &, nano::account const &, nano::amount const &, nano::link const &, nano::raw_key const &, nano::public_key const &, uint64_t);
	state_block (bool &, nano::stream &);
	state_block (bool &, boost::property_tree::ptree const &);
	state_block (const nano::state_block &);
	state_block (nano::state_block &&);
	state_block (rsnano::BlockHandle * handle_a);
	using nano::block::hash;
<<<<<<< HEAD
	nano::root root () const override;
	nano::account representative () const override;
=======
	void hash (blake2b_state &) const override;
	uint64_t block_work () const override;
	void block_work_set (uint64_t) override;
	nano::block_hash const & previous () const override;
	nano::root const & root () const override;
	void serialize (nano::stream &) const override;
	bool deserialize (nano::stream &);
	void serialize_json (std::string &, bool = false) const override;
	void serialize_json (boost::property_tree::ptree &) const override;
	bool deserialize_json (boost::property_tree::ptree const &);
>>>>>>> e75fb68b
	void visit (nano::block_visitor &) const override;
	void visit (nano::mutable_block_visitor &) override;
	bool operator== (nano::block const &) const override;
	bool operator== (nano::state_block const &) const;
	nano::state_block & operator= (const nano::state_block & other);
	bool valid_predecessor (nano::block const &) const override;
	void previous_set (nano::block_hash previous_a);
	void balance_set (nano::amount balance_a);
	void account_set (nano::account account_a);
	void representative_set (nano::account account_a);
	void link_set (nano::link link);
	void zero ();
	static std::size_t size ();

public: // State block fields
	std::optional<nano::account> account_field () const override;
	std::optional<nano::amount> balance_field () const override;
	std::optional<nano::link> link_field () const override;
<<<<<<< HEAD
=======
	std::optional<nano::account> representative_field () const override;

public: // Logging
	void operator() (nano::object_stream &) const override;
>>>>>>> e75fb68b
};

class block_visitor
{
public:
	virtual void send_block (nano::send_block const &) = 0;
	virtual void receive_block (nano::receive_block const &) = 0;
	virtual void open_block (nano::open_block const &) = 0;
	virtual void change_block (nano::change_block const &) = 0;
	virtual void state_block (nano::state_block const &) = 0;
	virtual ~block_visitor () = default;
};

class mutable_block_visitor
{
public:
	virtual void send_block (nano::send_block &) = 0;
	virtual void receive_block (nano::receive_block &) = 0;
	virtual void open_block (nano::open_block &) = 0;
	virtual void change_block (nano::change_block &) = 0;
	virtual void state_block (nano::state_block &) = 0;
	virtual ~mutable_block_visitor () = default;
};

std::shared_ptr<nano::block> deserialize_block_json (boost::property_tree::ptree const &);
/**
 * Serialize a block prefixed with an 8-bit typecode
 */
void serialize_block (nano::stream &, nano::block const &);

void block_memory_pool_purge ();
std::shared_ptr<nano::block> block_handle_to_block (rsnano::BlockHandle * handle);
}<|MERGE_RESOLUTION|>--- conflicted
+++ resolved
@@ -42,16 +42,9 @@
 	virtual nano::root root () const = 0;
 	// Qualified root value based on previous() and root()
 	virtual nano::qualified_root qualified_root () const;
-<<<<<<< HEAD
-	virtual nano::account representative () const;
 	virtual void serialize (nano::stream &) const;
 	virtual void serialize_json (std::string &, bool = false) const;
 	virtual void serialize_json (boost::property_tree::ptree &) const;
-=======
-	virtual void serialize (nano::stream &) const = 0;
-	virtual void serialize_json (std::string &, bool = false) const = 0;
-	virtual void serialize_json (boost::property_tree::ptree &) const = 0;
->>>>>>> e75fb68b
 	virtual void visit (nano::block_visitor &) const = 0;
 	virtual void visit (nano::mutable_block_visitor &) = 0;
 	virtual bool operator== (nano::block const &) const = 0;
@@ -171,21 +164,7 @@
 	open_block (nano::open_block &&);
 	open_block (rsnano::BlockHandle * handle_a);
 	using nano::block::hash;
-<<<<<<< HEAD
-	nano::root root () const override;
-	nano::account representative () const override;
-=======
-	void hash (blake2b_state &) const override;
-	uint64_t block_work () const override;
-	void block_work_set (uint64_t) override;
-	nano::block_hash const & previous () const override;
-	nano::root const & root () const override;
-	void serialize (nano::stream &) const override;
-	bool deserialize (nano::stream &);
-	void serialize_json (std::string &, bool = false) const override;
-	void serialize_json (boost::property_tree::ptree &) const override;
-	bool deserialize_json (boost::property_tree::ptree const &);
->>>>>>> e75fb68b
+	nano::root root () const override;
 	void visit (nano::block_visitor &) const override;
 	void visit (nano::mutable_block_visitor &) override;
 	bool operator== (nano::block const &) const override;
@@ -214,69 +193,19 @@
 	change_block (nano::change_block &&);
 	change_block (rsnano::BlockHandle * handle_a);
 	using nano::block::hash;
-<<<<<<< HEAD
-	nano::root root () const override;
-	nano::account representative () const override;
-=======
-	void hash (blake2b_state &) const override;
-	uint64_t block_work () const override;
-	void block_work_set (uint64_t) override;
-	nano::block_hash const & previous () const override;
-	nano::root const & root () const override;
-	void serialize (nano::stream &) const override;
-	bool deserialize (nano::stream &);
-	void serialize_json (std::string &, bool = false) const override;
-	void serialize_json (boost::property_tree::ptree &) const override;
-	bool deserialize_json (boost::property_tree::ptree const &);
->>>>>>> e75fb68b
+	nano::root root () const override;
 	void visit (nano::block_visitor &) const override;
 	void visit (nano::mutable_block_visitor &) override;
 	bool operator== (nano::block const &) const override;
 	bool operator== (nano::change_block const &) const;
 	bool valid_predecessor (nano::block const &) const override;
-<<<<<<< HEAD
 	void previous_set (nano::block_hash previous_a);
 	void representative_set (nano::account account_a);
 	void zero ();
 	static std::size_t size ();
-=======
-	nano::change_hashables hashables;
-	nano::signature signature;
-	uint64_t work;
-	static std::size_t constexpr size = nano::change_hashables::size + sizeof (signature) + sizeof (work);
 
 public: // Change block fields
 	std::optional<nano::account> representative_field () const override;
-
-public: // Logging
-	void operator() (nano::object_stream &) const override;
-};
-
-class state_hashables
-{
-public:
-	state_hashables () = default;
-	state_hashables (nano::account const &, nano::block_hash const &, nano::account const &, nano::amount const &, nano::link const &);
-	state_hashables (bool &, nano::stream &);
-	state_hashables (bool &, boost::property_tree::ptree const &);
-	void hash (blake2b_state &) const;
-	// Account# / public key that operates this account
-	// Uses:
-	// Bulk signature validation in advance of further ledger processing
-	// Arranging uncomitted transactions by account
-	nano::account account;
-	// Previous transaction in this chain
-	nano::block_hash previous;
-	// Representative of this account
-	nano::account representative;
-	// Current balance of this account
-	// Allows lookup of account balance simply by looking at the head block
-	nano::amount balance;
-	// Link field contains source block_hash if receiving, destination account if sending
-	nano::link link;
-	// Serialized size
-	static std::size_t constexpr size = sizeof (account) + sizeof (previous) + sizeof (representative) + sizeof (balance) + sizeof (link);
->>>>>>> e75fb68b
 };
 
 class state_block : public nano::block
@@ -290,21 +219,7 @@
 	state_block (nano::state_block &&);
 	state_block (rsnano::BlockHandle * handle_a);
 	using nano::block::hash;
-<<<<<<< HEAD
-	nano::root root () const override;
-	nano::account representative () const override;
-=======
-	void hash (blake2b_state &) const override;
-	uint64_t block_work () const override;
-	void block_work_set (uint64_t) override;
-	nano::block_hash const & previous () const override;
-	nano::root const & root () const override;
-	void serialize (nano::stream &) const override;
-	bool deserialize (nano::stream &);
-	void serialize_json (std::string &, bool = false) const override;
-	void serialize_json (boost::property_tree::ptree &) const override;
-	bool deserialize_json (boost::property_tree::ptree const &);
->>>>>>> e75fb68b
+	nano::root root () const override;
 	void visit (nano::block_visitor &) const override;
 	void visit (nano::mutable_block_visitor &) override;
 	bool operator== (nano::block const &) const override;
@@ -323,13 +238,7 @@
 	std::optional<nano::account> account_field () const override;
 	std::optional<nano::amount> balance_field () const override;
 	std::optional<nano::link> link_field () const override;
-<<<<<<< HEAD
-=======
 	std::optional<nano::account> representative_field () const override;
-
-public: // Logging
-	void operator() (nano::object_stream &) const override;
->>>>>>> e75fb68b
 };
 
 class block_visitor
