#include <nano/test_common/rate_observer.hpp>
#include <nano/test_common/system.hpp>
#include <nano/test_common/testutil.hpp>

#include <gtest/gtest.h>

#include <functional>
#include <thread>

using namespace std::chrono_literals;

namespace
{
nano::keypair setup_rep (nano::test::system & system, nano::node & node, nano::uint128_t amount)
{
	auto latest = node.latest (nano::dev::genesis_key.pub);
	auto balance = node.balance (nano::dev::genesis_key.pub);

	nano::keypair key;
	nano::block_builder builder;

	auto send = builder
				.send ()
				.previous (latest)
				.destination (key.pub)
				.balance (balance - amount)
				.sign (nano::dev::genesis_key.prv, nano::dev::genesis_key.pub)
				.work (*system.work.generate (latest))
				.build_shared ();

	auto open = builder
				.open ()
				.source (send->hash ())
				.representative (key.pub)
				.account (key.pub)
				.sign (key.prv, key.pub)
				.work (*system.work.generate (key.pub))
				.build_shared ();

	EXPECT_TRUE (nano::test::process (node, { send, open }));
	EXPECT_TRUE (nano::test::confirm (node, { send, open }));
	EXPECT_TIMELY (5s, nano::test::confirmed (node, { send, open }));

	return key;
}

std::vector<nano::keypair> setup_reps (nano::test::system & system, nano::node & node, int count)
{
	const nano::uint128_t weight = nano::Gxrb_ratio * 1000;
	std::vector<nano::keypair> reps;
	for (int n = 0; n < count; ++n)
	{
		reps.push_back (setup_rep (system, node, weight));
	}
	return reps;
}

/*
 * Creates `count` number of unconfirmed blocks with their dependencies confirmed, each directly sent from genesis
 */
std::vector<std::shared_ptr<nano::block>> setup_blocks (nano::test::system & system, nano::node & node, int count)
{
	auto latest = node.latest (nano::dev::genesis_key.pub);
	auto balance = node.balance (nano::dev::genesis_key.pub);

	std::vector<std::shared_ptr<nano::block>> sends;
	std::vector<std::shared_ptr<nano::block>> receives;
	for (int n = 0; n < count; ++n)
	{
		if (n % 10000 == 0)
			std::cout << "setup_blocks: " << n << std::endl;

		nano::keypair key;
		nano::block_builder builder;

		balance -= 1;
		auto send = builder
					.send ()
					.previous (latest)
					.destination (key.pub)
					.balance (balance)
					.sign (nano::dev::genesis_key.prv, nano::dev::genesis_key.pub)
					.work (*system.work.generate (latest))
					.build_shared ();

		auto open = builder
					.open ()
					.source (send->hash ())
					.representative (key.pub)
					.account (key.pub)
					.sign (key.prv, key.pub)
					.work (*system.work.generate (key.pub))
					.build_shared ();

		latest = send->hash ();

		sends.push_back (send);
		receives.push_back (open);
	}

	std::cout << "setup_blocks confirming" << std::endl;

	EXPECT_TRUE (nano::test::process (node, sends));
	EXPECT_TRUE (nano::test::process (node, receives));

	// Confirm whole genesis chain at once
	EXPECT_TRUE (nano::test::confirm (node, { sends.back () }));
	EXPECT_TIMELY (5s, nano::test::confirmed (node, { sends }));

	std::cout << "setup_blocks done" << std::endl;

	return receives;
}

void run_parallel (int thread_count, std::function<void (int)> func)
{
	std::vector<std::thread> threads;
	for (int n = 0; n < thread_count; ++n)
	{
		threads.emplace_back ([func, n] () {
			func (n);
		});
	}
	for (auto & thread : threads)
	{
		thread.join ();
	}
}
}

TEST (vote_cache, perf_singlethreaded)
{
	nano::test::system system;
	nano::node_flags flags;
<<<<<<< HEAD
	flags.set_inactive_votes_cache_size (5000); // Keep it below block count size so it is forced to constantly evict stale entries
=======
>>>>>>> 1e92800e
	nano::node_config config = system.default_config ();
	config.frontiers_confirmation = nano::frontiers_confirmation_mode::disabled;
	auto & node = *system.add_node (config, flags);

	const int rep_count = 50;
	const int block_count = 1024 * 128 * 2; // 2x the inactive vote cache size
	const int vote_count = 100000;
	const int single_vote_size = 7;
	const int single_vote_reps = 7;

	auto reps = setup_reps (system, node, rep_count);
	auto blocks = setup_blocks (system, node, block_count);

	std::cout << "preparation done" << std::endl;

	// Start monitoring rate of blocks processed by vote cache
	nano::test::rate_observer rate;
	rate.observe (node, nano::stat::type::vote_cache, nano::stat::detail::vote_processed, nano::stat::dir::in);
	rate.background_print (3s);

	// Ensure votes are not inserted into active elections
	node.active.clear ();

	int block_idx = 0;
	int rep_idx = 0;
	std::vector<nano::block_hash> hashes;
	for (int n = 0; n < vote_count; ++n)
	{
		// Fill block hashes for this vote
		hashes.clear ();
		for (int i = 0; i < single_vote_size; ++i)
		{
			block_idx = (block_idx + 1151) % blocks.size ();
			hashes.push_back (blocks[block_idx]->hash ());
		}

		for (int i = 0; i < single_vote_reps; ++i)
		{
			rep_idx = (rep_idx + 13) % reps.size ();
			auto vote = nano::test::make_vote (reps[rep_idx], hashes);

			// Process the vote
			node.active.vote (vote);
		}
	}

	std::cout << "total votes processed: " << node.stats->count (nano::stat::type::vote_cache, nano::stat::detail::vote_processed, nano::stat::dir::in) << std::endl;

	// Ensure we processed all the votes
	ASSERT_EQ (node.stats->count (nano::stat::type::vote_cache, nano::stat::detail::vote_processed, nano::stat::dir::in), vote_count * single_vote_size * single_vote_reps);

	// Ensure vote cache size is at max capacity
	ASSERT_EQ (node.inactive_vote_cache.cache_size (), flags.inactive_votes_cache_size ());
}

TEST (vote_cache, perf_multithreaded)
{
	nano::test::system system;
	nano::node_flags flags;
<<<<<<< HEAD
	flags.set_inactive_votes_cache_size (5000); // Keep it below block count size so it is forced to constantly evict stale entries
=======
>>>>>>> 1e92800e
	nano::node_config config = system.default_config ();
	config.frontiers_confirmation = nano::frontiers_confirmation_mode::disabled;
	auto & node = *system.add_node (config, flags);

	const int thread_count = 12;
	const int rep_count = 50;
	const int block_count = 1024 * 128 * 2; // 2x the inactive vote cache size
	const int vote_count = 200000 / thread_count;
	const int single_vote_size = 7;
	const int single_vote_reps = 7;

	auto reps = setup_reps (system, node, rep_count);
	auto blocks = setup_blocks (system, node, block_count);

	std::cout << "preparation done" << std::endl;

	// Start monitoring rate of blocks processed by vote cache
	nano::test::rate_observer rate;
	rate.observe (node, nano::stat::type::vote_cache, nano::stat::detail::vote_processed, nano::stat::dir::in);
	rate.background_print (3s);

	// Ensure our generated votes go to inactive vote cache instead of active elections
	node.active.clear ();

	run_parallel (thread_count, [&node, &reps, &blocks] (int index) {
		int block_idx = index;
		int rep_idx = index;
		std::vector<nano::block_hash> hashes;

		// Each iteration generates vote with `single_vote_size` hashes in it
		// and that vote is then independently signed by `single_vote_reps` representatives
		// So total votes per thread is `vote_count` * `single_vote_reps`
		for (int n = 0; n < vote_count; ++n)
		{
			// Fill block hashes for this vote
			hashes.clear ();
			for (int i = 0; i < single_vote_size; ++i)
			{
				block_idx = (block_idx + 1151) % blocks.size ();
				hashes.push_back (blocks[block_idx]->hash ());
			}

			for (int i = 0; i < single_vote_reps; ++i)
			{
				rep_idx = (rep_idx + 13) % reps.size ();
				auto vote = nano::test::make_vote (reps[rep_idx], hashes);

				// Process the vote
				node.active.vote (vote);
			}
		}
	});

	std::cout << "total votes processed: " << node.stats->count (nano::stat::type::vote_cache, nano::stat::detail::vote_processed, nano::stat::dir::in) << std::endl;

	// Ensure vote cache size is at max capacity
	ASSERT_EQ (node.inactive_vote_cache.cache_size (), flags.inactive_votes_cache_size ());
}<|MERGE_RESOLUTION|>--- conflicted
+++ resolved
@@ -132,10 +132,6 @@
 {
 	nano::test::system system;
 	nano::node_flags flags;
-<<<<<<< HEAD
-	flags.set_inactive_votes_cache_size (5000); // Keep it below block count size so it is forced to constantly evict stale entries
-=======
->>>>>>> 1e92800e
 	nano::node_config config = system.default_config ();
 	config.frontiers_confirmation = nano::frontiers_confirmation_mode::disabled;
 	auto & node = *system.add_node (config, flags);
@@ -195,10 +191,6 @@
 {
 	nano::test::system system;
 	nano::node_flags flags;
-<<<<<<< HEAD
-	flags.set_inactive_votes_cache_size (5000); // Keep it below block count size so it is forced to constantly evict stale entries
-=======
->>>>>>> 1e92800e
 	nano::node_config config = system.default_config ();
 	config.frontiers_confirmation = nano::frontiers_confirmation_mode::disabled;
 	auto & node = *system.add_node (config, flags);
