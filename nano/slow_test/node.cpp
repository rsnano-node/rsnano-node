#include <nano/crypto_lib/random_pool.hpp>
#include <nano/lib/threading.hpp>
#include <nano/node/election.hpp>
#include <nano/node/scheduler/buckets.hpp>
#include <nano/node/scheduler/component.hpp>
#include <nano/node/transport/inproc.hpp>
#include <nano/node/unchecked_map.hpp>
#include <nano/test_common/network.hpp>
#include <nano/test_common/system.hpp>
#include <nano/test_common/testutil.hpp>

#include <gtest/gtest.h>

#include <boost/format.hpp>
#include <boost/unordered_set.hpp>

#include <numeric>
#include <random>

using namespace std::chrono_literals;

/**
 * function to count the block in the pruned store one by one
 * we manually count the blocks one by one because the rocksdb count feature is not accurate
 */
size_t manually_count_pruned_blocks (nano::store & store)
{
	size_t count = 0;
	auto transaction = store.tx_begin_read ();
	auto i = store.pruned ().begin (*transaction);
	for (; i != store.pruned ().end (); ++i)
	{
		++count;
	}
	return count;
}

TEST (system, generate_mass_activity)
{
	nano::test::system system;
	nano::node_config node_config (nano::test::get_available_port (), system.logging);
	node_config.enable_voting = false; // Prevent blocks cementing
	auto node = system.add_node (node_config);
	system.wallet (0)->insert_adhoc (nano::dev::genesis_key.prv);
	uint32_t count (20);
	system.generate_mass_activity (count, *system.nodes[0]);
	auto transaction (system.nodes[0]->store.tx_begin_read ());
	for (auto i (system.nodes[0]->store.account ().begin (*transaction)), n (system.nodes[0]->store.account ().end ()); i != n; ++i)
	{
	}
}

TEST (system, generate_mass_activity_long)
{
	nano::test::system system;
	nano::node_config node_config (nano::test::get_available_port (), system.logging);
	node_config.enable_voting = false; // Prevent blocks cementing
	auto node = system.add_node (node_config);
	nano::thread_runner runner (system.io_ctx, system.nodes[0]->config->io_threads);
	system.wallet (0)->insert_adhoc (nano::dev::genesis_key.prv);
	uint32_t count (1000000);
	auto count_env_var = std::getenv ("SLOW_TEST_SYSTEM_GENERATE_MASS_ACTIVITY_LONG_COUNT");
	if (count_env_var)
	{
		count = boost::lexical_cast<uint32_t> (count_env_var);
		std::cout << "count override due to env variable set, count=" << count << std::endl;
	}
	system.generate_mass_activity (count, *system.nodes[0]);
	auto transaction (system.nodes[0]->store.tx_begin_read ());
	for (auto i (system.nodes[0]->store.account ().begin (*transaction)), n (system.nodes[0]->store.account ().end ()); i != n; ++i)
	{
	}
	system.stop ();
	runner.join ();
}

TEST (system, receive_while_synchronizing)
{
	std::vector<boost::thread> threads;
	{
		nano::test::system system;
		nano::node_config node_config (nano::test::get_available_port (), system.logging);
		node_config.enable_voting = false; // Prevent blocks cementing
		auto node = system.add_node (node_config);
		nano::thread_runner runner (system.io_ctx, system.nodes[0]->config->io_threads);
		system.wallet (0)->insert_adhoc (nano::dev::genesis_key.prv);
		uint32_t count (1000);
		system.generate_mass_activity (count, *system.nodes[0]);
		nano::keypair key;
		auto node1 (std::make_shared<nano::node> (system.io_ctx, nano::test::get_available_port (), nano::unique_path (), system.logging, system.work));
		ASSERT_FALSE (node1->init_error ());
		auto wallet (node1->wallets.create (1));
		wallet->insert_adhoc (nano::dev::genesis_key.prv); // For voting
		ASSERT_EQ (key.pub, wallet->insert_adhoc (key.prv));
		node1->start ();
		system.nodes.push_back (node1);
		ASSERT_NE (nullptr, nano::test::establish_tcp (system, *node1, node->network->endpoint ()));
		node1->workers->add_timed_task (std::chrono::steady_clock::now () + std::chrono::milliseconds (200), ([&system, &key] () {
			auto hash (system.wallet (0)->send_sync (nano::dev::genesis_key.pub, key.pub, system.nodes[0]->config->receive_minimum.number ()));
			auto transaction (system.nodes[0]->store.tx_begin_read ());
			auto block (system.nodes[0]->store.block ().get (*transaction, hash));
			std::string block_text;
			block->serialize_json (block_text);
		}));
		ASSERT_TIMELY (10s, !node1->balance (key.pub).is_zero ());
		node1->stop ();
		system.stop ();
		runner.join ();
	}
	for (auto i (threads.begin ()), n (threads.end ()); i != n; ++i)
	{
		i->join ();
	}
}

TEST (ledger, deep_account_compute)
{
	auto logger{ std::make_shared<nano::logger_mt> () };
	auto store = nano::make_store (logger, nano::unique_path (), nano::dev::constants);
	ASSERT_FALSE (store->init_error ());
	nano::stats stats;
	nano::ledger ledger (*store, stats, nano::dev::constants);
	auto transaction (store->tx_begin_write ());
	nano::work_pool pool{ nano::dev::network_params.network, std::numeric_limits<unsigned>::max () };
	nano::keypair key;
	auto balance (nano::dev::constants.genesis_amount - 1);
	nano::block_builder builder;
	auto send = builder
				.send ()
				.previous (nano::dev::genesis->hash ())
				.destination (key.pub)
				.balance (balance)
				.sign (nano::dev::genesis_key.prv, nano::dev::genesis_key.pub)
				.work (*pool.generate (nano::dev::genesis->hash ()))
				.build ();
	ASSERT_EQ (nano::process_result::progress, ledger.process (*transaction, *send).code);
	auto open = builder
				.open ()
				.source (send->hash ())
				.representative (nano::dev::genesis_key.pub)
				.account (key.pub)
				.sign (key.prv, key.pub)
				.work (*pool.generate (key.pub))
				.build ();
	ASSERT_EQ (nano::process_result::progress, ledger.process (*transaction, *open).code);
	auto sprevious (send->hash ());
	auto rprevious (open->hash ());
	for (auto i (0), n (100000); i != n; ++i)
	{
		balance -= 1;
		auto send = builder
					.send ()
					.previous (sprevious)
					.destination (key.pub)
					.balance (balance)
					.sign (nano::dev::genesis_key.prv, nano::dev::genesis_key.pub)
					.work (*pool.generate (sprevious))
					.build ();
		ASSERT_EQ (nano::process_result::progress, ledger.process (*transaction, *send).code);
		sprevious = send->hash ();
		auto receive = builder
					   .receive ()
					   .previous (rprevious)
					   .source (send->hash ())
					   .sign (key.prv, key.pub)
					   .work (*pool.generate (rprevious))
					   .build ();
		ASSERT_EQ (nano::process_result::progress, ledger.process (*transaction, *receive).code);
		rprevious = receive->hash ();
		if (i % 100 == 0)
		{
			std::cerr << i << ' ';
		}
		ledger.account (*transaction, sprevious);
		ledger.balance (*transaction, rprevious);
	}
}

/*
 * This test case creates a node and a wallet primed with the genesis account credentials.
 * Then it spawns 'num_of_threads' threads, each doing 'num_of_sends' async sends
 * of 1000 raw each time. The test is considered a success, if the balance of the genesis account
 * reduces by 'num_of_threads * num_of_sends * 1000'.
 */
TEST (wallet, multithreaded_send_async)
{
	std::vector<boost::thread> threads;
	{
		nano::test::system system (1);
		nano::keypair key;
		auto wallet_l (system.wallet (0));
		wallet_l->insert_adhoc (nano::dev::genesis_key.prv);
		wallet_l->insert_adhoc (key.prv);
		int num_of_threads = 20;
		int num_of_sends = 1000;
		for (auto i (0); i < num_of_threads; ++i)
		{
			threads.push_back (boost::thread ([wallet_l, &key, num_of_threads, num_of_sends] () {
				for (auto i (0); i < num_of_sends; ++i)
				{
					wallet_l->send_async (nano::dev::genesis_key.pub, key.pub, 1000, [] (std::shared_ptr<nano::block> const & block_a) {
						ASSERT_FALSE (block_a == nullptr);
						ASSERT_FALSE (block_a->hash ().is_zero ());
					});
				}
			}));
		}
		ASSERT_TIMELY (1000s, system.nodes[0]->balance (nano::dev::genesis_key.pub) == (nano::dev::constants.genesis_amount - num_of_threads * num_of_sends * 1000));
	}
	for (auto i (threads.begin ()), n (threads.end ()); i != n; ++i)
	{
		i->join ();
	}
}

TEST (store, load)
{
	nano::test::system system (1);
	std::vector<boost::thread> threads;
	for (auto i (0); i < 100; ++i)
	{
		threads.push_back (boost::thread ([&system] () {
			for (auto i (0); i != 1000; ++i)
			{
				auto transaction (system.nodes[0]->store.tx_begin_write ());
				for (auto j (0); j != 10; ++j)
				{
					nano::account account;
					nano::random_pool::generate_block (account.bytes.data (), account.bytes.size ());
					system.nodes[0]->store.confirmation_height ().put (*transaction, account, { 0, nano::block_hash (0) });
					system.nodes[0]->store.account ().put (*transaction, account, nano::account_info ());
				}
			}
		}));
	}
	for (auto & i : threads)
	{
		i.join ();
	}
}

namespace nano
{
TEST (node, fork_storm)
{
	// WIP against issue #3709
	// This should be set large enough to trigger a test failure, but not so large that
	// simply allocating nodes in a reasonably normal test environment fails. (64 is overkill)
	// On a 12-core/16GB linux server, the failure triggers often with 11 nodes, and almost
	// always with higher values.
	static const auto node_count (23);

	nano::node_flags flags;
	flags.set_disable_max_peers_per_ip (true);
	nano::test::system system (node_count, nano::transport::transport_type::tcp, flags);
	system.wallet (0)->insert_adhoc (nano::dev::genesis_key.prv);
	auto previous (system.nodes[0]->latest (nano::dev::genesis_key.pub));
	auto balance (system.nodes[0]->balance (nano::dev::genesis_key.pub));
	ASSERT_FALSE (previous.is_zero ());
	nano::block_builder builder;
	for (auto node_j : system.nodes)
	{
		balance -= 1;
		nano::keypair key;
		auto send = builder
					.send ()
					.previous (previous)
					.destination (key.pub)
					.balance (balance)
					.sign (nano::dev::genesis_key.prv, nano::dev::genesis_key.pub)
					.work (0)
					.build ();
		node_j->work_generate_blocking (*send);
		previous = send->hash ();
		for (auto node_i : system.nodes)
		{
			auto send_result (node_i->process (*send));
			ASSERT_EQ (nano::process_result::progress, send_result.code);
			nano::keypair rep;
			auto open = builder
						.open ()
						.source (previous)
						.representative (rep.pub)
						.account (key.pub)
						.sign (key.prv, key.pub)
						.work (0)
						.build_shared ();
			node_i->work_generate_blocking (*open);
			auto open_result (node_i->process (*open));
			ASSERT_EQ (nano::process_result::progress, open_result.code);
			auto transaction (node_i->store.tx_begin_read ());
			node_i->network->flood_block (open);
		}
	}
	auto again (true);

	int iteration (0);

	// Stall detection (if there is no progress, the test will hang indefinitely)
	auto old_empty (0);
	auto old_single (0);
	auto stall_count (0);

	while (again)
	{
		auto empty = 0;
		auto single = 0;
		std::for_each (system.nodes.begin (), system.nodes.end (), [&] (std::shared_ptr<nano::node> const & node_a) {
			if (node_a->active.empty ())
			{
				++empty;
			}
			else
			{
				nano::unique_lock<nano::mutex> lock{ node_a->active.mutex };
				auto election = node_a->active.roots.begin ()->election;
				lock.unlock ();
				if (election->votes ().size () == 1)
				{
					++single;
				}
			}
		});
		ASSERT_NO_ERROR (system.poll ());

		// If no progress is happening after a lot of iterations
		// this test has uncovered something broken or made some
		// bad assumptions.
		if (old_empty == empty && old_single == single)
		{
			static const auto stall_tolerance (100000);
			++stall_count;
			ASSERT_LE (stall_count, stall_tolerance) << "Stall deteceted. These values were both expected to eventually reach 0 but have remained unchanged for " << stall_tolerance << " iterations. Empty: " << empty << " single: " << single << std::endl;
		}
		else
		{
			stall_count = 0;
			old_empty = empty;
			old_single = single;
		}

		again = (empty != 0) || (single != 0);

		++iteration;
	}
	ASSERT_TRUE (true);
}
} // namespace nano

namespace
{
size_t heard_count (std::vector<uint8_t> const & nodes)
{
	auto result (0);
	for (auto i (nodes.begin ()), n (nodes.end ()); i != n; ++i)
	{
		switch (*i)
		{
			case 0:
				break;
			case 1:
				++result;
				break;
			case 2:
				++result;
				break;
		}
	}
	return result;
}
}

TEST (broadcast, world_broadcast_simulate)
{
	auto node_count (10000);
	// 0 = starting state
	// 1 = heard transaction
	// 2 = repeated transaction
	std::vector<uint8_t> nodes;
	nodes.resize (node_count, 0);
	nodes[0] = 1;
	auto any_changed (true);
	auto message_count (0);
	while (any_changed)
	{
		any_changed = false;
		for (auto i (nodes.begin ()), n (nodes.end ()); i != n; ++i)
		{
			switch (*i)
			{
				case 0:
					break;
				case 1:
					for (auto j (nodes.begin ()), m (nodes.end ()); j != m; ++j)
					{
						++message_count;
						switch (*j)
						{
							case 0:
								*j = 1;
								any_changed = true;
								break;
							case 1:
								break;
							case 2:
								break;
						}
					}
					*i = 2;
					any_changed = true;
					break;
				case 2:
					break;
				default:
					ASSERT_FALSE (true);
					break;
			}
		}
	}
	auto count (heard_count (nodes));
	(void)count;
}

TEST (broadcast, sqrt_broadcast_simulate)
{
	auto node_count (10000);
	auto broadcast_count (std::ceil (std::sqrt (node_count)));
	// 0 = starting state
	// 1 = heard transaction
	// 2 = repeated transaction
	std::vector<uint8_t> nodes;
	nodes.resize (node_count, 0);
	nodes[0] = 1;
	auto any_changed (true);
	uint64_t message_count (0);
	while (any_changed)
	{
		any_changed = false;
		for (auto i (nodes.begin ()), n (nodes.end ()); i != n; ++i)
		{
			switch (*i)
			{
				case 0:
					break;
				case 1:
					for (auto j (0); j != broadcast_count; ++j)
					{
						++message_count;
						auto entry (nano::random_pool::generate_word32 (0, node_count - 1));
						switch (nodes[entry])
						{
							case 0:
								nodes[entry] = 1;
								any_changed = true;
								break;
							case 1:
								break;
							case 2:
								break;
						}
					}
					*i = 2;
					any_changed = true;
					break;
				case 2:
					break;
				default:
					ASSERT_FALSE (true);
					break;
			}
		}
	}
	auto count (heard_count (nodes));
	(void)count;
}

TEST (peer_container, random_set)
{
	nano::test::system system (1);
	auto old (std::chrono::steady_clock::now ());
	auto current (std::chrono::steady_clock::now ());
	for (auto i (0); i < 10000; ++i)
	{
		auto list (system.nodes[0]->network->random_set (15));
	}
	auto end (std::chrono::steady_clock::now ());
	(void)end;
	auto old_ms (std::chrono::duration_cast<std::chrono::milliseconds> (current - old));
	(void)old_ms;
	auto new_ms (std::chrono::duration_cast<std::chrono::milliseconds> (end - current));
	(void)new_ms;
}

// Can take up to 2 hours
TEST (store, unchecked_load)
{
	nano::test::system system{ 1 };
	auto & node = *system.nodes[0];
	nano::block_builder builder;
	std::shared_ptr<nano::block> block = builder
										 .send ()
										 .previous (0)
										 .destination (0)
										 .balance (0)
										 .sign (nano::dev::genesis_key.prv, nano::dev::genesis_key.pub)
										 .work (0)
										 .build_shared ();
	constexpr auto num_unchecked = 1'000'000;
	for (auto i (0); i < num_unchecked; ++i)
	{
		node.unchecked.put (i, block);
	}
	// Waits for all the blocks to get saved in the database
	ASSERT_TIMELY (8000s, num_unchecked == node.unchecked.count ());
}

TEST (store, vote_load)
{
	nano::test::system system{ 1 };
	auto & node = *system.nodes[0];
	for (auto i = 0u; i < 1000000u; ++i)
	{
		auto vote = std::make_shared<nano::vote> (nano::dev::genesis_key.pub, nano::dev::genesis_key.prv, i, 0, std::vector<nano::block_hash>{ i });
		node.vote_processor.vote (vote, std::make_shared<nano::transport::inproc::channel> (node, node));
	}
}

/**
 * This test does the following:
 *   Creates a persistent database in the file system
 *   Adds 2 million random blocks to the database in chunks of 20 blocks per database transaction
 *   It then deletes half the blocks, soon after adding them
 *   Then it closes the database, reopens the database and checks that it still has the expected amount of blocks
 */
TEST (store, pruned_load)
{
	auto logger{ std::make_shared<nano::logger_mt> () };
	auto path (nano::unique_path ());
	constexpr auto num_pruned = 2000000;
	auto const expected_result = num_pruned / 2;
	constexpr auto batch_size = 20;
	boost::unordered_set<nano::block_hash> hashes;
	{
		auto store = nano::make_store (logger, path, nano::dev::constants);
		ASSERT_FALSE (store->init_error ());
		for (auto i (0); i < num_pruned / batch_size; ++i)
		{
			{
				// write a batch of random blocks to the pruned store
				auto transaction (store->tx_begin_write ());
				for (auto k (0); k < batch_size; ++k)
				{
					nano::block_hash random_hash;
					nano::random_pool::generate_block (random_hash.bytes.data (), random_hash.bytes.size ());
					store->pruned ().put (*transaction, random_hash);
					hashes.insert (random_hash);
				}
			}
			{
				// delete half of the blocks created above
				auto transaction (store->tx_begin_write ());
				for (auto k (0); !hashes.empty () && k < batch_size / 2; ++k)
				{
					auto hash (hashes.begin ());
					store->pruned ().del (*transaction, *hash);
					hashes.erase (hash);
				}
			}
		}
		ASSERT_EQ (expected_result, manually_count_pruned_blocks (*store));
	}

	// Reinitialize store
	{
		auto store = nano::make_store (logger, path, nano::dev::constants);
		ASSERT_FALSE (store->init_error ());
		ASSERT_EQ (expected_result, manually_count_pruned_blocks (*store));
	}
}

TEST (wallets, rep_scan)
{
	nano::test::system system (1);
	auto & node (*system.nodes[0]);
	auto wallet (system.wallet (0));
	{
		auto transaction (node.wallets.tx_begin_write ());
		for (auto i (0); i < 10000; ++i)
		{
			wallet->deterministic_insert (*transaction);
		}
	}
	auto begin (std::chrono::steady_clock::now ());
	node.wallets.foreach_representative ([] (nano::public_key const & pub_a, nano::raw_key const & prv_a) {
	});
	ASSERT_LT (std::chrono::steady_clock::now () - begin, std::chrono::milliseconds (5));
}

TEST (node, mass_vote_by_hash)
{
	nano::test::system system (1);
	system.wallet (0)->insert_adhoc (nano::dev::genesis_key.prv);
	nano::block_hash previous (nano::dev::genesis->hash ());
	nano::keypair key;
	std::vector<std::shared_ptr<nano::state_block>> blocks;
	nano::block_builder builder;
	for (auto i (0); i < 10000; ++i)
	{
		auto block = builder
					 .state ()
					 .account (nano::dev::genesis_key.pub)
					 .previous (previous)
					 .representative (nano::dev::genesis_key.pub)
					 .balance (nano::dev::constants.genesis_amount - (i + 1) * nano::Gxrb_ratio)
					 .link (key.pub)
					 .sign (nano::dev::genesis_key.prv, nano::dev::genesis_key.pub)
					 .work (*system.work.generate (previous))
					 .build_shared ();
		previous = block->hash ();
		blocks.push_back (block);
	}
	for (auto i (blocks.begin ()), n (blocks.end ()); i != n; ++i)
	{
		system.nodes[0]->block_processor.add (*i);
	}
}

namespace nano
{
TEST (confirmation_height, many_accounts_single_confirmation)
{
	nano::test::system system;
	nano::node_config node_config (nano::test::get_available_port (), system.logging);
	node_config.online_weight_minimum = 100;
	node_config.frontiers_confirmation = nano::frontiers_confirmation_mode::disabled;
	auto node = system.add_node (node_config);
	system.wallet (0)->insert_adhoc (nano::dev::genesis_key.prv);

	// The number of frontiers should be more than the nano::confirmation_height::unbounded_cutoff to test the amount of blocks confirmed is correct.
	node->confirmation_height_processor.set_batch_write_size (500);
	auto const num_accounts = nano::confirmation_height::unbounded_cutoff * 2 + 50;
	nano::keypair last_keypair = nano::dev::genesis_key;
	nano::block_builder builder;
	auto last_open_hash = node->latest (nano::dev::genesis_key.pub);
	{
		auto transaction = node->store.tx_begin_write ();
		for (auto i = num_accounts - 1; i > 0; --i)
		{
			nano::keypair key;
			system.wallet (0)->insert_adhoc (key.prv);

			auto send = builder
						.send ()
						.previous (last_open_hash)
						.destination (key.pub)
						.balance (node->online_reps.delta ())
						.sign (last_keypair.prv, last_keypair.pub)
						.work (*system.work.generate (last_open_hash))
						.build ();
			ASSERT_EQ (nano::process_result::progress, node->ledger.process (*transaction, *send).code);
			auto open = builder
						.open ()
						.source (send->hash ())
						.representative (last_keypair.pub)
						.account (key.pub)
						.sign (key.prv, key.pub)
						.work (*system.work.generate (key.pub))
						.build ();
			ASSERT_EQ (nano::process_result::progress, node->ledger.process (*transaction, *open).code);
			last_open_hash = open->hash ();
			last_keypair = key;
		}
	}

	// Call block confirm on the last open block which will confirm everything
	{
		auto block = node->block (last_open_hash);
		ASSERT_NE (nullptr, block);
		node->scheduler.buckets.manual (block);
		std::shared_ptr<nano::election> election;
		ASSERT_TIMELY (10s, (election = node->active.election (block->qualified_root ())) != nullptr);
		election->force_confirm ();
	}

	ASSERT_TIMELY (120s, node->ledger.block_confirmed (*node->store.tx_begin_read (), last_open_hash));

	// All frontiers (except last) should have 2 blocks and both should be confirmed
	auto transaction = node->store.tx_begin_read ();
	for (auto i (node->store.account ().begin (*transaction)), n (node->store.account ().end ()); i != n; ++i)
	{
		auto & account = i->first;
		auto & account_info = i->second;
		auto count = (account != last_keypair.pub) ? 2 : 1;
		nano::confirmation_height_info confirmation_height_info;
		ASSERT_FALSE (node->store.confirmation_height ().get (*transaction, account, confirmation_height_info));
		ASSERT_EQ (count, confirmation_height_info.height ());
		ASSERT_EQ (count, account_info.block_count ());
	}

	size_t cemented_count = 0;
	for (auto i (node->ledger.store.confirmation_height ().begin (*transaction)), n (node->ledger.store.confirmation_height ().end ()); i != n; ++i)
	{
		cemented_count += i->second.height ();
	}

	ASSERT_EQ (cemented_count, node->ledger.cache.cemented_count ());
	ASSERT_EQ (node->stats->count (nano::stat::type::confirmation_height, nano::stat::detail::blocks_confirmed, nano::stat::dir::in), num_accounts * 2 - 2);

	ASSERT_TIMELY (40s, (node->ledger.cache.cemented_count () - 1) == node->stats->count (nano::stat::type::confirmation_observer, nano::stat::detail::all, nano::stat::dir::out));
	ASSERT_TIMELY (10s, node->active.election_winner_details_size () == 0);
}

TEST (confirmation_height, many_accounts_many_confirmations)
{
	nano::test::system system;
	nano::node_config node_config (nano::test::get_available_port (), system.logging);
	node_config.online_weight_minimum = 100;
	node_config.frontiers_confirmation = nano::frontiers_confirmation_mode::disabled;
	auto node = system.add_node (node_config);
	system.wallet (0)->insert_adhoc (nano::dev::genesis_key.prv);

	node->confirmation_height_processor.set_batch_write_size (500);
	auto const num_accounts = nano::confirmation_height::unbounded_cutoff * 2 + 50;
	auto latest_genesis = node->latest (nano::dev::genesis_key.pub);
	nano::block_builder builder;
	std::vector<std::shared_ptr<nano::open_block>> open_blocks;
	{
		auto transaction = node->store.tx_begin_write ();
		for (auto i = num_accounts - 1; i > 0; --i)
		{
			nano::keypair key;
			system.wallet (0)->insert_adhoc (key.prv);

			auto send = builder
						.send ()
						.previous (latest_genesis)
						.destination (key.pub)
						.balance (node->online_reps.delta ())
						.sign (nano::dev::genesis_key.prv, nano::dev::genesis_key.pub)
						.work (*system.work.generate (latest_genesis))
						.build ();
			ASSERT_EQ (nano::process_result::progress, node->ledger.process (*transaction, *send).code);
			auto open = builder
						.open ()
						.source (send->hash ())
						.representative (nano::dev::genesis_key.pub)
						.account (key.pub)
						.sign (key.prv, key.pub)
						.work (*system.work.generate (key.pub))
						.build_shared ();
			ASSERT_EQ (nano::process_result::progress, node->ledger.process (*transaction, *open).code);
			open_blocks.push_back (std::move (open));
			latest_genesis = send->hash ();
		}
	}

	// Confirm all of the accounts
	for (auto & open_block : open_blocks)
	{
		node->scheduler.buckets.manual (open_block);
		std::shared_ptr<nano::election> election;
		ASSERT_TIMELY (10s, (election = node->active.election (open_block->qualified_root ())) != nullptr);
		election->force_confirm ();
	}

	auto const num_blocks_to_confirm = (num_accounts - 1) * 2;
	ASSERT_TIMELY (1500s, node->stats->count (nano::stat::type::confirmation_height, nano::stat::detail::blocks_confirmed, nano::stat::dir::in) == num_blocks_to_confirm);

	ASSERT_TIMELY (60s, (node->ledger.cache.cemented_count () - 1) == node->stats->count (nano::stat::type::confirmation_observer, nano::stat::detail::all, nano::stat::dir::out));

	auto transaction = node->store.tx_begin_read ();
	size_t cemented_count = 0;
	for (auto i (node->ledger.store.confirmation_height ().begin (*transaction)), n (node->ledger.store.confirmation_height ().end ()); i != n; ++i)
	{
		cemented_count += i->second.height ();
	}

	ASSERT_EQ (num_blocks_to_confirm + 1, cemented_count);
	ASSERT_EQ (cemented_count, node->ledger.cache.cemented_count ());

	ASSERT_TIMELY (20s, (node->ledger.cache.cemented_count () - 1) == node->stats->count (nano::stat::type::confirmation_observer, nano::stat::detail::all, nano::stat::dir::out));

	ASSERT_TIMELY (10s, node->active.election_winner_details_size () == 0);
}

TEST (confirmation_height, long_chains)
{
	nano::test::system system;
	nano::node_config node_config (nano::test::get_available_port (), system.logging);
	node_config.frontiers_confirmation = nano::frontiers_confirmation_mode::disabled;
	auto node = system.add_node (node_config);
	nano::keypair key1;
	system.wallet (0)->insert_adhoc (nano::dev::genesis_key.prv);
	nano::block_hash latest (node->latest (nano::dev::genesis_key.pub));
	system.wallet (0)->insert_adhoc (key1.prv);

	node->confirmation_height_processor.set_batch_write_size (500);
	auto const num_blocks = nano::confirmation_height::unbounded_cutoff * 2 + 50;

	nano::block_builder builder;
	// First open the other account
	auto send = builder
				.send ()
				.previous (latest)
				.destination (key1.pub)
				.balance (nano::dev::constants.genesis_amount - nano::Gxrb_ratio + num_blocks + 1)
				.sign (nano::dev::genesis_key.prv, nano::dev::genesis_key.pub)
				.work (*system.work.generate (latest))
				.build ();
	auto open = builder
				.open ()
				.source (send->hash ())
				.representative (nano::dev::genesis->account ())
				.account (key1.pub)
				.sign (key1.prv, key1.pub)
				.work (*system.work.generate (key1.pub))
				.build ();
	{
		auto transaction = node->store.tx_begin_write ();
		ASSERT_EQ (nano::process_result::progress, node->ledger.process (*transaction, *send).code);
		ASSERT_EQ (nano::process_result::progress, node->ledger.process (*transaction, *open).code);
	}

	// Bulk send from genesis account to destination account
	auto previous_genesis_chain_hash = send->hash ();
	auto previous_destination_chain_hash = open->hash ();
	{
		auto transaction = node->store.tx_begin_write ();
		for (auto i = num_blocks - 1; i > 0; --i)
		{
			auto send = builder
						.send ()
						.previous (previous_genesis_chain_hash)
						.destination (key1.pub)
						.balance (nano::dev::constants.genesis_amount - nano::Gxrb_ratio + i + 1)
						.sign (nano::dev::genesis_key.prv, nano::dev::genesis_key.pub)
						.work (*system.work.generate (previous_genesis_chain_hash))
						.build ();
			ASSERT_EQ (nano::process_result::progress, node->ledger.process (*transaction, *send).code);
			auto receive = builder
						   .receive ()
						   .previous (previous_destination_chain_hash)
						   .source (send->hash ())
						   .sign (key1.prv, key1.pub)
						   .work (*system.work.generate (previous_destination_chain_hash))
						   .build ();
			ASSERT_EQ (nano::process_result::progress, node->ledger.process (*transaction, *receive).code);

			previous_genesis_chain_hash = send->hash ();
			previous_destination_chain_hash = receive->hash ();
		}
	}

	// Send one from destination to genesis and pocket it
	auto send1 = builder
				 .send ()
				 .previous (previous_destination_chain_hash)
				 .destination (nano::dev::genesis_key.pub)
				 .balance (nano::Gxrb_ratio - 2)
				 .sign (key1.prv, key1.pub)
				 .work (*system.work.generate (previous_destination_chain_hash))
				 .build ();
	auto receive1 = builder
					.state ()
					.account (nano::dev::genesis_key.pub)
					.previous (previous_genesis_chain_hash)
					.representative (nano::dev::genesis->account ())
					.balance (nano::dev::constants.genesis_amount - nano::Gxrb_ratio + 1)
					.link (send1->hash ())
					.sign (nano::dev::genesis_key.prv, nano::dev::genesis_key.pub)
					.work (*system.work.generate (previous_genesis_chain_hash))
					.build_shared ();

	// Unpocketed. Send to a non-existing account to prevent auto receives from the wallet adjusting expected confirmation height
	nano::keypair key2;
	auto send2 = builder
				 .state ()
				 .account (nano::dev::genesis->account ())
				 .previous (receive1->hash ())
				 .representative (nano::dev::genesis->account ())
				 .balance (nano::dev::constants.genesis_amount - nano::Gxrb_ratio)
				 .link (key2.pub)
				 .sign (nano::dev::genesis_key.prv, nano::dev::genesis_key.pub)
				 .work (*system.work.generate (receive1->hash ()))
				 .build ();

	{
		auto transaction = node->store.tx_begin_write ();
		ASSERT_EQ (nano::process_result::progress, node->ledger.process (*transaction, *send1).code);
		ASSERT_EQ (nano::process_result::progress, node->ledger.process (*transaction, *receive1).code);
		ASSERT_EQ (nano::process_result::progress, node->ledger.process (*transaction, *send2).code);
	}

	// Call block confirm on the existing receive block on the genesis account which will confirm everything underneath on both accounts
	{
		node->scheduler.buckets.manual (receive1);
		std::shared_ptr<nano::election> election;
		ASSERT_TIMELY (10s, (election = node->active.election (receive1->qualified_root ())) != nullptr);
		election->force_confirm ();
	}

	ASSERT_TIMELY (30s, node->ledger.block_confirmed (*node->store.tx_begin_read (), receive1->hash ()));

	auto transaction (node->store.tx_begin_read ());
	auto info = node->ledger.account_info (*transaction, nano::dev::genesis_key.pub);
	ASSERT_TRUE (info);
	nano::confirmation_height_info confirmation_height_info;
	ASSERT_FALSE (node->store.confirmation_height ().get (*transaction, nano::dev::genesis_key.pub, confirmation_height_info));
	ASSERT_EQ (num_blocks + 2, confirmation_height_info.height ());
	ASSERT_EQ (num_blocks + 3, info->block_count ()); // Includes the unpocketed send

	info = node->ledger.account_info (*transaction, key1.pub);
	ASSERT_TRUE (info);
	ASSERT_FALSE (node->store.confirmation_height ().get (*transaction, key1.pub, confirmation_height_info));
	ASSERT_EQ (num_blocks + 1, confirmation_height_info.height ());
	ASSERT_EQ (num_blocks + 1, info->block_count ());

	size_t cemented_count = 0;
	for (auto i (node->ledger.store.confirmation_height ().begin (*transaction)), n (node->ledger.store.confirmation_height ().end ()); i != n; ++i)
	{
		cemented_count += i->second.height ();
	}

	ASSERT_EQ (cemented_count, node->ledger.cache.cemented_count ());
	ASSERT_EQ (node->stats->count (nano::stat::type::confirmation_height, nano::stat::detail::blocks_confirmed, nano::stat::dir::in), num_blocks * 2 + 2);

	ASSERT_TIMELY (40s, (node->ledger.cache.cemented_count () - 1) == node->stats->count (nano::stat::type::confirmation_observer, nano::stat::detail::all, nano::stat::dir::out));
	ASSERT_TIMELY (10s, node->active.election_winner_details_size () == 0);
}

TEST (confirmation_height, dynamic_algorithm)
{
	nano::test::system system;
	nano::node_config node_config (nano::test::get_available_port (), system.logging);
	node_config.frontiers_confirmation = nano::frontiers_confirmation_mode::disabled;
	auto node = system.add_node (node_config);
	nano::keypair key;
	system.wallet (0)->insert_adhoc (nano::dev::genesis_key.prv);
	auto const num_blocks = nano::confirmation_height::unbounded_cutoff;
	auto latest_genesis = nano::dev::genesis;
	std::vector<std::shared_ptr<nano::state_block>> state_blocks;
	nano::block_builder builder;
	for (auto i = 0; i < num_blocks; ++i)
	{
		auto send = builder
					.state ()
					.account (nano::dev::genesis_key.pub)
					.previous (latest_genesis->hash ())
					.representative (nano::dev::genesis_key.pub)
					.balance (nano::dev::constants.genesis_amount - i - 1)
					.link (key.pub)
					.sign (nano::dev::genesis_key.prv, nano::dev::genesis_key.pub)
					.work (*system.work.generate (latest_genesis->hash ()))
					.build_shared ();
		latest_genesis = send;
		state_blocks.push_back (send);
	}
	{
		auto transaction = node->store.tx_begin_write ();
		for (auto const & block : state_blocks)
		{
			ASSERT_EQ (nano::process_result::progress, node->ledger.process (*transaction, *block).code);
		}
	}

	node->confirmation_height_processor.add (state_blocks.front ());
	ASSERT_TIMELY (20s, node->ledger.cache.cemented_count () == 2);

	node->confirmation_height_processor.add (latest_genesis);

	ASSERT_TIMELY (20s, node->ledger.cache.cemented_count () == num_blocks + 1);

	ASSERT_EQ (node->stats->count (nano::stat::type::confirmation_height, nano::stat::detail::blocks_confirmed, nano::stat::dir::in), num_blocks);
	ASSERT_TIMELY (10s, node->active.election_winner_details_size () == 0);
}

TEST (confirmation_height, many_accounts_send_receive_self)
{
	nano::test::system system;
	nano::node_config node_config (nano::test::get_available_port (), system.logging);
	node_config.online_weight_minimum = 100;
	node_config.frontiers_confirmation = nano::frontiers_confirmation_mode::disabled;
	node_config.active_elections_size = 400000;
	nano::node_flags node_flags;
	auto node = system.add_node (node_config);
	system.wallet (0)->insert_adhoc (nano::dev::genesis_key.prv);

#ifndef NDEBUG
	auto const num_accounts = 10000;
#else
	auto const num_accounts = 100000;
#endif

	auto latest_genesis = node->latest (nano::dev::genesis_key.pub);
	std::vector<nano::keypair> keys;
	nano::block_builder builder;
	std::vector<std::shared_ptr<nano::open_block>> open_blocks;
	{
		auto transaction = node->store.tx_begin_write ();
		for (auto i = 0; i < num_accounts; ++i)
		{
			nano::keypair key;
			keys.emplace_back (key);

			auto send = builder
						.send ()
						.previous (latest_genesis)
						.destination (key.pub)
						.balance (nano::dev::constants.genesis_amount - 1 - i)
						.sign (nano::dev::genesis_key.prv, nano::dev::genesis_key.pub)
						.work (*system.work.generate (latest_genesis))
						.build ();
			ASSERT_EQ (nano::process_result::progress, node->ledger.process (*transaction, *send).code);
			auto open = builder
						.open ()
						.source (send->hash ())
						.representative (nano::dev::genesis_key.pub)
						.account (key.pub)
						.sign (key.prv, key.pub)
						.work (*system.work.generate (key.pub))
						.build_shared ();
			ASSERT_EQ (nano::process_result::progress, node->ledger.process (*transaction, *open).code);
			open_blocks.push_back (std::move (open));
			latest_genesis = send->hash ();
		}
	}

	// Confirm all of the accounts
	for (auto & open_block : open_blocks)
	{
		node->block_confirm (open_block);
		std::shared_ptr<nano::election> election;
		ASSERT_TIMELY (10s, (election = node->active.election (open_block->qualified_root ())) != nullptr);
		election->force_confirm ();
	}

	system.deadline_set (100s);
	auto num_blocks_to_confirm = num_accounts * 2;
	while (node->stats->count (nano::stat::type::confirmation_height, nano::stat::detail::blocks_confirmed, nano::stat::dir::in) != num_blocks_to_confirm)
	{
		ASSERT_NO_ERROR (system.poll ());
	}

	std::vector<std::shared_ptr<nano::send_block>> send_blocks;
	std::vector<std::shared_ptr<nano::receive_block>> receive_blocks;

	for (int i = 0; i < open_blocks.size (); ++i)
	{
		auto open_block = open_blocks[i];
		auto & keypair = keys[i];
		send_blocks.emplace_back (builder
								  .send ()
								  .previous (open_block->hash ())
								  .destination (keypair.pub)
								  .balance (1)
								  .sign (keypair.prv, keypair.pub)
								  .work (*system.work.generate (open_block->hash ()))
								  .build_shared ());
		receive_blocks.emplace_back (builder
									 .receive ()
									 .previous (send_blocks.back ()->hash ())
									 .source (send_blocks.back ()->hash ())
									 .sign (keypair.prv, keypair.pub)
									 .work (*system.work.generate (send_blocks.back ()->hash ()))
									 .build_shared ());
	}

	// Now send and receive to self
	for (int i = 0; i < open_blocks.size (); ++i)
	{
		node->process_active (send_blocks[i]);
		node->process_active (receive_blocks[i]);
	}

	system.deadline_set (300s);
	num_blocks_to_confirm = num_accounts * 4;
	while (node->stats->count (nano::stat::type::confirmation_height, nano::stat::detail::blocks_confirmed, nano::stat::dir::in) != num_blocks_to_confirm)
	{
		ASSERT_NO_ERROR (system.poll ());
	}

	system.deadline_set (200s);
	while ((node->ledger.cache.cemented_count () - 1) != node->stats->count (nano::stat::type::confirmation_observer, nano::stat::detail::all, nano::stat::dir::out))
	{
		ASSERT_NO_ERROR (system.poll ());
	}

	auto transaction = node->store.tx_begin_read ();
	size_t cemented_count = 0;
	for (auto i (node->ledger.store.confirmation_height ().begin (*transaction)), n (node->ledger.store.confirmation_height ().end ()); i != n; ++i)
	{
		cemented_count += i->second.height ();
	}

	ASSERT_EQ (num_blocks_to_confirm + 1, cemented_count);
	ASSERT_EQ (cemented_count, node->ledger.cache.cemented_count ());

	system.deadline_set (60s);
	while ((node->ledger.cache.cemented_count () - 1) != node->stats->count (nano::stat::type::confirmation_observer, nano::stat::detail::all, nano::stat::dir::out))
	{
		ASSERT_NO_ERROR (system.poll ());
	}

	system.deadline_set (60s);
	while (node->active.election_winner_details_size () > 0)
	{
		ASSERT_NO_ERROR (system.poll ());
	}
}

// Same as the many_accounts_send_receive_self test, except works on the confirmation height processor directly
// as opposed to active transactions which implicitly calls confirmation height processor.
TEST (confirmation_height, many_accounts_send_receive_self_no_elections)
{
	auto logger{ std::make_shared<nano::logger_mt> () };
	nano::logging logging;
	auto path (nano::unique_path ());
	auto store = nano::make_store (logger, path, nano::dev::constants);
	ASSERT_TRUE (!store->init_error ());
	nano::stats stats;
	nano::ledger ledger (*store, stats, nano::dev::constants);
	nano::write_database_queue write_database_queue (false);
	nano::work_pool pool{ nano::dev::network_params.network, std::numeric_limits<unsigned>::max () };
	std::atomic<bool> stopped{ false };
	boost::latch initialized_latch{ 0 };

	nano::block_hash block_hash_being_processed{ 0 };
	nano::confirmation_height_processor confirmation_height_processor{ ledger, stats, write_database_queue, 10ms, logging, logger, initialized_latch };

	auto const num_accounts = 100000;

	auto latest_genesis = nano::dev::genesis->hash ();
	std::vector<nano::keypair> keys;
	std::vector<std::shared_ptr<nano::open_block>> open_blocks;

	nano::block_builder builder;
	nano::test::system system;

	{
		auto transaction (store->tx_begin_write ());

		// Send from genesis account to all other accounts and create open block for them
		for (auto i = 0; i < num_accounts; ++i)
		{
			nano::keypair key;
			keys.emplace_back (key);
			auto send = builder
						.send ()
						.previous (latest_genesis)
						.destination (key.pub)
						.balance (nano::dev::constants.genesis_amount - 1 - i)
						.sign (nano::dev::genesis_key.prv, nano::dev::genesis_key.pub)
						.work (*pool.generate (latest_genesis))
						.build ();
			ASSERT_EQ (nano::process_result::progress, ledger.process (*transaction, *send).code);
			auto open = builder
						.open ()
						.source (send->hash ())
						.representative (nano::dev::genesis_key.pub)
						.account (key.pub)
						.sign (key.prv, key.pub)
						.work (*pool.generate (key.pub))
						.build_shared ();
			ASSERT_EQ (nano::process_result::progress, ledger.process (*transaction, *open).code);
			open_blocks.push_back (std::move (open));
			latest_genesis = send->hash ();
		}
	}

	for (auto & open_block : open_blocks)
	{
		confirmation_height_processor.add (open_block);
	}

	system.deadline_set (1000s);
	auto num_blocks_to_confirm = num_accounts * 2;
	while (stats.count (nano::stat::type::confirmation_height, nano::stat::detail::blocks_confirmed, nano::stat::dir::in) != num_blocks_to_confirm)
	{
		ASSERT_NO_ERROR (system.poll ());
	}

	std::vector<std::shared_ptr<nano::send_block>> send_blocks;
	std::vector<std::shared_ptr<nano::receive_block>> receive_blocks;

	// Now add all send/receive blocks
	{
		auto transaction (store->tx_begin_write ());
		for (int i = 0; i < open_blocks.size (); ++i)
		{
			auto open_block = open_blocks[i];
			auto & keypair = keys[i];
			send_blocks.emplace_back (builder
									  .send ()
									  .previous (open_block->hash ())
									  .destination (keypair.pub)
									  .balance (1)
									  .sign (keypair.prv, keypair.pub)
									  .work (*system.work.generate (open_block->hash ()))
									  .build_shared ());
			receive_blocks.emplace_back (builder
										 .receive ()
										 .previous (send_blocks.back ()->hash ())
										 .source (send_blocks.back ()->hash ())
										 .sign (keypair.prv, keypair.pub)
										 .work (*system.work.generate (send_blocks.back ()->hash ()))
										 .build_shared ());

			ASSERT_EQ (nano::process_result::progress, ledger.process (*transaction, *send_blocks.back ()).code);
			ASSERT_EQ (nano::process_result::progress, ledger.process (*transaction, *receive_blocks.back ()).code);
		}
	}

	// Randomize the order that send and receive blocks are added to the confirmation height processor
	std::random_device rd;
	std::mt19937 g (rd ());
	std::shuffle (send_blocks.begin (), send_blocks.end (), g);
	std::mt19937 g1 (rd ());
	std::shuffle (receive_blocks.begin (), receive_blocks.end (), g1);

	// Now send and receive to self
	for (int i = 0; i < open_blocks.size (); ++i)
	{
		confirmation_height_processor.add (send_blocks[i]);
		confirmation_height_processor.add (receive_blocks[i]);
	}

	system.deadline_set (1000s);
	num_blocks_to_confirm = num_accounts * 4;
	while (stats.count (nano::stat::type::confirmation_height, nano::stat::detail::blocks_confirmed, nano::stat::dir::in) != num_blocks_to_confirm)
	{
		ASSERT_NO_ERROR (system.poll ());
	}

	while (!confirmation_height_processor.current ().is_zero ())
	{
		ASSERT_NO_ERROR (system.poll ());
	}

	auto transaction = store->tx_begin_read ();
	size_t cemented_count = 0;
	for (auto i (store->confirmation_height ().begin (*transaction)), n (store->confirmation_height ().end ()); i != n; ++i)
	{
		cemented_count += i->second.height ();
	}

	ASSERT_EQ (num_blocks_to_confirm + 1, cemented_count);
	ASSERT_EQ (cemented_count, ledger.cache.cemented_count ());
}

}

namespace
{
class data
{
public:
	std::atomic<bool> awaiting_cache{ false };
	std::atomic<bool> keep_requesting_metrics{ true };
	std::shared_ptr<nano::node> node;
	std::chrono::system_clock::time_point orig_time;
	std::atomic_flag orig_time_set = ATOMIC_FLAG_INIT;
};
class shared_data
{
public:
	nano::test::counted_completion write_completion{ 0 };
	std::atomic<bool> done{ false };
};

template <typename T>
void callback_process (shared_data & shared_data_a, data & data, T & all_node_data_a, std::chrono::system_clock::time_point last_updated)
{
	if (!data.orig_time_set.test_and_set ())
	{
		data.orig_time = last_updated;
	}

	if (data.awaiting_cache && data.orig_time != last_updated)
	{
		data.keep_requesting_metrics = false;
	}
	if (data.orig_time != last_updated)
	{
		data.awaiting_cache = true;
		data.orig_time = last_updated;
	}
	shared_data_a.write_completion.increment ();
};
}

TEST (telemetry, ongoing_requests)
{
	nano::test::system system;
	nano::node_flags node_flags;
	auto node_client = system.add_node (node_flags);
	auto node_server = system.add_node (node_flags);

	nano::test::wait_peer_connections (system);

	ASSERT_EQ (0, node_client->telemetry->size ());
	ASSERT_EQ (0, node_server->telemetry->size ());
	ASSERT_EQ (0, node_client->stats->count (nano::stat::type::bootstrap, nano::stat::detail::telemetry_ack, nano::stat::dir::in));
	ASSERT_EQ (0, node_client->stats->count (nano::stat::type::bootstrap, nano::stat::detail::telemetry_req, nano::stat::dir::out));

	ASSERT_TIMELY (20s, node_client->stats->count (nano::stat::type::message, nano::stat::detail::telemetry_ack, nano::stat::dir::in) == 1 && node_server->stats->count (nano::stat::type::message, nano::stat::detail::telemetry_ack, nano::stat::dir::in) == 1);

	// Wait till the next ongoing will be called, and add a 1s buffer for the actual processing
	auto time = std::chrono::steady_clock::now ();
	ASSERT_TIMELY (10s, std::chrono::steady_clock::now () >= (time + nano::dev::network_params.network.telemetry_cache_cutoff + 1s));

	ASSERT_EQ (2, node_client->stats->count (nano::stat::type::message, nano::stat::detail::telemetry_ack, nano::stat::dir::in));
	ASSERT_EQ (2, node_client->stats->count (nano::stat::type::message, nano::stat::detail::telemetry_req, nano::stat::dir::in));
	ASSERT_EQ (2, node_client->stats->count (nano::stat::type::message, nano::stat::detail::telemetry_req, nano::stat::dir::out));
	ASSERT_EQ (2, node_server->stats->count (nano::stat::type::message, nano::stat::detail::telemetry_ack, nano::stat::dir::in));
	ASSERT_EQ (2, node_server->stats->count (nano::stat::type::message, nano::stat::detail::telemetry_req, nano::stat::dir::in));
	ASSERT_EQ (2, node_server->stats->count (nano::stat::type::message, nano::stat::detail::telemetry_req, nano::stat::dir::out));
}

namespace nano
{
namespace transport
{
	TEST (telemetry, simultaneous_requests)
	{
		nano::test::system system;
		nano::node_flags node_flags;
		auto const num_nodes = 4;
		for (int i = 0; i < num_nodes; ++i)
		{
			system.add_node (node_flags);
		}

		nano::test::wait_peer_connections (system);

		std::vector<std::thread> threads;
		auto const num_threads = 4;

		std::array<data, num_nodes> node_data{};
		for (auto i = 0; i < num_nodes; ++i)
		{
			node_data[i].node = system.nodes[i];
		}

		shared_data shared_data;

		// Create a few threads where each node sends out telemetry request messages to all other nodes continuously, until the cache it reached and subsequently expired.
		// The test waits until all telemetry_ack messages have been received.
		for (int i = 0; i < num_threads; ++i)
		{
			threads.emplace_back ([&node_data, &shared_data] () {
				while (std::any_of (node_data.cbegin (), node_data.cend (), [] (auto const & data) { return data.keep_requesting_metrics.load (); }))
				{
					for (auto & data : node_data)
					{
						// Keep calling get_metrics_async until the cache has been saved and then become outdated (after a certain period of time) for each node
						if (data.keep_requesting_metrics)
						{
							shared_data.write_completion.increment_required_count ();

							// Pick first peer to be consistent
							auto peer = data.node->network->tcp_channels->channels[0].get_channel ();

							auto maybe_telemetry = data.node->telemetry->get_telemetry (peer->get_endpoint ());
							if (maybe_telemetry)
							{
								callback_process (shared_data, data, node_data, maybe_telemetry->get_timestamp ());
							}
						}
						std::this_thread::sleep_for (1ms);
					}
				}

				shared_data.write_completion.await_count_for (20s);
				shared_data.done = true;
			});
		}

		ASSERT_TIMELY (30s, shared_data.done);

		ASSERT_TRUE (std::all_of (node_data.begin (), node_data.end (), [] (auto const & data) { return !data.keep_requesting_metrics; }));

		for (auto & thread : threads)
		{
			thread.join ();
		}
	}
}
}

TEST (telemetry, under_load)
{
	nano::test::system system;
	nano::node_config node_config (nano::test::get_available_port (), system.logging);
	node_config.frontiers_confirmation = nano::frontiers_confirmation_mode::disabled;
	nano::node_flags node_flags;
	auto node = system.add_node (node_config, node_flags);
	node_config.peering_port = nano::test::get_available_port ();
	auto node1 = system.add_node (node_config, node_flags);
	nano::keypair key;
	nano::keypair key1;
	system.wallet (0)->insert_adhoc (nano::dev::genesis_key.prv);
	system.wallet (0)->insert_adhoc (key.prv);
	auto latest_genesis = node->latest (nano::dev::genesis_key.pub);
	auto num_blocks = 150000;
	nano::block_builder builder;
	auto send = builder
				.state ()
				.account (nano::dev::genesis_key.pub)
				.previous (latest_genesis)
				.representative (nano::dev::genesis_key.pub)
				.balance (nano::dev::constants.genesis_amount - num_blocks)
				.link (key.pub)
				.sign (nano::dev::genesis_key.prv, nano::dev::genesis_key.pub)
				.work (*system.work.generate (latest_genesis))
				.build_shared ();
	node->process_active (send);
	latest_genesis = send->hash ();
	auto open = builder
				.state ()
				.account (key.pub)
				.previous (0)
				.representative (key.pub)
				.balance (num_blocks)
				.link (send->hash ())
				.sign (key.prv, key.pub)
				.work (*system.work.generate (key.pub))
				.build_shared ();
	node->process_active (open);
	auto latest_key = open->hash ();

	auto thread_func = [key1, &system, node, num_blocks] (nano::keypair const & keypair, nano::block_hash const & latest, nano::uint128_t const initial_amount) {
		auto latest_l = latest;
		nano::block_builder builder;
		for (int i = 0; i < num_blocks; ++i)
		{
			auto send = builder
						.state ()
						.account (keypair.pub)
						.previous (latest_l)
						.representative (keypair.pub)
						.balance (initial_amount - i - 1)
						.link (key1.pub)
						.sign (keypair.prv, keypair.pub)
						.work (*system.work.generate (latest_l))
						.build_shared ();
			latest_l = send->hash ();
			node->process_active (send);
		}
	};

	std::thread thread1 (thread_func, nano::dev::genesis_key, latest_genesis, nano::dev::constants.genesis_amount - num_blocks);
	std::thread thread2 (thread_func, key, latest_key, num_blocks);

	ASSERT_TIMELY (200s, node1->ledger.cache.block_count () == num_blocks * 2 + 3);

	thread1.join ();
	thread2.join ();

	for (auto const & node : system.nodes)
	{
		ASSERT_EQ (0, node->stats->count (nano::stat::type::telemetry, nano::stat::detail::failed_send_telemetry_req));
		ASSERT_EQ (0, node->stats->count (nano::stat::type::telemetry, nano::stat::detail::request_within_protection_cache_zone));
		ASSERT_EQ (0, node->stats->count (nano::stat::type::telemetry, nano::stat::detail::unsolicited_telemetry_ack));
		ASSERT_EQ (0, node->stats->count (nano::stat::type::telemetry, nano::stat::detail::no_response_received));
	}
}

/**
 * This test checks that the telemetry cached data is consistent and that it timeouts when it should.
 * It does the following:
 * It disables ongoing telemetry requests and creates 2 nodes, client and server.
 * The client node sends a manual telemetry req to the server node and waits for the telemetry reply.
 * The telemetry reply is saved in the callback and then it is also requested via nano::telemetry::get_metrics().
 * The 2 telemetry data obtained by the 2 different methods are checked that they are the same.
 * Then the test idles until the telemetry data timeouts from the cache.
 * Then the manual req and reply process is repeated and checked.
 */
TEST (telemetry, cache_read_and_timeout)
{
	nano::test::system system;
	nano::node_flags node_flags;
	node_flags.set_disable_ongoing_telemetry_requests (true);
	auto node_client = system.add_node (node_flags);
	auto node_server = system.add_node (node_flags);

	nano::test::wait_peer_connections (system);

	// Request telemetry metrics
	std::optional<nano::telemetry_data> telemetry_data;
	auto channel = node_client->network->find_node_id (node_server->get_node_id ());
	ASSERT_NE (channel, nullptr);

	node_client->telemetry->trigger ();
	ASSERT_TIMELY (5s, telemetry_data = node_client->telemetry->get_telemetry (channel->get_endpoint ()));

	auto responses = node_client->telemetry->get_all_telemetries ();
	ASSERT_TRUE (!responses.empty ());
	ASSERT_EQ (telemetry_data, responses.begin ()->second);

	// Confirm only 1 request was made
	ASSERT_EQ (1, node_client->stats->count (nano::stat::type::message, nano::stat::detail::telemetry_ack, nano::stat::dir::in));
	ASSERT_EQ (0, node_client->stats->count (nano::stat::type::message, nano::stat::detail::telemetry_req, nano::stat::dir::in));
	ASSERT_EQ (1, node_client->stats->count (nano::stat::type::message, nano::stat::detail::telemetry_req, nano::stat::dir::out));
	ASSERT_EQ (0, node_server->stats->count (nano::stat::type::message, nano::stat::detail::telemetry_ack, nano::stat::dir::in));
	ASSERT_EQ (1, node_server->stats->count (nano::stat::type::message, nano::stat::detail::telemetry_req, nano::stat::dir::in));
	ASSERT_EQ (0, node_server->stats->count (nano::stat::type::message, nano::stat::detail::telemetry_req, nano::stat::dir::out));

	// wait until the telemetry data times out
	ASSERT_TIMELY (5s, node_client->telemetry->get_all_telemetries ().empty ());

	// the telemetry data cache should be empty now
	responses = node_client->telemetry->get_all_telemetries ();
	ASSERT_TRUE (responses.empty ());

	// Request telemetry metrics again
	node_client->telemetry->trigger ();
	ASSERT_TIMELY (5s, telemetry_data = node_client->telemetry->get_telemetry (channel->get_endpoint ()));

	responses = node_client->telemetry->get_all_telemetries ();
	ASSERT_TRUE (!responses.empty ());
	ASSERT_EQ (telemetry_data, responses.begin ()->second);

	ASSERT_EQ (2, node_client->stats->count (nano::stat::type::message, nano::stat::detail::telemetry_ack, nano::stat::dir::in));
	ASSERT_EQ (0, node_client->stats->count (nano::stat::type::message, nano::stat::detail::telemetry_req, nano::stat::dir::in));
	ASSERT_EQ (2, node_client->stats->count (nano::stat::type::message, nano::stat::detail::telemetry_req, nano::stat::dir::out));
	ASSERT_EQ (0, node_server->stats->count (nano::stat::type::message, nano::stat::detail::telemetry_ack, nano::stat::dir::in));
	ASSERT_EQ (2, node_server->stats->count (nano::stat::type::message, nano::stat::detail::telemetry_req, nano::stat::dir::in));
	ASSERT_EQ (0, node_server->stats->count (nano::stat::type::message, nano::stat::detail::telemetry_req, nano::stat::dir::out));
}

TEST (telemetry, many_nodes)
{
	nano::test::system system;
	nano::node_flags node_flags;
	node_flags.set_disable_request_loop (true);
	// The telemetry responses can timeout if using a large number of nodes under sanitizers, so lower the number.
	auto const num_nodes = nano::memory_intensive_instrumentation () ? 4 : 10;
	for (auto i = 0; i < num_nodes; ++i)
	{
		nano::node_config node_config (nano::test::get_available_port (), system.logging);
		// Make a metric completely different for each node so we can check afterwards that there are no duplicates
		node_config.bandwidth_limit = 100000 + i;

		auto node = std::make_shared<nano::node> (system.io_ctx, nano::unique_path (), node_config, system.work, node_flags);
		node->start ();
		system.nodes.push_back (node);
	}

	// Merge peers after creating nodes as some backends (RocksDB) can take a while to initialize nodes (Windows/Debug for instance)
	// and timeouts can occur between nodes while starting up many nodes synchronously.
	for (auto const & node : system.nodes)
	{
		for (auto const & other_node : system.nodes)
		{
			if (node != other_node)
			{
				node->network->merge_peer (other_node->network->endpoint ());
			}
		}
	}

	nano::test::wait_peer_connections (system);

	// Give all nodes a non-default number of blocks
	nano::keypair key;
	nano::block_builder builder;
	auto send = builder
				.state ()
				.account (nano::dev::genesis_key.pub)
				.previous (nano::dev::genesis->hash ())
				.representative (nano::dev::genesis_key.pub)
				.balance (nano::dev::constants.genesis_amount - nano::Mxrb_ratio)
				.link (key.pub)
				.sign (nano::dev::genesis_key.prv, nano::dev::genesis_key.pub)
				.work (*system.work.generate (nano::dev::genesis->hash ()))
				.build ();
	for (auto node : system.nodes)
	{
		auto transaction (node->store.tx_begin_write ());
		ASSERT_EQ (nano::process_result::progress, node->ledger.process (*transaction, *send).code);
	}

	// This is the node which will request metrics from all other nodes
	auto node_client = system.nodes.front ();

	std::vector<nano::telemetry_data> telemetry_datas;
	auto peers = node_client->network->list (num_nodes - 1);
	ASSERT_EQ (peers.size (), num_nodes - 1);
	for (auto const & peer : peers)
	{
		std::optional<nano::telemetry_data> telemetry_data;
		ASSERT_TIMELY (5s, telemetry_data = node_client->telemetry->get_telemetry (peer->get_endpoint ()));
		telemetry_datas.push_back (*telemetry_data);
	}

	ASSERT_EQ (telemetry_datas.size (), num_nodes - 1);

	// Check the metrics
	for (auto & data : telemetry_datas)
	{
		ASSERT_EQ (data.get_unchecked_count (), 0);
		ASSERT_EQ (data.get_cemented_count (), 1);
		ASSERT_LE (data.get_peer_count (), 9U);
		ASSERT_EQ (data.get_account_count (), 1);
		ASSERT_TRUE (data.get_block_count () == 2);
		ASSERT_EQ (data.get_protocol_version (), nano::dev::network_params.network.protocol_version);
		ASSERT_GE (data.get_bandwidth_cap (), 100000);
		ASSERT_LT (data.get_bandwidth_cap (), 100000 + system.nodes.size ());
		ASSERT_EQ (data.get_major_version (), nano::get_major_node_version ());
		ASSERT_EQ (data.get_minor_version (), nano::get_minor_node_version ());
		ASSERT_EQ (data.get_patch_version (), nano::get_patch_node_version ());
		ASSERT_EQ (data.get_pre_release_version (), nano::get_pre_release_node_version ());
		ASSERT_EQ (data.get_maker (), 0);
		ASSERT_LT (data.get_uptime (), 100);
		ASSERT_EQ (data.get_genesis_block (), nano::dev::genesis->hash ());
		ASSERT_LE (data.get_timestamp (), std::chrono::system_clock::now ());
		ASSERT_EQ (data.get_active_difficulty (), system.nodes.front ()->default_difficulty (nano::work_version::work_1));
	}

	// We gave some nodes different bandwidth caps, confirm they are not all the same
	auto bandwidth_cap = telemetry_datas.front ().get_bandwidth_cap ();
	telemetry_datas.erase (telemetry_datas.begin ());
	auto all_bandwidth_limits_same = std::all_of (telemetry_datas.begin (), telemetry_datas.end (), [bandwidth_cap] (auto & telemetry_data) {
		return telemetry_data.get_bandwidth_cap () == bandwidth_cap;
	});
	ASSERT_FALSE (all_bandwidth_limits_same);
}

// Similar to signature_checker.boundary_checks but more exhaustive. Can take up to 1 minute
TEST (signature_checker, mass_boundary_checks)
{
	// sizes container must be in incrementing order
	std::vector<size_t> sizes{ 0, 1 };
	auto add_boundary = [&sizes] (size_t boundary) {
		sizes.insert (sizes.end (), { boundary - 1, boundary, boundary + 1 });
	};

	for (auto i = 1; i <= 10; ++i)
	{
		add_boundary (nano::signature_checker::get_batch_size () * i);
	}

	nano::block_builder builder;
	for (auto num_threads = 0; num_threads < 5; ++num_threads)
	{
		nano::signature_checker checker (num_threads);
		auto max_size = *(sizes.end () - 1);
		std::vector<nano::uint256_union> hashes;
		hashes.reserve (max_size);
		std::vector<unsigned char const *> messages;
		messages.reserve (max_size);
		std::vector<size_t> lengths;
		lengths.reserve (max_size);
		std::vector<unsigned char const *> pub_keys;
		pub_keys.reserve (max_size);
		std::vector<unsigned char const *> signatures;
		signatures.reserve (max_size);
		nano::keypair key;
		auto block = builder
					 .state ()
					 .account (key.pub)
					 .previous (0)
					 .representative (key.pub)
					 .balance (0)
					 .link (0)
					 .sign (key.prv, key.pub)
					 .work (0)
					 .build ();

		size_t last_size = 0;
		for (auto size : sizes)
		{
			// The size needed to append to existing containers, saves re-initializing from scratch each iteration
			auto extra_size = size - last_size;

			std::vector<int> verifications;
			verifications.resize (size);
			for (auto i (0); i < extra_size; ++i)
			{
				hashes.push_back (block->hash ());
				messages.push_back (hashes.back ().bytes.data ());
				lengths.push_back (sizeof (decltype (hashes)::value_type));
				pub_keys.push_back (block->account ().bytes.data ());
				signatures.push_back (block->block_signature ().bytes.data ());
			}
			nano::signature_check_set check = { size, messages.data (), lengths.data (), pub_keys.data (), signatures.data (), verifications.data () };
			checker.verify (check);
			bool all_valid = std::all_of (verifications.cbegin (), verifications.cend (), [] (auto verification) { return verification == 1; });
			ASSERT_TRUE (all_valid);
			last_size = size;
		}
	}
}

// Test the node epoch_upgrader with a large number of accounts and threads
// Possible to manually add work peers
TEST (node, mass_epoch_upgrader)
{
	auto perform_test = [] (size_t const batch_size) {
		unsigned threads = 5;
		size_t total_accounts = 2500;

#ifndef NDEBUG
		total_accounts /= 5;
#endif

		struct info
		{
			nano::keypair key;
			nano::block_hash pending_hash;
		};

		std::vector<info> opened (total_accounts / 2);
		std::vector<info> unopened (total_accounts / 2);

		nano::test::system system;
		nano::node_config node_config (nano::test::get_available_port (), system.logging);
		node_config.work_threads = 4;
		// node_config.work_peers = { { "192.168.1.101", 7000 } };
		auto & node = *system.add_node (node_config);

		auto balance = node.balance (nano::dev::genesis_key.pub);
		auto latest = node.latest (nano::dev::genesis_key.pub);
		nano::uint128_t amount = 1;

		// Send to all accounts
		std::array<std::vector<info> *, 2> all{ &opened, &unopened };
		for (auto & accounts : all)
		{
			for (auto & info : *accounts)
			{
				balance -= amount;
				nano::state_block_builder builder;
				std::error_code ec;
				auto block = builder
							 .account (nano::dev::genesis_key.pub)
							 .previous (latest)
							 .balance (balance)
							 .link (info.key.pub)
							 .representative (nano::dev::genesis_key.pub)
							 .sign (nano::dev::genesis_key.prv, nano::dev::genesis_key.pub)
							 .work (*node.work_generate_blocking (latest, node_config.network_params.work.threshold (nano::work_version::work_1, nano::block_details (nano::epoch::epoch_0, false, false, false))))
							 .build (ec);
				ASSERT_FALSE (ec);
				ASSERT_NE (nullptr, block);
				ASSERT_EQ (nano::process_result::progress, node.process (*block).code);
				latest = block->hash ();
				info.pending_hash = block->hash ();
			}
		}
		ASSERT_EQ (1 + total_accounts, node.ledger.cache.block_count ());
		ASSERT_EQ (1, node.ledger.cache.account_count ());

		// Receive for half of accounts
		for (auto const & info : opened)
		{
			nano::state_block_builder builder;
			std::error_code ec;
			auto block = builder
						 .account (info.key.pub)
						 .previous (0)
						 .balance (amount)
						 .link (info.pending_hash)
						 .representative (info.key.pub)
						 .sign (info.key.prv, info.key.pub)
						 .work (*node.work_generate_blocking (info.key.pub, node_config.network_params.work.threshold (nano::work_version::work_1, nano::block_details (nano::epoch::epoch_0, false, false, false))))
						 .build (ec);
			ASSERT_FALSE (ec);
			ASSERT_NE (nullptr, block);
			ASSERT_EQ (nano::process_result::progress, node.process (*block).code);
		}
		ASSERT_EQ (1 + total_accounts + opened.size (), node.ledger.cache.block_count ());
		ASSERT_EQ (1 + opened.size (), node.ledger.cache.account_count ());

		nano::keypair epoch_signer (nano::dev::genesis_key);

		auto const block_count_before = node.ledger.cache.block_count ();
		auto const total_to_upgrade = 1 + total_accounts;
		std::cout << "Mass upgrading " << total_to_upgrade << " accounts" << std::endl;
		while (node.ledger.cache.block_count () != block_count_before + total_to_upgrade)
		{
			auto const pre_upgrade = node.ledger.cache.block_count ();
			auto upgrade_count = std::min<size_t> (batch_size, block_count_before + total_to_upgrade - pre_upgrade);
			ASSERT_FALSE (node.epoch_upgrader.start (epoch_signer.prv, nano::epoch::epoch_1, upgrade_count, threads));
			// Already ongoing - should fail
			ASSERT_TRUE (node.epoch_upgrader.start (epoch_signer.prv, nano::epoch::epoch_1, upgrade_count, threads));
			system.deadline_set (60s);
			while (node.ledger.cache.block_count () != pre_upgrade + upgrade_count)
			{
				ASSERT_NO_ERROR (system.poll ());
				std::this_thread::sleep_for (200ms);
				std::cout << node.ledger.cache.block_count () - block_count_before << " / " << total_to_upgrade << std::endl;
			}
			std::this_thread::sleep_for (50ms);
		}
		auto expected_blocks = block_count_before + total_accounts + 1;
		ASSERT_EQ (expected_blocks, node.ledger.cache.block_count ());
		// Check upgrade
		{
			auto transaction (node.store.tx_begin_read ());
			size_t block_count_sum = 0;
			for (auto i (node.store.account ().begin (*transaction)); i != node.store.account ().end (); ++i)
			{
				nano::account_info info (i->second);
				ASSERT_EQ (info.epoch (), nano::epoch::epoch_1);
				block_count_sum += info.block_count ();
			}
			ASSERT_EQ (expected_blocks, block_count_sum);
		}
	};
	// Test with a limited number of upgrades and an unlimited
	perform_test (42);
	perform_test (std::numeric_limits<size_t>::max ());
}

namespace nano
{
TEST (node, mass_block_new)
{
	nano::test::system system;
	nano::node_config node_config (nano::test::get_available_port (), system.logging);
	node_config.frontiers_confirmation = nano::frontiers_confirmation_mode::disabled;
	auto & node = *system.add_node (node_config);
	node.network_params.network.aec_loop_interval_ms = 500;

#ifndef NDEBUG
	auto const num_blocks = 5000;
#else
	auto const num_blocks = 50000;
#endif
	std::cout << num_blocks << " x4 blocks" << std::endl;

	// Upgrade to epoch_2
	system.upgrade_genesis_epoch (node, nano::epoch::epoch_1);
	system.upgrade_genesis_epoch (node, nano::epoch::epoch_2);

	auto next_block_count = num_blocks + 3;
	auto process_all = [&] (std::vector<std::shared_ptr<nano::state_block>> const & blocks_a) {
		for (auto const & block : blocks_a)
		{
			node.process_active (block);
		}
		ASSERT_TIMELY (200s, node.ledger.cache.block_count () == next_block_count);
		next_block_count += num_blocks;
		node.block_processor.flush ();
		// Clear all active
		{
			nano::lock_guard<nano::mutex> guard{ node.active.mutex };
			node.active.roots.clear ();
			node.active.blocks.clear ();
		}
	};

	nano::keypair key;
	std::vector<nano::keypair> keys (num_blocks);
	nano::state_block_builder builder;
	std::vector<std::shared_ptr<nano::state_block>> send_blocks;
	auto send_threshold (nano::dev::network_params.work.threshold (nano::work_version::work_1, nano::block_details (nano::epoch::epoch_2, true, false, false)));
	auto latest_genesis = node.latest (nano::dev::genesis_key.pub);
	for (auto i = 0; i < num_blocks; ++i)
	{
		auto send = builder.make_block ()
					.account (nano::dev::genesis_key.pub)
					.previous (latest_genesis)
					.balance (nano::dev::constants.genesis_amount - i - 1)
					.representative (nano::dev::genesis_key.pub)
					.link (keys[i].pub)
					.sign (nano::dev::genesis_key.prv, nano::dev::genesis_key.pub)
					.work (*system.work.generate (nano::work_version::work_1, latest_genesis, send_threshold))
					.build ();
		latest_genesis = send->hash ();
		send_blocks.push_back (std::move (send));
	}
	std::cout << "Send blocks built, start processing" << std::endl;
	nano::timer<> timer;
	timer.start ();
	process_all (send_blocks);
	std::cout << "Send blocks time: " << timer.stop ().count () << " " << timer.unit () << "\n\n";

	std::vector<std::shared_ptr<nano::state_block>> open_blocks;
	auto receive_threshold (nano::dev::network_params.work.threshold (nano::work_version::work_1, nano::block_details (nano::epoch::epoch_2, false, true, false)));
	for (auto i = 0; i < num_blocks; ++i)
	{
		auto const & key = keys[i];
		auto open = builder.make_block ()
					.account (key.pub)
					.previous (0)
					.balance (1)
					.representative (key.pub)
					.link (send_blocks[i]->hash ())
					.sign (key.prv, key.pub)
					.work (*system.work.generate (nano::work_version::work_1, key.pub, receive_threshold))
					.build ();
		open_blocks.push_back (std::move (open));
	}
	std::cout << "Open blocks built, start processing" << std::endl;
	timer.restart ();
	process_all (open_blocks);
	std::cout << "Open blocks time: " << timer.stop ().count () << " " << timer.unit () << "\n\n";

	// These blocks are from each key to themselves
	std::vector<std::shared_ptr<nano::state_block>> send_blocks2;
	for (auto i = 0; i < num_blocks; ++i)
	{
		auto const & key = keys[i];
		auto const & latest = open_blocks[i];
		auto send2 = builder.make_block ()
					 .account (key.pub)
					 .previous (latest->hash ())
					 .balance (0)
					 .representative (key.pub)
					 .link (key.pub)
					 .sign (key.prv, key.pub)
					 .work (*system.work.generate (nano::work_version::work_1, latest->hash (), send_threshold))
					 .build ();
		send_blocks2.push_back (std::move (send2));
	}
	std::cout << "Send2 blocks built, start processing" << std::endl;
	timer.restart ();
	process_all (send_blocks2);
	std::cout << "Send2 blocks time: " << timer.stop ().count () << " " << timer.unit () << "\n\n";

	// Each key receives the previously sent blocks
	std::vector<std::shared_ptr<nano::state_block>> receive_blocks;
	for (auto i = 0; i < num_blocks; ++i)
	{
		auto const & key = keys[i];
		auto const & latest = send_blocks2[i];
		auto send2 = builder.make_block ()
					 .account (key.pub)
					 .previous (latest->hash ())
					 .balance (1)
					 .representative (key.pub)
					 .link (latest->hash ())
					 .sign (key.prv, key.pub)
					 .work (*system.work.generate (nano::work_version::work_1, latest->hash (), receive_threshold))
					 .build ();
		receive_blocks.push_back (std::move (send2));
	}
	std::cout << "Receive blocks built, start processing" << std::endl;
	timer.restart ();
	process_all (receive_blocks);
	std::cout << "Receive blocks time: " << timer.stop ().count () << " " << timer.unit () << "\n\n";
}

// Tests that local blocks are flooded to all principal representatives
// Sanitizers or running within valgrind use different timings and number of nodes
TEST (node, aggressive_flooding)
{
	nano::test::system system;
	nano::node_flags node_flags;
	node_flags.set_disable_request_loop (true);
	node_flags.set_disable_bootstrap_bulk_push_client (true);
	node_flags.set_disable_bootstrap_bulk_pull_server (true);
	node_flags.set_disable_bootstrap_listener (true);
	node_flags.set_disable_lazy_bootstrap (true);
	node_flags.set_disable_legacy_bootstrap (true);
	node_flags.set_disable_wallet_bootstrap (true);
	node_flags.set_disable_ascending_bootstrap (true);
	auto & node1 (*system.add_node (node_flags));
	auto & wallet1 (*system.wallet (0));
	wallet1.insert_adhoc (nano::dev::genesis_key.prv);
	std::vector<std::pair<std::shared_ptr<nano::node>, std::shared_ptr<nano::wallet>>> nodes_wallets;
	nodes_wallets.resize (!nano::memory_intensive_instrumentation () ? 5 : 3);

	std::generate (nodes_wallets.begin (), nodes_wallets.end (), [&system, node_flags] () {
		nano::node_config node_config (nano::test::get_available_port (), system.logging);
		auto node (system.add_node (node_config, node_flags));
		return std::make_pair (node, system.wallet (system.nodes.size () - 1));
	});

	// This test is only valid if a non-aggressive flood would not reach every peer
	ASSERT_TIMELY (5s, node1.network->size () == nodes_wallets.size ());
	ASSERT_LT (node1.network->fanout (), nodes_wallets.size ());

	// Each new node should see genesis representative
	ASSERT_TIMELY (10s, std::all_of (nodes_wallets.begin (), nodes_wallets.end (), [] (auto const & node_wallet) { return node_wallet.first->rep_crawler.principal_representatives ().size () != 0; }));

	// Send a large amount to create a principal representative in each node
	auto large_amount = (nano::dev::constants.genesis_amount / 2) / nodes_wallets.size ();
	std::vector<std::shared_ptr<nano::block>> genesis_blocks;
	for (auto & node_wallet : nodes_wallets)
	{
		nano::keypair keypair;
		node_wallet.second->store.representative_set (*node_wallet.first->wallets.tx_begin_write (), keypair.pub);
		node_wallet.second->insert_adhoc (keypair.prv);
		auto block (wallet1.send_action (nano::dev::genesis_key.pub, keypair.pub, large_amount));
		ASSERT_NE (nullptr, block);
		genesis_blocks.push_back (block);
	}

	// Ensure all nodes have the full genesis chain
	for (auto & node_wallet : nodes_wallets)
	{
		for (auto const & block : genesis_blocks)
		{
			auto process_result (node_wallet.first->process (*block));
			ASSERT_TRUE (nano::process_result::progress == process_result.code || nano::process_result::old == process_result.code);
		}
		ASSERT_EQ (node1.latest (nano::dev::genesis_key.pub), node_wallet.first->latest (nano::dev::genesis_key.pub));
		ASSERT_EQ (genesis_blocks.back ()->hash (), node_wallet.first->latest (nano::dev::genesis_key.pub));
		// Confirm blocks for rep crawler & receiving
		nano::test::start_elections (system, *node_wallet.first, { genesis_blocks.back () }, true);
	}
	nano::test::start_elections (system, node1, { genesis_blocks.back () }, true);

	// Wait until all genesis blocks are received
	auto all_received = [&nodes_wallets] () {
		return std::all_of (nodes_wallets.begin (), nodes_wallets.end (), [] (auto const & node_wallet) {
			auto local_representative (node_wallet.second->store.representative (*node_wallet.first->wallets.tx_begin_read ()));
			return node_wallet.first->ledger.account_balance (*node_wallet.first->store.tx_begin_read (), local_representative) > 0;
		});
	};

	ASSERT_TIMELY (!nano::slow_instrumentation () ? 10s : 40s, all_received ());

	ASSERT_TIMELY (!nano::slow_instrumentation () ? 10s : 40s, node1.ledger.cache.block_count () == 1 + 2 * nodes_wallets.size ());

	// Wait until the main node sees all representatives
	ASSERT_TIMELY (!nano::slow_instrumentation () ? 10s : 40s, node1.rep_crawler.principal_representatives ().size () == nodes_wallets.size ());

	// Generate blocks and ensure they are sent to all representatives
	nano::state_block_builder builder;
	std::shared_ptr<nano::state_block> block{};
	{
		auto transaction (node1.store.tx_begin_read ());
		block = builder.make_block ()
				.account (nano::dev::genesis_key.pub)
				.representative (nano::dev::genesis_key.pub)
				.previous (node1.ledger.latest (*transaction, nano::dev::genesis_key.pub))
				.balance (node1.ledger.account_balance (*transaction, nano::dev::genesis_key.pub) - 1)
				.link (nano::dev::genesis_key.pub)
				.sign (nano::dev::genesis_key.prv, nano::dev::genesis_key.pub)
				.work (*node1.work_generate_blocking (node1.ledger.latest (*transaction, nano::dev::genesis_key.pub)))
				.build ();
	}
	// Processing locally goes through the aggressive block flooding path
	ASSERT_EQ (nano::process_result::progress, node1.process_local (block).value ().code);

	auto all_have_block = [&nodes_wallets] (nano::block_hash const & hash_a) {
		return std::all_of (nodes_wallets.begin (), nodes_wallets.end (), [hash = hash_a] (auto const & node_wallet) {
			return node_wallet.first->block (hash) != nullptr;
		});
	};

	ASSERT_TIMELY (!nano::slow_instrumentation () ? 5s : 25s, all_have_block (block->hash ()));

	// Do the same for a wallet block
	auto wallet_block = wallet1.send_sync (nano::dev::genesis_key.pub, nano::dev::genesis_key.pub, 10);
	ASSERT_TIMELY (!nano::slow_instrumentation () ? 5s : 25s, all_have_block (wallet_block));

	// All blocks: genesis + (send+open) for each representative + 2 local blocks
	// The main node only sees all blocks if other nodes are flooding their PR's open block to all other PRs
	ASSERT_EQ (1 + 2 * nodes_wallets.size () + 2, node1.ledger.cache.block_count ());
}

TEST (node, send_single_many_peers)
{
	nano::test::system system (nano::memory_intensive_instrumentation () ? 4 : 10);
	nano::keypair key2;
	system.wallet (0)->insert_adhoc (nano::dev::genesis_key.prv);
	system.wallet (1)->insert_adhoc (key2.prv);
	ASSERT_NE (nullptr, system.wallet (0)->send_action (nano::dev::genesis_key.pub, key2.pub, system.nodes[0]->config->receive_minimum.number ()));
	ASSERT_EQ (std::numeric_limits<nano::uint128_t>::max () - system.nodes[0]->config->receive_minimum.number (), system.nodes[0]->balance (nano::dev::genesis_key.pub));
	ASSERT_TRUE (system.nodes[0]->balance (key2.pub).is_zero ());
	ASSERT_TIMELY (3.5min, std::all_of (system.nodes.begin (), system.nodes.end (), [&] (std::shared_ptr<nano::node> const & node_a) { return !node_a->balance (key2.pub).is_zero (); }));
	system.stop ();
	for (auto node : system.nodes)
	{
		ASSERT_TRUE (node->stopped);
	}
}
}

TEST (node, wallet_create_block_confirm_conflicts)
{
	for (int i = 0; i < 5; ++i)
	{
		nano::test::system system;
		nano::block_builder builder;
		nano::node_config node_config (nano::test::get_available_port (), system.logging);
		node_config.frontiers_confirmation = nano::frontiers_confirmation_mode::disabled;
		auto node = system.add_node (node_config);
		auto const num_blocks = 10000;

		// First open the other account
		auto latest = nano::dev::genesis->hash ();
		nano::keypair key1;
		{
			auto transaction = node->store.tx_begin_write ();
			for (auto i = num_blocks - 1; i > 0; --i)
			{
				auto send = builder
							.send ()
							.previous (latest)
							.destination (key1.pub)
							.balance (nano::dev::constants.genesis_amount - nano::Gxrb_ratio + i + 1)
							.sign (nano::dev::genesis_key.prv, nano::dev::genesis_key.pub)
							.work (*system.work.generate (latest))
							.build ();
				ASSERT_EQ (nano::process_result::progress, node->ledger.process (*transaction, *send).code);
				latest = send->hash ();
			}
		}

		// Keep creating wallets. This is to check that there is no issues present when confirming blocks at the same time.
		std::atomic<bool> done{ false };
		std::thread t ([node, &done] () {
			while (!done)
			{
				node->wallets.create (nano::random_wallet_id ());
			}
		});

		// Call block confirm on the top level send block which will confirm everything underneath on both accounts.
		{
<<<<<<< HEAD
			auto block = node->store.block ().get (*node->store.tx_begin_read (), latest);
			node->scheduler.manual (block);
=======
			auto block = node->store.block.get (node->store.tx_begin_read (), latest);
			node->scheduler.buckets.manual (block);
>>>>>>> afa74c33
			std::shared_ptr<nano::election> election;
			ASSERT_TIMELY (10s, (election = node->active.election (block->qualified_root ())) != nullptr);
			election->force_confirm ();
		}

		ASSERT_TIMELY (120s, node->ledger.block_confirmed (*node->store.tx_begin_read (), latest) && node->confirmation_height_processor.current () == 0);
		done = true;
		t.join ();
	}
}

namespace nano
{
/**
 * This test creates a small network of evenly weighted PRs and ensures a sequence of blocks from the genesis account to random accounts are able to be processed
 * Ongoing bootstrap is disabled to directly test election activation. A failure to activate a block on any PR will cause the test to stall
 */
TEST (system, block_sequence)
{
	size_t const block_count = 400;
	size_t const pr_count = 4;
	size_t const listeners_per_pr = 0;
	nano::test::system system;
	std::vector<nano::keypair> reps;
	for (auto i = 0; i < pr_count; ++i)
	{
		reps.push_back (nano::keypair{});
	}
	system.ledger_initialization_set (reps, nano::Gxrb_ratio);
	system.deadline_set (3600s);
	nano::node_config config;
	config.peering_port = nano::test::get_available_port ();
	// config.bandwidth_limit = 16 * 1024;
	config.enable_voting = true;
	config.frontiers_confirmation = nano::frontiers_confirmation_mode::disabled;
	nano::node_flags flags;
	flags.set_disable_max_peers_per_ip (true);
	flags.set_disable_ongoing_bootstrap (true);
	auto root = system.add_node (config, flags);
	auto wallet = root->wallets.items.begin ()->second;
	wallet->insert_adhoc (nano::dev::genesis_key.prv);
	for (auto rep : reps)
	{
		system.wallet (0);
		config.peering_port = nano::test::get_available_port ();
		auto pr = system.add_node (config, flags, nano::transport::transport_type::tcp, rep);
		for (auto j = 0; j < listeners_per_pr; ++j)
		{
			config.peering_port = nano::test::get_available_port ();
			system.add_node (config, flags);
		}
		std::cerr << rep.pub.to_account () << ' ' << pr->wallets.items.begin ()->second->exists (rep.pub) << pr->weight (rep.pub) << ' ' << '\n';
	}
	while (std::any_of (system.nodes.begin (), system.nodes.end (), [] (std::shared_ptr<nano::node> const & node) {
		// std::cerr << node->rep_crawler.representative_count () << ' ';
		return node->rep_crawler.representative_count () < 3;
	}))
	{
		system.poll ();
	}
	for (auto & node : system.nodes)
	{
		std::cerr << std::to_string (node->network->port) << ": ";
		auto prs = node->rep_crawler.principal_representatives ();
		for (auto pr : prs)
		{
			std::cerr << pr.get_account ().to_account () << ' ';
		}
		std::cerr << '\n';
	}
	nano::keypair key;
	auto start = std::chrono::system_clock::now ();
	std::deque<std::shared_ptr<nano::block>> blocks;
	for (auto i = 0; i < block_count; ++i)
	{
		if ((i % 1000) == 0)
		{
			std::cerr << "Block: " << std::to_string (i) << " ms: " << std::to_string (std::chrono::duration_cast<std::chrono::milliseconds> (std::chrono::system_clock::now () - start).count ()) << "\n";
		}
		auto block = wallet->send_action (nano::dev::genesis_key.pub, key.pub, 1);
		debug_assert (block != nullptr);
		blocks.push_back (block);
	}
	auto done = false;
	std::chrono::system_clock::time_point last;
	auto interval = 1000ms;
	while (!done)
	{
		if (std::chrono::system_clock::now () - last > interval)
		{
			std::string message;
			for (auto i : system.nodes)
			{
<<<<<<< HEAD
				message += boost::str (boost::format ("N:%1% b:%2% c:%3% a:%4% s:%5% p:%6%\n") % std::to_string (i->network->port) % std::to_string (i->ledger.cache.block_count ()) % std::to_string (i->ledger.cache.cemented_count ()) % std::to_string (i->active.size ()) % std::to_string (i->scheduler.size ()) % std::to_string (i->network->size ()));
=======
				message += boost::str (boost::format ("N:%1% b:%2% c:%3% a:%4% s:%5% p:%6%\n") % std::to_string (i->network.port) % std::to_string (i->ledger.cache.block_count) % std::to_string (i->ledger.cache.cemented_count) % std::to_string (i->active.size ()) % std::to_string (i->scheduler.buckets.size ()) % std::to_string (i->network.size ()));
>>>>>>> afa74c33
				nano::lock_guard<nano::mutex> lock{ i->active.mutex };
				for (auto const & j : i->active.roots)
				{
					auto election = j.election;
					if (election->confirmation_request_count > 10)
					{
						message += boost::str (boost::format ("\t r:%1% i:%2%\n") % j.root.to_string () % std::to_string (election->confirmation_request_count));
						for (auto const & k : election->votes ())
						{
							message += boost::str (boost::format ("\t\t r:%1% t:%2%\n") % k.first.to_account () % std::to_string (k.second.timestamp));
						}
					}
				}
			}
			std::cerr << message << std::endl;
			last = std::chrono::system_clock::now ();
		}
		done = std::all_of (system.nodes.begin (), system.nodes.end (), [&blocks] (std::shared_ptr<nano::node> node) { return node->block_confirmed (blocks.back ()->hash ()); });
		system.poll ();
	}
}
} // namespace nano<|MERGE_RESOLUTION|>--- conflicted
+++ resolved
@@ -2114,13 +2114,8 @@
 
 		// Call block confirm on the top level send block which will confirm everything underneath on both accounts.
 		{
-<<<<<<< HEAD
 			auto block = node->store.block ().get (*node->store.tx_begin_read (), latest);
-			node->scheduler.manual (block);
-=======
-			auto block = node->store.block.get (node->store.tx_begin_read (), latest);
 			node->scheduler.buckets.manual (block);
->>>>>>> afa74c33
 			std::shared_ptr<nano::election> election;
 			ASSERT_TIMELY (10s, (election = node->active.election (block->qualified_root ())) != nullptr);
 			election->force_confirm ();
@@ -2214,11 +2209,7 @@
 			std::string message;
 			for (auto i : system.nodes)
 			{
-<<<<<<< HEAD
-				message += boost::str (boost::format ("N:%1% b:%2% c:%3% a:%4% s:%5% p:%6%\n") % std::to_string (i->network->port) % std::to_string (i->ledger.cache.block_count ()) % std::to_string (i->ledger.cache.cemented_count ()) % std::to_string (i->active.size ()) % std::to_string (i->scheduler.size ()) % std::to_string (i->network->size ()));
-=======
-				message += boost::str (boost::format ("N:%1% b:%2% c:%3% a:%4% s:%5% p:%6%\n") % std::to_string (i->network.port) % std::to_string (i->ledger.cache.block_count) % std::to_string (i->ledger.cache.cemented_count) % std::to_string (i->active.size ()) % std::to_string (i->scheduler.buckets.size ()) % std::to_string (i->network.size ()));
->>>>>>> afa74c33
+				message += boost::str (boost::format ("N:%1% b:%2% c:%3% a:%4% s:%5% p:%6%\n") % std::to_string (i->network->port) % std::to_string (i->ledger.cache.block_count ()) % std::to_string (i->ledger.cache.cemented_count ()) % std::to_string (i->active.size ()) % std::to_string (i->scheduler.buckets.size ()) % std::to_string (i->network.size ()));
 				nano::lock_guard<nano::mutex> lock{ i->active.mutex };
 				for (auto const & j : i->active.roots)
 				{
