--- conflicted
+++ resolved
@@ -1590,11 +1590,7 @@
 	nano::telemetry_data telemetry_data;
 	{
 		std::atomic<bool> done{ false };
-<<<<<<< HEAD
-		auto channel = node_client->network->find_channel (node_server->network->endpoint ());
-=======
-		auto channel = node_client->network.find_node_id (node_server->get_node_id ());
->>>>>>> 92b99430
+		auto channel = node_client->network->find_node_id (node_server->get_node_id ());
 		node_client->telemetry->get_metrics_single_peer_async (channel, [&done, &telemetry_data] (nano::telemetry_data_response const & response_a) {
 			telemetry_data = response_a.telemetry_data;
 			done = true;
@@ -1624,11 +1620,7 @@
 	// Request telemetry metrics again
 	{
 		std::atomic<bool> done{ false };
-<<<<<<< HEAD
-		auto channel = node_client->network->find_channel (node_server->network->endpoint ());
-=======
-		auto channel = node_client->network.find_node_id (node_server->get_node_id ());
->>>>>>> 92b99430
+		auto channel = node_client->network->find_node_id (node_server->get_node_id ());
 		node_client->telemetry->get_metrics_single_peer_async (channel, [&done, &telemetry_data] (nano::telemetry_data_response const & response_a) {
 			telemetry_data = response_a.telemetry_data;
 			done = true;
