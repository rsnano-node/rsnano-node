#include <nano/crypto_lib/random_pool.hpp>
#include <nano/lib/blocks.hpp>
#include <nano/lib/logging.hpp>
#include <nano/lib/thread_runner.hpp>
#include <nano/lib/threading.hpp>
#include <nano/node/election.hpp>
#include <nano/node/make_store.hpp>
#include <nano/node/scheduler/component.hpp>
#include <nano/node/scheduler/manual.hpp>
#include <nano/node/scheduler/priority.hpp>
#include <nano/node/transport/inproc.hpp>
#include <nano/node/unchecked_map.hpp>
#include <nano/secure/ledger.hpp>
#include <nano/test_common/network.hpp>
#include <nano/test_common/system.hpp>
#include <nano/test_common/testutil.hpp>

#include <gtest/gtest.h>

#include <boost/format.hpp>
#include <boost/unordered_set.hpp>

#include <random>

using namespace std::chrono_literals;

/**
 * function to count the block in the pruned store one by one
 * we manually count the blocks one by one because the rocksdb count feature is not accurate
 */
size_t manually_count_pruned_blocks (nano::store::component & store)
{
	size_t count = 0;
	auto transaction = store.tx_begin_read ();
	auto i = store.pruned ().begin (*transaction);
	for (; i != store.pruned ().end (); ++i)
	{
		++count;
	}
	return count;
}

TEST (system, generate_mass_activity)
{
	nano::test::system system;
	nano::node_config node_config = system.default_config ();
	node_config.enable_voting = false; // Prevent blocks cementing
	auto node = system.add_node (node_config);
	(void)node->wallets.insert_adhoc (node->wallets.first_wallet_id (), nano::dev::genesis_key.prv);
	uint32_t count (20);
	system.generate_mass_activity (count, *system.nodes[0]);
	auto transaction (system.nodes[0]->store.tx_begin_read ());
	for (auto i (system.nodes[0]->store.account ().begin (*transaction)), n (system.nodes[0]->store.account ().end ()); i != n; ++i)
	{
	}
}

TEST (system, generate_mass_activity_long)
{
	nano::test::system system;
	nano::node_config node_config = system.default_config ();
	node_config.enable_voting = false; // Prevent blocks cementing
	auto node = system.add_node (node_config);
	nano::thread_runner runner (system.async_rt.io_ctx, system.nodes[0]->config->io_threads);
	(void)node->wallets.insert_adhoc (node->wallets.first_wallet_id (), nano::dev::genesis_key.prv);
	uint32_t count (1000000);
	auto count_env_var = std::getenv ("SLOW_TEST_SYSTEM_GENERATE_MASS_ACTIVITY_LONG_COUNT");
	if (count_env_var)
	{
		count = boost::lexical_cast<uint32_t> (count_env_var);
		std::cout << "count override due to env variable set, count=" << count << std::endl;
	}
	system.generate_mass_activity (count, *system.nodes[0]);
	auto transaction (system.nodes[0]->store.tx_begin_read ());
	for (auto i (system.nodes[0]->store.account ().begin (*transaction)), n (system.nodes[0]->store.account ().end ()); i != n; ++i)
	{
	}
	system.stop ();
	runner.join ();
}

TEST (system, receive_while_synchronizing)
{
	std::vector<boost::thread> threads;
	{
		nano::test::system system;
		nano::node_config node_config = system.default_config ();
		node_config.enable_voting = false; // Prevent blocks cementing
		auto node = system.add_node (node_config);
		auto wallet_id = node->wallets.first_wallet_id ();

		nano::thread_runner runner (system.async_rt.io_ctx, system.nodes[0]->config->io_threads);
		(void)node->wallets.insert_adhoc (node->wallets.first_wallet_id (), nano::dev::genesis_key.prv);
		uint32_t count (1000);
		system.generate_mass_activity (count, *system.nodes[0]);
		nano::keypair key;
		auto node1 (std::make_shared<nano::node> (system.async_rt, system.get_available_port (), nano::unique_path (), system.work));
		ASSERT_FALSE (node1->init_error ());
		node1->wallets.create (1);
		nano::account account;
		ASSERT_EQ (nano::wallets_error::none, node1->wallets.insert_adhoc (1, nano::dev::genesis_key.prv, true, account)); // For voting
		ASSERT_EQ (nano::wallets_error::none, node1->wallets.insert_adhoc (1, key.prv, true, account));
		ASSERT_EQ (key.pub, account);
		node1->start ();
		system.nodes.push_back (node1);
		ASSERT_NE (nullptr, nano::test::establish_tcp (system, *node1, node->network->endpoint ()));
		node1->workers->add_timed_task (std::chrono::steady_clock::now () + std::chrono::milliseconds (200), ([&system, &key, &node, &wallet_id] () {
			auto hash (node->wallets.send_sync (wallet_id, nano::dev::genesis_key.pub, key.pub, system.nodes[0]->config->receive_minimum.number ()));
			auto transaction (system.nodes[0]->store.tx_begin_read ());
			auto block (system.nodes[0]->ledger.any ().block_get (*transaction, hash));
			std::string block_text;
			block->serialize_json (block_text);
		}));
		ASSERT_TIMELY (10s, !node1->balance (key.pub).is_zero ());
		node1->stop ();
		system.stop ();
		runner.join ();
	}
	for (auto i (threads.begin ()), n (threads.end ()); i != n; ++i)
	{
		i->join ();
	}
}

TEST (ledger, deep_account_compute)
{
	auto store = nano::make_store (nano::unique_path (), nano::dev::constants);
	ASSERT_FALSE (store->init_error ());
	nano::stats stats;
	nano::ledger ledger (*store, stats, nano::dev::constants);
	auto transaction (store->tx_begin_write ());
	nano::work_pool pool{ nano::dev::network_params.network, std::numeric_limits<unsigned>::max () };
	nano::keypair key;
	auto balance (nano::dev::constants.genesis_amount - 1);
	nano::block_builder builder;
	auto send = builder
				.send ()
				.previous (nano::dev::genesis->hash ())
				.destination (key.pub)
				.balance (balance)
				.sign (nano::dev::genesis_key.prv, nano::dev::genesis_key.pub)
				.work (*pool.generate (nano::dev::genesis->hash ()))
				.build ();
	ASSERT_EQ (nano::block_status::progress, ledger.process (*transaction, send));
	auto open = builder
				.open ()
				.source (send->hash ())
				.representative (nano::dev::genesis_key.pub)
				.account (key.pub)
				.sign (key.prv, key.pub)
				.work (*pool.generate (key.pub))
				.build ();
	ASSERT_EQ (nano::block_status::progress, ledger.process (*transaction, open));
	auto sprevious (send->hash ());
	auto rprevious (open->hash ());
	for (auto i (0), n (100000); i != n; ++i)
	{
		balance -= 1;
		auto send = builder
					.send ()
					.previous (sprevious)
					.destination (key.pub)
					.balance (balance)
					.sign (nano::dev::genesis_key.prv, nano::dev::genesis_key.pub)
					.work (*pool.generate (sprevious))
					.build ();
		ASSERT_EQ (nano::block_status::progress, ledger.process (*transaction, send));
		sprevious = send->hash ();
		auto receive = builder
					   .receive ()
					   .previous (rprevious)
					   .source (send->hash ())
					   .sign (key.prv, key.pub)
					   .work (*pool.generate (rprevious))
					   .build ();
		ASSERT_EQ (nano::block_status::progress, ledger.process (*transaction, receive));
		rprevious = receive->hash ();
		if (i % 100 == 0)
		{
			std::cerr << i << ' ';
		}
<<<<<<< HEAD
		ledger.account (*transaction, sprevious);
		ledger.any ().balance (*transaction, rprevious);
=======
		ledger.any.block_account (transaction, sprevious);
		ledger.any.block_balance (transaction, rprevious);
>>>>>>> a670fa16
	}
}

/*
 * This test case creates a node and a wallet primed with the genesis account credentials.
 * Then it spawns 'num_of_threads' threads, each doing 'num_of_sends' async sends
 * of 1000 raw each time. The test is considered a success, if the balance of the genesis account
 * reduces by 'num_of_threads * num_of_sends * 1000'.
 */
TEST (wallet, multithreaded_send_async)
{
	std::vector<boost::thread> threads;
	{
		nano::test::system system (1);
		nano::keypair key;
		auto node = system.nodes[0];
		auto wallet_id = node->wallets.first_wallet_id ();
		(void)node->wallets.insert_adhoc (wallet_id, nano::dev::genesis_key.prv);
		(void)node->wallets.insert_adhoc (wallet_id, key.prv);
		int num_of_threads = 20;
		int num_of_sends = 1000;
		for (auto i (0); i < num_of_threads; ++i)
		{
			threads.push_back (boost::thread ([&key, num_of_threads, num_of_sends, node, wallet_id] () {
				for (auto i (0); i < num_of_sends; ++i)
				{
					(void)node->wallets.send_async (wallet_id, nano::dev::genesis_key.pub, key.pub, 1000, [] (std::shared_ptr<nano::block> const & block_a) {
						ASSERT_FALSE (block_a == nullptr);
						ASSERT_FALSE (block_a->hash ().is_zero ());
					});
				}
			}));
		}
		ASSERT_TIMELY_EQ (1000s, system.nodes[0]->balance (nano::dev::genesis_key.pub), (nano::dev::constants.genesis_amount - num_of_threads * num_of_sends * 1000));
	}
	for (auto i (threads.begin ()), n (threads.end ()); i != n; ++i)
	{
		i->join ();
	}
}

TEST (store, load)
{
	nano::test::system system (1);
	std::vector<boost::thread> threads;
	for (auto i (0); i < 100; ++i)
	{
		threads.push_back (boost::thread ([&system] () {
			for (auto i (0); i != 1000; ++i)
			{
				auto transaction (system.nodes[0]->store.tx_begin_write ());
				for (auto j (0); j != 10; ++j)
				{
					nano::account account;
					nano::random_pool::generate_block (account.bytes.data (), account.bytes.size ());
					system.nodes[0]->store.account ().put (*transaction, account, nano::account_info ());
				}
			}
		}));
	}
	for (auto & i : threads)
	{
		i.join ();
	}
}

namespace
{
size_t heard_count (std::vector<uint8_t> const & nodes)
{
	auto result (0);
	for (auto i (nodes.begin ()), n (nodes.end ()); i != n; ++i)
	{
		switch (*i)
		{
			case 0:
				break;
			case 1:
				++result;
				break;
			case 2:
				++result;
				break;
		}
	}
	return result;
}
}

TEST (broadcast, world_broadcast_simulate)
{
	auto node_count (10000);
	// 0 = starting state
	// 1 = heard transaction
	// 2 = repeated transaction
	std::vector<uint8_t> nodes;
	nodes.resize (node_count, 0);
	nodes[0] = 1;
	auto any_changed (true);
	auto message_count (0);
	while (any_changed)
	{
		any_changed = false;
		for (auto i (nodes.begin ()), n (nodes.end ()); i != n; ++i)
		{
			switch (*i)
			{
				case 0:
					break;
				case 1:
					for (auto j (nodes.begin ()), m (nodes.end ()); j != m; ++j)
					{
						++message_count;
						switch (*j)
						{
							case 0:
								*j = 1;
								any_changed = true;
								break;
							case 1:
								break;
							case 2:
								break;
						}
					}
					*i = 2;
					any_changed = true;
					break;
				case 2:
					break;
				default:
					ASSERT_FALSE (true);
					break;
			}
		}
	}
	auto count (heard_count (nodes));
	(void)count;
}

TEST (broadcast, sqrt_broadcast_simulate)
{
	auto node_count (10000);
	auto broadcast_count (std::ceil (std::sqrt (node_count)));
	// 0 = starting state
	// 1 = heard transaction
	// 2 = repeated transaction
	std::vector<uint8_t> nodes;
	nodes.resize (node_count, 0);
	nodes[0] = 1;
	auto any_changed (true);
	uint64_t message_count (0);
	while (any_changed)
	{
		any_changed = false;
		for (auto i (nodes.begin ()), n (nodes.end ()); i != n; ++i)
		{
			switch (*i)
			{
				case 0:
					break;
				case 1:
					for (auto j (0); j != broadcast_count; ++j)
					{
						++message_count;
						auto entry (nano::random_pool::generate_word32 (0, node_count - 1));
						switch (nodes[entry])
						{
							case 0:
								nodes[entry] = 1;
								any_changed = true;
								break;
							case 1:
								break;
							case 2:
								break;
						}
					}
					*i = 2;
					any_changed = true;
					break;
				case 2:
					break;
				default:
					ASSERT_FALSE (true);
					break;
			}
		}
	}
	auto count (heard_count (nodes));
	(void)count;
}

TEST (peer_container, random_set)
{
	nano::test::system system (1);
	auto old (std::chrono::steady_clock::now ());
	auto current (std::chrono::steady_clock::now ());
	for (auto i (0); i < 10000; ++i)
	{
		auto list (system.nodes[0]->network->random_channels (15));
	}
	auto end (std::chrono::steady_clock::now ());
	(void)end;
	auto old_ms (std::chrono::duration_cast<std::chrono::milliseconds> (current - old));
	(void)old_ms;
	auto new_ms (std::chrono::duration_cast<std::chrono::milliseconds> (end - current));
	(void)new_ms;
}

// Can take up to 2 hours
TEST (store, unchecked_load)
{
	nano::test::system system{ 1 };
	auto & node = *system.nodes[0];
	nano::block_builder builder;
	std::shared_ptr<nano::block> block = builder
										 .send ()
										 .previous (0)
										 .destination (0)
										 .balance (0)
										 .sign (nano::dev::genesis_key.prv, nano::dev::genesis_key.pub)
										 .work (0)
										 .build ();
	constexpr auto num_unchecked = 1'000'000;
	for (auto i (0); i < num_unchecked; ++i)
	{
		node.unchecked.put (i, block);
	}
	// Waits for all the blocks to get saved in the database
	ASSERT_TIMELY_EQ (8000s, num_unchecked, node.unchecked.count ());
}

TEST (store, vote_load)
{
	nano::test::system system{ 1 };
	auto & node = *system.nodes[0];
	for (auto i = 0u; i < 1000000u; ++i)
	{
		auto vote = std::make_shared<nano::vote> (nano::dev::genesis_key.pub, nano::dev::genesis_key.prv, i, 0, std::vector<nano::block_hash>{ i });
		node.vote_processor_queue.vote (vote, std::make_shared<nano::transport::inproc::channel> (node, node));
	}
}

/**
 * This test does the following:
 *   Creates a persistent database in the file system
 *   Adds 2 million random blocks to the database in chunks of 20 blocks per database transaction
 *   It then deletes half the blocks, soon after adding them
 *   Then it closes the database, reopens the database and checks that it still has the expected amount of blocks
 */
TEST (store, pruned_load)
{
	auto path (nano::unique_path ());
	constexpr auto num_pruned = 2000000;
	auto const expected_result = num_pruned / 2;
	constexpr auto batch_size = 20;
	boost::unordered_set<nano::block_hash> hashes;
	{
		auto store = nano::make_store (path, nano::dev::constants);
		ASSERT_FALSE (store->init_error ());
		for (auto i (0); i < num_pruned / batch_size; ++i)
		{
			{
				// write a batch of random blocks to the pruned store
				auto transaction (store->tx_begin_write ());
				for (auto k (0); k < batch_size; ++k)
				{
					nano::block_hash random_hash;
					nano::random_pool::generate_block (random_hash.bytes.data (), random_hash.bytes.size ());
					store->pruned ().put (*transaction, random_hash);
					hashes.insert (random_hash);
				}
			}
			{
				// delete half of the blocks created above
				auto transaction (store->tx_begin_write ());
				for (auto k (0); !hashes.empty () && k < batch_size / 2; ++k)
				{
					auto hash (hashes.begin ());
					store->pruned ().del (*transaction, *hash);
					hashes.erase (hash);
				}
			}
		}
		ASSERT_EQ (expected_result, manually_count_pruned_blocks (*store));
	}

	// Reinitialize store
	{
		auto store = nano::make_store (path, nano::dev::constants);
		ASSERT_FALSE (store->init_error ());
		ASSERT_EQ (expected_result, manually_count_pruned_blocks (*store));
	}
}

TEST (wallets, rep_scan)
{
	nano::test::system system (1);
	auto & node (*system.nodes[0]);
	auto wallet_id = node.wallets.first_wallet_id ();
	{
		for (auto i (0); i < 10000; ++i)
		{
			nano::public_key account;
			(void)node.wallets.deterministic_insert (wallet_id, true, account);
		}
	}
	auto begin (std::chrono::steady_clock::now ());
	node.wallets.foreach_representative ([] (nano::public_key const & pub_a, nano::raw_key const & prv_a) {
	});
	ASSERT_LT (std::chrono::steady_clock::now () - begin, std::chrono::milliseconds (5));
}

TEST (node, mass_vote_by_hash)
{
	nano::test::system system (1);
	auto node = system.nodes[0];
	auto wallet_id = node->wallets.first_wallet_id ();
	(void)node->wallets.insert_adhoc (wallet_id, nano::dev::genesis_key.prv);
	nano::block_hash previous (nano::dev::genesis->hash ());
	nano::keypair key;
	std::vector<std::shared_ptr<nano::state_block>> blocks;
	nano::block_builder builder;
	for (auto i (0); i < 10000; ++i)
	{
		auto block = builder
					 .state ()
					 .account (nano::dev::genesis_key.pub)
					 .previous (previous)
					 .representative (nano::dev::genesis_key.pub)
					 .balance (nano::dev::constants.genesis_amount - (i + 1) * nano::Gxrb_ratio)
					 .link (key.pub)
					 .sign (nano::dev::genesis_key.prv, nano::dev::genesis_key.pub)
					 .work (*system.work.generate (previous))
					 .build ();
		previous = block->hash ();
		blocks.push_back (block);
	}
	for (auto i (blocks.begin ()), n (blocks.end ()); i != n; ++i)
	{
		system.nodes[0]->block_processor.add (*i);
	}
}

namespace nano
{
TEST (confirmation_height, many_accounts_single_confirmation)
{
	nano::test::system system;
	nano::node_config node_config = system.default_config ();
	node_config.online_weight_minimum = 100;
	node_config.frontiers_confirmation = nano::frontiers_confirmation_mode::disabled;
	auto node = system.add_node (node_config);
	auto wallet_id = node->wallets.first_wallet_id ();
	(void)node->wallets.insert_adhoc (wallet_id, nano::dev::genesis_key.prv);

	// The number of frontiers should be more than the nano::confirmation_height::unbounded_cutoff to test the amount of blocks confirmed is correct.
	auto const num_accounts = nano::confirmation_height::unbounded_cutoff * 2 + 50;
	nano::keypair last_keypair = nano::dev::genesis_key;
	nano::block_builder builder;
	auto last_open_hash = node->latest (nano::dev::genesis_key.pub);
	{
		auto transaction = node->store.tx_begin_write ();
		for (auto i = num_accounts - 1; i > 0; --i)
		{
			nano::keypair key;
			(void)node->wallets.insert_adhoc (wallet_id, key.prv);

			auto send = builder
						.send ()
						.previous (last_open_hash)
						.destination (key.pub)
						.balance (node->online_reps.delta ())
						.sign (last_keypair.prv, last_keypair.pub)
						.work (*system.work.generate (last_open_hash))
						.build ();
			ASSERT_EQ (nano::block_status::progress, node->ledger.process (*transaction, send));
			auto open = builder
						.open ()
						.source (send->hash ())
						.representative (last_keypair.pub)
						.account (key.pub)
						.sign (key.prv, key.pub)
						.work (*system.work.generate (key.pub))
						.build ();
			ASSERT_EQ (nano::block_status::progress, node->ledger.process (*transaction, open));
			last_open_hash = open->hash ();
			last_keypair = key;
		}
	}

	// Call block confirm on the last open block which will confirm everything
	{
		auto block = node->block (last_open_hash);
		ASSERT_NE (nullptr, block);
		node->scheduler.manual.push (block);
		std::shared_ptr<nano::election> election;
		ASSERT_TIMELY (10s, (election = node->active.election (block->qualified_root ())) != nullptr);
		node->active.force_confirm (*election);
	}

	ASSERT_TIMELY (120s, node->ledger.confirmed ().block_exists (*node->store.tx_begin_read (), last_open_hash));

	// All frontiers (except last) should have 2 blocks and both should be confirmed
	auto transaction = node->store.tx_begin_read ();
	for (auto i (node->store.account ().begin (*transaction)), n (node->store.account ().end ()); i != n; ++i)
	{
		auto & account = i->first;
		auto & account_info = i->second;
		auto count = (account != last_keypair.pub) ? 2 : 1;
		nano::confirmation_height_info confirmation_height_info;
		ASSERT_FALSE (node->store.confirmation_height ().get (*transaction, account, confirmation_height_info));
		ASSERT_EQ (count, confirmation_height_info.height ());
		ASSERT_EQ (count, account_info.block_count ());
	}

	size_t cemented_count = 0;
	for (auto i (node->ledger.store.confirmation_height ().begin (*transaction)), n (node->ledger.store.confirmation_height ().end ()); i != n; ++i)
	{
		cemented_count += i->second.height ();
	}

	ASSERT_EQ (cemented_count, node->ledger.cemented_count ());
	ASSERT_EQ (node->stats->count (nano::stat::type::confirmation_height, nano::stat::detail::blocks_confirmed, nano::stat::dir::in), num_accounts * 2 - 2);

	ASSERT_TIMELY_EQ (40s, (node->ledger.cemented_count () - 1), node->stats->count (nano::stat::type::confirmation_observer, nano::stat::detail::all, nano::stat::dir::out));
	ASSERT_TIMELY_EQ (10s, node->active.election_winner_details_size (), 0);
}

TEST (confirmation_height, many_accounts_many_confirmations)
{
	nano::test::system system;
	nano::node_config node_config = system.default_config ();
	node_config.online_weight_minimum = 100;
	node_config.frontiers_confirmation = nano::frontiers_confirmation_mode::disabled;
	auto node = system.add_node (node_config);
	auto wallet_id = node->wallets.first_wallet_id ();
	(void)node->wallets.insert_adhoc (wallet_id, nano::dev::genesis_key.prv);

	auto const num_accounts = nano::confirmation_height::unbounded_cutoff * 2 + 50;
	auto latest_genesis = node->latest (nano::dev::genesis_key.pub);
	nano::block_builder builder;
	std::vector<std::shared_ptr<nano::open_block>> open_blocks;
	{
		auto transaction = node->store.tx_begin_write ();
		for (auto i = num_accounts - 1; i > 0; --i)
		{
			nano::keypair key;
			(void)node->wallets.insert_adhoc (wallet_id, key.prv);

			auto send = builder
						.send ()
						.previous (latest_genesis)
						.destination (key.pub)
						.balance (node->online_reps.delta ())
						.sign (nano::dev::genesis_key.prv, nano::dev::genesis_key.pub)
						.work (*system.work.generate (latest_genesis))
						.build ();
			ASSERT_EQ (nano::block_status::progress, node->ledger.process (*transaction, send));
			auto open = builder
						.open ()
						.source (send->hash ())
						.representative (nano::dev::genesis_key.pub)
						.account (key.pub)
						.sign (key.prv, key.pub)
						.work (*system.work.generate (key.pub))
						.build ();
			ASSERT_EQ (nano::block_status::progress, node->ledger.process (*transaction, open));
			open_blocks.push_back (std::move (open));
			latest_genesis = send->hash ();
		}
	}

	// Confirm all of the accounts
	for (auto & open_block : open_blocks)
	{
		node->scheduler.manual.push (open_block);
		std::shared_ptr<nano::election> election;
		ASSERT_TIMELY (10s, (election = node->active.election (open_block->qualified_root ())) != nullptr);
		node->active.force_confirm (*election);
	}

	auto const num_blocks_to_confirm = (num_accounts - 1) * 2;
	ASSERT_TIMELY_EQ (1500s, node->stats->count (nano::stat::type::confirmation_height, nano::stat::detail::blocks_confirmed, nano::stat::dir::in), num_blocks_to_confirm);

	ASSERT_TIMELY_EQ (60s, (node->ledger.cemented_count () - 1), node->stats->count (nano::stat::type::confirmation_observer, nano::stat::detail::all, nano::stat::dir::out));

	auto transaction = node->store.tx_begin_read ();
	size_t cemented_count = 0;
	for (auto i (node->ledger.store.confirmation_height ().begin (*transaction)), n (node->ledger.store.confirmation_height ().end ()); i != n; ++i)
	{
		cemented_count += i->second.height ();
	}

	ASSERT_EQ (num_blocks_to_confirm + 1, cemented_count);
	ASSERT_EQ (cemented_count, node->ledger.cemented_count ());

	ASSERT_TIMELY_EQ (20s, (node->ledger.cemented_count () - 1), node->stats->count (nano::stat::type::confirmation_observer, nano::stat::detail::all, nano::stat::dir::out));

	ASSERT_TIMELY_EQ (10s, node->active.election_winner_details_size (), 0);
}

TEST (confirmation_height, long_chains)
{
	nano::test::system system;
	nano::node_config node_config = system.default_config ();
	node_config.frontiers_confirmation = nano::frontiers_confirmation_mode::disabled;
	auto node = system.add_node (node_config);
	auto wallet_id = node->wallets.first_wallet_id ();
	nano::keypair key1;
	(void)node->wallets.insert_adhoc (wallet_id, nano::dev::genesis_key.prv);
	nano::block_hash latest (node->latest (nano::dev::genesis_key.pub));
	(void)node->wallets.insert_adhoc (wallet_id, key1.prv);

	auto const num_blocks = nano::confirmation_height::unbounded_cutoff * 2 + 50;

	nano::block_builder builder;
	// First open the other account
	auto send = builder
				.send ()
				.previous (latest)
				.destination (key1.pub)
				.balance (nano::dev::constants.genesis_amount - nano::Gxrb_ratio + num_blocks + 1)
				.sign (nano::dev::genesis_key.prv, nano::dev::genesis_key.pub)
				.work (*system.work.generate (latest))
				.build ();
	auto open = builder
				.open ()
				.source (send->hash ())
				.representative (nano::dev::genesis_key.pub)
				.account (key1.pub)
				.sign (key1.prv, key1.pub)
				.work (*system.work.generate (key1.pub))
				.build ();
	{
		auto transaction = node->store.tx_begin_write ();
		ASSERT_EQ (nano::block_status::progress, node->ledger.process (*transaction, send));
		ASSERT_EQ (nano::block_status::progress, node->ledger.process (*transaction, open));
	}

	// Bulk send from genesis account to destination account
	auto previous_genesis_chain_hash = send->hash ();
	auto previous_destination_chain_hash = open->hash ();
	{
		auto transaction = node->store.tx_begin_write ();
		for (auto i = num_blocks - 1; i > 0; --i)
		{
			auto send = builder
						.send ()
						.previous (previous_genesis_chain_hash)
						.destination (key1.pub)
						.balance (nano::dev::constants.genesis_amount - nano::Gxrb_ratio + i + 1)
						.sign (nano::dev::genesis_key.prv, nano::dev::genesis_key.pub)
						.work (*system.work.generate (previous_genesis_chain_hash))
						.build ();
			ASSERT_EQ (nano::block_status::progress, node->ledger.process (*transaction, send));
			auto receive = builder
						   .receive ()
						   .previous (previous_destination_chain_hash)
						   .source (send->hash ())
						   .sign (key1.prv, key1.pub)
						   .work (*system.work.generate (previous_destination_chain_hash))
						   .build ();
			ASSERT_EQ (nano::block_status::progress, node->ledger.process (*transaction, receive));

			previous_genesis_chain_hash = send->hash ();
			previous_destination_chain_hash = receive->hash ();
		}
	}

	// Send one from destination to genesis and pocket it
	auto send1 = builder
				 .send ()
				 .previous (previous_destination_chain_hash)
				 .destination (nano::dev::genesis_key.pub)
				 .balance (nano::Gxrb_ratio - 2)
				 .sign (key1.prv, key1.pub)
				 .work (*system.work.generate (previous_destination_chain_hash))
				 .build ();
	auto receive1 = builder
					.state ()
					.account (nano::dev::genesis_key.pub)
					.previous (previous_genesis_chain_hash)
					.representative (nano::dev::genesis_key.pub)
					.balance (nano::dev::constants.genesis_amount - nano::Gxrb_ratio + 1)
					.link (send1->hash ())
					.sign (nano::dev::genesis_key.prv, nano::dev::genesis_key.pub)
					.work (*system.work.generate (previous_genesis_chain_hash))
					.build ();

	// Unpocketed. Send to a non-existing account to prevent auto receives from the wallet adjusting expected confirmation height
	nano::keypair key2;
	auto send2 = builder
				 .state ()
				 .account (nano::dev::genesis_key.pub)
				 .previous (receive1->hash ())
				 .representative (nano::dev::genesis_key.pub)
				 .balance (nano::dev::constants.genesis_amount - nano::Gxrb_ratio)
				 .link (key2.pub)
				 .sign (nano::dev::genesis_key.prv, nano::dev::genesis_key.pub)
				 .work (*system.work.generate (receive1->hash ()))
				 .build ();

	{
		auto transaction = node->store.tx_begin_write ();
		ASSERT_EQ (nano::block_status::progress, node->ledger.process (*transaction, send1));
		ASSERT_EQ (nano::block_status::progress, node->ledger.process (*transaction, receive1));
		ASSERT_EQ (nano::block_status::progress, node->ledger.process (*transaction, send2));
	}

	// Call block confirm on the existing receive block on the genesis account which will confirm everything underneath on both accounts
	{
		node->scheduler.manual.push (receive1);
		std::shared_ptr<nano::election> election;
		ASSERT_TIMELY (10s, (election = node->active.election (receive1->qualified_root ())) != nullptr);
		node->active.force_confirm (*election);
	}

	ASSERT_TIMELY (30s, node->ledger.confirmed ().block_exists (*node->store.tx_begin_read (), receive1->hash ()));

	auto transaction (node->store.tx_begin_read ());
	auto info = node->ledger.any ().account_get (*transaction, nano::dev::genesis_key.pub);
	ASSERT_TRUE (info);
	nano::confirmation_height_info confirmation_height_info;
	ASSERT_FALSE (node->store.confirmation_height ().get (*transaction, nano::dev::genesis_key.pub, confirmation_height_info));
	ASSERT_EQ (num_blocks + 2, confirmation_height_info.height ());
	ASSERT_EQ (num_blocks + 3, info->block_count ()); // Includes the unpocketed send

	info = node->ledger.any ().account_get (*transaction, key1.pub);
	ASSERT_TRUE (info);
	ASSERT_FALSE (node->store.confirmation_height ().get (*transaction, key1.pub, confirmation_height_info));
	ASSERT_EQ (num_blocks + 1, confirmation_height_info.height ());
	ASSERT_EQ (num_blocks + 1, info->block_count ());

	size_t cemented_count = 0;
	for (auto i (node->ledger.store.confirmation_height ().begin (*transaction)), n (node->ledger.store.confirmation_height ().end ()); i != n; ++i)
	{
		cemented_count += i->second.height ();
	}

	ASSERT_EQ (cemented_count, node->ledger.cemented_count ());
	ASSERT_EQ (node->stats->count (nano::stat::type::confirmation_height, nano::stat::detail::blocks_confirmed, nano::stat::dir::in), num_blocks * 2 + 2);

	ASSERT_TIMELY_EQ (40s, (node->ledger.cemented_count () - 1), node->stats->count (nano::stat::type::confirmation_observer, nano::stat::detail::all, nano::stat::dir::out));
	ASSERT_TIMELY_EQ (10s, node->active.election_winner_details_size (), 0);
}

TEST (confirmation_height, dynamic_algorithm)
{
	nano::test::system system;
	nano::node_config node_config = system.default_config ();
	node_config.frontiers_confirmation = nano::frontiers_confirmation_mode::disabled;
	auto node = system.add_node (node_config);
	auto wallet_id = node->wallets.first_wallet_id ();
	nano::keypair key;
	(void)node->wallets.insert_adhoc (wallet_id, nano::dev::genesis_key.prv);
	auto const num_blocks = nano::confirmation_height::unbounded_cutoff;
	auto latest_genesis = nano::dev::genesis;
	std::vector<std::shared_ptr<nano::state_block>> state_blocks;
	nano::block_builder builder;
	for (auto i = 0; i < num_blocks; ++i)
	{
		auto send = builder
					.state ()
					.account (nano::dev::genesis_key.pub)
					.previous (latest_genesis->hash ())
					.representative (nano::dev::genesis_key.pub)
					.balance (nano::dev::constants.genesis_amount - i - 1)
					.link (key.pub)
					.sign (nano::dev::genesis_key.prv, nano::dev::genesis_key.pub)
					.work (*system.work.generate (latest_genesis->hash ()))
					.build ();
		latest_genesis = send;
		state_blocks.push_back (send);
	}
	{
		auto transaction = node->store.tx_begin_write ();
		for (auto const & block : state_blocks)
		{
			ASSERT_EQ (nano::block_status::progress, node->ledger.process (*transaction, block));
		}
	}

	node->confirming_set.add (state_blocks.front ()->hash ());
	ASSERT_TIMELY_EQ (20s, node->ledger.cemented_count (), 2);

	node->confirming_set.add (latest_genesis->hash ());

	ASSERT_TIMELY_EQ (20s, node->ledger.cemented_count (), num_blocks + 1);

	ASSERT_EQ (node->stats->count (nano::stat::type::confirmation_height, nano::stat::detail::blocks_confirmed, nano::stat::dir::in), num_blocks);
	ASSERT_TIMELY_EQ (10s, node->active.election_winner_details_size (), 0);
}

TEST (confirmation_height, many_accounts_send_receive_self)
{
	nano::test::system system;
	nano::node_config node_config = system.default_config ();
	node_config.online_weight_minimum = 100;
	node_config.frontiers_confirmation = nano::frontiers_confirmation_mode::disabled;
	node_config.active_elections_size = 400000;
	nano::node_flags node_flags;
	auto node = system.add_node (node_config);
	auto wallet_id = node->wallets.first_wallet_id ();
	(void)node->wallets.insert_adhoc (wallet_id, nano::dev::genesis_key.prv);

#ifndef NDEBUG
	auto const num_accounts = 10000;
#else
	auto const num_accounts = 100000;
#endif

	auto latest_genesis = node->latest (nano::dev::genesis_key.pub);
	std::vector<nano::keypair> keys;
	nano::block_builder builder;
	std::vector<std::shared_ptr<nano::open_block>> open_blocks;
	{
		auto transaction = node->store.tx_begin_write ();
		for (auto i = 0; i < num_accounts; ++i)
		{
			nano::keypair key;
			keys.emplace_back (key);

			auto send = builder
						.send ()
						.previous (latest_genesis)
						.destination (key.pub)
						.balance (nano::dev::constants.genesis_amount - 1 - i)
						.sign (nano::dev::genesis_key.prv, nano::dev::genesis_key.pub)
						.work (*system.work.generate (latest_genesis))
						.build ();
			ASSERT_EQ (nano::block_status::progress, node->ledger.process (*transaction, send));
			auto open = builder
						.open ()
						.source (send->hash ())
						.representative (nano::dev::genesis_key.pub)
						.account (key.pub)
						.sign (key.prv, key.pub)
						.work (*system.work.generate (key.pub))
						.build ();
			ASSERT_EQ (nano::block_status::progress, node->ledger.process (*transaction, open));
			open_blocks.push_back (std::move (open));
			latest_genesis = send->hash ();
		}
	}

	// Confirm all of the accounts
	for (auto & open_block : open_blocks)
	{
		node->start_election (open_block);
		std::shared_ptr<nano::election> election;
		ASSERT_TIMELY (10s, (election = node->active.election (open_block->qualified_root ())) != nullptr);
		node->active.force_confirm (*election);
	}

	system.deadline_set (100s);
	auto num_blocks_to_confirm = num_accounts * 2;
	while (node->stats->count (nano::stat::type::confirmation_height, nano::stat::detail::blocks_confirmed, nano::stat::dir::in) != num_blocks_to_confirm)
	{
		ASSERT_NO_ERROR (system.poll ());
	}

	std::vector<std::shared_ptr<nano::send_block>> send_blocks;
	std::vector<std::shared_ptr<nano::receive_block>> receive_blocks;

	for (int i = 0; i < open_blocks.size (); ++i)
	{
		auto open_block = open_blocks[i];
		auto & keypair = keys[i];
		send_blocks.emplace_back (builder
								  .send ()
								  .previous (open_block->hash ())
								  .destination (keypair.pub)
								  .balance (1)
								  .sign (keypair.prv, keypair.pub)
								  .work (*system.work.generate (open_block->hash ()))
								  .build ());
		receive_blocks.emplace_back (builder
									 .receive ()
									 .previous (send_blocks.back ()->hash ())
									 .source (send_blocks.back ()->hash ())
									 .sign (keypair.prv, keypair.pub)
									 .work (*system.work.generate (send_blocks.back ()->hash ()))
									 .build ());
	}

	// Now send and receive to self
	for (int i = 0; i < open_blocks.size (); ++i)
	{
		node->process_active (send_blocks[i]);
		node->process_active (receive_blocks[i]);
	}

	system.deadline_set (300s);
	num_blocks_to_confirm = num_accounts * 4;
	while (node->stats->count (nano::stat::type::confirmation_height, nano::stat::detail::blocks_confirmed, nano::stat::dir::in) != num_blocks_to_confirm)
	{
		ASSERT_NO_ERROR (system.poll ());
	}

	system.deadline_set (200s);
	while ((node->ledger.cemented_count () - 1) != node->stats->count (nano::stat::type::confirmation_observer, nano::stat::detail::all, nano::stat::dir::out))
	{
		ASSERT_NO_ERROR (system.poll ());
	}

	auto transaction = node->store.tx_begin_read ();
	size_t cemented_count = 0;
	for (auto i (node->ledger.store.confirmation_height ().begin (*transaction)), n (node->ledger.store.confirmation_height ().end ()); i != n; ++i)
	{
		cemented_count += i->second.height ();
	}

	ASSERT_EQ (num_blocks_to_confirm + 1, cemented_count);
	ASSERT_EQ (cemented_count, node->ledger.cemented_count ());

	system.deadline_set (60s);
	while ((node->ledger.cemented_count () - 1) != node->stats->count (nano::stat::type::confirmation_observer, nano::stat::detail::all, nano::stat::dir::out))
	{
		ASSERT_NO_ERROR (system.poll ());
	}

	system.deadline_set (60s);
	while (node->active.election_winner_details_size () > 0)
	{
		ASSERT_NO_ERROR (system.poll ());
	}
}

// Same as the many_accounts_send_receive_self test, except works on the confirmation height processor directly
// as opposed to active transactions which implicitly calls confirmation height processor.
TEST (confirmation_height, many_accounts_send_receive_self_no_elections)
{
	auto path (nano::unique_path ());
	auto store = nano::make_store (path, nano::dev::constants);
	ASSERT_TRUE (!store->init_error ());
	nano::stats stats;
	nano::ledger ledger (*store, stats, nano::dev::constants);
	nano::store::write_queue write_queue (false);
	nano::work_pool pool{ nano::dev::network_params.network, std::numeric_limits<unsigned>::max () };
	std::atomic<bool> stopped{ false };
	boost::latch initialized_latch{ 0 };

	nano::block_hash block_hash_being_processed{ 0 };
	nano::confirming_set confirming_set{ ledger };

	auto const num_accounts = 100000;

	auto latest_genesis = nano::dev::genesis->hash ();
	std::vector<nano::keypair> keys;
	std::vector<std::shared_ptr<nano::open_block>> open_blocks;

	nano::block_builder builder;
	nano::test::system system;

	{
		auto transaction (store->tx_begin_write ());

		// Send from genesis account to all other accounts and create open block for them
		for (auto i = 0; i < num_accounts; ++i)
		{
			nano::keypair key;
			keys.emplace_back (key);
			auto send = builder
						.send ()
						.previous (latest_genesis)
						.destination (key.pub)
						.balance (nano::dev::constants.genesis_amount - 1 - i)
						.sign (nano::dev::genesis_key.prv, nano::dev::genesis_key.pub)
						.work (*pool.generate (latest_genesis))
						.build ();
			ASSERT_EQ (nano::block_status::progress, ledger.process (*transaction, send));
			auto open = builder
						.open ()
						.source (send->hash ())
						.representative (nano::dev::genesis_key.pub)
						.account (key.pub)
						.sign (key.prv, key.pub)
						.work (*pool.generate (key.pub))
						.build ();
			ASSERT_EQ (nano::block_status::progress, ledger.process (*transaction, open));
			open_blocks.push_back (std::move (open));
			latest_genesis = send->hash ();
		}
	}

	for (auto & open_block : open_blocks)
	{
		confirming_set.add (open_block->hash ());
	}

	system.deadline_set (1000s);
	auto num_blocks_to_confirm = num_accounts * 2;
	while (stats.count (nano::stat::type::confirmation_height, nano::stat::detail::blocks_confirmed, nano::stat::dir::in) != num_blocks_to_confirm)
	{
		ASSERT_NO_ERROR (system.poll ());
	}

	std::vector<std::shared_ptr<nano::send_block>> send_blocks;
	std::vector<std::shared_ptr<nano::receive_block>> receive_blocks;

	// Now add all send/receive blocks
	{
		auto transaction (store->tx_begin_write ());
		for (int i = 0; i < open_blocks.size (); ++i)
		{
			auto open_block = open_blocks[i];
			auto & keypair = keys[i];
			send_blocks.emplace_back (builder
									  .send ()
									  .previous (open_block->hash ())
									  .destination (keypair.pub)
									  .balance (1)
									  .sign (keypair.prv, keypair.pub)
									  .work (*system.work.generate (open_block->hash ()))
									  .build ());
			receive_blocks.emplace_back (builder
										 .receive ()
										 .previous (send_blocks.back ()->hash ())
										 .source (send_blocks.back ()->hash ())
										 .sign (keypair.prv, keypair.pub)
										 .work (*system.work.generate (send_blocks.back ()->hash ()))
										 .build ());

			ASSERT_EQ (nano::block_status::progress, ledger.process (*transaction, send_blocks.back ()));
			ASSERT_EQ (nano::block_status::progress, ledger.process (*transaction, receive_blocks.back ()));
		}
	}

	// Randomize the order that send and receive blocks are added to the confirmation height processor
	std::random_device rd;
	std::mt19937 g (rd ());
	std::shuffle (send_blocks.begin (), send_blocks.end (), g);
	std::mt19937 g1 (rd ());
	std::shuffle (receive_blocks.begin (), receive_blocks.end (), g1);

	// Now send and receive to self
	for (int i = 0; i < open_blocks.size (); ++i)
	{
		confirming_set.add (send_blocks[i]->hash ());
		confirming_set.add (receive_blocks[i]->hash ());
	}

	system.deadline_set (1000s);
	num_blocks_to_confirm = num_accounts * 4;
	while (stats.count (nano::stat::type::confirmation_height, nano::stat::detail::blocks_confirmed, nano::stat::dir::in) != num_blocks_to_confirm)
	{
		ASSERT_NO_ERROR (system.poll ());
	}

	while (confirming_set.size () > 0)
	{
		ASSERT_NO_ERROR (system.poll ());
	}

	auto transaction = store->tx_begin_read ();
	size_t cemented_count = 0;
	for (auto i (store->confirmation_height ().begin (*transaction)), n (store->confirmation_height ().end ()); i != n; ++i)
	{
		cemented_count += i->second.height ();
	}

	ASSERT_EQ (num_blocks_to_confirm + 1, cemented_count);
	ASSERT_EQ (cemented_count, ledger.cemented_count ());
}

}

namespace
{
class data
{
public:
	std::atomic<bool> awaiting_cache{ false };
	std::atomic<bool> keep_requesting_metrics{ true };
	std::shared_ptr<nano::node> node;
	std::chrono::system_clock::time_point orig_time;
	std::atomic_flag orig_time_set = ATOMIC_FLAG_INIT;
};
class shared_data
{
public:
	nano::test::counted_completion write_completion{ 0 };
	std::atomic<bool> done{ false };
};

template <typename T>
void callback_process (shared_data & shared_data_a, data & data, T & all_node_data_a, std::chrono::system_clock::time_point last_updated)
{
	if (!data.orig_time_set.test_and_set ())
	{
		data.orig_time = last_updated;
	}

	if (data.awaiting_cache && data.orig_time != last_updated)
	{
		data.keep_requesting_metrics = false;
	}
	if (data.orig_time != last_updated)
	{
		data.awaiting_cache = true;
		data.orig_time = last_updated;
	}
	shared_data_a.write_completion.increment ();
};
}

TEST (telemetry, ongoing_requests)
{
	nano::test::system system;
	nano::node_flags node_flags;
	auto node_client = system.add_node (node_flags);
	auto node_server = system.add_node (node_flags);

	nano::test::wait_peer_connections (system);

	ASSERT_EQ (0, node_client->telemetry->size ());
	ASSERT_EQ (0, node_server->telemetry->size ());
	ASSERT_EQ (0, node_client->stats->count (nano::stat::type::bootstrap, nano::stat::detail::telemetry_ack, nano::stat::dir::in));
	ASSERT_EQ (0, node_client->stats->count (nano::stat::type::bootstrap, nano::stat::detail::telemetry_req, nano::stat::dir::out));

	ASSERT_TIMELY (20s, node_client->stats->count (nano::stat::type::message, nano::stat::detail::telemetry_ack, nano::stat::dir::in) == 1 && node_server->stats->count (nano::stat::type::message, nano::stat::detail::telemetry_ack, nano::stat::dir::in) == 1);

	// Wait till the next ongoing will be called, and add a 1s buffer for the actual processing
	auto time = std::chrono::steady_clock::now ();
	ASSERT_TIMELY (10s, std::chrono::steady_clock::now () >= (time + nano::dev::network_params.network.telemetry_cache_cutoff + 1s));

	ASSERT_EQ (2, node_client->stats->count (nano::stat::type::message, nano::stat::detail::telemetry_ack, nano::stat::dir::in));
	ASSERT_EQ (2, node_client->stats->count (nano::stat::type::message, nano::stat::detail::telemetry_req, nano::stat::dir::in));
	ASSERT_EQ (2, node_client->stats->count (nano::stat::type::message, nano::stat::detail::telemetry_req, nano::stat::dir::out));
	ASSERT_EQ (2, node_server->stats->count (nano::stat::type::message, nano::stat::detail::telemetry_ack, nano::stat::dir::in));
	ASSERT_EQ (2, node_server->stats->count (nano::stat::type::message, nano::stat::detail::telemetry_req, nano::stat::dir::in));
	ASSERT_EQ (2, node_server->stats->count (nano::stat::type::message, nano::stat::detail::telemetry_req, nano::stat::dir::out));
}

namespace nano
{
namespace transport
{
	TEST (telemetry, simultaneous_requests)
	{
		nano::test::system system;
		nano::node_flags node_flags;
		auto const num_nodes = 4;
		for (int i = 0; i < num_nodes; ++i)
		{
			system.add_node (node_flags);
		}

		nano::test::wait_peer_connections (system);

		std::vector<std::thread> threads;
		auto const num_threads = 4;

		std::array<data, num_nodes> node_data{};
		for (auto i = 0; i < num_nodes; ++i)
		{
			node_data[i].node = system.nodes[i];
		}

		shared_data shared_data;

		// Create a few threads where each node sends out telemetry request messages to all other nodes continuously, until the cache it reached and subsequently expired.
		// The test waits until all telemetry_ack messages have been received.
		for (int i = 0; i < num_threads; ++i)
		{
			threads.emplace_back ([&node_data, &shared_data] () {
				while (std::any_of (node_data.cbegin (), node_data.cend (), [] (auto const & data) { return data.keep_requesting_metrics.load (); }))
				{
					for (auto & data : node_data)
					{
						// Keep calling get_metrics_async until the cache has been saved and then become outdated (after a certain period of time) for each node
						if (data.keep_requesting_metrics)
						{
							shared_data.write_completion.increment_required_count ();

							// Pick first peer to be consistent
							auto peer = data.node->network->tcp_channels->get_first_channel ();

							auto maybe_telemetry = data.node->telemetry->get_telemetry (peer->get_remote_endpoint ());
							if (maybe_telemetry)
							{
								callback_process (shared_data, data, node_data, maybe_telemetry->get_timestamp ());
							}
						}
						std::this_thread::sleep_for (1ms);
					}
				}

				shared_data.write_completion.await_count_for (20s);
				shared_data.done = true;
			});
		}

		ASSERT_TIMELY (30s, shared_data.done);

		ASSERT_TRUE (std::all_of (node_data.begin (), node_data.end (), [] (auto const & data) { return !data.keep_requesting_metrics; }));

		for (auto & thread : threads)
		{
			thread.join ();
		}
	}
}
}

TEST (telemetry, under_load)
{
	nano::test::system system;
	nano::node_config node_config = system.default_config ();
	node_config.frontiers_confirmation = nano::frontiers_confirmation_mode::disabled;
	nano::node_flags node_flags;
	auto node = system.add_node (node_config, node_flags);
	auto wallet_id = node->wallets.first_wallet_id ();
	node_config.peering_port = system.get_available_port ();
	auto node1 = system.add_node (node_config, node_flags);
	nano::keypair key;
	nano::keypair key1;
	(void)node->wallets.insert_adhoc (wallet_id, nano::dev::genesis_key.prv);
	(void)node->wallets.insert_adhoc (wallet_id, key.prv);
	auto latest_genesis = node->latest (nano::dev::genesis_key.pub);
	auto num_blocks = 150000;
	nano::block_builder builder;
	auto send = builder
				.state ()
				.account (nano::dev::genesis_key.pub)
				.previous (latest_genesis)
				.representative (nano::dev::genesis_key.pub)
				.balance (nano::dev::constants.genesis_amount - num_blocks)
				.link (key.pub)
				.sign (nano::dev::genesis_key.prv, nano::dev::genesis_key.pub)
				.work (*system.work.generate (latest_genesis))
				.build ();
	node->process_active (send);
	latest_genesis = send->hash ();
	auto open = builder
				.state ()
				.account (key.pub)
				.previous (0)
				.representative (key.pub)
				.balance (num_blocks)
				.link (send->hash ())
				.sign (key.prv, key.pub)
				.work (*system.work.generate (key.pub))
				.build ();
	node->process_active (open);
	auto latest_key = open->hash ();

	auto thread_func = [key1, &system, node, num_blocks] (nano::keypair const & keypair, nano::block_hash const & latest, nano::uint128_t const initial_amount) {
		auto latest_l = latest;
		nano::block_builder builder;
		for (int i = 0; i < num_blocks; ++i)
		{
			auto send = builder
						.state ()
						.account (keypair.pub)
						.previous (latest_l)
						.representative (keypair.pub)
						.balance (initial_amount - i - 1)
						.link (key1.pub)
						.sign (keypair.prv, keypair.pub)
						.work (*system.work.generate (latest_l))
						.build ();
			latest_l = send->hash ();
			node->process_active (send);
		}
	};

	std::thread thread1 (thread_func, nano::dev::genesis_key, latest_genesis, nano::dev::constants.genesis_amount - num_blocks);
	std::thread thread2 (thread_func, key, latest_key, num_blocks);

	ASSERT_TIMELY_EQ (200s, node1->ledger.block_count (), num_blocks * 2 + 3);

	thread1.join ();
	thread2.join ();

	for (auto const & node : system.nodes)
	{
		ASSERT_EQ (0, node->stats->count (nano::stat::type::telemetry, nano::stat::detail::failed_send_telemetry_req));
		ASSERT_EQ (0, node->stats->count (nano::stat::type::telemetry, nano::stat::detail::request_within_protection_cache_zone));
		ASSERT_EQ (0, node->stats->count (nano::stat::type::telemetry, nano::stat::detail::unsolicited_telemetry_ack));
		ASSERT_EQ (0, node->stats->count (nano::stat::type::telemetry, nano::stat::detail::no_response_received));
	}
}

/**
 * This test checks that the telemetry cached data is consistent and that it timeouts when it should.
 * It does the following:
 * It disables ongoing telemetry requests and creates 2 nodes, client and server.
 * The client node sends a manual telemetry req to the server node and waits for the telemetry reply.
 * The telemetry reply is saved in the callback and then it is also requested via nano::telemetry::get_metrics().
 * The 2 telemetry data obtained by the 2 different methods are checked that they are the same.
 * Then the test idles until the telemetry data timeouts from the cache.
 * Then the manual req and reply process is repeated and checked.
 */
TEST (telemetry, cache_read_and_timeout)
{
	nano::test::system system;
	nano::node_flags node_flags;
	node_flags.set_disable_ongoing_telemetry_requests (true);
	auto node_client = system.add_node (node_flags);
	auto node_server = system.add_node (node_flags);

	nano::test::wait_peer_connections (system);

	// Request telemetry metrics
	std::optional<nano::telemetry_data> telemetry_data;
	auto channel = node_client->network->find_node_id (node_server->get_node_id ());
	ASSERT_NE (channel, nullptr);

	node_client->telemetry->trigger ();
	ASSERT_TIMELY (5s, telemetry_data = node_client->telemetry->get_telemetry (channel->get_remote_endpoint ()));

	auto responses = node_client->telemetry->get_all_telemetries ();
	ASSERT_TRUE (!responses.empty ());
	ASSERT_EQ (telemetry_data, responses.begin ()->second);

	// Confirm only 1 request was made
	ASSERT_EQ (1, node_client->stats->count (nano::stat::type::message, nano::stat::detail::telemetry_ack, nano::stat::dir::in));
	ASSERT_EQ (0, node_client->stats->count (nano::stat::type::message, nano::stat::detail::telemetry_req, nano::stat::dir::in));
	ASSERT_EQ (1, node_client->stats->count (nano::stat::type::message, nano::stat::detail::telemetry_req, nano::stat::dir::out));
	ASSERT_EQ (0, node_server->stats->count (nano::stat::type::message, nano::stat::detail::telemetry_ack, nano::stat::dir::in));
	ASSERT_EQ (1, node_server->stats->count (nano::stat::type::message, nano::stat::detail::telemetry_req, nano::stat::dir::in));
	ASSERT_EQ (0, node_server->stats->count (nano::stat::type::message, nano::stat::detail::telemetry_req, nano::stat::dir::out));

	// wait until the telemetry data times out
	ASSERT_TIMELY (5s, node_client->telemetry->get_all_telemetries ().empty ());

	// the telemetry data cache should be empty now
	responses = node_client->telemetry->get_all_telemetries ();
	ASSERT_TRUE (responses.empty ());

	// Request telemetry metrics again
	node_client->telemetry->trigger ();
	ASSERT_TIMELY (5s, telemetry_data = node_client->telemetry->get_telemetry (channel->get_remote_endpoint ()));

	responses = node_client->telemetry->get_all_telemetries ();
	ASSERT_TRUE (!responses.empty ());
	ASSERT_EQ (telemetry_data, responses.begin ()->second);

	ASSERT_EQ (2, node_client->stats->count (nano::stat::type::message, nano::stat::detail::telemetry_ack, nano::stat::dir::in));
	ASSERT_EQ (0, node_client->stats->count (nano::stat::type::message, nano::stat::detail::telemetry_req, nano::stat::dir::in));
	ASSERT_EQ (2, node_client->stats->count (nano::stat::type::message, nano::stat::detail::telemetry_req, nano::stat::dir::out));
	ASSERT_EQ (0, node_server->stats->count (nano::stat::type::message, nano::stat::detail::telemetry_ack, nano::stat::dir::in));
	ASSERT_EQ (2, node_server->stats->count (nano::stat::type::message, nano::stat::detail::telemetry_req, nano::stat::dir::in));
	ASSERT_EQ (0, node_server->stats->count (nano::stat::type::message, nano::stat::detail::telemetry_req, nano::stat::dir::out));
}

TEST (telemetry, many_nodes)
{
	nano::test::system system;
	nano::node_flags node_flags;
	node_flags.set_disable_request_loop (true);
	// The telemetry responses can timeout if using a large number of nodes under sanitizers, so lower the number.
	auto const num_nodes = nano::memory_intensive_instrumentation () ? 4 : 10;
	for (auto i = 0; i < num_nodes; ++i)
	{
		nano::node_config node_config = system.default_config ();
		// Make a metric completely different for each node so we can check afterwards that there are no duplicates
		node_config.bandwidth_limit = 100000 + i;

		auto node = std::make_shared<nano::node> (system.async_rt, nano::unique_path (), node_config, system.work, node_flags);
		node->start ();
		system.nodes.push_back (node);
	}

	// Merge peers after creating nodes as some backends (RocksDB) can take a while to initialize nodes (Windows/Debug for instance)
	// and timeouts can occur between nodes while starting up many nodes synchronously.
	for (auto const & node : system.nodes)
	{
		for (auto const & other_node : system.nodes)
		{
			if (node != other_node)
			{
				node->network->merge_peer (other_node->network->endpoint ());
			}
		}
	}

	nano::test::wait_peer_connections (system);

	// Give all nodes a non-default number of blocks
	nano::keypair key;
	nano::block_builder builder;
	auto send = builder
				.state ()
				.account (nano::dev::genesis_key.pub)
				.previous (nano::dev::genesis->hash ())
				.representative (nano::dev::genesis_key.pub)
				.balance (nano::dev::constants.genesis_amount - nano::Mxrb_ratio)
				.link (key.pub)
				.sign (nano::dev::genesis_key.prv, nano::dev::genesis_key.pub)
				.work (*system.work.generate (nano::dev::genesis->hash ()))
				.build ();
	for (auto node : system.nodes)
	{
		auto transaction (node->store.tx_begin_write ());
		ASSERT_EQ (nano::block_status::progress, node->ledger.process (*transaction, send));
	}

	// This is the node which will request metrics from all other nodes
	auto node_client = system.nodes.front ();

	std::vector<nano::telemetry_data> telemetry_datas;
	auto peers = node_client->network->tcp_channels->list (num_nodes - 1);
	ASSERT_EQ (peers.size (), num_nodes - 1);
	for (auto const & peer : peers)
	{
		std::optional<nano::telemetry_data> telemetry_data;
		ASSERT_TIMELY (5s, telemetry_data = node_client->telemetry->get_telemetry (peer->get_remote_endpoint ()));
		telemetry_datas.push_back (*telemetry_data);
	}

	ASSERT_EQ (telemetry_datas.size (), num_nodes - 1);

	// Check the metrics
	for (auto & data : telemetry_datas)
	{
		ASSERT_EQ (data.get_unchecked_count (), 0);
		ASSERT_EQ (data.get_cemented_count (), 1);
		ASSERT_LE (data.get_peer_count (), 9U);
		ASSERT_EQ (data.get_account_count (), 1);
		ASSERT_EQ (data.get_block_count (), 2);
		ASSERT_EQ (data.get_protocol_version (), nano::dev::network_params.network.protocol_version);
		ASSERT_GE (data.get_bandwidth_cap (), 100000);
		ASSERT_LT (data.get_bandwidth_cap (), 100000 + system.nodes.size ());
		ASSERT_EQ (data.get_major_version (), nano::get_major_node_version ());
		ASSERT_EQ (data.get_minor_version (), nano::get_minor_node_version ());
		ASSERT_EQ (data.get_patch_version (), nano::get_patch_node_version ());
		ASSERT_EQ (data.get_pre_release_version (), nano::get_pre_release_node_version ());
		ASSERT_EQ (data.get_maker (), 0);
		ASSERT_LT (data.get_uptime (), 100);
		ASSERT_EQ (data.get_genesis_block (), nano::dev::genesis->hash ());
		ASSERT_LE (data.get_timestamp (), std::chrono::system_clock::now ());
		ASSERT_EQ (data.get_active_difficulty (), system.nodes.front ()->default_difficulty (nano::work_version::work_1));
	}

	// We gave some nodes different bandwidth caps, confirm they are not all the same
	auto bandwidth_cap = telemetry_datas.front ().get_bandwidth_cap ();
	telemetry_datas.erase (telemetry_datas.begin ());
	auto all_bandwidth_limits_same = std::all_of (telemetry_datas.begin (), telemetry_datas.end (), [bandwidth_cap] (auto & telemetry_data) {
		return telemetry_data.get_bandwidth_cap () == bandwidth_cap;
	});
	ASSERT_FALSE (all_bandwidth_limits_same);
}

namespace nano
{
TEST (node, send_single_many_peers)
{
	nano::test::system system (nano::memory_intensive_instrumentation () ? 4 : 10);
	nano::keypair key2;
	auto node0 = system.nodes[0];
	auto node1 = system.nodes[0];
	(void)node0->wallets.insert_adhoc (node0->wallets.first_wallet_id (), nano::dev::genesis_key.prv);
	(void)node1->wallets.insert_adhoc (node1->wallets.first_wallet_id (), key2.prv);
	ASSERT_NE (nullptr, node0->wallets.send_action (node0->wallets.first_wallet_id (), nano::dev::genesis_key.pub, key2.pub, system.nodes[0]->config->receive_minimum.number ()));
	ASSERT_EQ (std::numeric_limits<nano::uint128_t>::max () - system.nodes[0]->config->receive_minimum.number (), system.nodes[0]->balance (nano::dev::genesis_key.pub));
	ASSERT_TRUE (system.nodes[0]->balance (key2.pub).is_zero ());
	ASSERT_TIMELY (3.5min, std::all_of (system.nodes.begin (), system.nodes.end (), [&] (std::shared_ptr<nano::node> const & node_a) { return !node_a->balance (key2.pub).is_zero (); }));
	system.stop ();
	for (auto node : system.nodes)
	{
		ASSERT_TRUE (node->is_stopped ());
	}
}
}

TEST (node, wallet_create_block_confirm_conflicts)
{
	for (int i = 0; i < 5; ++i)
	{
		nano::test::system system;
		nano::block_builder builder;
		nano::node_config node_config (system.get_available_port ());
		node_config.frontiers_confirmation = nano::frontiers_confirmation_mode::disabled;
		auto node = system.add_node (node_config);
		auto const num_blocks = 10000;

		// First open the other account
		auto latest = nano::dev::genesis->hash ();
		nano::keypair key1;
		{
			auto transaction = node->store.tx_begin_write ();
			for (auto i = num_blocks - 1; i > 0; --i)
			{
				auto send = builder
							.send ()
							.previous (latest)
							.destination (key1.pub)
							.balance (nano::dev::constants.genesis_amount - nano::Gxrb_ratio + i + 1)
							.sign (nano::dev::genesis_key.prv, nano::dev::genesis_key.pub)
							.work (*system.work.generate (latest))
							.build ();
				ASSERT_EQ (nano::block_status::progress, node->ledger.process (*transaction, send));
				latest = send->hash ();
			}
		}

		// Keep creating wallets. This is to check that there is no issues present when confirming blocks at the same time.
		std::atomic<bool> done{ false };
		std::thread t ([node, &done] () {
			while (!done)
			{
				node->wallets.create (nano::random_wallet_id ());
			}
		});

		// Call block confirm on the top level send block which will confirm everything underneath on both accounts.
		{
			auto block = node->ledger.any ().block_get (*node->store.tx_begin_read (), latest);
			node->scheduler.manual.push (block);
			std::shared_ptr<nano::election> election;
			ASSERT_TIMELY (10s, (election = node->active.election (block->qualified_root ())) != nullptr);
			node->active.force_confirm (*election);
		}

		ASSERT_TIMELY (120s, node->ledger.confirmed ().block_exists (*node->store.tx_begin_read (), latest) && node->confirming_set.size () == 0);
		done = true;
		t.join ();
	}
}<|MERGE_RESOLUTION|>--- conflicted
+++ resolved
@@ -179,13 +179,8 @@
 		{
 			std::cerr << i << ' ';
 		}
-<<<<<<< HEAD
-		ledger.account (*transaction, sprevious);
-		ledger.any ().balance (*transaction, rprevious);
-=======
-		ledger.any.block_account (transaction, sprevious);
-		ledger.any.block_balance (transaction, rprevious);
->>>>>>> a670fa16
+		ledger.any ().block_account (*transaction, sprevious);
+		ledger.any ().block_balance (*transaction, rprevious);
 	}
 }
 
