--- conflicted
+++ resolved
@@ -7,10 +7,6 @@
 class daemon
 {
 public:
-<<<<<<< HEAD
-	void run (boost::filesystem::path const &, nano::node_flags & flags);
-=======
-	void run (std::filesystem::path const &, nano::node_flags const & flags);
->>>>>>> 81178d0c
+	void run (std::filesystem::path const &, nano::node_flags & flags);
 };
 }