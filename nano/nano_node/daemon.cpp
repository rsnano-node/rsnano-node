#include <nano/boost/process/child.hpp>
#include <nano/lib/signal_manager.hpp>
#include <nano/lib/stacktrace.hpp>
#include <nano/lib/thread_runner.hpp>
#include <nano/lib/threading.hpp>
#include <nano/lib/tlsconfig.hpp>
#include <nano/lib/utility.hpp>
#include <nano/nano_node/daemon.hpp>
#include <nano/node/cli.hpp>
#include <nano/node/daemonconfig.hpp>
#include <nano/node/ipc/ipc_server.hpp>
#include <nano/node/json_handler.hpp>
#include <nano/node/node.hpp>
#include <nano/node/openclwork.hpp>
#include <nano/rpc/rpc.hpp>

#include <boost/format.hpp>
#include <boost/process.hpp>

#include <csignal>
#include <iostream>

namespace
{
void nano_abort_signal_handler (int signum)
{
	// remove `signum` from signal handling when under Windows
#ifdef _WIN32
	std::signal (signum, SIG_DFL);
#endif

	// create some debugging log files
	nano::dump_crash_stacktrace ();
	nano::create_load_memory_address_files ();

	// re-raise signal to call the default handler and exit
	raise (signum);
}

void install_abort_signal_handler ()
{
	// We catch signal SIGSEGV and SIGABRT not via the signal manager because we want these signal handlers
	// to be executed in the stack of the code that caused the signal, so we can dump the stacktrace.
#ifdef _WIN32
	std::signal (SIGSEGV, nano_abort_signal_handler);
	std::signal (SIGABRT, nano_abort_signal_handler);
#else
	struct sigaction sa = {};
	sa.sa_handler = nano_abort_signal_handler;
	sigemptyset (&sa.sa_mask);
	sa.sa_flags = SA_RESETHAND;
	sigaction (SIGSEGV, &sa, NULL);
	sigaction (SIGABRT, &sa, NULL);
#endif
}

volatile sig_atomic_t sig_int_or_term = 0;

constexpr std::size_t OPEN_FILE_DESCRIPTORS_LIMIT = 16384;
}

<<<<<<< HEAD
void nano_daemon::daemon::run (boost::filesystem::path const & data_path, nano::node_flags & flags)
=======
void nano_daemon::daemon::run (std::filesystem::path const & data_path, nano::node_flags const & flags)
>>>>>>> 81178d0c
{
	install_abort_signal_handler ();

	std::filesystem::create_directories (data_path);
	boost::system::error_code error_chmod;
	nano::set_secure_perm_directory (data_path, error_chmod);
	std::unique_ptr<nano::thread_runner> runner;
	nano::network_params network_params{ nano::network_constants::active_network () };
	nano::daemon_config config{ data_path, network_params };
	auto tmp_overrides{ flags.config_overrides () };
	auto error = nano::read_node_config_toml (data_path, config, tmp_overrides);
	flags.set_config_overrides (tmp_overrides);
	nano::set_use_memory_pools (config.node.use_memory_pools);
	if (!error)
	{
		error = nano::flags_config_conflicts (flags, config.node);
	}
	if (!error)
	{
		config.node.logging.init (data_path);
		nano::logger_mt logger{ config.node.logging.min_time_between_log_output };

		auto tls_config (std::make_shared<nano::tls_config> ());
		error = nano::read_tls_config_toml (data_path, *tls_config, logger);
		if (error)
		{
			std::cerr << error.get_message () << std::endl;
			std::exit (1);
		}
		else
		{
			config.node.websocket_config.tls_config = tls_config;
		}

		rsnano::async_runtime async_rt{ true };
		auto opencl (nano::opencl_work::create (config.opencl_enable, config.opencl, logger, config.node.network_params.work));
		nano::work_pool opencl_work (config.node.network_params.network, config.node.work_threads, config.node.pow_sleep_interval, opencl ? [&opencl] (nano::work_version const version_a, nano::root const & root_a, uint64_t difficulty_a, nano::work_ticket ticket_a) {
			return opencl->generate_work (version_a, root_a, difficulty_a, ticket_a);
		}
																																		  : std::function<boost::optional<uint64_t> (nano::work_version const, nano::root const &, uint64_t, nano::work_ticket)> (nullptr));
		try
		{
			// This avoid a blank prompt during any node initialization delays
			auto initialization_text = "Starting up Nano node...";
			std::cout << initialization_text << std::endl;
			logger.always_log (initialization_text);

			// Print info about number of logical cores detected, those are used to decide how many IO, worker and signature checker threads to spawn
			logger.always_log (boost::format ("Hardware concurrency: %1% ( configured: %2% )") % std::thread::hardware_concurrency () % nano::hardware_concurrency ());

			nano::set_file_descriptor_limit (OPEN_FILE_DESCRIPTORS_LIMIT);
			auto const file_descriptor_limit = nano::get_file_descriptor_limit ();
			if (file_descriptor_limit < OPEN_FILE_DESCRIPTORS_LIMIT)
			{
				logger.always_log (boost::format ("WARNING: open file descriptors limit is %1%, lower than the %2% recommended. Node was unable to change it.") % file_descriptor_limit % OPEN_FILE_DESCRIPTORS_LIMIT);
			}
			else
			{
				logger.always_log (boost::format ("Open file descriptors limit is %1%") % file_descriptor_limit);
			}

			// for the daemon start up, if the user hasn't specified a port in
			// the config, we must use the default peering port for the network
			//
			if (!config.node.peering_port.has_value ())
			{
				config.node.peering_port = network_params.network.default_node_port;
			}

			auto node (std::make_shared<nano::node> (async_rt, data_path, config.node, opencl_work, flags));
			if (!node->init_error ())
			{
				auto network_label = node->network_params.network.get_current_network_as_string ();
				std::time_t dateTime = std::time (nullptr);

				std::cout << "Network: " << network_label << ", version: " << NANO_VERSION_STRING << "\n"
						  << "Path: " << node->application_path.string () << "\n"
						  << "Build Info: " << BUILD_INFO << "\n"
						  << "Database backend: " << node->store.vendor_get () << "\n"
						  << "Start time: " << std::put_time (std::gmtime (&dateTime), "%c UTC") << std::endl;

				auto voting (node->wallets.reps ().voting);
				if (voting > 1)
				{
					std::cout << "Voting with more than one representative can limit performance: " << voting << " representatives are configured" << std::endl;
				}
				node->start ();
				nano::ipc::ipc_server ipc_server (*node, config.rpc);
				std::unique_ptr<boost::process::child> rpc_process;
				std::unique_ptr<nano::rpc> rpc;
				std::unique_ptr<nano::rpc_handler_interface> rpc_handler;
				if (config.rpc_enable)
				{
					if (!config.rpc.child_process.enable)
					{
						// Launch rpc in-process
						nano::rpc_config rpc_config{ config.node.network_params.network };
						auto tmp_overrides{ flags.rpc_config_overrides () };
						auto error = nano::read_rpc_config_toml (data_path, rpc_config, tmp_overrides);
						flags.set_rpc_overrides (tmp_overrides);
						if (error)
						{
							std::cout << error.get_message () << std::endl;
							std::exit (1);
						}

						rpc_config.tls_config = tls_config;
						rpc_handler = std::make_unique<nano::inprocess_rpc_handler> (*node, ipc_server, config.rpc, [&ipc_server, &workers = *node->workers, &async_rt] () {
							ipc_server.stop ();
							workers.add_timed_task (std::chrono::steady_clock::now () + std::chrono::seconds (3), [&async_rt] () {
								async_rt.stop ();
							});
						});
						rpc = nano::get_rpc (async_rt.io_ctx, rpc_config, *rpc_handler);
						rpc->start ();
					}
					else
					{
						// Spawn a child rpc process
						if (!std::filesystem::exists (config.rpc.child_process.rpc_path))
						{
							throw std::runtime_error (std::string ("RPC is configured to spawn a new process however the file cannot be found at: ") + config.rpc.child_process.rpc_path);
						}

						auto network = node->network_params.network.get_current_network_as_string ();

						rpc_process = std::make_unique<boost::process::child> (config.rpc.child_process.rpc_path, "--daemon", "--data_path", data_path.string (), "--network", network);
					}
				}

				debug_assert (!nano::signal_handler_impl);
				nano::signal_handler_impl = [&async_rt] () {
					async_rt.stop ();
					sig_int_or_term = 1;
				};

				nano::signal_manager sigman;

				// keep trapping Ctrl-C to avoid a second Ctrl-C interrupting tasks started by the first
				sigman.register_signal_handler (SIGINT, &nano::signal_handler, true);

				// sigterm is less likely to come in bunches so only trap it once
				sigman.register_signal_handler (SIGTERM, &nano::signal_handler, false);

				runner = std::make_unique<nano::thread_runner> (async_rt.io_ctx, node->config->io_threads);
				runner->join ();

				if (sig_int_or_term == 1)
				{
					ipc_server.stop ();
					node->stop ();
					if (rpc)
					{
						rpc->stop ();
					}
				}
				if (rpc_process)
				{
					rpc_process->wait ();
				}
			}
			else
			{
				std::cerr << "Error initializing node\n";
			}
		}
		catch (std::runtime_error const & e)
		{
			std::cerr << "Error while running node (" << e.what () << ")\n";
		}
	}
	else
	{
		std::cerr << "Error deserializing config: " << error.get_message () << std::endl;
	}
}<|MERGE_RESOLUTION|>--- conflicted
+++ resolved
@@ -59,11 +59,7 @@
 constexpr std::size_t OPEN_FILE_DESCRIPTORS_LIMIT = 16384;
 }
 
-<<<<<<< HEAD
-void nano_daemon::daemon::run (boost::filesystem::path const & data_path, nano::node_flags & flags)
-=======
-void nano_daemon::daemon::run (std::filesystem::path const & data_path, nano::node_flags const & flags)
->>>>>>> 81178d0c
+void nano_daemon::daemon::run (std::filesystem::path const & data_path, nano::node_flags & flags)
 {
 	install_abort_signal_handler ();
 
