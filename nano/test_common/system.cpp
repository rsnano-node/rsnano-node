#include <nano/lib/blocks.hpp>
#include <nano/node/common.hpp>
#include <nano/node/transport/tcp_listener.hpp>
#include <nano/secure/ledger.hpp>
#include <nano/test_common/system.hpp>
#include <nano/test_common/testutil.hpp>

#include <boost/asio.hpp>
#include <boost/property_tree/json_parser.hpp>

#include <cstdlib>

using namespace std::chrono_literals;

std::string nano::error_system_messages::message (int ev) const
{
	switch (static_cast<nano::error_system> (ev))
	{
		case nano::error_system::generic:
			return "Unknown error";
		case nano::error_system::deadline_expired:
			return "Deadline expired";
	}

	return "Invalid error code";
}

/*
 * system
 */

nano::test::system::system () :
	async_rt{ false },
	io_guard{ boost::asio::make_work_guard (async_rt.io_ctx) }
{
	auto scale_str = std::getenv ("DEADLINE_SCALE_FACTOR");
	if (scale_str)
	{
		deadline_scaling_factor = std::stod (scale_str);
	}
}

nano::test::system::system (uint16_t count_a, nano::transport::transport_type type_a, nano::node_flags flags_a) :
	system ()
{
	nodes.reserve (count_a);
	for (uint16_t i (0); i < count_a; ++i)
	{
		add_node (default_config (), flags_a, type_a);
	}
}

nano::test::system::~system ()
{
	// Only stop system in destructor to avoid confusing and random bugs when debugging assertions that hit deadline expired condition
	stop ();

#ifndef _WIN32
	// Windows cannot remove the log and data files while they are still owned by this process.
	// They will be removed later

	// Clean up tmp directories created by the tests. Since it's sometimes useful to
	// see log files after test failures, an environment variable is supported to
	// retain the files.
	if (std::getenv ("TEST_KEEP_TMPDIRS") == nullptr)
	{
		nano::remove_temporary_directories ();
	}
#endif
}

<<<<<<< HEAD
=======
void nano::test::system::stop ()
{
	logger.debug (nano::log::type::system, "Stopping...");

	// Keep io_context running while stopping
	auto stopped = std::async (std::launch::async, [&] {
		for (auto & node : nodes)
		{
			node->stop ();
		}
	});

	auto ec = poll_until_true (10s, [&] {
		auto status = stopped.wait_for (0s);
		return status == std::future_status::ready;
	});
	debug_assert (!ec);

	io_guard.reset ();
	work.stop ();
}

>>>>>>> b5ae8b9f
nano::node & nano::test::system::node (std::size_t index) const
{
	debug_assert (index < nodes.size ());
	return *nodes[index];
}

std::shared_ptr<nano::node> nano::test::system::add_node (nano::node_flags node_flags_a, nano::transport::transport_type type_a)
{
	return add_node (default_config (), node_flags_a, type_a);
}

/** Returns the node added. */
std::shared_ptr<nano::node> nano::test::system::add_node (nano::node_config const & node_config_a, nano::node_flags node_flags_a, nano::transport::transport_type type_a, std::optional<nano::keypair> const & rep)
{
	auto node (std::make_shared<nano::node> (async_rt, nano::unique_path (), node_config_a, work, node_flags_a, node_sequence++));
	for (auto i : initialization_blocks)
	{
		auto tx{ node->store.tx_begin_write () };
		auto result = node->ledger.process (*tx, i);
		debug_assert (result == nano::block_status::progress);
	}
	debug_assert (!node->init_error ());
	auto wallet_id{ nano::random_wallet_id () };
	node->wallets.create (wallet_id);
	if (rep)
	{
		nano::account account;
		(void)node->wallets.insert_adhoc (wallet_id, rep->prv, true, account);
	}
	node->start ();
	nodes.reserve (nodes.size () + 1);
	nodes.push_back (node);
	if (nodes.size () > 1)
	{
		debug_assert (nodes.size () - 1 <= node->network_params.network.max_peers_per_ip || node->flags.disable_max_peers_per_ip ()); // Check that we don't start more nodes than limit for single IP address
		auto begin = nodes.end () - 2;
		for (auto i (begin), j (begin + 1), n (nodes.end ()); j != n; ++i, ++j)
		{
			auto node1 (*i);
			auto node2 (*j);

			auto starting_size_1 = node1->network->size ();
			auto starting_size_2 = node2->network->size ();

			auto starting_realtime_1 = node1->tcp_listener->get_realtime_count ();
			auto starting_realtime_2 = node2->tcp_listener->get_realtime_count ();

			auto starting_keepalives_1 = node1->stats->count (stat::type::message, stat::detail::keepalive, stat::dir::in);
			auto starting_keepalives_2 = node2->stats->count (stat::type::message, stat::detail::keepalive, stat::dir::in);

			// TCP is the only transport layer available.
			debug_assert (type_a == nano::transport::transport_type::tcp);
			(*j)->network->merge_peer ((*i)->network->endpoint ());

			{
				auto ec = poll_until_true (5s, [&node1, &node2, starting_size_1, starting_size_2] () {
					auto size_1 = node1->network->size ();
					auto size_2 = node2->network->size ();
					return size_1 > starting_size_1 && size_2 > starting_size_2;
				});
				debug_assert (!ec);
			}

			if (type_a == nano::transport::transport_type::tcp && node_config_a.tcp_incoming_connections_max != 0 && !node_flags_a.disable_tcp_realtime ())
			{
				{
					// Wait for initial connection finish
					auto ec = poll_until_true (5s, [&node1, &node2, starting_realtime_1, starting_realtime_2] () {
						auto realtime_1 = node1->tcp_listener->get_realtime_count ();
						auto realtime_2 = node2->tcp_listener->get_realtime_count ();
						return realtime_1 > starting_realtime_1 && realtime_2 > starting_realtime_2;
					});
					debug_assert (!ec);
				}
				{
					// Wait for keepalive message exchange
					auto ec = poll_until_true (5s, [&node1, &node2, starting_keepalives_1, starting_keepalives_2] () {
						auto keepalives_1 = node1->stats->count (stat::type::message, stat::detail::keepalive, stat::dir::in);
						auto keepalives_2 = node2->stats->count (stat::type::message, stat::detail::keepalive, stat::dir::in);
						return keepalives_1 > starting_keepalives_1 && keepalives_2 > starting_keepalives_2;
					});
					debug_assert (!ec);
				}
			}
		}

		{
			// Ensure no bootstrap initiators are in progress
			auto ec = poll_until_true (5s, [this, &begin] () {
				return std::all_of (begin, nodes.end (), [] (std::shared_ptr<nano::node> const & node_a) { return !node_a->bootstrap_initiator.in_progress (); });
			});
			debug_assert (!ec);
		}
	}
	else
	{
		auto ec = poll_until_true (5s, [&node] () {
			return !node->bootstrap_initiator.in_progress ();
		});
		debug_assert (!ec);
	}

	logger.debug (nano::log::type::system, "Node started: {}", node->get_node_id ().to_node_id ());

	return node;
}

std::shared_ptr<nano::node> nano::test::system::make_disconnected_node (std::optional<nano::node_config> opt_node_config, nano::node_flags flags)
{
	nano::node_config node_config = opt_node_config.has_value () ? *opt_node_config : default_config ();
	auto node = std::make_shared<nano::node> (async_rt, nano::unique_path (), node_config, work, flags);
	if (node->init_error ())
	{
		std::cerr << "node init error\n";
		return nullptr;
	}
	node->start ();
	nodes.push_back (node);
	return node;
}

void nano::test::system::ledger_initialization_set (std::vector<nano::keypair> const & reps, nano::amount const & reserve)
{
	nano::block_hash previous = nano::dev::genesis->hash ();
	auto amount = (nano::dev::constants.genesis_amount - reserve.number ()) / reps.size ();
	auto balance = nano::dev::constants.genesis_amount;
	for (auto const & i : reps)
	{
		balance -= amount;
		nano::state_block_builder builder;
		builder.account (nano::dev::genesis_key.pub)
		.previous (previous)
		.representative (nano::dev::genesis_key.pub)
		.link (i.pub)
		.balance (balance)
		.sign (nano::dev::genesis_key.prv, nano::dev::genesis_key.pub)
		.work (*work.generate (previous));
		initialization_blocks.emplace_back (builder.build ());
		previous = initialization_blocks.back ()->hash ();
		builder.make_block ();
		builder.account (i.pub)
		.previous (0)
		.representative (i.pub)
		.link (previous)
		.balance (amount)
		.sign (i.prv, i.pub)
		.work (*work.generate (i.pub));
		initialization_blocks.emplace_back (builder.build ());
	}
}

nano::account nano::test::system::account (size_t index_a)
{
	debug_assert (nodes.size () > index_a);
	auto node = nodes[index_a];
	std::vector<nano::account> accounts;
	(void)node->wallets.get_accounts (node->wallets.first_wallet_id (), accounts);
	debug_assert (accounts.size () == 1);
	return nano::account (accounts[0]);
}

uint64_t nano::test::system::work_generate_limited (nano::block_hash const & root_a, uint64_t min_a, uint64_t max_a)
{
	debug_assert (min_a > 0);
	uint64_t result = 0;
	do
	{
		result = *work.generate (root_a, min_a);
	} while (nano::dev::network_params.network.work.difficulty (nano::work_version::work_1, root_a, result) >= max_a);
	return result;
}

/** Initiate an epoch upgrade. Writes the epoch block into the ledger and leaves it to
 *  node background processes (e.g. frontiers confirmation) to cement the block.
 */
std::shared_ptr<nano::state_block> nano::test::upgrade_epoch (nano::work_pool & pool_a, nano::ledger & ledger_a, nano::epoch epoch_a)
{
	auto transaction (ledger_a.store.tx_begin_write ());
	auto dev_genesis_key = nano::dev::genesis_key;
	auto account = dev_genesis_key.pub;
	auto latest = ledger_a.latest (*transaction, account);
	auto balance = ledger_a.account_balance (*transaction, account);

	nano::state_block_builder builder;
	std::error_code ec;
	auto epoch = builder
				 .account (dev_genesis_key.pub)
				 .previous (latest)
				 .balance (balance)
				 .link (ledger_a.epoch_link (epoch_a))
				 .representative (dev_genesis_key.pub)
				 .sign (dev_genesis_key.prv, dev_genesis_key.pub)
				 .work (*pool_a.generate (latest, nano::dev::network_params.network.work.threshold (nano::work_version::work_1, nano::block_details (epoch_a, false, false, true))))
				 .build (ec);

	bool error{ true };
	if (!ec && epoch)
	{
		error = ledger_a.process (*transaction, epoch) != nano::block_status::progress;
	}

	return !error ? std::move (epoch) : nullptr;
}

std::shared_ptr<nano::state_block> nano::test::system::upgrade_genesis_epoch (nano::node & node_a, nano::epoch const epoch_a)
{
	return upgrade_epoch (work, node_a.ledger, epoch_a);
}

void nano::test::system::deadline_set (std::chrono::duration<double, std::nano> const & delta_a)
{
	deadline = std::chrono::steady_clock::now () + delta_a * deadline_scaling_factor;
}

std::error_code nano::test::system::poll (std::chrono::nanoseconds const & wait_time)
{
#if NANO_ASIO_HANDLER_TRACKING == 0
	async_rt.io_ctx.run_one_for (wait_time);
#else
	nano::timer<> timer;
	timer.start ();
	auto count = async_rt.io_ctx.poll_one ();
	if (count == 0)
	{
		std::this_thread::sleep_for (wait_time);
	}
	else if (count == 1 && timer.since_start ().count () >= NANO_ASIO_HANDLER_TRACKING)
	{
		auto timestamp = std::chrono::duration_cast<std::chrono::microseconds> (std::chrono::system_clock::now ().time_since_epoch ()).count ();
		std::cout << (boost::format ("[%1%] io_thread held for %2%ms") % timestamp % timer.since_start ().count ()).str () << std::endl;
	}
#endif

	std::error_code ec;
	if (std::chrono::steady_clock::now () > deadline)
	{
		ec = nano::error_system::deadline_expired;
	}
	return ec;
}

std::error_code nano::test::system::poll_until_true (std::chrono::nanoseconds deadline_a, std::function<bool ()> predicate_a)
{
	std::error_code ec;
	deadline_set (deadline_a);
	while (!ec && !predicate_a ())
	{
		ec = poll ();
	}
	return ec;
}

/**
 * This function repetitively calls io_ctx.run_one_for until delay number of milliseconds elapse.
 * It can be used to sleep for a duration in unit tests whilst allowing the background io contexts to continue processing.
 * @param delay milliseconds of delay
 */
void nano::test::system::delay_ms (std::chrono::milliseconds const & delay)
{
	auto now = std::chrono::steady_clock::now ();
	auto endtime = now + delay;
	while (now <= endtime)
	{
		async_rt.io_ctx.run_one_for (endtime - now);
		now = std::chrono::steady_clock::now ();
		if (async_rt.io_ctx.stopped ())
		{
			async_rt.io_ctx.restart ();
		}
	}
}

namespace
{
class traffic_generator : public std::enable_shared_from_this<traffic_generator>
{
public:
	traffic_generator (uint32_t count_a, uint32_t wait_a, std::shared_ptr<nano::node> const & node_a, nano::test::system & system_a) :
		count (count_a),
		wait (wait_a),
		node (node_a),
		system (system_a)
	{
	}
	void run ()
	{
		auto count_l (count - 1);
		count = count_l - 1;
		system.generate_activity (*node, accounts);
		if (count_l > 0)
		{
			auto this_l (shared_from_this ());
			node->workers->add_timed_task (std::chrono::steady_clock::now () + std::chrono::milliseconds (wait), [this_l] () { this_l->run (); });
		}
	}
	std::vector<nano::account> accounts;
	uint32_t count;
	uint32_t wait;
	std::shared_ptr<nano::node> node;
	nano::test::system & system;
};
}

void nano::test::system::generate_usage_traffic (uint32_t count_a, uint32_t wait_a)
{
	for (size_t i (0), n (nodes.size ()); i != n; ++i)
	{
		generate_usage_traffic (count_a, wait_a, i);
	}
}

void nano::test::system::generate_usage_traffic (uint32_t count_a, uint32_t wait_a, size_t index_a)
{
	debug_assert (nodes.size () > index_a);
	debug_assert (count_a > 0);
	auto generate (std::make_shared<traffic_generator> (count_a, wait_a, nodes[index_a], *this));
	generate->run ();
}

void nano::test::system::generate_rollback (nano::node & node_a, std::vector<nano::account> & accounts_a)
{
	auto transaction (node_a.store.tx_begin_write ());
	debug_assert (std::numeric_limits<uint32_t>::max () > accounts_a.size ());
	auto index (random_pool::generate_word32 (0, static_cast<uint32_t> (accounts_a.size () - 1)));
	auto account (accounts_a[index]);
	auto info = node_a.ledger.account_info (*transaction, account);
	if (info)
	{
		auto hash (info->open_block ());
		if (hash != node_a.network_params.ledger.genesis->hash ())
		{
			accounts_a[index] = accounts_a[accounts_a.size () - 1];
			accounts_a.pop_back ();
			std::vector<std::shared_ptr<nano::block>> rollback_list;
			auto error = node_a.ledger.rollback (*transaction, hash, rollback_list);
			(void)error;
			debug_assert (!error);
			for (auto & i : rollback_list)
			{
				node_a.active.erase (*i);
			}
		}
	}
}

void nano::test::system::generate_receive (nano::node & node_a)
{
	std::shared_ptr<nano::block> send_block;
	{
		auto transaction (node_a.store.tx_begin_read ());
		nano::account random_account;
		random_pool::generate_block (random_account.bytes.data (), sizeof (random_account.bytes));
		auto item = node_a.ledger.receivable_upper_bound (*transaction, random_account);
		if (!item.is_end ())
		{
			send_block = node_a.ledger.block (*transaction, item->first.hash);
		}
	}
	if (send_block != nullptr)
	{
		auto receive_error (nodes[0]->wallets.receive_sync (nodes[0]->wallets.first_wallet_id (), send_block, nano::dev::genesis_key.pub, std::numeric_limits<nano::uint128_t>::max ()));
		(void)receive_error;
	}
}

void nano::test::system::generate_activity (nano::node & node_a, std::vector<nano::account> & accounts_a)
{
	auto what (random_pool::generate_byte ());
	if (what < 0x1)
	{
		generate_rollback (node_a, accounts_a);
	}
	else if (what < 0x10)
	{
		generate_change_known (node_a, accounts_a);
	}
	else if (what < 0x20)
	{
		generate_change_unknown (node_a, accounts_a);
	}
	else if (what < 0x70)
	{
		generate_receive (node_a);
	}
	else if (what < 0xc0)
	{
		generate_send_existing (node_a, accounts_a);
	}
	else
	{
		generate_send_new (node_a, accounts_a);
	}
}

nano::account nano::test::system::get_random_account (std::vector<nano::account> & accounts_a)
{
	debug_assert (std::numeric_limits<uint32_t>::max () > accounts_a.size ());
	auto index (random_pool::generate_word32 (0, static_cast<uint32_t> (accounts_a.size () - 1)));
	auto result (accounts_a[index]);
	return result;
}

nano::uint128_t nano::test::system::get_random_amount (store::transaction const & transaction_a, nano::node & node_a, nano::account const & account_a)
{
	nano::uint128_t balance (node_a.ledger.account_balance (transaction_a, account_a));
	nano::uint128_union random_amount;
	nano::random_pool::generate_block (random_amount.bytes.data (), sizeof (random_amount.bytes));
	return (((nano::uint256_t{ random_amount.number () } * balance) / nano::uint256_t{ std::numeric_limits<nano::uint128_t>::max () }).convert_to<nano::uint128_t> ());
}

void nano::test::system::generate_send_existing (nano::node & node_a, std::vector<nano::account> & accounts_a)
{
	nano::uint128_t amount;
	nano::account destination;
	nano::account source;
	{
		nano::account account;
		random_pool::generate_block (account.bytes.data (), sizeof (account.bytes));
		auto transaction (node_a.store.tx_begin_read ());
		nano::store::iterator<nano::account, nano::account_info> entry (node_a.store.account ().begin (*transaction, account));
		if (entry == node_a.store.account ().end ())
		{
			entry = node_a.store.account ().begin (*transaction);
		}
		debug_assert (entry != node_a.store.account ().end ());
		destination = nano::account (entry->first);
		source = get_random_account (accounts_a);
		amount = get_random_amount (*transaction, node_a, source);
	}
	if (!amount.is_zero ())
	{
		auto hash (nodes[0]->wallets.send_sync (nodes[0]->wallets.first_wallet_id (), source, destination, amount));
		(void)hash;
		debug_assert (!hash.is_zero ());
	}
}

void nano::test::system::generate_change_known (nano::node & node_a, std::vector<nano::account> & accounts_a)
{
	nano::account source (get_random_account (accounts_a));
	if (!node_a.latest (source).is_zero ())
	{
		nano::account destination (get_random_account (accounts_a));
		auto change_error (nodes[0]->wallets.change_sync (nodes[0]->wallets.first_wallet_id (), source, destination));
		(void)change_error;
		debug_assert (!change_error);
	}
}

void nano::test::system::generate_change_unknown (nano::node & node_a, std::vector<nano::account> & accounts_a)
{
	nano::account source (get_random_account (accounts_a));
	if (!node_a.latest (source).is_zero ())
	{
		nano::keypair key;
		nano::account destination (key.pub);
		auto change_error (nodes[0]->wallets.change_sync (nodes[0]->wallets.first_wallet_id (), source, destination));
		(void)change_error;
		debug_assert (!change_error);
	}
}

void nano::test::system::generate_send_new (nano::node & node_a, std::vector<nano::account> & accounts_a)
{
	debug_assert (node_a.wallets.get_wallet_ids ().size () == 1);
	nano::uint128_t amount;
	nano::account source;
	{
		auto transaction (node_a.store.tx_begin_read ());
		source = get_random_account (accounts_a);
		amount = get_random_amount (*transaction, node_a, source);
	}
	if (!amount.is_zero ())
	{
		nano::public_key pub;
		(void)node_a.wallets.deterministic_insert (node_a.wallets.first_wallet_id (), true, pub);
		accounts_a.push_back (pub);
		auto hash (nodes[0]->wallets.send_sync (nodes[0]->wallets.first_wallet_id (), source, pub, amount));
		(void)hash;
		debug_assert (!hash.is_zero ());
	}
}

void nano::test::system::generate_mass_activity (uint32_t count_a, nano::node & node_a)
{
	std::vector<nano::account> accounts;
	auto dev_genesis_key = nano::dev::genesis_key;
	(void)nodes[0]->wallets.insert_adhoc (nodes[0]->wallets.first_wallet_id (), dev_genesis_key.prv);
	accounts.push_back (dev_genesis_key.pub);
	auto previous (std::chrono::steady_clock::now ());
	for (uint32_t i (0); i < count_a; ++i)
	{
		if ((i & 0xff) == 0)
		{
			auto now (std::chrono::steady_clock::now ());
			auto us (std::chrono::duration_cast<std::chrono::microseconds> (now - previous).count ());
			auto count = node_a.ledger.cache.block_count ();
			std::cerr << boost::str (boost::format ("Mass activity iteration %1% us %2% us/t %3% block count: %4%\n") % i % us % (us / 256) % count);
			previous = now;
		}
		generate_activity (node_a, accounts);
	}
}

void nano::test::system::stop ()
{
	for (auto i : nodes)
	{
		i->stop ();
	}
	work.stop ();
	io_guard.reset ();
}

nano::node_config nano::test::system::default_config ()
{
	nano::node_config config{ get_available_port () };
	config.representative_vote_weight_minimum = 0;
	return config;
}

uint16_t nano::test::system::get_available_port ()
{
	auto base_port_str = std::getenv ("NANO_TEST_BASE_PORT");
	if (!base_port_str)
		return 0; // let the O/S decide

	// Maximum possible sockets which may feasibly be used in 1 test
	constexpr auto max = 200;
	static uint16_t current = 0;

	// Read the TEST_BASE_PORT environment and override the default base port if it exists
	uint16_t base_port = boost::lexical_cast<uint16_t> (base_port_str);

	uint16_t const available_port = base_port + current;
	++current;

	// Reset port number once we have reached the maximum
	if (current >= max)
		current = 0;

	return available_port;
}

// Makes sure everything is cleaned up
void nano::test::cleanup_dev_directories_on_exit ()
{
	// Clean up tmp directories created by the tests. Since it's sometimes useful to
	// see log files after test failures, an environment variable is supported to
	// retain the files.
	if (std::getenv ("TEST_KEEP_TMPDIRS") == nullptr)
	{
		nano::remove_temporary_directories ();
	}
}<|MERGE_RESOLUTION|>--- conflicted
+++ resolved
@@ -69,31 +69,6 @@
 #endif
 }
 
-<<<<<<< HEAD
-=======
-void nano::test::system::stop ()
-{
-	logger.debug (nano::log::type::system, "Stopping...");
-
-	// Keep io_context running while stopping
-	auto stopped = std::async (std::launch::async, [&] {
-		for (auto & node : nodes)
-		{
-			node->stop ();
-		}
-	});
-
-	auto ec = poll_until_true (10s, [&] {
-		auto status = stopped.wait_for (0s);
-		return status == std::future_status::ready;
-	});
-	debug_assert (!ec);
-
-	io_guard.reset ();
-	work.stop ();
-}
-
->>>>>>> b5ae8b9f
 nano::node & nano::test::system::node (std::size_t index) const
 {
 	debug_assert (index < nodes.size ());
@@ -600,12 +575,24 @@
 
 void nano::test::system::stop ()
 {
-	for (auto i : nodes)
-	{
-		i->stop ();
-	}
+	logger.debug (nano::log::type::system, "Stopping...");
+
+	// Keep io_context running while stopping
+	auto stopped = std::async (std::launch::async, [&] {
+		for (auto & node : nodes)
+		{
+			node->stop ();
+		}
+	});
+
+	auto ec = poll_until_true (10s, [&] {
+		auto status = stopped.wait_for (0s);
+		return status == std::future_status::ready;
+	});
+	debug_assert (!ec);
+
+	io_guard.reset ();
 	work.stop ();
-	io_guard.reset ();
 }
 
 nano::node_config nano::test::system::default_config ()
