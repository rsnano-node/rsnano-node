#include <nano/node/common.hpp>
#include <nano/test_common/system.hpp>
#include <nano/test_common/testutil.hpp>

#include <boost/asio.hpp>
#include <boost/property_tree/json_parser.hpp>

#include <cstdlib>

using namespace std::chrono_literals;

std::string nano::error_system_messages::message (int ev) const
{
	switch (static_cast<nano::error_system> (ev))
	{
		case nano::error_system::generic:
			return "Unknown error";
		case nano::error_system::deadline_expired:
			return "Deadline expired";
	}

	return "Invalid error code";
}

nano::node & nano::test::system::node (std::size_t index) const
{
	debug_assert (index < nodes.size ());
	return *nodes[index];
}

std::shared_ptr<nano::node> nano::test::system::add_node (nano::node_flags node_flags_a, nano::transport::transport_type type_a)
{
	return add_node (default_config (), node_flags_a, type_a);
}

/** Returns the node added. */
std::shared_ptr<nano::node> nano::test::system::add_node (nano::node_config const & node_config_a, nano::node_flags node_flags_a, nano::transport::transport_type type_a, std::optional<nano::keypair> const & rep)
{
	auto node (std::make_shared<nano::node> (async_rt, nano::unique_path (), node_config_a, work, node_flags_a, node_sequence++));
	for (auto i : initialization_blocks)
	{
<<<<<<< HEAD
		auto tx{ node->store.tx_begin_write () };
		auto result = node->ledger.process (*tx, *i);
		debug_assert (result.code == nano::process_result::progress);
=======
		auto result = node->ledger.process (node->store.tx_begin_write (), *i);
		debug_assert (result == nano::block_status::progress);
>>>>>>> 40306635
	}
	debug_assert (!node->init_error ());
	auto wallet_id{ nano::random_wallet_id () };
	node->wallets.create (wallet_id);
	if (rep)
	{
		nano::account account;
		(void)node->wallets.insert_adhoc (wallet_id, rep->prv, true, account);
	}
	node->start ();
	nodes.reserve (nodes.size () + 1);
	nodes.push_back (node);
	if (nodes.size () > 1)
	{
		debug_assert (nodes.size () - 1 <= node->network_params.network.max_peers_per_ip || node->flags.disable_max_peers_per_ip ()); // Check that we don't start more nodes than limit for single IP address
		auto begin = nodes.end () - 2;
		for (auto i (begin), j (begin + 1), n (nodes.end ()); j != n; ++i, ++j)
		{
			auto node1 (*i);
			auto node2 (*j);

			auto starting_size_1 = node1->network->size ();
			auto starting_size_2 = node2->network->size ();

			auto starting_realtime_1 = node1->tcp_listener->get_realtime_count ();
			auto starting_realtime_2 = node2->tcp_listener->get_realtime_count ();

			auto starting_keepalives_1 = node1->stats->count (stat::type::message, stat::detail::keepalive, stat::dir::in);
			auto starting_keepalives_2 = node2->stats->count (stat::type::message, stat::detail::keepalive, stat::dir::in);

			// TCP is the only transport layer available.
			debug_assert (type_a == nano::transport::transport_type::tcp);
			(*j)->network->merge_peer ((*i)->network->endpoint ());

			{
				auto ec = poll_until_true (5s, [&node1, &node2, starting_size_1, starting_size_2] () {
					auto size_1 = node1->network->size ();
					auto size_2 = node2->network->size ();
					return size_1 > starting_size_1 && size_2 > starting_size_2;
				});
				debug_assert (!ec);
			}

			if (type_a == nano::transport::transport_type::tcp && node_config_a.tcp_incoming_connections_max != 0 && !node_flags_a.disable_tcp_realtime ())
			{
				{
					// Wait for initial connection finish
					auto ec = poll_until_true (5s, [&node1, &node2, starting_realtime_1, starting_realtime_2] () {
						auto realtime_1 = node1->tcp_listener->get_realtime_count ();
						auto realtime_2 = node2->tcp_listener->get_realtime_count ();
						return realtime_1 > starting_realtime_1 && realtime_2 > starting_realtime_2;
					});
					debug_assert (!ec);
				}
				{
					// Wait for keepalive message exchange
					auto ec = poll_until_true (5s, [&node1, &node2, starting_keepalives_1, starting_keepalives_2] () {
						auto keepalives_1 = node1->stats->count (stat::type::message, stat::detail::keepalive, stat::dir::in);
						auto keepalives_2 = node2->stats->count (stat::type::message, stat::detail::keepalive, stat::dir::in);
						return keepalives_1 > starting_keepalives_1 && keepalives_2 > starting_keepalives_2;
					});
					debug_assert (!ec);
				}
			}
		}

		{
			// Ensure no bootstrap initiators are in progress
			auto ec = poll_until_true (5s, [this, &begin] () {
				return std::all_of (begin, nodes.end (), [] (std::shared_ptr<nano::node> const & node_a) { return !node_a->bootstrap_initiator.in_progress (); });
			});
			debug_assert (!ec);
		}
	}
	else
	{
		auto ec = poll_until_true (5s, [&node] () {
			return !node->bootstrap_initiator.in_progress ();
		});
		debug_assert (!ec);
	}

	return node;
}

std::shared_ptr<nano::node> nano::test::system::make_disconnected_node (std::optional<nano::node_config> opt_node_config, nano::node_flags flags)
{
	nano::node_config node_config = opt_node_config.has_value () ? *opt_node_config : default_config ();
	auto node = std::make_shared<nano::node> (async_rt, nano::unique_path (), node_config, work, flags);
	if (node->init_error ())
	{
		std::cerr << "node init error\n";
		return nullptr;
	}
	node->start ();
	return node;
}

nano::test::system::system () :
	async_rt{ false },
	io_guard{ boost::asio::make_work_guard (async_rt.io_ctx) }
{
	auto scale_str = std::getenv ("DEADLINE_SCALE_FACTOR");
	if (scale_str)
	{
		deadline_scaling_factor = std::stod (scale_str);
	}
}

nano::test::system::system (uint16_t count_a, nano::transport::transport_type type_a, nano::node_flags flags_a) :
	system ()
{
	nodes.reserve (count_a);
	for (uint16_t i (0); i < count_a; ++i)
	{
		add_node (default_config (), flags_a, type_a);
	}
}

nano::test::system::~system ()
{
	// Only stop system in destructor to avoid confusing and random bugs when debugging assertions that hit deadline expired condition
	stop ();

#ifndef _WIN32
	// Windows cannot remove the log and data files while they are still owned by this process.
	// They will be removed later

	// Clean up tmp directories created by the tests. Since it's sometimes useful to
	// see log files after test failures, an environment variable is supported to
	// retain the files.
	if (std::getenv ("TEST_KEEP_TMPDIRS") == nullptr)
	{
		nano::remove_temporary_directories ();
	}
#endif
}

void nano::test::system::ledger_initialization_set (std::vector<nano::keypair> const & reps, nano::amount const & reserve)
{
	nano::block_hash previous = nano::dev::genesis->hash ();
	auto amount = (nano::dev::constants.genesis_amount - reserve.number ()) / reps.size ();
	auto balance = nano::dev::constants.genesis_amount;
	for (auto const & i : reps)
	{
		balance -= amount;
		nano::state_block_builder builder;
		builder.account (nano::dev::genesis_key.pub)
		.previous (previous)
		.representative (nano::dev::genesis_key.pub)
		.link (i.pub)
		.balance (balance)
		.sign (nano::dev::genesis_key.prv, nano::dev::genesis_key.pub)
		.work (*work.generate (previous));
		initialization_blocks.emplace_back (builder.build_shared ());
		previous = initialization_blocks.back ()->hash ();
		builder.make_block ();
		builder.account (i.pub)
		.previous (0)
		.representative (i.pub)
		.link (previous)
		.balance (amount)
		.sign (i.prv, i.pub)
		.work (*work.generate (i.pub));
		initialization_blocks.emplace_back (builder.build_shared ());
	}
}

nano::account nano::test::system::account (size_t index_a)
{
	debug_assert (nodes.size () > index_a);
	auto node = nodes[index_a];
	std::vector<nano::account> accounts;
	(void)node->wallets.get_accounts (node->wallets.first_wallet_id (), accounts);
	debug_assert (accounts.size () == 1);
	return nano::account (accounts[0]);
}

uint64_t nano::test::system::work_generate_limited (nano::block_hash const & root_a, uint64_t min_a, uint64_t max_a)
{
	debug_assert (min_a > 0);
	uint64_t result = 0;
	do
	{
		result = *work.generate (root_a, min_a);
	} while (nano::dev::network_params.network.work.difficulty (nano::work_version::work_1, root_a, result) >= max_a);
	return result;
}

/** Initiate an epoch upgrade. Writes the epoch block into the ledger and leaves it to
 *  node background processes (e.g. frontiers confirmation) to cement the block.
 */
std::unique_ptr<nano::state_block> nano::test::upgrade_epoch (nano::work_pool & pool_a, nano::ledger & ledger_a, nano::epoch epoch_a)
{
	auto transaction (ledger_a.store.tx_begin_write ());
	auto dev_genesis_key = nano::dev::genesis_key;
	auto account = dev_genesis_key.pub;
	auto latest = ledger_a.latest (*transaction, account);
	auto balance = ledger_a.account_balance (*transaction, account);

	nano::state_block_builder builder;
	std::error_code ec;
	auto epoch = builder
				 .account (dev_genesis_key.pub)
				 .previous (latest)
				 .balance (balance)
				 .link (ledger_a.epoch_link (epoch_a))
				 .representative (dev_genesis_key.pub)
				 .sign (dev_genesis_key.prv, dev_genesis_key.pub)
				 .work (*pool_a.generate (latest, nano::dev::network_params.network.work.threshold (nano::work_version::work_1, nano::block_details (epoch_a, false, false, true))))
				 .build (ec);

	bool error{ true };
	if (!ec && epoch)
	{
<<<<<<< HEAD
		error = ledger_a.process (*transaction, *epoch).code != nano::process_result::progress;
=======
		error = ledger_a.process (transaction, *epoch) != nano::block_status::progress;
>>>>>>> 40306635
	}

	return !error ? std::move (epoch) : nullptr;
}

std::unique_ptr<nano::state_block> nano::test::system::upgrade_genesis_epoch (nano::node & node_a, nano::epoch const epoch_a)
{
	return upgrade_epoch (work, node_a.ledger, epoch_a);
}

void nano::test::system::deadline_set (std::chrono::duration<double, std::nano> const & delta_a)
{
	deadline = std::chrono::steady_clock::now () + delta_a * deadline_scaling_factor;
}

std::error_code nano::test::system::poll (std::chrono::nanoseconds const & wait_time)
{
#if NANO_ASIO_HANDLER_TRACKING == 0
	async_rt.io_ctx.run_one_for (wait_time);
#else
	nano::timer<> timer;
	timer.start ();
	auto count = async_rt.io_ctx.poll_one ();
	if (count == 0)
	{
		std::this_thread::sleep_for (wait_time);
	}
	else if (count == 1 && timer.since_start ().count () >= NANO_ASIO_HANDLER_TRACKING)
	{
		auto timestamp = std::chrono::duration_cast<std::chrono::microseconds> (std::chrono::system_clock::now ().time_since_epoch ()).count ();
		std::cout << (boost::format ("[%1%] io_thread held for %2%ms") % timestamp % timer.since_start ().count ()).str () << std::endl;
	}
#endif

	std::error_code ec;
	if (std::chrono::steady_clock::now () > deadline)
	{
		ec = nano::error_system::deadline_expired;
	}
	return ec;
}

std::error_code nano::test::system::poll_until_true (std::chrono::nanoseconds deadline_a, std::function<bool ()> predicate_a)
{
	std::error_code ec;
	deadline_set (deadline_a);
	while (!ec && !predicate_a ())
	{
		ec = poll ();
	}
	return ec;
}

/**
 * This function repetitively calls io_ctx.run_one_for until delay number of milliseconds elapse.
 * It can be used to sleep for a duration in unit tests whilst allowing the background io contexts to continue processing.
 * @param delay milliseconds of delay
 */
void nano::test::system::delay_ms (std::chrono::milliseconds const & delay)
{
	auto now = std::chrono::steady_clock::now ();
	auto endtime = now + delay;
	while (now <= endtime)
	{
		async_rt.io_ctx.run_one_for (endtime - now);
		now = std::chrono::steady_clock::now ();
		if (async_rt.io_ctx.stopped ())
		{
			async_rt.io_ctx.restart ();
		}
	}
}

namespace
{
class traffic_generator : public std::enable_shared_from_this<traffic_generator>
{
public:
	traffic_generator (uint32_t count_a, uint32_t wait_a, std::shared_ptr<nano::node> const & node_a, nano::test::system & system_a) :
		count (count_a),
		wait (wait_a),
		node (node_a),
		system (system_a)
	{
	}
	void run ()
	{
		auto count_l (count - 1);
		count = count_l - 1;
		system.generate_activity (*node, accounts);
		if (count_l > 0)
		{
			auto this_l (shared_from_this ());
			node->workers->add_timed_task (std::chrono::steady_clock::now () + std::chrono::milliseconds (wait), [this_l] () { this_l->run (); });
		}
	}
	std::vector<nano::account> accounts;
	uint32_t count;
	uint32_t wait;
	std::shared_ptr<nano::node> node;
	nano::test::system & system;
};
}

void nano::test::system::generate_usage_traffic (uint32_t count_a, uint32_t wait_a)
{
	for (size_t i (0), n (nodes.size ()); i != n; ++i)
	{
		generate_usage_traffic (count_a, wait_a, i);
	}
}

void nano::test::system::generate_usage_traffic (uint32_t count_a, uint32_t wait_a, size_t index_a)
{
	debug_assert (nodes.size () > index_a);
	debug_assert (count_a > 0);
	auto generate (std::make_shared<traffic_generator> (count_a, wait_a, nodes[index_a], *this));
	generate->run ();
}

void nano::test::system::generate_rollback (nano::node & node_a, std::vector<nano::account> & accounts_a)
{
	auto transaction (node_a.store.tx_begin_write ());
	debug_assert (std::numeric_limits<uint32_t>::max () > accounts_a.size ());
	auto index (random_pool::generate_word32 (0, static_cast<uint32_t> (accounts_a.size () - 1)));
	auto account (accounts_a[index]);
	auto info = node_a.ledger.account_info (*transaction, account);
	if (info)
	{
		auto hash (info->open_block ());
		if (hash != node_a.network_params.ledger.genesis->hash ())
		{
			accounts_a[index] = accounts_a[accounts_a.size () - 1];
			accounts_a.pop_back ();
			std::vector<std::shared_ptr<nano::block>> rollback_list;
			auto error = node_a.ledger.rollback (*transaction, hash, rollback_list);
			(void)error;
			debug_assert (!error);
			for (auto & i : rollback_list)
			{
				node_a.active.erase (*i);
			}
		}
	}
}

void nano::test::system::generate_receive (nano::node & node_a)
{
	std::shared_ptr<nano::block> send_block;
	{
		auto transaction (node_a.store.tx_begin_read ());
		nano::account random_account;
		random_pool::generate_block (random_account.bytes.data (), sizeof (random_account.bytes));
		auto i (node_a.store.pending ().begin (*transaction, nano::pending_key (random_account, 0)));
		if (i != node_a.store.pending ().end ())
		{
			nano::pending_key const & send_hash (i->first);
			send_block = node_a.store.block ().get (*transaction, send_hash.hash);
		}
	}
	if (send_block != nullptr)
	{
		auto receive_error (nodes[0]->wallets.receive_sync (nodes[0]->wallets.first_wallet_id (), send_block, nano::dev::genesis->account (), std::numeric_limits<nano::uint128_t>::max ()));
		(void)receive_error;
	}
}

void nano::test::system::generate_activity (nano::node & node_a, std::vector<nano::account> & accounts_a)
{
	auto what (random_pool::generate_byte ());
	if (what < 0x1)
	{
		generate_rollback (node_a, accounts_a);
	}
	else if (what < 0x10)
	{
		generate_change_known (node_a, accounts_a);
	}
	else if (what < 0x20)
	{
		generate_change_unknown (node_a, accounts_a);
	}
	else if (what < 0x70)
	{
		generate_receive (node_a);
	}
	else if (what < 0xc0)
	{
		generate_send_existing (node_a, accounts_a);
	}
	else
	{
		generate_send_new (node_a, accounts_a);
	}
}

nano::account nano::test::system::get_random_account (std::vector<nano::account> & accounts_a)
{
	debug_assert (std::numeric_limits<uint32_t>::max () > accounts_a.size ());
	auto index (random_pool::generate_word32 (0, static_cast<uint32_t> (accounts_a.size () - 1)));
	auto result (accounts_a[index]);
	return result;
}

nano::uint128_t nano::test::system::get_random_amount (store::transaction const & transaction_a, nano::node & node_a, nano::account const & account_a)
{
	nano::uint128_t balance (node_a.ledger.account_balance (transaction_a, account_a));
	nano::uint128_union random_amount;
	nano::random_pool::generate_block (random_amount.bytes.data (), sizeof (random_amount.bytes));
	return (((nano::uint256_t{ random_amount.number () } * balance) / nano::uint256_t{ std::numeric_limits<nano::uint128_t>::max () }).convert_to<nano::uint128_t> ());
}

void nano::test::system::generate_send_existing (nano::node & node_a, std::vector<nano::account> & accounts_a)
{
	nano::uint128_t amount;
	nano::account destination;
	nano::account source;
	{
		nano::account account;
		random_pool::generate_block (account.bytes.data (), sizeof (account.bytes));
		auto transaction (node_a.store.tx_begin_read ());
		nano::store::iterator<nano::account, nano::account_info> entry (node_a.store.account ().begin (*transaction, account));
		if (entry == node_a.store.account ().end ())
		{
			entry = node_a.store.account ().begin (*transaction);
		}
		debug_assert (entry != node_a.store.account ().end ());
		destination = nano::account (entry->first);
		source = get_random_account (accounts_a);
		amount = get_random_amount (*transaction, node_a, source);
	}
	if (!amount.is_zero ())
	{
		auto hash (nodes[0]->wallets.send_sync (nodes[0]->wallets.first_wallet_id (), source, destination, amount));
		(void)hash;
		debug_assert (!hash.is_zero ());
	}
}

void nano::test::system::generate_change_known (nano::node & node_a, std::vector<nano::account> & accounts_a)
{
	nano::account source (get_random_account (accounts_a));
	if (!node_a.latest (source).is_zero ())
	{
		nano::account destination (get_random_account (accounts_a));
		auto change_error (nodes[0]->wallets.change_sync (nodes[0]->wallets.first_wallet_id (), source, destination));
		(void)change_error;
		debug_assert (!change_error);
	}
}

void nano::test::system::generate_change_unknown (nano::node & node_a, std::vector<nano::account> & accounts_a)
{
	nano::account source (get_random_account (accounts_a));
	if (!node_a.latest (source).is_zero ())
	{
		nano::keypair key;
		nano::account destination (key.pub);
		auto change_error (nodes[0]->wallets.change_sync (nodes[0]->wallets.first_wallet_id (), source, destination));
		(void)change_error;
		debug_assert (!change_error);
	}
}

void nano::test::system::generate_send_new (nano::node & node_a, std::vector<nano::account> & accounts_a)
{
	debug_assert (node_a.wallets.get_wallet_ids ().size () == 1);
	nano::uint128_t amount;
	nano::account source;
	{
		auto transaction (node_a.store.tx_begin_read ());
		source = get_random_account (accounts_a);
		amount = get_random_amount (*transaction, node_a, source);
	}
	if (!amount.is_zero ())
	{
		nano::public_key pub;
		(void)node_a.wallets.deterministic_insert (node_a.wallets.first_wallet_id (), true, pub);
		accounts_a.push_back (pub);
		auto hash (nodes[0]->wallets.send_sync (nodes[0]->wallets.first_wallet_id (), source, pub, amount));
		(void)hash;
		debug_assert (!hash.is_zero ());
	}
}

void nano::test::system::generate_mass_activity (uint32_t count_a, nano::node & node_a)
{
	std::vector<nano::account> accounts;
	auto dev_genesis_key = nano::dev::genesis_key;
	(void)nodes[0]->wallets.insert_adhoc (nodes[0]->wallets.first_wallet_id (), dev_genesis_key.prv);
	accounts.push_back (dev_genesis_key.pub);
	auto previous (std::chrono::steady_clock::now ());
	for (uint32_t i (0); i < count_a; ++i)
	{
		if ((i & 0xff) == 0)
		{
			auto now (std::chrono::steady_clock::now ());
			auto us (std::chrono::duration_cast<std::chrono::microseconds> (now - previous).count ());
			auto count = node_a.ledger.cache.block_count ();
			std::cerr << boost::str (boost::format ("Mass activity iteration %1% us %2% us/t %3% block count: %4%\n") % i % us % (us / 256) % count);
			previous = now;
		}
		generate_activity (node_a, accounts);
	}
}

void nano::test::system::stop ()
{
	for (auto i : nodes)
	{
		i->stop ();
	}
	work.stop ();
	io_guard.reset ();
}

nano::node_config nano::test::system::default_config ()
{
	nano::node_config config{ get_available_port () };
	return config;
}

uint16_t nano::test::system::get_available_port ()
{
	auto base_port_str = std::getenv ("NANO_TEST_BASE_PORT");
	if (!base_port_str)
		return 0; // let the O/S decide

	// Maximum possible sockets which may feasibly be used in 1 test
	constexpr auto max = 200;
	static uint16_t current = 0;

	// Read the TEST_BASE_PORT environment and override the default base port if it exists
	uint16_t base_port = boost::lexical_cast<uint16_t> (base_port_str);

	uint16_t const available_port = base_port + current;
	++current;

	// Reset port number once we have reached the maximum
	if (current >= max)
		current = 0;

	return available_port;
}

// Makes sure everything is cleaned up
void nano::test::cleanup_dev_directories_on_exit ()
{
	// Clean up tmp directories created by the tests. Since it's sometimes useful to
	// see log files after test failures, an environment variable is supported to
	// retain the files.
	if (std::getenv ("TEST_KEEP_TMPDIRS") == nullptr)
	{
		nano::remove_temporary_directories ();
	}
}<|MERGE_RESOLUTION|>--- conflicted
+++ resolved
@@ -39,14 +39,9 @@
 	auto node (std::make_shared<nano::node> (async_rt, nano::unique_path (), node_config_a, work, node_flags_a, node_sequence++));
 	for (auto i : initialization_blocks)
 	{
-<<<<<<< HEAD
 		auto tx{ node->store.tx_begin_write () };
 		auto result = node->ledger.process (*tx, *i);
-		debug_assert (result.code == nano::process_result::progress);
-=======
-		auto result = node->ledger.process (node->store.tx_begin_write (), *i);
 		debug_assert (result == nano::block_status::progress);
->>>>>>> 40306635
 	}
 	debug_assert (!node->init_error ());
 	auto wallet_id{ nano::random_wallet_id () };
@@ -262,11 +257,7 @@
 	bool error{ true };
 	if (!ec && epoch)
 	{
-<<<<<<< HEAD
-		error = ledger_a.process (*transaction, *epoch).code != nano::process_result::progress;
-=======
-		error = ledger_a.process (transaction, *epoch) != nano::block_status::progress;
->>>>>>> 40306635
+		error = ledger_a.process (*transaction, *epoch) != nano::block_status::progress;
 	}
 
 	return !error ? std::move (epoch) : nullptr;
