--- conflicted
+++ resolved
@@ -122,7 +122,7 @@
 {
 	for (auto const block : blocks)
 	{
-		ledger.confirm (*ledger.store.tx_begin_write (), block->hash());
+		ledger.confirm (*ledger.store.tx_begin_write (), block->hash ());
 	}
 }
 
@@ -284,13 +284,8 @@
 
 nano::account_info nano::test::account_info (nano::node const & node, nano::account const & acc)
 {
-<<<<<<< HEAD
 	auto const tx = node.ledger.store.tx_begin_read ();
-	auto opt = node.ledger.account_info (*tx, acc);
-=======
-	auto const tx = node.ledger.tx_begin_read ();
-	auto opt = node.ledger.any.account_get (tx, acc);
->>>>>>> 5ae86740
+	auto opt = node.ledger.any ().account_get (*tx, acc);
 	if (opt.has_value ())
 	{
 		return opt.value ();
