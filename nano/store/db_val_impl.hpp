#pragma once

#include <nano/lib/blocks.hpp>
#include <nano/secure/account_info.hpp>
#include <nano/store/db_val.hpp>

template <typename T>
nano::store::db_val<T>::db_val (nano::account_info const & val_a) :
	db_val (val_a.db_size (), const_cast<nano::account_info *> (&val_a))
{
}
template <typename T>
nano::store::db_val<T>::db_val (std::shared_ptr<nano::block> const & val_a) :
	buffer (std::make_shared<std::vector<uint8_t>> ())
{
	{
		nano::vectorstream stream (*buffer);
		nano::serialize_block (stream, *val_a);
	}
	convert_buffer_to_value ();
<<<<<<< HEAD
=======
}

template <typename T>
nano::store::db_val<T>::operator nano::account_info () const
{
	nano::account_info result;
	debug_assert (size () == result.db_size ());
	std::copy (reinterpret_cast<uint8_t const *> (data ()), reinterpret_cast<uint8_t const *> (data ()) + result.db_size (), reinterpret_cast<uint8_t *> (&result));
	return result;
}

template <typename T>
nano::store::db_val<T>::operator std::shared_ptr<nano::block> () const
{
	nano::bufferstream stream (reinterpret_cast<uint8_t const *> (data ()), size ());
	std::shared_ptr<nano::block> result (nano::deserialize_block (stream));
	return result;
}

template <typename T>
nano::store::db_val<T>::operator nano::store::block_w_sideband () const
{
	nano::bufferstream stream (reinterpret_cast<uint8_t const *> (data ()), size ());
	nano::store::block_w_sideband block_w_sideband;
	block_w_sideband.block = (nano::deserialize_block (stream));
	auto error = block_w_sideband.sideband.deserialize (stream, block_w_sideband.block->type ());
	release_assert (!error);
	block_w_sideband.block->sideband_set (block_w_sideband.sideband);
	return block_w_sideband;
>>>>>>> 12571dac
}<|MERGE_RESOLUTION|>--- conflicted
+++ resolved
@@ -4,11 +4,6 @@
 #include <nano/secure/account_info.hpp>
 #include <nano/store/db_val.hpp>
 
-template <typename T>
-nano::store::db_val<T>::db_val (nano::account_info const & val_a) :
-	db_val (val_a.db_size (), const_cast<nano::account_info *> (&val_a))
-{
-}
 template <typename T>
 nano::store::db_val<T>::db_val (std::shared_ptr<nano::block> const & val_a) :
 	buffer (std::make_shared<std::vector<uint8_t>> ())
@@ -18,8 +13,6 @@
 		nano::serialize_block (stream, *val_a);
 	}
 	convert_buffer_to_value ();
-<<<<<<< HEAD
-=======
 }
 
 template <typename T>
@@ -29,25 +22,4 @@
 	debug_assert (size () == result.db_size ());
 	std::copy (reinterpret_cast<uint8_t const *> (data ()), reinterpret_cast<uint8_t const *> (data ()) + result.db_size (), reinterpret_cast<uint8_t *> (&result));
 	return result;
-}
-
-template <typename T>
-nano::store::db_val<T>::operator std::shared_ptr<nano::block> () const
-{
-	nano::bufferstream stream (reinterpret_cast<uint8_t const *> (data ()), size ());
-	std::shared_ptr<nano::block> result (nano::deserialize_block (stream));
-	return result;
-}
-
-template <typename T>
-nano::store::db_val<T>::operator nano::store::block_w_sideband () const
-{
-	nano::bufferstream stream (reinterpret_cast<uint8_t const *> (data ()), size ());
-	nano::store::block_w_sideband block_w_sideband;
-	block_w_sideband.block = (nano::deserialize_block (stream));
-	auto error = block_w_sideband.sideband.deserialize (stream, block_w_sideband.block->type ());
-	release_assert (!error);
-	block_w_sideband.block->sideband_set (block_w_sideband.sideband);
-	return block_w_sideband;
->>>>>>> 12571dac
 }