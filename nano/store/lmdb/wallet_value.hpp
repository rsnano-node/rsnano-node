#pragma once

#include <nano/lib/numbers.hpp>
#include <nano/store/db_val.hpp>

namespace nano
{
class wallet_value
{
public:
	wallet_value () = default;
<<<<<<< HEAD
	wallet_value (nano::db_val<rsnano::MdbVal> const &);
	wallet_value (nano::raw_key const &, uint64_t);
	explicit wallet_value (rsnano::WalletValueDto const & dto_a);
	rsnano::WalletValueDto to_dto () const;
=======
	wallet_value (store::db_val<MDB_val> const &);
	wallet_value (nano::raw_key const &, uint64_t);
	store::db_val<MDB_val> val () const;
>>>>>>> 1e57b5b4
	nano::raw_key key;
	uint64_t work;
};
}<|MERGE_RESOLUTION|>--- conflicted
+++ resolved
@@ -9,16 +9,10 @@
 {
 public:
 	wallet_value () = default;
-<<<<<<< HEAD
-	wallet_value (nano::db_val<rsnano::MdbVal> const &);
+	wallet_value (nano::store::db_val<rsnano::MdbVal> const &);
 	wallet_value (nano::raw_key const &, uint64_t);
 	explicit wallet_value (rsnano::WalletValueDto const & dto_a);
 	rsnano::WalletValueDto to_dto () const;
-=======
-	wallet_value (store::db_val<MDB_val> const &);
-	wallet_value (nano::raw_key const &, uint64_t);
-	store::db_val<MDB_val> val () const;
->>>>>>> 1e57b5b4
 	nano::raw_key key;
 	uint64_t work;
 };
