--- conflicted
+++ resolved
@@ -2,67 +2,28 @@
 
 #include <nano/store/confirmation_height.hpp>
 
-<<<<<<< HEAD
-namespace nano
-=======
-#include <lmdb/libraries/liblmdb/lmdb.h>
-
-namespace nano::store::lmdb
->>>>>>> 1e57b5b4
-{
-class component;
-}
 namespace nano::store::lmdb
 {
+class store;
 class confirmation_height : public nano::store::confirmation_height
 {
-<<<<<<< HEAD
-	class store;
-	class confirmation_height_store : public nano::confirmation_height_store
-	{
-		rsnano::LmdbConfirmationHeightStoreHandle * handle;
-
-	public:
-		explicit confirmation_height_store (rsnano::LmdbConfirmationHeightStoreHandle * handle_a);
-		~confirmation_height_store ();
-		confirmation_height_store (confirmation_height_store const &) = delete;
-		confirmation_height_store (confirmation_height_store &&) = delete;
-		void put (nano::write_transaction const & transaction_a, nano::account const & account_a, nano::confirmation_height_info const & confirmation_height_info_a) override;
-		bool get (nano::transaction const & transaction_a, nano::account const & account_a, nano::confirmation_height_info & confirmation_height_info_a) override;
-		bool exists (nano::transaction const & transaction_a, nano::account const & account_a) const override;
-		void del (nano::write_transaction const & transaction_a, nano::account const & account_a) override;
-		uint64_t count (nano::transaction const & transaction_a) override;
-		void clear (nano::write_transaction const & transaction_a, nano::account const & account_a) override;
-		void clear (nano::write_transaction const & transaction_a) override;
-		nano::store_iterator<nano::account, nano::confirmation_height_info> begin (nano::transaction const & transaction_a, nano::account const & account_a) const override;
-		nano::store_iterator<nano::account, nano::confirmation_height_info> begin (nano::transaction const & transaction_a) const override;
-		nano::store_iterator<nano::account, nano::confirmation_height_info> end () const override;
-		void for_each_par (std::function<void (nano::read_transaction const &, nano::store_iterator<nano::account, nano::confirmation_height_info>, nano::store_iterator<nano::account, nano::confirmation_height_info>)> const & action_a) const override;
-	};
-}
-}
-=======
-	nano::store::lmdb::component & store;
+	rsnano::LmdbConfirmationHeightStoreHandle * handle;
 
 public:
-	explicit confirmation_height (nano::store::lmdb::component & store_a);
-	void put (store::write_transaction const & transaction_a, nano::account const & account_a, nano::confirmation_height_info const & confirmation_height_info_a) override;
-	bool get (store::transaction const & transaction_a, nano::account const & account_a, nano::confirmation_height_info & confirmation_height_info_a) override;
-	bool exists (store::transaction const & transaction_a, nano::account const & account_a) const override;
-	void del (store::write_transaction const & transaction_a, nano::account const & account_a) override;
-	uint64_t count (store::transaction const & transaction_a) override;
-	void clear (store::write_transaction const & transaction_a, nano::account const & account_a) override;
-	void clear (store::write_transaction const & transaction_a) override;
-	store::iterator<nano::account, nano::confirmation_height_info> begin (store::transaction const & transaction_a, nano::account const & account_a) const override;
-	store::iterator<nano::account, nano::confirmation_height_info> begin (store::transaction const & transaction_a) const override;
-	store::iterator<nano::account, nano::confirmation_height_info> end () const override;
-	void for_each_par (std::function<void (store::read_transaction const &, store::iterator<nano::account, nano::confirmation_height_info>, store::iterator<nano::account, nano::confirmation_height_info>)> const & action_a) const override;
-
-	/*
-		 * Confirmation height of an account, and the hash for the block at that height
-		 * nano::account -> uint64_t, nano::block_hash
-		 */
-	MDB_dbi confirmation_height_handle{ 0 };
+	explicit confirmation_height (rsnano::LmdbConfirmationHeightStoreHandle * handle_a);
+	~confirmation_height ();
+	confirmation_height (confirmation_height const &) = delete;
+	confirmation_height (confirmation_height &&) = delete;
+	void put (nano::store::write_transaction const & transaction_a, nano::account const & account_a, nano::confirmation_height_info const & confirmation_height_info_a) override;
+	bool get (nano::store::transaction const & transaction_a, nano::account const & account_a, nano::confirmation_height_info & confirmation_height_info_a) override;
+	bool exists (nano::store::transaction const & transaction_a, nano::account const & account_a) const override;
+	void del (nano::store::write_transaction const & transaction_a, nano::account const & account_a) override;
+	uint64_t count (nano::store::transaction const & transaction_a) override;
+	void clear (nano::store::write_transaction const & transaction_a, nano::account const & account_a) override;
+	void clear (nano::store::write_transaction const & transaction_a) override;
+	nano::store::iterator<nano::account, nano::confirmation_height_info> begin (nano::store::transaction const & transaction_a, nano::account const & account_a) const override;
+	nano::store::iterator<nano::account, nano::confirmation_height_info> begin (nano::store::transaction const & transaction_a) const override;
+	nano::store::iterator<nano::account, nano::confirmation_height_info> end () const override;
+	void for_each_par (std::function<void (nano::store::read_transaction const &, nano::store::iterator<nano::account, nano::confirmation_height_info>, nano::store::iterator<nano::account, nano::confirmation_height_info>)> const & action_a) const override;
 };
-} // namespace nano::store::lmdb
->>>>>>> 1e57b5b4
+}