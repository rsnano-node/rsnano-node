--- conflicted
+++ resolved
@@ -29,16 +29,6 @@
 {
 	class path;
 }
-}
-
-namespace nano
-{
-<<<<<<< HEAD
-class transaction;
-=======
-class logging_mt;
->>>>>>> 6a01fc4a
-
 }
 
 namespace nano::store::lmdb
