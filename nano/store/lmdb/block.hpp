--- conflicted
+++ resolved
@@ -5,10 +5,6 @@
 
 namespace nano
 {
-<<<<<<< HEAD
-=======
-class block_predecessor_mdb_set;
->>>>>>> 41feb779
 namespace lmdb
 {
 	class block_store : public nano::block_store
