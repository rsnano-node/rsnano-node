--- conflicted
+++ resolved
@@ -10,46 +10,18 @@
 	rsnano::LmdbBlockStoreHandle * handle;
 
 public:
-<<<<<<< HEAD
 	explicit block (rsnano::LmdbBlockStoreHandle * handle_a);
 	block (block const &) = delete;
 	block (block &&) = delete;
 	~block () override;
 	void put (nano::store::write_transaction const & transaction_a, nano::block_hash const & hash_a, nano::block const & block_a) override;
 	void raw_put (nano::store::write_transaction const & transaction_a, std::vector<uint8_t> const & data, nano::block_hash const & hash_a) override;
-	nano::block_hash successor (nano::store::transaction const & transaction_a, nano::block_hash const & hash_a) const override;
+	std::optional<nano::block_hash> successor (nano::store::transaction const & transaction_a, nano::block_hash const & hash_a) const override;
 	void successor_clear (nano::store::write_transaction const & transaction_a, nano::block_hash const & hash_a) override;
 	std::shared_ptr<nano::block> get (nano::store::transaction const & transaction_a, nano::block_hash const & hash_a) const override;
 	std::shared_ptr<nano::block> random (nano::store::transaction const & transaction_a) override;
 	void del (nano::store::write_transaction const & transaction_a, nano::block_hash const & hash_a) override;
 	bool exists (nano::store::transaction const & transaction_a, nano::block_hash const & hash_a) override;
 	uint64_t count (nano::store::transaction const & transaction_a) override;
-=======
-	explicit block (nano::store::lmdb::component & store_a);
-	void put (store::write_transaction const & transaction_a, nano::block_hash const & hash_a, nano::block const & block_a) override;
-	void raw_put (store::write_transaction const & transaction_a, std::vector<uint8_t> const & data, nano::block_hash const & hash_a) override;
-	std::optional<nano::block_hash> successor (store::transaction const & transaction_a, nano::block_hash const & hash_a) const override;
-	void successor_clear (store::write_transaction const & transaction_a, nano::block_hash const & hash_a) override;
-	std::shared_ptr<nano::block> get (store::transaction const & transaction_a, nano::block_hash const & hash_a) const override;
-	std::shared_ptr<nano::block> random (store::transaction const & transaction_a) override;
-	void del (store::write_transaction const & transaction_a, nano::block_hash const & hash_a) override;
-	bool exists (store::transaction const & transaction_a, nano::block_hash const & hash_a) override;
-	uint64_t count (store::transaction const & transaction_a) override;
-	store::iterator<nano::block_hash, nano::store::block_w_sideband> begin (store::transaction const & transaction_a) const override;
-	store::iterator<nano::block_hash, nano::store::block_w_sideband> begin (store::transaction const & transaction_a, nano::block_hash const & hash_a) const override;
-	store::iterator<nano::block_hash, nano::store::block_w_sideband> end () const override;
-	void for_each_par (std::function<void (store::read_transaction const &, store::iterator<nano::block_hash, block_w_sideband>, store::iterator<nano::block_hash, block_w_sideband>)> const & action_a) const override;
-
-	/**
-	 * Contains block_sideband and block for all block types (legacy send/change/open/receive & state blocks)
-	 * nano::block_hash -> nano::block_sideband, nano::block
-	 */
-	MDB_dbi blocks_handle{ 0 };
-
-protected:
-	void block_raw_get (store::transaction const & transaction_a, nano::block_hash const & hash_a, db_val & value) const;
-	size_t block_successor_offset (store::transaction const & transaction_a, size_t entry_size_a, nano::block_type type_a) const;
-	static nano::block_type block_type_from_raw (void * data_a);
->>>>>>> 5681836f
 };
 }