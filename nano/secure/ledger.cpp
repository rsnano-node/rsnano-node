--- conflicted
+++ resolved
@@ -36,7 +36,7 @@
 		case nano::block_type::open:
 		case nano::block_type::receive:
 		case nano::block_type::change:
-			result = block.sideband ().balance.number ();
+			result = block.sideband ().balance ().number ();
 			break;
 		case nano::block_type::send:
 		case nano::block_type::state:
@@ -53,19 +53,9 @@
 // Balance for account containing hash
 nano::uint128_t nano::ledger::balance (nano::transaction const & transaction, nano::block_hash const & hash) const
 {
-<<<<<<< HEAD
-	nano::amount result;
-	rsnano::rsn_ledger_balance (handle, transaction_a.get_rust_handle (), hash_a.bytes.data (), result.bytes.data ());
-	return result.number ();
-=======
-	if (hash.is_zero ())
-	{
-		return 0;
-	}
-	auto block = store.block.get (transaction, hash);
-	debug_assert (block != nullptr);
-	return balance (*block);
->>>>>>> 63d3c3ca
+	nano::amount result;
+	rsnano::rsn_ledger_balance (handle, transaction.get_rust_handle (), hash.bytes.data (), result.bytes.data ());
+	return result.number ();
 }
 
 nano::uint128_t nano::ledger::balance_safe (nano::transaction const & transaction_a, nano::block_hash const & hash_a, bool & error_a) const
