--- conflicted
+++ resolved
@@ -55,74 +55,7 @@
 
 rsnano::LedgerHandle * nano::ledger::get_handle () const
 {
-<<<<<<< HEAD
 	return handle;
-=======
-	auto hash (block_a.hash ());
-	auto existing = ledger.any.block_exists_or_pruned (transaction, hash);
-	result = existing ? nano::block_status::old : nano::block_status::progress; // Have we seen this block before? (Unambiguous)
-	if (result == nano::block_status::progress)
-	{
-		result = validate_message (ledger.epoch_signer (block_a.hashables.link), hash, block_a.signature) ? nano::block_status::bad_signature : nano::block_status::progress; // Is this block signed correctly (Unambiguous)
-		if (result == nano::block_status::progress)
-		{
-			debug_assert (!validate_message (ledger.epoch_signer (block_a.hashables.link), hash, block_a.signature));
-			result = block_a.hashables.account.is_zero () ? nano::block_status::opened_burn_account : nano::block_status::progress; // Is this for the burn account? (Unambiguous)
-			if (result == nano::block_status::progress)
-			{
-				nano::account_info info;
-				auto account_error (ledger.store.account.get (transaction, block_a.hashables.account, info));
-				if (!account_error)
-				{
-					// Account already exists
-					result = block_a.hashables.previous.is_zero () ? nano::block_status::fork : nano::block_status::progress; // Has this account already been opened? (Ambigious)
-					if (result == nano::block_status::progress)
-					{
-						result = block_a.hashables.previous == info.head ? nano::block_status::progress : nano::block_status::fork; // Is the previous block the account's head block? (Ambigious)
-						if (result == nano::block_status::progress)
-						{
-							result = block_a.hashables.representative == info.representative ? nano::block_status::progress : nano::block_status::representative_mismatch;
-						}
-					}
-				}
-				else
-				{
-					result = block_a.hashables.representative.is_zero () ? nano::block_status::progress : nano::block_status::representative_mismatch;
-					// Non-exisitng account should have pending entries
-					if (result == nano::block_status::progress)
-					{
-						bool pending_exists = ledger.any.receivable_exists (transaction, block_a.hashables.account);
-						result = pending_exists ? nano::block_status::progress : nano::block_status::gap_epoch_open_pending;
-					}
-				}
-				if (result == nano::block_status::progress)
-				{
-					auto epoch = ledger.constants.epochs.epoch (block_a.hashables.link);
-					// Must be an epoch for an unopened account or the epoch upgrade must be sequential
-					auto is_valid_epoch_upgrade = account_error ? static_cast<std::underlying_type_t<nano::epoch>> (epoch) > 0 : nano::epochs::is_sequential (info.epoch (), epoch);
-					result = is_valid_epoch_upgrade ? nano::block_status::progress : nano::block_status::block_position;
-					if (result == nano::block_status::progress)
-					{
-						result = block_a.hashables.balance == info.balance ? nano::block_status::progress : nano::block_status::balance_mismatch;
-						if (result == nano::block_status::progress)
-						{
-							nano::block_details block_details (epoch, false, false, true);
-							result = ledger.constants.work.difficulty (block_a) >= ledger.constants.work.threshold (block_a.work_version (), block_details) ? nano::block_status::progress : nano::block_status::insufficient_work; // Does this block have sufficient work? (Malformed)
-							if (result == nano::block_status::progress)
-							{
-								ledger.stats.inc (nano::stat::type::ledger, nano::stat::detail::epoch_block);
-								block_a.sideband_set (nano::block_sideband (block_a.hashables.account /* unused */, 0, 0 /* unused */, info.block_count + 1, nano::seconds_since_epoch (), block_details, nano::epoch::epoch_0 /* unused */));
-								ledger.store.block.put (transaction, hash, block_a);
-								nano::account_info new_info (hash, block_a.hashables.representative, info.open_block.is_zero () ? hash : info.open_block, info.balance, nano::seconds_since_epoch (), info.block_count + 1, epoch);
-								ledger.update_account (transaction, block_a.hashables.account, info, new_info);
-							}
-						}
-					}
-				}
-			}
-		}
-	}
->>>>>>> 82527f41
 }
 
 nano::ledger_set_any nano::ledger::any () const
@@ -364,11 +297,6 @@
 	return static_cast<nano::epoch> (epoch);
 }
 
-bool nano::ledger::receivable_any (store::transaction const & tx, nano::account const & account) const
-{
-	return rsnano::rsn_ledger_receivable_any (handle, tx.get_rust_handle (), account.bytes.data ());
-}
-
 uint64_t nano::ledger::cemented_count () const
 {
 	return cache.cemented_count ();
@@ -532,16 +460,12 @@
 	}
 }
 
-<<<<<<< HEAD
 nano::receivable_iterator nano::ledger_set_any::receivable_upper_bound (store::transaction const & transaction, nano::account const & account, nano::block_hash const & hash) const
 {
 	return { rsnano::rsn_ledger_set_any_account_receivable_upper_bound (handle, transaction.get_rust_handle (), account.bytes.data (), hash.bytes.data ()) };
 }
 
 nano::receivable_iterator nano::ledger_set_any::receivable_upper_bound (store::transaction const & transaction, nano::account const & account) const
-=======
-uint64_t nano::ledger::cemented_count () const
->>>>>>> 82527f41
 {
 	return { rsnano::rsn_ledger_set_any_receivable_upper_bound (handle, transaction.get_rust_handle (), account.bytes.data ()) };
 }
