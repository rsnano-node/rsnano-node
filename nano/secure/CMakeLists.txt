if(${CMAKE_SYSTEM_NAME} MATCHES "Darwin")
  set(PLATFORM_SECURE_SOURCE plat/osx/working.mm)
elseif(${CMAKE_SYSTEM_NAME} MATCHES "Windows")
  set(PLATFORM_SECURE_SOURCE plat/windows/working.cpp)
elseif(${CMAKE_SYSTEM_NAME} MATCHES "Linux")
  set(PLATFORM_SECURE_SOURCE plat/posix/working.cpp)
elseif(${CMAKE_SYSTEM_NAME} MATCHES "FreeBSD")
  set(PLATFORM_SECURE_SOURCE plat/posix/working.cpp)
else()
  error("Unknown platform: ${CMAKE_SYSTEM_NAME}")
endif()

# Embed bootstrap representative weights in executable. Both live and beta
# weights are added to accommodate switching networks from the command line.
file(READ ${CMAKE_SOURCE_DIR}/rep_weights_live.bin liveweights HEX)
string(REGEX REPLACE "(..)" "0x\\1," liveweights ${liveweights})
file(
  WRITE ${CMAKE_BINARY_DIR}/bootstrap_weights_live.cpp
  "#include <cstddef>\n"
  "namespace nano {\n"
  "	unsigned char nano_bootstrap_weights_live[] = {${liveweights} 0x00};\n"
  "	size_t nano_bootstrap_weights_live_size = sizeof(nano_bootstrap_weights_live) - 1;\n"
  "}\n")

if(EXISTS ${CMAKE_SOURCE_DIR}/rep_weights_beta.bin)
  file(READ ${CMAKE_SOURCE_DIR}/rep_weights_beta.bin betaweights HEX)
  string(REGEX REPLACE "(..)" "0x\\1," betaweights ${betaweights})
endif()
file(
  WRITE ${CMAKE_BINARY_DIR}/bootstrap_weights_beta.cpp
  "#include <cstddef>\n"
  "namespace nano {\n"
  "	unsigned char nano_bootstrap_weights_beta[] = {${betaweights} 0x00};\n"
  "	size_t nano_bootstrap_weights_beta_size = sizeof(nano_bootstrap_weights_beta) - 1;\n"
  "}\n")

add_library(
  secure
  ${PLATFORM_SECURE_SOURCE}
  ${CMAKE_BINARY_DIR}/bootstrap_weights_live.cpp
  ${CMAKE_BINARY_DIR}/bootstrap_weights_beta.cpp
  buffer.hpp
  common.hpp
  common.cpp
  ledger.hpp
  ledger.cpp
  network_filter.hpp
  network_filter.cpp
  utility.hpp
  utility.cpp
  working.hpp)

<<<<<<< HEAD
target_link_libraries(secure nano_lib crypto_lib Boost::iostreams Boost::system
                      Boost::filesystem)
=======
target_link_libraries(
  secure
  nano_lib
  ed25519
  crypto_lib
  Boost::iostreams
  Boost::system
  Boost::filesystem)
>>>>>>> 29cd166f

target_compile_definitions(secure PUBLIC -DQT_NO_KEYWORDS
                                         -DBOOST_ASIO_HAS_STD_ARRAY=1)

include_directories(${CMAKE_SOURCE_DIR}/submodules)<|MERGE_RESOLUTION|>--- conflicted
+++ resolved
@@ -50,19 +50,8 @@
   utility.cpp
   working.hpp)
 
-<<<<<<< HEAD
 target_link_libraries(secure nano_lib crypto_lib Boost::iostreams Boost::system
                       Boost::filesystem)
-=======
-target_link_libraries(
-  secure
-  nano_lib
-  ed25519
-  crypto_lib
-  Boost::iostreams
-  Boost::system
-  Boost::filesystem)
->>>>>>> 29cd166f
 
 target_compile_definitions(secure PUBLIC -DQT_NO_KEYWORDS
                                          -DBOOST_ASIO_HAS_STD_ARRAY=1)
