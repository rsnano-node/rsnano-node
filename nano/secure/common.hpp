--- conflicted
+++ resolved
@@ -111,42 +111,26 @@
 class account_info final
 {
 public:
-<<<<<<< HEAD
 	account_info ();
 	account_info (rsnano::AccountInfoHandle * handle_a);
-	account_info (nano::block_hash const &, nano::account const &, nano::block_hash const &, nano::amount const &, uint64_t, uint64_t, epoch);
+	account_info (nano::block_hash const &, nano::account const &, nano::block_hash const &, nano::amount const &, nano::seconds_t modified, uint64_t, epoch);
 	account_info (account_info const &);
 	account_info (account_info &&);
 	~account_info ();
 	account_info & operator= (account_info const &);
 	bool serialize (nano::stream &) const;
-=======
-	account_info () = default;
-	account_info (nano::block_hash const &, nano::account const &, nano::block_hash const &, nano::amount const &, nano::seconds_t modified, uint64_t, epoch);
->>>>>>> fef5fe85
 	bool deserialize (nano::stream &);
 	bool operator== (nano::account_info const &) const;
 	bool operator!= (nano::account_info const &) const;
 	size_t db_size () const;
 	nano::epoch epoch () const;
-<<<<<<< HEAD
 	nano::block_hash head () const;
 	nano::account representative () const;
 	nano::block_hash open_block () const;
 	nano::amount balance () const;
-	uint64_t modified () const;
+	nano::seconds_t modified () const;
 	uint64_t block_count () const;
 	rsnano::AccountInfoHandle * handle;
-=======
-	nano::block_hash head{ 0 };
-	nano::account representative{};
-	nano::block_hash open_block{ 0 };
-	nano::amount balance{ 0 };
-	/** Seconds since posix epoch */
-	nano::seconds_t modified{ 0 };
-	uint64_t block_count{ 0 };
-	nano::epoch epoch_m{ nano::epoch::epoch_0 };
->>>>>>> fef5fe85
 };
 
 /**
@@ -239,18 +223,9 @@
 	nano::unchecked_info & operator= (const nano::unchecked_info &);
 	void serialize (nano::stream &) const;
 	bool deserialize (nano::stream &);
-<<<<<<< HEAD
-	uint64_t modified () const;
+	nano::seconds_t modified () const;
 	std::shared_ptr<nano::block> get_block () const;
 	rsnano::UncheckedInfoHandle * handle;
-=======
-	nano::seconds_t modified () const;
-	std::shared_ptr<nano::block> block;
-
-private:
-	/** Seconds since posix epoch */
-	uint64_t modified_m{ 0 };
->>>>>>> fef5fe85
 };
 
 class block_info final
@@ -303,12 +278,8 @@
 	vote (nano::vote const &);
 	vote (nano::vote &&);
 	vote (bool &, nano::stream &);
-<<<<<<< HEAD
-	vote (nano::account const &, nano::raw_key const &, uint64_t timestamp, uint8_t duration, std::vector<nano::block_hash> const &);
+	vote (nano::account const &, nano::raw_key const &, nano::millis_t timestamp, uint8_t duration, std::vector<nano::block_hash> const &);
 	~vote ();
-=======
-	vote (nano::account const &, nano::raw_key const &, nano::millis_t timestamp, uint8_t duration, std::vector<nano::block_hash> const &);
->>>>>>> fef5fe85
 	std::string hashes_string () const;
 	nano::block_hash hash () const;
 	nano::block_hash full_hash () const;
@@ -327,17 +298,12 @@
 	nano::account account () const;
 	nano::signature signature () const;
 	std::chrono::milliseconds duration () const;
-<<<<<<< HEAD
 	std::vector<nano::block_hash> hashes () const;
 	void flip_signature_bit_0 ();
 	rsnano::VoteHandle * get_handle () const;
 	// gets the pointer to the block data within Rust;
 	const void * get_rust_data_pointer () const;
-	static uint64_t constexpr timestamp_max = { 0xffff'ffff'ffff'fff0ULL };
-=======
-	static uint64_t constexpr timestamp_mask = { 0xffff'ffff'ffff'fff0ULL };
 	static nano::seconds_t constexpr timestamp_max = { 0xffff'ffff'ffff'fff0ULL };
->>>>>>> fef5fe85
 	static uint64_t constexpr timestamp_min = { 0x0000'0000'0000'0010ULL };
 	static uint8_t constexpr duration_max = { 0x0fu };
 
