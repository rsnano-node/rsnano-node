--- conflicted
+++ resolved
@@ -45,6 +45,7 @@
 	std::optional<nano::account_info> account_get (store::transaction const & transaction, nano::account const & account) const;
 	bool block_exists_or_pruned (store::transaction const & transaction, nano::block_hash const & hash) const;
 	bool block_exists (store::transaction const & transaction, nano::block_hash const & hash) const;
+	std::shared_ptr<nano::block> block_get (store::transaction const & transaction, nano::block_hash const & hash) const;
 
 	rsnano::LedgerSetAnyHandle * handle;
 };
@@ -80,20 +81,11 @@
 	 * Returns the account for a given hash
 	 * Returns std::nullopt if the block doesn't exist or has been pruned
 	 */
-<<<<<<< HEAD
 	std::optional<nano::account> account (store::transaction const &, nano::block_hash const &) const;
 	std::optional<nano::uint128_t> amount (store::transaction const &, nano::block_hash const &);
 	std::optional<nano::uint128_t> balance (store::transaction const &, nano::block_hash const &) const;
-	std::shared_ptr<nano::block> block (store::transaction const & transaction, nano::block_hash const & hash) const;
 	nano::uint128_t account_balance (store::transaction const &, nano::account const &, bool = false) const;
 	nano::uint128_t account_receivable (store::transaction const &, nano::account const &, bool = false);
-=======
-	std::optional<nano::account> account (secure::transaction const &, nano::block_hash const &) const;
-	std::optional<nano::uint128_t> amount (secure::transaction const &, nano::block_hash const &);
-	std::optional<nano::uint128_t> balance (secure::transaction const &, nano::block_hash const &) const;
-	nano::uint128_t account_balance (secure::transaction const &, nano::account const &, bool = false) const;
-	nano::uint128_t account_receivable (secure::transaction const &, nano::account const &, bool = false);
->>>>>>> fb689884
 	/**
 	 * Returns the cached vote weight for the given representative.
 	 * If the weight is below the cache limit it returns 0.
