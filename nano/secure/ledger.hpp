--- conflicted
+++ resolved
@@ -48,6 +48,7 @@
 	std::shared_ptr<nano::block> block_get (store::transaction const & transaction, nano::block_hash const & hash) const;
 	std::optional<nano::amount> block_balance (store::transaction const & transaction, nano::block_hash const & hash) const;
 	nano::block_hash account_head (store::transaction const & transaction, nano::account const & account) const;
+	std::optional<nano::account> block_account (store::transaction const & transaction, nano::block_hash const & hash) const;
 
 	rsnano::LedgerSetAnyHandle * handle;
 };
@@ -73,7 +74,6 @@
 	ledger (nano::ledger &&) = delete;
 	~ledger ();
 
-<<<<<<< HEAD
 	ledger_set_any any () const;
 	ledger_set_confirmed confirmed () const;
 
@@ -84,20 +84,9 @@
 	 * Returns the account for a given hash
 	 * Returns std::nullopt if the block doesn't exist or has been pruned
 	 */
-	std::optional<nano::account> account (store::transaction const &, nano::block_hash const &) const;
 	std::optional<nano::uint128_t> amount (store::transaction const &, nano::block_hash const &);
 	nano::uint128_t account_balance (store::transaction const &, nano::account const &, bool = false) const;
 	nano::uint128_t account_receivable (store::transaction const &, nano::account const &, bool = false);
-=======
-	/** Start read-write transaction */
-	secure::write_transaction tx_begin_write (std::vector<nano::tables> const & tables_to_lock = {}, std::vector<nano::tables> const & tables_no_lock = {}) const;
-	/** Start read-only transaction */
-	secure::read_transaction tx_begin_read () const;
-
-	std::optional<nano::uint128_t> amount (secure::transaction const &, nano::block_hash const &);
-	nano::uint128_t account_balance (secure::transaction const &, nano::account const &, bool = false) const;
-	nano::uint128_t account_receivable (secure::transaction const &, nano::account const &, bool = false);
->>>>>>> a670fa16
 	/**
 	 * Returns the cached vote weight for the given representative.
 	 * If the weight is below the cache limit it returns 0.
