#pragma once

#include <nano/lib/rep_weights.hpp>
#include <nano/lib/timer.hpp>
#include <nano/secure/common.hpp>

#include <map>

namespace nano
{
class store;
class stats;
class write_transaction;

// map of vote weight per block, ordered greater first
using tally_t = std::map<nano::uint128_t, std::shared_ptr<nano::block>, std::greater<nano::uint128_t>>;

class uncemented_info
{
public:
	uncemented_info (nano::block_hash const & cemented_frontier, nano::block_hash const & frontier, nano::account const & account);
	nano::block_hash cemented_frontier;
	nano::block_hash frontier;
	nano::account account;
};

class ledger final
{
public:
	ledger (nano::store &, nano::stats &, nano::ledger_constants & constants, nano::generate_cache const & = nano::generate_cache ());
	ledger (nano::ledger const &) = delete;
	ledger (nano::ledger &&) = delete;
	~ledger ();
	/**
	 * Return account containing hash, expects that block hash exists in ledger
	 */
	nano::account account (nano::transaction const &, nano::block_hash const &) const;
	std::optional<nano::account_info> account_info (nano::transaction const & transaction, nano::account const & account) const;
	/**
	 * For non-prunning nodes same as `ledger::account()`
	 * For prunning nodes ensures that block hash exists, otherwise returns zero account
	 */
	nano::account account_safe (nano::transaction const &, nano::block_hash const &, bool &) const;
	/**
	 * Return account containing hash, returns zero account if account can not be found
	 */
	nano::account account_safe (nano::transaction const &, nano::block_hash const &) const;
	nano::uint128_t amount (nano::transaction const &, nano::account const &);
	nano::uint128_t amount (nano::transaction const &, nano::block_hash const &);
	/** Safe for previous block, but block hash_a must exist */
	nano::uint128_t amount_safe (nano::transaction const &, nano::block_hash const & hash_a, bool &) const;
	nano::uint128_t balance (nano::transaction const &, nano::block_hash const &) const;
	nano::uint128_t balance_safe (nano::transaction const &, nano::block_hash const &, bool &) const;
	nano::uint128_t account_balance (nano::transaction const &, nano::account const &, bool = false);
	nano::uint128_t account_receivable (nano::transaction const &, nano::account const &, bool = false);
	nano::uint128_t weight (nano::account const &);
	std::shared_ptr<nano::block> successor (nano::transaction const &, nano::qualified_root const &);
<<<<<<< HEAD
=======
	std::shared_ptr<nano::block> forked_block (nano::transaction const &, nano::block const &);
	std::shared_ptr<nano::block> head_block (nano::transaction const &, nano::account const &);
>>>>>>> 004ffe5d
	bool block_confirmed (nano::transaction const &, nano::block_hash const &) const;
	nano::block_hash latest (nano::transaction const &, nano::account const &);
	nano::root latest_root (nano::transaction const &, nano::account const &);
	nano::block_hash representative (nano::transaction const &, nano::block_hash const &);
	bool block_or_pruned_exists (nano::block_hash const &) const;
	bool block_or_pruned_exists (nano::transaction const &, nano::block_hash const &) const;
	std::string block_text (char const *);
	std::string block_text (nano::block_hash const &);
	bool is_send (nano::transaction const &, nano::block const &) const;
	nano::account block_destination (nano::transaction const &, nano::block const &);
	nano::block_hash block_source (nano::transaction const &, nano::block const &);
	std::pair<nano::block_hash, nano::block_hash> hash_root_random (nano::transaction const &) const;
	std::optional<nano::pending_info> pending_info (nano::transaction const & transaction, nano::pending_key const & key) const;
	nano::process_return process (nano::write_transaction const &, nano::block &);
	bool rollback (nano::write_transaction const &, nano::block_hash const &, std::vector<std::shared_ptr<nano::block>> &);
	bool rollback (nano::write_transaction const &, nano::block_hash const &);
	void update_account (nano::write_transaction const &, nano::account const &, nano::account_info const &, nano::account_info const &);
	uint64_t pruning_action (nano::write_transaction &, nano::block_hash const &, uint64_t const);
	bool could_fit (nano::transaction const &, nano::block const &) const;
	bool dependents_confirmed (nano::transaction const &, nano::block const &) const;
	bool is_epoch_link (nano::link const &) const;
	std::array<nano::block_hash, 2> dependent_blocks (nano::transaction const &, nano::block const &) const;
	std::shared_ptr<nano::block> find_receive_block_by_send_hash (nano::transaction const & transaction, nano::account const & destination, nano::block_hash const & send_block_hash);
	nano::account epoch_signer (nano::link const &) const;
	nano::link epoch_link (nano::epoch) const;
	std::multimap<uint64_t, uncemented_info, std::greater<>> unconfirmed_frontiers () const;
	bool bootstrap_weight_reached () const;
	rsnano::LedgerHandle * get_handle () const;
	void write_confirmation_height (nano::write_transaction const &, nano::account const &, uint64_t num_blocks_cemented, uint64_t confirmation_height, nano::block_hash const & confirmed_frontier);
	size_t get_bootstrap_weights_size () const;
	void enable_pruning ();
	bool pruning_enabled () const;
	std::unordered_map<nano::account, nano::uint128_t> get_bootstrap_weights () const;
	void set_bootstrap_weights (std::unordered_map<nano::account, nano::uint128_t> const & weights_a);
	void set_bootstrap_weight_max_blocks (uint64_t max_a);
	uint64_t get_bootstrap_weight_max_blocks () const;
	static nano::uint128_t const unit;
	nano::store & store;
	nano::ledger_cache cache;
	nano::ledger_constants & constants;

private:
	nano::stats & stats;

public:
	rsnano::LedgerHandle * handle;
};

std::unique_ptr<container_info_component> collect_container_info (ledger & ledger, std::string const & name);
}<|MERGE_RESOLUTION|>--- conflicted
+++ resolved
@@ -55,11 +55,7 @@
 	nano::uint128_t account_receivable (nano::transaction const &, nano::account const &, bool = false);
 	nano::uint128_t weight (nano::account const &);
 	std::shared_ptr<nano::block> successor (nano::transaction const &, nano::qualified_root const &);
-<<<<<<< HEAD
-=======
-	std::shared_ptr<nano::block> forked_block (nano::transaction const &, nano::block const &);
 	std::shared_ptr<nano::block> head_block (nano::transaction const &, nano::account const &);
->>>>>>> 004ffe5d
 	bool block_confirmed (nano::transaction const &, nano::block_hash const &) const;
 	nano::block_hash latest (nano::transaction const &, nano::account const &);
 	nano::root latest_root (nano::transaction const &, nano::account const &);
