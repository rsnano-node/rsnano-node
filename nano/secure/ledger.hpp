--- conflicted
+++ resolved
@@ -27,14 +27,10 @@
 class ledger final
 {
 public:
-<<<<<<< HEAD
-	ledger (nano::store &, nano::stat &, nano::ledger_constants & constants, nano::generate_cache const & = nano::generate_cache ());
+	ledger (nano::store &, nano::stats &, nano::ledger_constants & constants, nano::generate_cache const & = nano::generate_cache ());
 	ledger (nano::ledger const &) = delete;
 	ledger (nano::ledger &&) = delete;
 	~ledger ();
-=======
-	ledger (nano::store &, nano::stats &, nano::ledger_constants & constants, nano::generate_cache const & = nano::generate_cache ());
->>>>>>> 62811054
 	/**
 	 * Return account containing hash, expects that block hash exists in ledger
 	 */
@@ -96,18 +92,10 @@
 	static nano::uint128_t const unit;
 	nano::store & store;
 	nano::ledger_cache cache;
-<<<<<<< HEAD
 	nano::ledger_constants & constants;
-=======
-	nano::stats & stats;
-	std::unordered_map<nano::account, nano::uint128_t> bootstrap_weights;
-	uint64_t bootstrap_weight_max_blocks{ 1 };
-	std::atomic<bool> check_bootstrap_weights;
-	bool pruning{ false };
->>>>>>> 62811054
 
 private:
-	nano::stat & stats;
+	nano::stats & stats;
 
 public:
 	rsnano::LedgerHandle * handle;
