--- conflicted
+++ resolved
@@ -8,14 +8,11 @@
 {
 class bootstrap_attempt_legacy;
 class bootstrap_client;
-<<<<<<< HEAD
 class node;
-=======
 namespace transport
 {
 	class tcp_server;
 }
->>>>>>> f2ddac1b
 
 /**
  * Client side of a bulk_push request. Sends a sequence of blocks the other side did not report in their frontier_req response.
@@ -42,11 +39,7 @@
 class bulk_push_server final : public std::enable_shared_from_this<nano::bulk_push_server>
 {
 public:
-<<<<<<< HEAD
-	explicit bulk_push_server (std::shared_ptr<nano::node> const &, std::shared_ptr<nano::bootstrap_server> const &);
-=======
-	explicit bulk_push_server (std::shared_ptr<nano::transport::tcp_server> const &);
->>>>>>> f2ddac1b
+	explicit bulk_push_server (std::shared_ptr<nano::node> const &, std::shared_ptr<nano::transport::tcp_server> const &);
 	void throttled_receive ();
 	void receive ();
 	void received_type ();
