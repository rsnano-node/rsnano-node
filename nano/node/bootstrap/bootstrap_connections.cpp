#include "nano/lib/rsnanoutils.hpp"

#include <nano/node/bootstrap/bootstrap.hpp>
#include <nano/node/bootstrap/bootstrap_attempt.hpp>
#include <nano/node/bootstrap/bootstrap_connections.hpp>
#include <nano/node/bootstrap/bootstrap_lazy.hpp>
#include <nano/node/common.hpp>
#include <nano/node/node.hpp>
#include <nano/node/transport/tcp.hpp>

#include <boost/format.hpp>

#include <memory>

constexpr double nano::bootstrap_limits::bootstrap_connection_scale_target_blocks;
constexpr double nano::bootstrap_limits::bootstrap_minimum_blocks_per_sec;
constexpr double nano::bootstrap_limits::bootstrap_minimum_termination_time_sec;
constexpr unsigned nano::bootstrap_limits::bootstrap_max_new_connections;
constexpr unsigned nano::bootstrap_limits::requeued_pulls_processed_blocks_factor;

nano::bootstrap_client::bootstrap_client (std::shared_ptr<nano::bootstrap_client_observer> const & observer_a, std::shared_ptr<nano::transport::channel_tcp> const & channel_a, std::shared_ptr<nano::transport::socket> const & socket_a) :
	handle{ rsnano::rsn_bootstrap_client_create (new std::shared_ptr<nano::bootstrap_client_observer> (observer_a), channel_a->handle, socket_a->handle) }
{
}

nano::bootstrap_client::~bootstrap_client ()
{
	rsnano::rsn_bootstrap_client_destroy (handle);
}

double nano::bootstrap_client::sample_block_rate ()
{
	return rsnano::rsn_bootstrap_client_sample_block_rate (handle);
}

void nano::bootstrap_client::set_start_time ()
{
	rsnano::rsn_bootstrap_client_set_start_time (handle);
}

double nano::bootstrap_client::elapsed_seconds () const
{
	return rsnano::rsn_bootstrap_client_elapsed_seconds (handle);
}

void nano::bootstrap_client::stop (bool force)
{
	rsnano::rsn_bootstrap_client_stop (handle, force);
}

void nano::bootstrap_client::async_read (std::size_t size_a, std::function<void (boost::system::error_code const &, std::size_t)> callback_a)
{
	auto cb_wrapper = new std::function<void (boost::system::error_code const &, std::size_t)> ([callback = std::move (callback_a), this_l = shared_from_this ()] (boost::system::error_code const & ec, std::size_t size) {
		callback (ec, size);
	});
	rsnano::rsn_bootstrap_client_read (handle, size_a, nano::transport::async_read_adapter, nano::transport::async_read_delete_context, cb_wrapper);
}

uint8_t * nano::bootstrap_client::get_receive_buffer ()
{
	buffer.resize (rsnano::rsn_bootstrap_client_receive_buffer_size (handle));
	rsnano::rsn_bootstrap_client_receive_buffer (handle, buffer.data (), buffer.size ());
	return buffer.data ();
}

nano::tcp_endpoint nano::bootstrap_client::remote_endpoint () const
{
	rsnano::EndpointDto result;
	rsnano::rsn_bootstrap_client_remote_endpoint (handle, &result);
	return rsnano::dto_to_endpoint (result);
}

std::string nano::bootstrap_client::channel_string () const
{
	rsnano::StringDto dto;
	rsnano::rsn_bootstrap_client_channel_string (handle, &dto);
	return rsnano::convert_dto_to_string (dto);
}

void nano::bootstrap_client::send (nano::message & message_a, std::function<void (boost::system::error_code const &, std::size_t)> const & callback_a, nano::transport::buffer_drop_policy drop_policy_a, nano::bandwidth_limit_type limit_type_a)
{
	auto callback_pointer = new std::function<void (boost::system::error_code const &, std::size_t)> (callback_a);
	rsnano::rsn_bootstrap_client_send (handle, message_a.handle, nano::transport::channel_tcp_send_callback, nano::transport::delete_send_buffer_callback, callback_pointer, static_cast<uint8_t> (drop_policy_a), static_cast<uint8_t> (limit_type_a));
}

void nano::bootstrap_client::send_buffer (nano::shared_const_buffer const & buffer_a, std::function<void (boost::system::error_code const &, std::size_t)> const & callback_a, nano::transport::buffer_drop_policy policy_a)
{
	auto callback_pointer = new std::function<void (boost::system::error_code const &, std::size_t)> (callback_a);
	rsnano::rsn_bootstrap_client_send_buffer (handle, buffer_a.data (), buffer_a.size (), nano::transport::channel_tcp_send_callback, nano::transport::delete_send_buffer_callback, callback_pointer, static_cast<uint8_t> (policy_a));
}

nano::tcp_endpoint nano::bootstrap_client::get_tcp_endpoint () const
{
	rsnano::EndpointDto dto;
	rsnano::rsn_bootstrap_client_tcp_endpoint (handle, &dto);
	return rsnano::dto_to_endpoint (dto);
}

void nano::bootstrap_client::close_socket ()
{
	rsnano::rsn_bootstrap_client_close_socket (handle);
}

void nano::bootstrap_client::set_timeout (std::chrono::seconds timeout_a)
{
	rsnano::rsn_bootstrap_client_set_timeout (handle, timeout_a.count ());
}

std::shared_ptr<nano::transport::socket> nano::bootstrap_client::get_socket () const
{
	return std::make_shared<nano::transport::socket> (rsnano::rsn_bootstrap_client_socket (handle));
}

uint64_t nano::bootstrap_client::inc_block_count ()
{
	return rsnano::rsn_bootstrap_client_inc_block_count (handle);
}

uint64_t nano::bootstrap_client::get_block_count () const
{
	return rsnano::rsn_bootstrap_client_block_count (handle);
}
double nano::bootstrap_client::get_block_rate () const
{
	return rsnano::rsn_bootstrap_client_block_rate (handle);
}
bool nano::bootstrap_client::get_pending_stop () const
{
	return rsnano::rsn_bootstrap_client_pending_stop (handle);
}
bool nano::bootstrap_client::get_hard_stop () const
{
	return rsnano::rsn_bootstrap_client_hard_stop (handle);
}

nano::bootstrap_connections::bootstrap_connections (nano::node & node_a) :
	node (node_a)
{
}

std::shared_ptr<nano::bootstrap_client> nano::bootstrap_connections::connection (std::shared_ptr<nano::bootstrap_attempt> const & attempt_a, bool use_front_connection)
{
	nano::unique_lock<nano::mutex> lock{ mutex };
	condition.wait (lock, [&stopped = stopped, &idle = idle, &new_connections_empty = new_connections_empty] { return stopped || !idle.empty () || new_connections_empty; });
	std::shared_ptr<nano::bootstrap_client> result;
	if (!stopped && !idle.empty ())
	{
		if (!use_front_connection)
		{
			result = idle.back ();
			idle.pop_back ();
		}
		else
		{
			result = idle.front ();
			idle.pop_front ();
		}
	}
	if (result == nullptr && connections_count == 0 && new_connections_empty && attempt_a != nullptr)
	{
		node.logger->try_log (boost::str (boost::format ("Bootstrap attempt stopped because there are no peers")));
		lock.unlock ();
		attempt_a->stop ();
	}
	return result;
}

void nano::bootstrap_connections::pool_connection (std::shared_ptr<nano::bootstrap_client> const & client_a, bool new_client, bool push_front)
{
	nano::unique_lock<nano::mutex> lock{ mutex };
	if (!stopped && !client_a->get_pending_stop () && !node.network->excluded_peers.check (client_a->get_tcp_endpoint ()))
	{
		client_a->set_timeout (node.network_params.network.idle_timeout);
		// Push into idle deque
		if (!push_front)
		{
			idle.push_back (client_a);
		}
		else
		{
			idle.push_front (client_a);
		}
		if (new_client)
		{
			clients.push_back (client_a);
		}
	}
	else
	{
		client_a->close_socket ();
	}
	lock.unlock ();
	condition.notify_all ();
}

void nano::bootstrap_connections::add_connection (nano::endpoint const & endpoint_a)
{
	connect_client (nano::tcp_endpoint (endpoint_a.address (), endpoint_a.port ()), true);
}

std::shared_ptr<nano::bootstrap_client> nano::bootstrap_connections::find_connection (nano::tcp_endpoint const & endpoint_a)
{
	nano::lock_guard<nano::mutex> lock{ mutex };
	std::shared_ptr<nano::bootstrap_client> result;
	for (auto i (idle.begin ()), end (idle.end ()); i != end && !stopped; ++i)
	{
		if ((*i)->get_tcp_endpoint () == endpoint_a)
		{
			result = *i;
			idle.erase (i);
			break;
		}
	}
	return result;
}

void nano::bootstrap_connections::connect_client (nano::tcp_endpoint const & endpoint_a, bool push_front)
{
	++connections_count;
	auto socket (std::make_shared<nano::transport::socket> (node.io_ctx, nano::transport::socket::endpoint_type_t::client, *node.stats, node.logger, node.workers,
	node.config->tcp_io_timeout,
	node.network_params.network.silent_connection_tolerance_time,
	node.network_params.network.idle_timeout,
	node.config->logging.network_timeout_logging (),
	node.observers));
	auto this_l (shared_from_this ());
	socket->async_connect (endpoint_a,
	[this_l, socket, endpoint_a, push_front] (boost::system::error_code const & ec) {
		if (!ec)
		{
			if (this_l->node.config->logging.bulk_pull_logging ())
			{
				this_l->node.logger->try_log (boost::str (boost::format ("Connection established to %1%") % endpoint_a));
			}
			auto client (std::make_shared<nano::bootstrap_client> (this_l, std::make_shared<nano::transport::channel_tcp> (this_l->node.io_ctx, this_l->node.outbound_limiter, this_l->node.config->network_params.network, socket, this_l->node.network->tcp_channels), socket));
			this_l->connections_count++;
			this_l->pool_connection (client, true, push_front);
		}
		else
		{
			if (this_l->node.config->logging.network_logging ())
			{
				switch (ec.value ())
				{
					default:
						this_l->node.logger->try_log (boost::str (boost::format ("Error initiating bootstrap connection to %1%: %2%") % endpoint_a % ec.message ()));
						break;
					case boost::system::errc::connection_refused:
					case boost::system::errc::operation_canceled:
					case boost::system::errc::timed_out:
					case 995: // Windows The I/O operation has been aborted because of either a thread exit or an application request
					case 10061: // Windows No connection could be made because the target machine actively refused it
						break;
				}
			}
		}
		--this_l->connections_count;
	});
}

unsigned nano::bootstrap_connections::target_connections (std::size_t pulls_remaining, std::size_t attempts_count) const
{
	auto const attempts_factor = nano::narrow_cast<unsigned> (node.config->bootstrap_connections * attempts_count);
	if (attempts_factor >= node.config->bootstrap_connections_max)
	{
		return std::max (1U, node.config->bootstrap_connections_max);
	}

	// Only scale up to bootstrap_connections_max for large pulls.
	double step_scale = std::min (1.0, std::max (0.0, (double)pulls_remaining / nano::bootstrap_limits::bootstrap_connection_scale_target_blocks));
	double target = (double)attempts_factor + (double)(node.config->bootstrap_connections_max - attempts_factor) * step_scale;
	return std::max (1U, (unsigned)(target + 0.5f));
}

struct block_rate_cmp
{
	bool operator() (std::shared_ptr<nano::bootstrap_client> const & lhs, std::shared_ptr<nano::bootstrap_client> const & rhs) const
	{
		return lhs->get_block_rate () > rhs->get_block_rate ();
	}
};

void nano::bootstrap_connections::populate_connections (bool repeat)
{
	double rate_sum = 0.0;
	std::size_t num_pulls = 0;
	std::size_t attempts_count = node.bootstrap_initiator.attempts.size ();
	std::priority_queue<std::shared_ptr<nano::bootstrap_client>, std::vector<std::shared_ptr<nano::bootstrap_client>>, block_rate_cmp> sorted_connections;
	std::unordered_set<nano::tcp_endpoint> endpoints;
	{
		nano::unique_lock<nano::mutex> lock{ mutex };
		num_pulls = pulls.size ();
		std::deque<std::weak_ptr<nano::bootstrap_client>> new_clients;
		for (auto & c : clients)
		{
			if (auto client = c.lock ())
			{
				new_clients.push_back (client);
				endpoints.insert (client->remote_endpoint ());
				double elapsed_sec = client->elapsed_seconds ();
				auto blocks_per_sec = client->sample_block_rate ();
				rate_sum += blocks_per_sec;
				if (client->elapsed_seconds () > nano::bootstrap_limits::bootstrap_connection_warmup_time_sec && client->get_block_count () > 0)
				{
					sorted_connections.push (client);
				}
				// Force-stop the slowest peers, since they can take the whole bootstrap hostage by dribbling out blocks on the last remaining pull.
				// This is ~1.5kilobits/sec.
				if (elapsed_sec > nano::bootstrap_limits::bootstrap_minimum_termination_time_sec && blocks_per_sec < nano::bootstrap_limits::bootstrap_minimum_blocks_per_sec)
				{
					if (node.config->logging.bulk_pull_logging ())
					{
						node.logger->try_log (boost::str (boost::format ("Stopping slow peer %1% (elapsed sec %2%s > %3%s and %4% blocks per second < %5%)") % client->channel_string () % elapsed_sec % nano::bootstrap_limits::bootstrap_minimum_termination_time_sec % blocks_per_sec % nano::bootstrap_limits::bootstrap_minimum_blocks_per_sec));
					}

					client->stop (true);
					new_clients.pop_back ();
				}
			}
		}
		// Cleanup expired clients
		clients.swap (new_clients);
	}

	auto target = target_connections (num_pulls, attempts_count);

	// We only want to drop slow peers when more than 2/3 are active. 2/3 because 1/2 is too aggressive, and 100% rarely happens.
	// Probably needs more tuning.
	if (sorted_connections.size () >= (target * 2) / 3 && target >= 4)
	{
		// 4 -> 1, 8 -> 2, 16 -> 4, arbitrary, but seems to work well.
		auto drop = (int)roundf (sqrtf ((float)target - 2.0f));

		if (node.config->logging.bulk_pull_logging ())
		{
			node.logger->try_log (boost::str (boost::format ("Dropping %1% bulk pull peers, target connections %2%") % drop % target));
		}

		for (int i = 0; i < drop; i++)
		{
			auto client = sorted_connections.top ();

			if (node.config->logging.bulk_pull_logging ())
			{
				node.logger->try_log (boost::str (boost::format ("Dropping peer with block rate %1%, block count %2% (%3%) ") % client->get_block_rate () % client->get_block_count () % client->channel_string ()));
			}

			client->stop (false);
			sorted_connections.pop ();
		}
	}

	if (node.config->logging.bulk_pull_logging ())
	{
		node.logger->try_log (boost::str (boost::format ("Bulk pull connections: %1%, rate: %2% blocks/sec, bootstrap attempts %3%, remaining pulls: %4%") % connections_count.load () % (int)rate_sum % attempts_count % num_pulls));
	}

	if (connections_count < target && (attempts_count != 0 || new_connections_empty) && !stopped)
	{
		auto delta = std::min ((target - connections_count) * 2, nano::bootstrap_limits::bootstrap_max_new_connections);
		// TODO - tune this better
		// Not many peers respond, need to try to make more connections than we need.
		for (auto i = 0u; i < delta; i++)
		{
<<<<<<< HEAD
			auto endpoint (node.network->bootstrap_peer ());
			if (endpoint != nano::tcp_endpoint (boost::asio::ip::address_v6::any (), 0) && (node.flags.allow_bootstrap_peers_duplicates () || endpoints.find (endpoint) == endpoints.end ()) && !node.network->excluded_peers.check (endpoint))
=======
			auto endpoint (node.network.bootstrap_peer ()); // Legacy bootstrap is compatible with older version of protocol
			if (endpoint != nano::tcp_endpoint (boost::asio::ip::address_v6::any (), 0) && (node.flags.allow_bootstrap_peers_duplicates || endpoints.find (endpoint) == endpoints.end ()) && !node.network.excluded_peers.check (endpoint))
>>>>>>> 022a10f2
			{
				connect_client (endpoint);
				endpoints.insert (endpoint);
				nano::lock_guard<nano::mutex> lock{ mutex };
				new_connections_empty = false;
			}
			else if (connections_count == 0)
			{
				{
					nano::lock_guard<nano::mutex> lock{ mutex };
					new_connections_empty = true;
				}
				condition.notify_all ();
			}
		}
	}
	if (!stopped && repeat)
	{
		std::weak_ptr<nano::bootstrap_connections> this_w (shared_from_this ());
		node.workers->add_timed_task (std::chrono::steady_clock::now () + std::chrono::seconds (1), [this_w] () {
			if (auto this_l = this_w.lock ())
			{
				this_l->populate_connections ();
			}
		});
	}
}

void nano::bootstrap_connections::start_populate_connections ()
{
	if (!populate_connections_started.exchange (true))
	{
		populate_connections ();
	}
}

void nano::bootstrap_connections::add_pull (nano::pull_info const & pull_a)
{
	nano::pull_info pull (pull_a);
	node.bootstrap_initiator.cache.update_pull (pull);
	{
		nano::lock_guard<nano::mutex> lock{ mutex };
		pulls.push_back (pull);
	}
	condition.notify_all ();
}

void nano::bootstrap_connections::request_pull (nano::unique_lock<nano::mutex> & lock_a)
{
	lock_a.unlock ();
	auto connection_l (connection ());
	lock_a.lock ();
	if (connection_l != nullptr && !pulls.empty ())
	{
		std::shared_ptr<nano::bootstrap_attempt> attempt_l;
		nano::pull_info pull;
		// Search pulls with existing attempts
		while (attempt_l == nullptr && !pulls.empty ())
		{
			pull = pulls.front ();
			pulls.pop_front ();
			attempt_l = node.bootstrap_initiator.attempts.find (pull.bootstrap_id);
			// Check if lazy pull is obsolete (head was processed or head is 0 for destinations requests)
			if (auto lazy = std::dynamic_pointer_cast<nano::bootstrap_attempt_lazy> (attempt_l))
			{
				if (!pull.head.is_zero () && lazy->lazy_processed_or_exists (pull.head))
				{
					attempt_l->pull_finished ();
					attempt_l = nullptr;
				}
			}
		}
		if (attempt_l != nullptr)
		{
			auto node_l{ node.shared_from_this () };
			// The bulk_pull_client destructor attempt to requeue_pull which can cause a deadlock if this is the last reference
			// Dispatch request in an external thread in case it needs to be destroyed
			node.background ([node_l, connection_l, attempt_l, pull] () {
				auto client (std::make_shared<nano::bulk_pull_client> (node_l, connection_l, attempt_l, pull));
				client->request ();
			});
		}
	}
	else if (connection_l != nullptr)
	{
		// Reuse connection if pulls deque become empty
		lock_a.unlock ();
		pool_connection (connection_l);
		lock_a.lock ();
	}
}

void nano::bootstrap_connections::requeue_pull (nano::pull_info const & pull_a, bool network_error)
{
	auto pull (pull_a);
	if (!network_error)
	{
		++pull.attempts;
	}
	auto attempt_l (node.bootstrap_initiator.attempts.find (pull.bootstrap_id));
	if (attempt_l != nullptr)
	{
		auto lazy = std::dynamic_pointer_cast<nano::bootstrap_attempt_lazy> (attempt_l);
		attempt_l->inc_requeued_pulls ();
		if (lazy)
		{
			pull.count = lazy->lazy_batch_size ();
		}
		if (attempt_l->get_mode () == nano::bootstrap_mode::legacy && (pull.attempts < pull.retry_limit + (pull.processed / nano::bootstrap_limits::requeued_pulls_processed_blocks_factor)))
		{
			{
				nano::lock_guard<nano::mutex> lock{ mutex };
				pulls.push_front (pull);
			}
			attempt_l->pull_started ();
			condition.notify_all ();
		}
		else if (lazy && (pull.attempts <= pull.retry_limit + (pull.processed / node.network_params.bootstrap.lazy_max_pull_blocks)))
		{
			debug_assert (pull.account_or_head.as_block_hash () == pull.head);
			if (!lazy->lazy_processed_or_exists (pull.account_or_head.as_block_hash ()))
			{
				{
					nano::lock_guard<nano::mutex> lock{ mutex };
					pulls.push_back (pull);
				}
				attempt_l->pull_started ();
				condition.notify_all ();
			}
		}
		else
		{
			if (node.config->logging.bulk_pull_logging ())
			{
				node.logger->try_log (boost::str (boost::format ("Failed to pull account %1% or head block %2% down to %3% after %4% attempts and %5% blocks processed") % pull.account_or_head.to_account () % pull.account_or_head.to_string () % pull.end.to_string () % pull.attempts % pull.processed));
			}
			node.stats->inc (nano::stat::type::bootstrap, nano::stat::detail::bulk_pull_failed_account, nano::stat::dir::in);

			if (lazy && pull.processed > 0)
			{
				lazy->lazy_add (pull);
			}
			else if (attempt_l->get_mode () == nano::bootstrap_mode::legacy)
			{
				node.bootstrap_initiator.cache.add (pull);
			}
		}
	}
}

void nano::bootstrap_connections::clear_pulls (uint64_t bootstrap_id_a)
{
	{
		nano::lock_guard<nano::mutex> lock{ mutex };
		auto i (pulls.begin ());
		while (i != pulls.end ())
		{
			if (i->bootstrap_id == bootstrap_id_a)
			{
				i = pulls.erase (i);
			}
			else
			{
				++i;
			}
		}
	}
	condition.notify_all ();
}

void nano::bootstrap_connections::run ()
{
	start_populate_connections ();
	nano::unique_lock<nano::mutex> lock{ mutex };
	while (!stopped)
	{
		if (!pulls.empty ())
		{
			request_pull (lock);
		}
		else
		{
			condition.wait (lock);
		}
	}
	stopped = true;
	lock.unlock ();
	condition.notify_all ();
}

void nano::bootstrap_connections::stop ()
{
	nano::unique_lock<nano::mutex> lock{ mutex };
	stopped = true;
	lock.unlock ();
	condition.notify_all ();
	lock.lock ();
	for (auto const & i : clients)
	{
		if (auto client = i.lock ())
		{
			client->close_socket ();
		}
	}
	clients.clear ();
	idle.clear ();
}

void nano::bootstrap_connections::bootstrap_client_closed ()
{
	--connections_count;
}<|MERGE_RESOLUTION|>--- conflicted
+++ resolved
@@ -362,13 +362,8 @@
 		// Not many peers respond, need to try to make more connections than we need.
 		for (auto i = 0u; i < delta; i++)
 		{
-<<<<<<< HEAD
-			auto endpoint (node.network->bootstrap_peer ());
+			auto endpoint (node.network->bootstrap_peer ()); // Legacy bootstrap is compatible with older version of protocol
 			if (endpoint != nano::tcp_endpoint (boost::asio::ip::address_v6::any (), 0) && (node.flags.allow_bootstrap_peers_duplicates () || endpoints.find (endpoint) == endpoints.end ()) && !node.network->excluded_peers.check (endpoint))
-=======
-			auto endpoint (node.network.bootstrap_peer ()); // Legacy bootstrap is compatible with older version of protocol
-			if (endpoint != nano::tcp_endpoint (boost::asio::ip::address_v6::any (), 0) && (node.flags.allow_bootstrap_peers_duplicates || endpoints.find (endpoint) == endpoints.end ()) && !node.network.excluded_peers.check (endpoint))
->>>>>>> 022a10f2
 			{
 				connect_client (endpoint);
 				endpoints.insert (endpoint);
