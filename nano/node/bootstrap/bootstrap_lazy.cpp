--- conflicted
+++ resolved
@@ -33,15 +33,9 @@
 	if (lazy_keys.size () < max_keys && lazy_keys.find (hash_or_account_a.as_block_hash ()) == lazy_keys.end () && !lazy_blocks_processed (hash_or_account_a.as_block_hash ()))
 	{
 		lazy_keys.insert (hash_or_account_a.as_block_hash ());
-<<<<<<< HEAD
-		lazy_pulls.emplace_back (hash_or_account_a, confirmed ? lazy_retry_limit_confirmed () : node->network_params.bootstrap.lazy_retry_limit);
+		lazy_pulls.emplace_back (hash_or_account_a, node->network_params.bootstrap.lazy_retry_limit);
 		rsnano::rsn_bootstrap_attempt_unlock (lock);
 		rsnano::rsn_bootstrap_attempt_notifiy_all (handle);
-=======
-		lazy_pulls.emplace_back (hash_or_account_a, node->network_params.bootstrap.lazy_retry_limit);
-		lock.unlock ();
-		condition.notify_all ();
->>>>>>> 33628804
 		inserted = true;
 	}
 	else
@@ -467,21 +461,6 @@
 	return result;
 }
 
-<<<<<<< HEAD
-unsigned nano::bootstrap_attempt_lazy::lazy_retry_limit_confirmed ()
-{
-	// debug_assert (!mutex.try_lock ());
-	if (rsnano::rsn_bootstrap_attempt_total_blocks (handle) % 1024 == 512 || peer_count == 0)
-	{
-		// Prevent too frequent network locks
-		peer_count = node->network->size ();
-	}
-	auto multiplier (node->flags.disable_legacy_bootstrap () ? 2 : 1.25);
-	return multiplier * std::max (node->network_params.bootstrap.lazy_retry_limit, 2 * nano::narrow_cast<unsigned> (peer_count));
-}
-
-=======
->>>>>>> 33628804
 void nano::bootstrap_attempt_lazy::get_information (boost::property_tree::ptree & tree_a)
 {
 	auto lock{ rsnano::rsn_bootstrap_attempt_lock (handle) };
