--- conflicted
+++ resolved
@@ -68,6 +68,8 @@
 	dto.requests_limit = requests_limit;
 	dto.pull_count = pull_count;
 	dto.timeout_ms = timeout;
+	dto.throttle_count = throttle_count;
+	dto.throttle_wait_ms = throttle_wait;
 	dto.account_sets = account_sets.to_dto ();
 	return dto;
 }
@@ -78,6 +80,8 @@
 	requests_limit = dto.requests_limit;
 	pull_count = dto.pull_count;
 	timeout = dto.timeout_ms;
+	throttle_count = dto.throttle_count;
+	throttle_wait = dto.throttle_wait_ms;
 	account_sets.load_dto (dto.account_sets);
 }
 
@@ -97,23 +101,4 @@
 	}
 
 	return toml.get_error ();
-<<<<<<< HEAD
-=======
-}
-
-nano::error nano::bootstrap_ascending_config::serialize (nano::tomlconfig & toml) const
-{
-	toml.put ("requests_limit", requests_limit, "Request limit to ascending bootstrap after which requests will be dropped.\nNote: changing to unlimited (0) is not recommended.\ntype:uint64");
-	toml.put ("database_requests_limit", database_requests_limit, "Request limit for accounts from database after which requests will be dropped.\nNote: changing to unlimited (0) is not recommended as this operation competes for resources on querying the database.\ntype:uint64");
-	toml.put ("pull_count", pull_count, "Number of requested blocks for ascending bootstrap request.\ntype:uint64");
-	toml.put ("timeout", timeout, "Timeout in milliseconds for incoming ascending bootstrap messages to be processed.\ntype:milliseconds");
-	toml.put ("throttle_count", throttle_count, "Number of samples to track for bootstrap throttling.\ntype:uint64");
-	toml.put ("throttle_wait", throttle_wait, "Length of time to wait between requests when throttled.\ntype:milliseconds");
-
-	nano::tomlconfig account_sets_l;
-	account_sets.serialize (account_sets_l);
-	toml.put_child ("account_sets", account_sets_l);
-
-	return toml.get_error ();
->>>>>>> fc895006
 }