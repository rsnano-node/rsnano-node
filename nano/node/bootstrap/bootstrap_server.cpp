--- conflicted
+++ resolved
@@ -315,15 +315,15 @@
 		nano::message_header header (error, type_stream);
 		if (!error)
 		{
-			if (header.network != node->network_params.network.current_network)
-			{
-				node->stats.inc (nano::stat::type::message, nano::stat::detail::invalid_network);
+			if (header.get_network () != network_params.network.current_network)
+			{
+				stats ()->inc (nano::stat::type::message, nano::stat::detail::invalid_network);
 				return;
 			}
 
-			if (header.version_using < node->network_params.network.protocol_version_min)
-			{
-				node->stats.inc (nano::stat::type::message, nano::stat::detail::outdated_version);
+			if (header.get_version_using () < network_params.network.protocol_version_min)
+			{
+				stats ()->inc (nano::stat::type::message, nano::stat::detail::outdated_version);
 				return;
 			}
 
@@ -735,6 +735,16 @@
 	});
 }
 
+bool nano::bootstrap_server::get_handshake_query_received ()
+{
+	return handshake_query_received;
+}
+
+void nano::bootstrap_server::set_handshake_query_received ()
+{
+	handshake_query_received = true;
+}
+
 void nano::bootstrap_server::timeout ()
 {
 	rsnano::rsn_bootstrap_server_timeout (handle);
@@ -839,33 +849,25 @@
 	}
 	void node_id_handshake (nano::node_id_handshake const & message_a) override
 	{
-<<<<<<< HEAD
-		if (node->config->logging.network_node_id_handshake_logging ())
-=======
 		// check for multiple handshake messages, there is no reason to receive more than one
-		if (message_a.query && connection->handshake_query_received)
-		{
-			if (connection->node->config.logging.network_node_id_handshake_logging ())
-			{
-				connection->node->logger.try_log (boost::str (boost::format ("Detected multiple node_id_handshake query from %1%") % connection->remote_endpoint));
+		if (message_a.get_query () && connection->get_handshake_query_received ())
+		{
+			if (node->config->logging.network_node_id_handshake_logging ())
+			{
+				node->logger->try_log (boost::str (boost::format ("Detected multiple node_id_handshake query from %1%") % connection->get_remote_endpoint ()));
 			}
 			connection->stop ();
 			return;
 		}
 
-		connection->handshake_query_received = true;
-
-		if (connection->node->config.logging.network_node_id_handshake_logging ())
->>>>>>> 384f7db5
+		connection->set_handshake_query_received ();
+
+		if (node->config->logging.network_node_id_handshake_logging ())
 		{
 			node->logger->try_log (boost::str (boost::format ("Received node_id_handshake message from %1%") % connection->get_remote_endpoint ()));
 		}
-<<<<<<< HEAD
+
 		if (message_a.get_query ())
-=======
-
-		if (message_a.query)
->>>>>>> 384f7db5
 		{
 			boost::optional<std::pair<nano::account, nano::signature>> response (std::make_pair (node->node_id.pub, nano::sign_message (node->node_id.prv, node->node_id.pub, *message_a.get_query ())));
 			debug_assert (!nano::validate_message (response->first, *message_a.get_query (), response->second));
