#include <nano/node/bootstrap/bootstrap_server.hpp>
#include <nano/node/transport/transport.hpp>
#include <nano/secure/ledger.hpp>
#include <nano/secure/store.hpp>

// TODO: Make threads configurable
nano::bootstrap_server::bootstrap_server (nano::store & store_a, nano::ledger & ledger_a, nano::network_constants const & network_constants_a, nano::stats & stats_a) :
	store{ store_a },
	ledger{ ledger_a },
	network_constants{ network_constants_a },
	stats{ stats_a },
	request_queue{ stats, nano::stat::type::bootstrap_server, nano::thread_role::name::bootstrap_server, /* threads */ 1, /* max size */ 1024 * 16, /* max batch */ 128 }
{
	request_queue.process_batch = [this] (auto & batch) {
		process_batch (batch);
	};
}

nano::bootstrap_server::~bootstrap_server ()
{
	stop ();
}

void nano::bootstrap_server::start ()
{
	request_queue.start ();
}

void nano::bootstrap_server::stop ()
{
	request_queue.stop ();
}

bool nano::bootstrap_server::verify_request_type (nano::asc_pull_type type) const
{
	switch (type)
	{
		case asc_pull_type::invalid:
			return false;
		case asc_pull_type::blocks:
		case asc_pull_type::account_info:
			return true;
	}
	return false;
}

bool nano::bootstrap_server::verify (const nano::asc_pull_req & message) const
{
	if (!verify_request_type (message.pull_type ()))
	{
		return false;
	}

	struct verify_visitor
	{
		bool operator() (nano::empty_payload const &) const
		{
			return false;
		}
		bool operator() (nano::asc_pull_req::blocks_payload const & pld) const
		{
			return pld.count > 0 && pld.count <= max_blocks;
		}
		bool operator() (nano::asc_pull_req::account_info_payload const & pld) const
		{
			return !pld.target.is_zero ();
		}
	};

	return std::visit (verify_visitor{}, message.payload ());
}

bool nano::bootstrap_server::request (nano::asc_pull_req const & message, std::shared_ptr<nano::transport::channel> channel)
{
	if (!verify (message))
	{
		stats.inc (nano::stat::type::bootstrap_server, nano::stat::detail::invalid);
		return false;
	}

	// If channel is full our response will be dropped anyway, so filter that early
	// TODO: Add per channel limits (this ideally should be done on the channel message processing side)
	if (channel->max ())
	{
		stats.inc (nano::stat::type::bootstrap_server, nano::stat::detail::channel_full, nano::stat::dir::in);
		return false;
	}

	request_queue.add (std::make_pair (message, channel));
	return true;
}

void nano::bootstrap_server::respond (nano::asc_pull_ack & response, std::shared_ptr<nano::transport::channel> & channel)
{
	stats.inc (nano::stat::type::bootstrap_server, nano::stat::detail::response, nano::stat::dir::out);

	// Increase relevant stats depending on payload type
	struct stat_visitor
	{
		nano::stats & stats;

		void operator() (nano::empty_payload const &)
		{
			debug_assert (false, "missing payload");
		}
		void operator() (nano::asc_pull_ack::blocks_payload const & pld)
		{
			stats.inc (nano::stat::type::bootstrap_server, nano::stat::detail::response_blocks, nano::stat::dir::out);
			stats.add (nano::stat::type::bootstrap_server, nano::stat::detail::blocks, nano::stat::dir::out, pld.blocks.size ());
		}
		void operator() (nano::asc_pull_ack::account_info_payload const & pld)
		{
			stats.inc (nano::stat::type::bootstrap_server, nano::stat::detail::response_account_info, nano::stat::dir::out);
		}
	};
	std::visit (stat_visitor{ stats }, response.payload ());

	on_response.notify (response, channel);

	channel->send (
	response, [this] (auto & ec, auto size) {
		if (ec)
		{
			stats.inc (nano::stat::type::bootstrap_server, nano::stat::detail::write_error, nano::stat::dir::out);
		}
	},
	nano::buffer_drop_policy::limiter, nano::bandwidth_limit_type::bootstrap);
}

/*
 * Requests
 */

void nano::bootstrap_server::process_batch (std::deque<request_t> & batch)
{
	auto transaction = store.tx_begin_read ();

	for (auto & [request, channel] : batch)
	{
		if (!channel->max ())
		{
			auto response = process (*transaction, request);
			respond (response, channel);
		}
		else
		{
			stats.inc (nano::stat::type::bootstrap_server, nano::stat::detail::channel_full, nano::stat::dir::out);
		}
	}
}

nano::asc_pull_ack nano::bootstrap_server::process (nano::transaction const & transaction, const nano::asc_pull_req & message)
{
	return std::visit ([this, &transaction, &message] (auto && request) { return process (transaction, message.id (), request); }, message.payload ());
}

nano::asc_pull_ack nano::bootstrap_server::process (const nano::transaction &, nano::asc_pull_req::id_t id, const nano::empty_payload & request)
{
	// Empty payload should never be possible, but return empty response anyway
	debug_assert (false, "missing payload");
	nano::asc_pull_ack response{ network_constants };
	response.set_id (id);
	response.request_invalid ();
	return response;
}

/*
 * Blocks response
 */

nano::asc_pull_ack nano::bootstrap_server::process (nano::transaction const & transaction, nano::asc_pull_req::id_t id, nano::asc_pull_req::blocks_payload const & request)
{
	const std::size_t count = std::min (static_cast<std::size_t> (request.count), max_blocks);

	switch (request.start_type)
	{
		case asc_pull_req::hash_type::block:
		{
			if (store.block ().exists (transaction, request.start.as_block_hash ()))
			{
				return prepare_response (transaction, id, request.start.as_block_hash (), count);
			}
		}
		break;
		case asc_pull_req::hash_type::account:
		{
<<<<<<< HEAD
			auto info = store.account ().get (transaction, request.start.as_account ());
=======
			auto info = ledger.account_info (transaction, request.start.as_account ());
>>>>>>> 6b41733d
			if (info)
			{
				// Start from open block if pulling by account
				return prepare_response (transaction, id, info->open_block (), count);
			}
		}
		break;
	}

	// Neither block nor account found, send empty response to indicate that
	return prepare_empty_blocks_response (id);
}

nano::asc_pull_ack nano::bootstrap_server::prepare_response (nano::transaction const & transaction, nano::asc_pull_req::id_t id, nano::block_hash start_block, std::size_t count)
{
	debug_assert (count <= max_blocks);

	auto blocks = prepare_blocks (transaction, start_block, count);
	debug_assert (blocks.size () <= count);

	nano::asc_pull_ack response{ network_constants };
	response.set_id (id);

	nano::asc_pull_ack::blocks_payload response_payload;
	response_payload.blocks = blocks;
	response.request_blocks (response_payload);
	return response;
}

nano::asc_pull_ack nano::bootstrap_server::prepare_empty_blocks_response (nano::asc_pull_req::id_t id)
{
	nano::asc_pull_ack response{ network_constants };
	response.set_id (id);

	nano::asc_pull_ack::blocks_payload empty_payload{};
	response.request_blocks (empty_payload);

	return response;
}

std::vector<std::shared_ptr<nano::block>> nano::bootstrap_server::prepare_blocks (nano::transaction const & transaction, nano::block_hash start_block, std::size_t count) const
{
	debug_assert (count <= max_blocks);

	std::vector<std::shared_ptr<nano::block>> result;
	if (!start_block.is_zero ())
	{
		std::shared_ptr<nano::block> current = store.block ().get (transaction, start_block);
		while (current && result.size () < count)
		{
			result.push_back (current);

			auto successor = current->sideband ().successor ();
			current = store.block ().get (transaction, successor);
		}
	}
	return result;
}

/*
 * Account info response
 */

nano::asc_pull_ack nano::bootstrap_server::process (const nano::transaction & transaction, nano::asc_pull_req::id_t id, const nano::asc_pull_req::account_info_payload & request)
{
	nano::asc_pull_ack response{ network_constants };
	response.set_id (id);

	nano::account target{ 0 };
	switch (request.target_type)
	{
		case asc_pull_req::hash_type::account:
		{
			target = request.target.as_account ();
		}
		break;
		case asc_pull_req::hash_type::block:
		{
			// Try to lookup account assuming target is block hash
			target = ledger.account_safe (transaction, request.target.as_block_hash ());
		}
		break;
	}

	nano::asc_pull_ack::account_info_payload response_payload{};
	response_payload.account = target;

<<<<<<< HEAD
	auto account_info = store.account ().get (transaction, target);
=======
	auto account_info = ledger.account_info (transaction, target);
>>>>>>> 6b41733d
	if (account_info)
	{
		response_payload.account_open = account_info->open_block ();
		response_payload.account_head = account_info->head ();
		response_payload.account_block_count = account_info->block_count ();

		auto conf_info = store.confirmation_height ().get (transaction, target);
		if (conf_info)
		{
			response_payload.account_conf_frontier = conf_info->frontier ();
			response_payload.account_conf_height = conf_info->height ();
		}
	}
	// If account is missing the response payload will contain all 0 fields, except for the target
	response.request_account_info (response_payload);
	return response;
}<|MERGE_RESOLUTION|>--- conflicted
+++ resolved
@@ -184,11 +184,7 @@
 		break;
 		case asc_pull_req::hash_type::account:
 		{
-<<<<<<< HEAD
-			auto info = store.account ().get (transaction, request.start.as_account ());
-=======
 			auto info = ledger.account_info (transaction, request.start.as_account ());
->>>>>>> 6b41733d
 			if (info)
 			{
 				// Start from open block if pulling by account
@@ -276,11 +272,7 @@
 	nano::asc_pull_ack::account_info_payload response_payload{};
 	response_payload.account = target;
 
-<<<<<<< HEAD
-	auto account_info = store.account ().get (transaction, target);
-=======
 	auto account_info = ledger.account_info (transaction, target);
->>>>>>> 6b41733d
 	if (account_info)
 	{
 		response_payload.account_open = account_info->open_block ();
