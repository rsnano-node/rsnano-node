#include <nano/node/bootstrap/bootstrap_bulk_push.hpp>
#include <nano/node/bootstrap/bootstrap_frontier.hpp>
#include <nano/node/bootstrap/bootstrap_legacy.hpp>
#include <nano/node/node.hpp>

#include <boost/format.hpp>

nano::bootstrap_attempt_legacy::bootstrap_attempt_legacy (std::shared_ptr<nano::node> const & node_a, uint64_t const incremental_id_a, std::string const & id_a, uint32_t const frontiers_age_a, nano::account const & start_account_a) :
	nano::bootstrap_attempt (node_a, nano::bootstrap_mode::legacy, incremental_id_a, id_a),
	node (node_a),
	frontiers_age (frontiers_age_a),
	start_account (start_account_a)
{
}

bool nano::bootstrap_attempt_legacy::consume_future (std::future<bool> & future_a)
{
	bool result;
	try
	{
		result = future_a.get ();
	}
	catch (std::future_error &)
	{
		result = true;
	}
	return result;
}

void nano::bootstrap_attempt_legacy::stop ()
{
<<<<<<< HEAD
	auto lock{ rsnano::rsn_bootstrap_attempt_lock (handle) };
	set_stopped ();
	rsnano::rsn_bootstrap_attempt_unlock (lock);
	rsnano::rsn_bootstrap_attempt_notifiy_all (handle);
	lock = rsnano::rsn_bootstrap_attempt_lock (handle);
=======
	nano::unique_lock<nano::mutex> lock{ mutex };
	stopped = true;
	lock.unlock ();
	condition.notify_all ();
	lock.lock ();
>>>>>>> 7a052d44
	if (auto i = frontiers.lock ())
	{
		try
		{
			i->promise.set_value (true);
		}
		catch (std::future_error &)
		{
		}
	}
	if (auto i = push.lock ())
	{
		try
		{
			i->promise.set_value (true);
		}
		catch (std::future_error &)
		{
		}
	}
	rsnano::rsn_bootstrap_attempt_unlock (lock);
	node->bootstrap_initiator.clear_pulls (get_incremental_id ());
}

rsnano::BootstrapAttemptLockHandle * nano::bootstrap_attempt_legacy::request_push (rsnano::BootstrapAttemptLockHandle * lock_a)
{
	bool error (false);
	rsnano::rsn_bootstrap_attempt_unlock (lock_a);
	auto connection_l (node->bootstrap_initiator.connections->find_connection (endpoint_frontier_request));
	lock_a = rsnano::rsn_bootstrap_attempt_lock (handle);
	if (connection_l)
	{
		std::future<bool> future;
		{
			auto this_l = std::dynamic_pointer_cast<nano::bootstrap_attempt_legacy> (shared_from_this ());
			auto client = std::make_shared<nano::bulk_push_client> (this_l->node, connection_l, this_l);
			client->start ();
			push = client;
			future = client->promise.get_future ();
		}
		rsnano::rsn_bootstrap_attempt_unlock (lock_a);
		error = consume_future (future); // This is out of scope of `client' so when the last reference via boost::asio::io_context is lost and the client is destroyed, the future throws an exception.
		lock_a = rsnano::rsn_bootstrap_attempt_lock (handle);
	}
	if (node->config->logging.network_logging ())
	{
		node->logger->try_log ("Exiting bulk push client");
		if (error)
		{
			node->logger->try_log ("Bulk push client failed");
		}
	}
	return lock_a;
}

void nano::bootstrap_attempt_legacy::add_frontier (nano::pull_info const & pull_a)
{
	// Prevent incorrect or malicious pulls with frontier 0 insertion
	if (!pull_a.head.is_zero ())
	{
		nano::lock_guard<nano::mutex> lock{ mutex };
		frontier_pulls.push_back (pull_a);
	}
}

void nano::bootstrap_attempt_legacy::add_bulk_push_target (nano::block_hash const & head, nano::block_hash const & end)
{
	nano::lock_guard<nano::mutex> lock{ mutex };
	bulk_push_targets.emplace_back (head, end);
}

bool nano::bootstrap_attempt_legacy::request_bulk_push_target (std::pair<nano::block_hash, nano::block_hash> & current_target_a)
{
	nano::lock_guard<nano::mutex> lock{ mutex };
	auto empty (bulk_push_targets.empty ());
	if (!empty)
	{
		current_target_a = bulk_push_targets.back ();
		bulk_push_targets.pop_back ();
	}
	return empty;
}

void nano::bootstrap_attempt_legacy::set_start_account (nano::account const & start_account_a)
{
	// Add last account fron frontier request
	nano::lock_guard<nano::mutex> lock{ mutex };
	start_account = start_account_a;
}

bool nano::bootstrap_attempt_legacy::request_frontier (rsnano::BootstrapAttemptLockHandle ** lock_a, bool first_attempt)
{
	auto result (true);
	rsnano::rsn_bootstrap_attempt_unlock (*lock_a);
	auto connection_l (node->bootstrap_initiator.connections->connection (shared_from_this (), first_attempt));
	*lock_a = rsnano::rsn_bootstrap_attempt_lock (handle);
	if (connection_l && !get_stopped ())
	{
		endpoint_frontier_request = connection_l->get_tcp_endpoint ();
		std::future<bool> future;
		{
			auto this_l = std::dynamic_pointer_cast<nano::bootstrap_attempt_legacy> (shared_from_this ());
			auto client = std::make_shared<nano::frontier_req_client> (this_l->node, connection_l, this_l);
			client->run (start_account, frontiers_age, node->config->bootstrap_frontier_request_count);
			frontiers = client;
			future = client->promise.get_future ();
		}
		rsnano::rsn_bootstrap_attempt_unlock (*lock_a);
		result = consume_future (future); // This is out of scope of `client' so when the last reference via boost::asio::io_context is lost and the client is destroyed, the future throws an exception.
		*lock_a = rsnano::rsn_bootstrap_attempt_lock (handle);
		if (result)
		{
			frontier_pulls.clear ();
		}
		else
		{
			account_count = nano::narrow_cast<unsigned int> (frontier_pulls.size ());
			// Shuffle pulls
			release_assert (std::numeric_limits<uint32_t>::max () > frontier_pulls.size ());
			if (!frontier_pulls.empty ())
			{
				for (auto i = static_cast<uint32_t> (frontier_pulls.size () - 1); i > 0; --i)
				{
					auto k = nano::random_pool::generate_word32 (0, i);
					std::swap (frontier_pulls[i], frontier_pulls[k]);
				}
			}
			// Add to regular pulls
			while (!frontier_pulls.empty ())
			{
				auto pull (frontier_pulls.front ());
				rsnano::rsn_bootstrap_attempt_unlock (*lock_a);
				node->bootstrap_initiator.connections->add_pull (pull);
				*lock_a = rsnano::rsn_bootstrap_attempt_lock (handle);
				inc_pulling ();
				frontier_pulls.pop_front ();
			}
		}
		if (node->config->logging.network_logging ())
		{
			if (!result)
			{
				node->logger->try_log (boost::str (boost::format ("Completed frontier request, %1% out of sync accounts according to %2%") % account_count % connection_l->channel_string ()));
			}
			else
			{
				node->stats->inc (nano::stat::type::error, nano::stat::detail::frontier_req, nano::stat::dir::out);
			}
		}
	}
	return result;
}

rsnano::BootstrapAttemptLockHandle * nano::bootstrap_attempt_legacy::run_start (rsnano::BootstrapAttemptLockHandle * lock_a)
{
	set_frontiers_received (false);
	auto frontier_failure (true);
	uint64_t frontier_attempts (0);
	while (!get_stopped () && frontier_failure)
	{
		++frontier_attempts;
		frontier_failure = request_frontier (&lock_a, frontier_attempts == 1);
	}
	set_frontiers_received (true);
	return lock_a;
}

void nano::bootstrap_attempt_legacy::run ()
{
	debug_assert (get_started ());
	debug_assert (!node->flags.disable_legacy_bootstrap ());
	node->bootstrap_initiator.connections->populate_connections (false);
<<<<<<< HEAD
	auto lock{ rsnano::rsn_bootstrap_attempt_lock (handle) };
	lock = run_start (lock);
=======
	nano::unique_lock<nano::mutex> lock{ mutex };
	run_start (lock);
>>>>>>> 7a052d44
	while (still_pulling ())
	{
		while (still_pulling ())
		{
			// clang-format off
			while (!( get_stopped () || get_pulling () == 0 ))
			{
				rsnano::rsn_bootstrap_attempt_wait (handle, lock);
			}
		}
		// Flushing may resolve forks which can add more pulls
		node->logger->try_log ("Flushing unchecked blocks");
		rsnano::rsn_bootstrap_attempt_unlock (lock);
		node->block_processor.flush ();
		lock = rsnano::rsn_bootstrap_attempt_lock (handle);
		if (start_account.number () != std::numeric_limits<nano::uint256_t>::max ())
		{
			node->logger->try_log (boost::str (boost::format ("Finished flushing unchecked blocks, requesting new frontiers after %1%") % start_account.to_account ()));
			// Requesting new frontiers
			lock = run_start (lock);
		}
		else
		{
			node->logger->try_log ("Finished flushing unchecked blocks");
		}
	}
	if (!get_stopped ())
	{
		node->logger->try_log ("Completed legacy pulls");
		if (!node->flags.disable_bootstrap_bulk_push_client ())
		{
			lock = request_push (lock);
		}
		if (!get_stopped ())
		{
			node->unchecked_cleanup ();
		}
	}
	rsnano::rsn_bootstrap_attempt_unlock (lock);
	stop ();
	rsnano::rsn_bootstrap_attempt_notifiy_all (handle);
}

void nano::bootstrap_attempt_legacy::get_information (boost::property_tree::ptree & tree_a)
{
	nano::lock_guard<nano::mutex> lock{ mutex };
	tree_a.put ("frontier_pulls", std::to_string (frontier_pulls.size ()));
	tree_a.put ("frontiers_received", static_cast<bool> (get_frontiers_received ()));
	tree_a.put ("frontiers_age", std::to_string (frontiers_age));
	tree_a.put ("last_account", start_account.to_account ());
}<|MERGE_RESOLUTION|>--- conflicted
+++ resolved
@@ -29,19 +29,11 @@
 
 void nano::bootstrap_attempt_legacy::stop ()
 {
-<<<<<<< HEAD
 	auto lock{ rsnano::rsn_bootstrap_attempt_lock (handle) };
 	set_stopped ();
 	rsnano::rsn_bootstrap_attempt_unlock (lock);
 	rsnano::rsn_bootstrap_attempt_notifiy_all (handle);
 	lock = rsnano::rsn_bootstrap_attempt_lock (handle);
-=======
-	nano::unique_lock<nano::mutex> lock{ mutex };
-	stopped = true;
-	lock.unlock ();
-	condition.notify_all ();
-	lock.lock ();
->>>>>>> 7a052d44
 	if (auto i = frontiers.lock ())
 	{
 		try
@@ -102,34 +94,38 @@
 	// Prevent incorrect or malicious pulls with frontier 0 insertion
 	if (!pull_a.head.is_zero ())
 	{
-		nano::lock_guard<nano::mutex> lock{ mutex };
+		auto lock{ rsnano::rsn_bootstrap_attempt_lock (handle) };
 		frontier_pulls.push_back (pull_a);
+		rsnano::rsn_bootstrap_attempt_unlock (lock);
 	}
 }
 
 void nano::bootstrap_attempt_legacy::add_bulk_push_target (nano::block_hash const & head, nano::block_hash const & end)
 {
-	nano::lock_guard<nano::mutex> lock{ mutex };
+	auto lock{ rsnano::rsn_bootstrap_attempt_lock (handle) };
 	bulk_push_targets.emplace_back (head, end);
+	rsnano::rsn_bootstrap_attempt_unlock (lock);
 }
 
 bool nano::bootstrap_attempt_legacy::request_bulk_push_target (std::pair<nano::block_hash, nano::block_hash> & current_target_a)
 {
-	nano::lock_guard<nano::mutex> lock{ mutex };
+	auto lock{ rsnano::rsn_bootstrap_attempt_lock (handle) };
 	auto empty (bulk_push_targets.empty ());
 	if (!empty)
 	{
 		current_target_a = bulk_push_targets.back ();
 		bulk_push_targets.pop_back ();
 	}
+	rsnano::rsn_bootstrap_attempt_unlock (lock);
 	return empty;
 }
 
 void nano::bootstrap_attempt_legacy::set_start_account (nano::account const & start_account_a)
 {
 	// Add last account fron frontier request
-	nano::lock_guard<nano::mutex> lock{ mutex };
+	auto lock{ rsnano::rsn_bootstrap_attempt_lock (handle) };
 	start_account = start_account_a;
+	rsnano::rsn_bootstrap_attempt_unlock (lock);
 }
 
 bool nano::bootstrap_attempt_legacy::request_frontier (rsnano::BootstrapAttemptLockHandle ** lock_a, bool first_attempt)
@@ -214,13 +210,8 @@
 	debug_assert (get_started ());
 	debug_assert (!node->flags.disable_legacy_bootstrap ());
 	node->bootstrap_initiator.connections->populate_connections (false);
-<<<<<<< HEAD
 	auto lock{ rsnano::rsn_bootstrap_attempt_lock (handle) };
 	lock = run_start (lock);
-=======
-	nano::unique_lock<nano::mutex> lock{ mutex };
-	run_start (lock);
->>>>>>> 7a052d44
 	while (still_pulling ())
 	{
 		while (still_pulling ())
@@ -266,9 +257,10 @@
 
 void nano::bootstrap_attempt_legacy::get_information (boost::property_tree::ptree & tree_a)
 {
-	nano::lock_guard<nano::mutex> lock{ mutex };
+	auto lock{ rsnano::rsn_bootstrap_attempt_lock (handle) };
 	tree_a.put ("frontier_pulls", std::to_string (frontier_pulls.size ()));
 	tree_a.put ("frontiers_received", static_cast<bool> (get_frontiers_received ()));
 	tree_a.put ("frontiers_age", std::to_string (frontiers_age));
 	tree_a.put ("last_account", start_account.to_account ());
+	rsnano::rsn_bootstrap_attempt_unlock (lock);
 }