#include <nano/lib/config.hpp>
#include <nano/lib/json_error_response.hpp>
#include <nano/lib/timer.hpp>
#include <nano/node/bootstrap/bootstrap_lazy.hpp>
#include <nano/node/common.hpp>
#include <nano/node/election.hpp>
#include <nano/node/json_handler.hpp>
#include <nano/node/node.hpp>
#include <nano/node/node_rpc_config.hpp>
#include <nano/node/telemetry.hpp>

#include <boost/property_tree/json_parser.hpp>
#include <boost/property_tree/ptree.hpp>

#include <algorithm>
#include <chrono>
#include <vector>

namespace
{
void construct_json (nano::container_info_component * component, boost::property_tree::ptree & parent);
using ipc_json_handler_no_arg_func_map = std::unordered_map<std::string, std::function<void (nano::json_handler *)>>;
ipc_json_handler_no_arg_func_map create_ipc_json_handler_no_arg_func_map ();
auto ipc_json_handler_no_arg_funcs = create_ipc_json_handler_no_arg_func_map ();
bool block_confirmed (nano::node & node, nano::transaction & transaction, nano::block_hash const & hash, bool include_active, bool include_only_confirmed);
char const * epoch_as_string (nano::epoch);
}

nano::json_handler::json_handler (nano::node & node_a, nano::node_rpc_config const & node_rpc_config_a, std::string const & body_a, std::function<void (std::string const &)> const & response_a, std::function<void ()> stop_callback_a) :
	body (body_a),
	node (node_a),
	response (response_a),
	stop_callback (stop_callback_a),
	node_rpc_config (node_rpc_config_a)
{
}

std::function<void ()> nano::json_handler::create_worker_task (std::function<void (std::shared_ptr<nano::json_handler> const &)> const & action_a)
{
	return [rpc_l = shared_from_this (), action_a] () {
		try
		{
			action_a (rpc_l);
		}
		catch (std::runtime_error const &)
		{
			json_error_response (rpc_l->response, "Unable to parse JSON");
		}
		catch (...)
		{
			json_error_response (rpc_l->response, "Internal server error in RPC");
		}
	};
}

void nano::json_handler::process_request (bool unsafe_a)
{
	try
	{
		std::stringstream istream (body);
		boost::property_tree::read_json (istream, request);
		if (node_rpc_config.request_callback)
		{
			debug_assert (node.network_params.network.is_dev_network ());
			node_rpc_config.request_callback (request);
		}
		action = request.get<std::string> ("action");
		auto no_arg_func_iter = ipc_json_handler_no_arg_funcs.find (action);
		if (no_arg_func_iter != ipc_json_handler_no_arg_funcs.cend ())
		{
			// First try the map of options with no arguments
			no_arg_func_iter->second (this);
		}
		else
		{
			// Try the rest of the options
			if (action == "wallet_seed")
			{
				if (unsafe_a || node.network_params.network.is_dev_network ())
				{
					wallet_seed ();
				}
				else
				{
					json_error_response (response, "Unsafe RPC not allowed");
				}
			}
			else if (action == "chain")
			{
				chain ();
			}
			else if (action == "successors")
			{
				chain (true);
			}
			else if (action == "history")
			{
				response_l.put ("deprecated", "1");
				request.put ("head", request.get<std::string> ("hash"));
				account_history ();
			}
			else if (action == "knano_from_raw" || action == "krai_from_raw")
			{
				mnano_from_raw (nano::kxrb_ratio);
			}
			else if (action == "knano_to_raw" || action == "krai_to_raw")
			{
				mnano_to_raw (nano::kxrb_ratio);
			}
			else if (action == "rai_from_raw")
			{
				mnano_from_raw (nano::xrb_ratio);
			}
			else if (action == "rai_to_raw")
			{
				mnano_to_raw (nano::xrb_ratio);
			}
			else if (action == "mnano_from_raw" || action == "mrai_from_raw")
			{
				mnano_from_raw ();
			}
			else if (action == "mnano_to_raw" || action == "mrai_to_raw")
			{
				mnano_to_raw ();
			}
			else if (action == "nano_to_raw")
			{
				nano_to_raw ();
			}
			else if (action == "raw_to_nano")
			{
				raw_to_nano ();
			}
			else if (action == "password_valid")
			{
				password_valid ();
			}
			else if (action == "wallet_locked")
			{
				password_valid (true);
			}
			else
			{
				json_error_response (response, "Unknown command");
			}
		}
	}
	catch (std::runtime_error const &)
	{
		json_error_response (response, "Unable to parse JSON");
	}
	catch (...)
	{
		json_error_response (response, "Internal server error in RPC");
	}
}

void nano::json_handler::response_errors ()
{
	if (!ec && response_l.empty ())
	{
		// Return an error code if no response data was given
		ec = nano::error_rpc::empty_response;
	}
	if (ec)
	{
		boost::property_tree::ptree response_error;
		response_error.put ("error", ec.message ());
		std::stringstream ostream;
		boost::property_tree::write_json (ostream, response_error);
		response (ostream.str ());
	}
	else
	{
		std::stringstream ostream;
		boost::property_tree::write_json (ostream, response_l);
		response (ostream.str ());
	}
}

std::shared_ptr<nano::wallet> nano::json_handler::wallet_impl ()
{
	if (!ec)
	{
		std::string wallet_text (request.get<std::string> ("wallet"));
		nano::wallet_id wallet;
		if (!wallet.decode_hex (wallet_text))
		{
			if (auto existing = node.wallets.open (wallet); existing != nullptr)
			{
				return existing;
			}
			else
			{
				ec = nano::error_common::wallet_not_found;
			}
		}
		else
		{
			ec = nano::error_common::bad_wallet_number;
		}
	}
	return nullptr;
}

bool nano::json_handler::wallet_locked_impl (nano::transaction const & transaction_a, std::shared_ptr<nano::wallet> const & wallet_a)
{
	bool result (false);
	if (!ec)
	{
		if (!wallet_a->store.valid_password (transaction_a))
		{
			ec = nano::error_common::wallet_locked;
			result = true;
		}
	}
	return result;
}

bool nano::json_handler::wallet_account_impl (nano::transaction const & transaction_a, std::shared_ptr<nano::wallet> const & wallet_a, nano::account const & account_a)
{
	bool result (false);
	if (!ec)
	{
		if (wallet_a->store.find (transaction_a, account_a) != wallet_a->store.end ())
		{
			result = true;
		}
		else
		{
			ec = nano::error_common::account_not_found_wallet;
		}
	}
	return result;
}

nano::account nano::json_handler::account_impl (std::string account_text, std::error_code ec_a)
{
	nano::account result{};
	if (!ec)
	{
		if (account_text.empty ())
		{
			account_text = request.get<std::string> ("account");
		}
		if (result.decode_account (account_text))
		{
			ec = ec_a;
		}
		else if (account_text[3] == '-' || account_text[4] == '-')
		{
			// nano- and xrb- prefixes are deprecated
			response_l.put ("deprecated_account_format", "1");
		}
	}
	return result;
}

nano::account_info nano::json_handler::account_info_impl (nano::transaction const & transaction_a, nano::account const & account_a)
{
	nano::account_info result;
	if (!ec)
	{
		if (node.store.account ().get (transaction_a, account_a, result))
		{
			ec = nano::error_common::account_not_found;
			node.bootstrap_initiator.bootstrap_lazy (account_a, false, account_a.to_account ());
		}
	}
	return result;
}

nano::amount nano::json_handler::amount_impl ()
{
	nano::amount result (0);
	if (!ec)
	{
		std::string amount_text (request.get<std::string> ("amount"));
		if (result.decode_dec (amount_text))
		{
			ec = nano::error_common::invalid_amount;
		}
	}
	return result;
}

std::shared_ptr<nano::block> nano::json_handler::block_impl (bool signature_work_required)
{
	bool const json_block_l = request.get<bool> ("json_block", false);
	std::shared_ptr<nano::block> result{ nullptr };
	if (!ec)
	{
		boost::property_tree::ptree block_l;
		if (json_block_l)
		{
			block_l = request.get_child ("block");
		}
		else
		{
			std::string block_text (request.get<std::string> ("block"));
			std::stringstream block_stream (block_text);
			try
			{
				boost::property_tree::read_json (block_stream, block_l);
			}
			catch (...)
			{
				ec = nano::error_blocks::invalid_block;
			}
		}
		if (!ec)
		{
			if (!signature_work_required)
			{
				block_l.put ("signature", "0");
				block_l.put ("work", "0");
			}
			result = nano::deserialize_block_json (block_l);
			if (result == nullptr)
			{
				ec = nano::error_blocks::invalid_block;
			}
		}
	}
	return result;
}

nano::block_hash nano::json_handler::hash_impl (std::string search_text)
{
	nano::block_hash result (0);
	if (!ec)
	{
		std::string hash_text (request.get<std::string> (search_text));
		if (result.decode_hex (hash_text))
		{
			ec = nano::error_blocks::invalid_block_hash;
		}
	}
	return result;
}

nano::amount nano::json_handler::threshold_optional_impl ()
{
	nano::amount result (0);
	boost::optional<std::string> threshold_text (request.get_optional<std::string> ("threshold"));
	if (!ec && threshold_text.is_initialized ())
	{
		if (result.decode_dec (threshold_text.get ()))
		{
			ec = nano::error_common::bad_threshold;
		}
	}
	return result;
}

uint64_t nano::json_handler::work_optional_impl ()
{
	uint64_t result (0);
	boost::optional<std::string> work_text (request.get_optional<std::string> ("work"));
	if (!ec && work_text.is_initialized ())
	{
		if (nano::from_string_hex (work_text.get (), result))
		{
			ec = nano::error_common::bad_work_format;
		}
	}
	return result;
}

uint64_t nano::json_handler::difficulty_optional_impl (nano::work_version const version_a)
{
	auto difficulty (node.default_difficulty (version_a));
	boost::optional<std::string> difficulty_text (request.get_optional<std::string> ("difficulty"));
	if (!ec && difficulty_text.is_initialized ())
	{
		if (nano::from_string_hex (difficulty_text.get (), difficulty))
		{
			ec = nano::error_rpc::bad_difficulty_format;
		}
	}
	return difficulty;
}

uint64_t nano::json_handler::difficulty_ledger (nano::block const & block_a)
{
	nano::block_details details (nano::epoch::epoch_0, false, false, false);
	bool details_found (false);
	auto transaction (node.store.tx_begin_read ());
	// Previous block find
	std::shared_ptr<nano::block> block_previous (nullptr);
	auto previous (block_a.previous ());
	if (!previous.is_zero ())
	{
		block_previous = node.store.block ().get (*transaction, previous);
	}
	// Send check
	if (block_previous != nullptr)
	{
		auto is_send = node.store.block ().balance (*transaction, previous) > block_a.balance ().number ();
		details = nano::block_details (nano::epoch::epoch_0, is_send, false, false);
		details_found = true;
	}
	// Epoch check
	if (block_previous != nullptr)
	{
		auto epoch = block_previous->sideband ().details ().epoch ();
		details = nano::block_details (epoch, details.is_send (), details.is_receive (), details.is_epoch ());
	}
	auto link (block_a.link ());
	if (!link.is_zero () && !details.is_send ())
	{
		auto block_link (node.store.block ().get (*transaction, link.as_block_hash ()));
		if (block_link != nullptr && node.store.pending ().exists (*transaction, nano::pending_key (block_a.account (), link.as_block_hash ())))
		{
			auto epoch = std::max (details.epoch (), block_link->sideband ().details ().epoch ());
			details = nano::block_details (epoch, details.is_send (), true, details.is_epoch ());
			details_found = true;
		}
	}
	return details_found ? node.network_params.work.threshold (block_a.work_version (), details) : node.default_difficulty (block_a.work_version ());
}

double nano::json_handler::multiplier_optional_impl (nano::work_version const version_a, uint64_t & difficulty)
{
	double multiplier (1.);
	boost::optional<std::string> multiplier_text (request.get_optional<std::string> ("multiplier"));
	if (!ec && multiplier_text.is_initialized ())
	{
		auto success = boost::conversion::try_lexical_convert<double> (multiplier_text.get (), multiplier);
		if (success && multiplier > 0.)
		{
			difficulty = nano::difficulty::from_multiplier (multiplier, node.default_difficulty (version_a));
		}
		else
		{
			ec = nano::error_rpc::bad_multiplier_format;
		}
	}
	return multiplier;
}

nano::work_version nano::json_handler::work_version_optional_impl (nano::work_version const default_a)
{
	nano::work_version result = default_a;
	boost::optional<std::string> version_text (request.get_optional<std::string> ("version"));
	if (!ec && version_text.is_initialized ())
	{
		if (*version_text == nano::to_string (nano::work_version::work_1))
		{
			result = nano::work_version::work_1;
		}
		else
		{
			ec = nano::error_rpc::bad_work_version;
		}
	}
	return result;
}

namespace
{
bool decode_unsigned (std::string const & text, uint64_t & number)
{
	bool result;
	std::size_t end;
	try
	{
		number = std::stoull (text, &end);
		result = false;
	}
	catch (std::invalid_argument const &)
	{
		result = true;
	}
	catch (std::out_of_range const &)
	{
		result = true;
	}
	result = result || end != text.size ();
	return result;
}
}

uint64_t nano::json_handler::count_impl ()
{
	uint64_t result (0);
	if (!ec)
	{
		std::string count_text (request.get<std::string> ("count"));
		if (decode_unsigned (count_text, result) || result == 0)
		{
			ec = nano::error_common::invalid_count;
		}
	}
	return result;
}

uint64_t nano::json_handler::count_optional_impl (uint64_t result)
{
	boost::optional<std::string> count_text (request.get_optional<std::string> ("count"));
	if (!ec && count_text.is_initialized ())
	{
		if (decode_unsigned (count_text.get (), result))
		{
			ec = nano::error_common::invalid_count;
		}
	}
	return result;
}

uint64_t nano::json_handler::offset_optional_impl (uint64_t result)
{
	boost::optional<std::string> offset_text (request.get_optional<std::string> ("offset"));
	if (!ec && offset_text.is_initialized ())
	{
		if (decode_unsigned (offset_text.get (), result))
		{
			ec = nano::error_rpc::invalid_offset;
		}
	}
	return result;
}

void nano::json_handler::account_balance ()
{
	auto account (account_impl ());
	if (!ec)
	{
		bool const include_only_confirmed = request.get<bool> ("include_only_confirmed", true);
		auto balance (node.balance_pending (account, include_only_confirmed));
		response_l.put ("balance", balance.first.convert_to<std::string> ());
		response_l.put ("pending", balance.second.convert_to<std::string> ());
		response_l.put ("receivable", balance.second.convert_to<std::string> ());
	}
	response_errors ();
}

void nano::json_handler::account_block_count ()
{
	auto account (account_impl ());
	if (!ec)
	{
		auto transaction (node.store.tx_begin_read ());
		auto info (account_info_impl (*transaction, account));
		if (!ec)
		{
			response_l.put ("block_count", std::to_string (info.block_count ()));
		}
	}
	response_errors ();
}

void nano::json_handler::account_create ()
{
	node.workers->push_task (create_worker_task ([] (std::shared_ptr<nano::json_handler> const & rpc_l) {
		auto wallet (rpc_l->wallet_impl ());
		if (!rpc_l->ec)
		{
			bool const generate_work = rpc_l->request.get<bool> ("work", true);
			nano::account new_key;
			auto index_text (rpc_l->request.get_optional<std::string> ("index"));
			if (index_text.is_initialized ())
			{
				uint64_t index;
				if (decode_unsigned (index_text.get (), index) || index > static_cast<uint64_t> (std::numeric_limits<uint32_t>::max ()))
				{
					rpc_l->ec = nano::error_common::invalid_index;
				}
				else
				{
					new_key = wallet->deterministic_insert (static_cast<uint32_t> (index), generate_work);
				}
			}
			else
			{
				new_key = wallet->deterministic_insert (generate_work);
			}

			if (!rpc_l->ec)
			{
				if (!new_key.is_zero ())
				{
					rpc_l->response_l.put ("account", new_key.to_account ());
				}
				else
				{
					rpc_l->ec = nano::error_common::wallet_locked;
				}
			}
		}
		rpc_l->response_errors ();
	}));
}

void nano::json_handler::account_get ()
{
	std::string key_text (request.get<std::string> ("key"));
	nano::public_key pub;
	if (!pub.decode_hex (key_text))
	{
		response_l.put ("account", pub.to_account ());
	}
	else
	{
		ec = nano::error_common::bad_public_key;
	}
	response_errors ();
}

void nano::json_handler::account_info ()
{
	auto account (account_impl ());
	if (!ec)
	{
		bool const representative = request.get<bool> ("representative", false);
		bool const weight = request.get<bool> ("weight", false);
		bool const pending = request.get<bool> ("pending", false);
		bool const receivable = request.get<bool> ("receivable", pending);
		bool const include_confirmed = request.get<bool> ("include_confirmed", false);
		auto transaction (node.store.tx_begin_read ());
		auto info (account_info_impl (*transaction, account));
		nano::confirmation_height_info confirmation_height_info;
		node.store.confirmation_height ().get (*transaction, account, confirmation_height_info);
		if (!ec)
		{
			response_l.put ("frontier", info.head ().to_string ());
			response_l.put ("open_block", info.open_block ().to_string ());
			response_l.put ("representative_block", node.ledger.representative (*transaction, info.head ()).to_string ());
			nano::amount balance_l (info.balance ());
			std::string balance;
			balance_l.encode_dec (balance);

			response_l.put ("balance", balance);

			nano::amount confirmed_balance_l;
			if (include_confirmed)
			{
				if (info.block_count () != confirmation_height_info.height ())
				{
					confirmed_balance_l = node.ledger.balance (*transaction, confirmation_height_info.frontier ());
				}
				else
				{
					// block_height and confirmed height are the same, so can just reuse balance
					confirmed_balance_l = balance_l;
				}
				std::string confirmed_balance;
				confirmed_balance_l.encode_dec (confirmed_balance);
				response_l.put ("confirmed_balance", confirmed_balance);
			}

			response_l.put ("modified_timestamp", std::to_string (info.modified ()));
			response_l.put ("block_count", std::to_string (info.block_count ()));
			response_l.put ("account_version", epoch_as_string (info.epoch ()));
			auto confirmed_frontier = confirmation_height_info.frontier ().to_string ();
			if (include_confirmed)
			{
				response_l.put ("confirmed_height", std::to_string (confirmation_height_info.height ()));
				response_l.put ("confirmed_frontier", confirmed_frontier);
			}
			else
			{
				// For backwards compatibility purposes
				response_l.put ("confirmation_height", std::to_string (confirmation_height_info.height ()));
				response_l.put ("confirmation_height_frontier", confirmed_frontier);
			}

			std::shared_ptr<nano::block> confirmed_frontier_block;
			if (include_confirmed && confirmation_height_info.height () > 0)
			{
				confirmed_frontier_block = node.store.block ().get (*transaction, confirmation_height_info.frontier ());
			}

			if (representative)
			{
				response_l.put ("representative", info.representative ().to_account ());
				if (include_confirmed)
				{
					nano::account confirmed_representative{};
					if (confirmed_frontier_block)
					{
						confirmed_representative = confirmed_frontier_block->representative ();
						if (confirmed_representative.is_zero ())
						{
							confirmed_representative = node.store.block ().get (*transaction, node.ledger.representative (*transaction, confirmation_height_info.frontier ()))->representative ();
						}
					}

					response_l.put ("confirmed_representative", confirmed_representative.to_account ());
				}
			}
			if (weight)
			{
				auto account_weight (node.ledger.weight (account));
				response_l.put ("weight", account_weight.convert_to<std::string> ());
			}
			if (receivable)
			{
				auto account_receivable = node.ledger.account_receivable (*transaction, account);
				response_l.put ("pending", account_receivable.convert_to<std::string> ());
				response_l.put ("receivable", account_receivable.convert_to<std::string> ());

				if (include_confirmed)
				{
					auto account_receivable = node.ledger.account_receivable (*transaction, account, true);
					response_l.put ("confirmed_pending", account_receivable.convert_to<std::string> ());
					response_l.put ("confirmed_receivable", account_receivable.convert_to<std::string> ());
				}
			}
		}
	}
	response_errors ();
}

void nano::json_handler::account_key ()
{
	auto account (account_impl ());
	if (!ec)
	{
		response_l.put ("key", account.to_string ());
	}
	response_errors ();
}

void nano::json_handler::account_list ()
{
	auto wallet (wallet_impl ());
	if (!ec)
	{
		boost::property_tree::ptree accounts;
		auto transaction (node.wallets.tx_begin_read ());
		for (auto i (wallet->store.begin (*transaction)), j (wallet->store.end ()); i != j; ++i)
		{
			boost::property_tree::ptree entry;
			entry.put ("", nano::account (i->first).to_account ());
			accounts.push_back (std::make_pair ("", entry));
		}
		response_l.add_child ("accounts", accounts);
	}
	response_errors ();
}

void nano::json_handler::account_move ()
{
	node.workers->push_task (create_worker_task ([] (std::shared_ptr<nano::json_handler> const & rpc_l) {
		auto wallet (rpc_l->wallet_impl ());
		if (!rpc_l->ec)
		{
			std::string source_text (rpc_l->request.get<std::string> ("source"));
			auto accounts_text (rpc_l->request.get_child ("accounts"));
			nano::wallet_id source;
			if (!source.decode_hex (source_text))
			{
				auto existing (rpc_l->node.wallets.items.find (source));
				if (existing != rpc_l->node.wallets.items.end ())
				{
					auto source (existing->second);
					std::vector<nano::public_key> accounts;
					for (auto i (accounts_text.begin ()), n (accounts_text.end ()); i != n; ++i)
					{
						auto account (rpc_l->account_impl (i->second.get<std::string> ("")));
						accounts.push_back (account);
					}
					auto transaction (rpc_l->node.wallets.tx_begin_write ());
					auto error (wallet->store.move (*transaction, source->store, accounts));
					rpc_l->response_l.put ("moved", error ? "0" : "1");
				}
				else
				{
					rpc_l->ec = nano::error_rpc::source_not_found;
				}
			}
			else
			{
				rpc_l->ec = nano::error_rpc::bad_source;
			}
		}
		rpc_l->response_errors ();
	}));
}

void nano::json_handler::account_remove ()
{
	node.workers->push_task (create_worker_task ([] (std::shared_ptr<nano::json_handler> const & rpc_l) {
		auto wallet (rpc_l->wallet_impl ());
		auto account (rpc_l->account_impl ());
		if (!rpc_l->ec)
		{
			auto transaction (rpc_l->node.wallets.tx_begin_write ());
			rpc_l->wallet_locked_impl (*transaction, wallet);
			rpc_l->wallet_account_impl (*transaction, wallet, account);
			if (!rpc_l->ec)
			{
				wallet->store.erase (*transaction, account);
				rpc_l->response_l.put ("removed", "1");
			}
		}
		rpc_l->response_errors ();
	}));
}

void nano::json_handler::account_representative ()
{
	auto account (account_impl ());
	if (!ec)
	{
		auto transaction (node.store.tx_begin_read ());
		auto info (account_info_impl (*transaction, account));
		if (!ec)
		{
			response_l.put ("representative", info.representative ().to_account ());
		}
	}
	response_errors ();
}

void nano::json_handler::account_representative_set ()
{
	node.workers->push_task (create_worker_task ([work_generation_enabled = node.work_generation_enabled ()] (std::shared_ptr<nano::json_handler> const & rpc_l) {
		auto wallet (rpc_l->wallet_impl ());
		auto account (rpc_l->account_impl ());
		std::string representative_text (rpc_l->request.get<std::string> ("representative"));
		auto representative (rpc_l->account_impl (representative_text, nano::error_rpc::bad_representative_number));
		if (!rpc_l->ec)
		{
			auto work (rpc_l->work_optional_impl ());
			if (!rpc_l->ec && work)
			{
				auto transaction (rpc_l->node.wallets.tx_begin_write ());
				rpc_l->wallet_locked_impl (*transaction, wallet);
				rpc_l->wallet_account_impl (*transaction, wallet, account);
				if (!rpc_l->ec)
				{
					auto block_transaction (rpc_l->node.store.tx_begin_read ());
					auto info (rpc_l->account_info_impl (*block_transaction, account));
					if (!rpc_l->ec)
					{
						nano::block_details details (info.epoch (), false, false, false);
						if (rpc_l->node.network_params.work.difficulty (nano::work_version::work_1, info.head (), work) < rpc_l->node.network_params.work.threshold (nano::work_version::work_1, details))
						{
							rpc_l->ec = nano::error_common::invalid_work;
						}
					}
				}
			}
			else if (!rpc_l->ec) // work == 0
			{
				if (!work_generation_enabled)
				{
					rpc_l->ec = nano::error_common::disabled_work_generation;
				}
			}
			if (!rpc_l->ec)
			{
				bool generate_work (work == 0); // Disable work generation if "work" option is provided
				auto response_a (rpc_l->response);
				auto response_data (std::make_shared<boost::property_tree::ptree> (rpc_l->response_l));
				wallet->change_async (
				account, representative, [response_a, response_data] (std::shared_ptr<nano::block> const & block) {
					if (block != nullptr)
					{
						response_data->put ("block", block->hash ().to_string ());
						std::stringstream ostream;
						boost::property_tree::write_json (ostream, *response_data);
						response_a (ostream.str ());
					}
					else
					{
						json_error_response (response_a, "Error generating block");
					}
				},
				work, generate_work);
			}
		}
		// Because of change_async
		if (rpc_l->ec)
		{
			rpc_l->response_errors ();
		}
	}));
}

void nano::json_handler::account_weight ()
{
	auto account (account_impl ());
	if (!ec)
	{
		auto balance (node.weight (account));
		response_l.put ("weight", balance.convert_to<std::string> ());
	}
	response_errors ();
}

void nano::json_handler::accounts_balances ()
{
	boost::property_tree::ptree balances;
	auto transaction = node.store.tx_begin_read ();
	for (auto & account_from_request : request.get_child ("accounts"))
	{
		boost::property_tree::ptree entry;
		auto account = account_impl (account_from_request.second.data ());
		if (!ec)
		{
<<<<<<< HEAD
			nano::account_info info;
			if (!node.store.account ().get (*transaction, account, info))
			{
				auto balance = node.balance_pending (account, false);
				entry.put ("balance", balance.first.convert_to<std::string> ());
				entry.put ("pending", balance.second.convert_to<std::string> ());
				entry.put ("receivable", balance.second.convert_to<std::string> ());
				balances.put_child (account_from_request.second.data (), entry);
				continue;
			}
			else
			{
				ec = nano::error_common::account_not_found;
			}
=======
			auto balance = node.balance_pending (account, false);
			entry.put ("balance", balance.first.convert_to<std::string> ());
			entry.put ("pending", balance.second.convert_to<std::string> ());
			entry.put ("receivable", balance.second.convert_to<std::string> ());
			balances.put_child (account_from_request.second.data (), entry);
			continue;
>>>>>>> 0812626a
		}
		entry.put ("error", ec.message ());
		balances.put_child (account_from_request.second.data (), entry);
		ec = {};
	}
	response_l.add_child ("balances", balances);
	response_errors ();
}

void nano::json_handler::accounts_representatives ()
{
	boost::property_tree::ptree representatives;
	auto transaction = node.store.tx_begin_read ();
	for (auto & account_from_request : request.get_child ("accounts"))
	{
		auto account = account_impl (account_from_request.second.data ());
		if (!ec)
		{
			auto info = account_info_impl (*transaction, account);
			if (!ec)
			{
				representatives.put (account_from_request.second.data (), info.representative ().to_account ());
				continue;
			}
		}
		representatives.put (account_from_request.second.data (), boost::format ("error: %1%") % ec.message ());
		ec = {};
	}
	response_l.add_child ("representatives", representatives);
	response_errors ();
}

void nano::json_handler::accounts_create ()
{
	node.workers->push_task (create_worker_task ([] (std::shared_ptr<nano::json_handler> const & rpc_l) {
		auto wallet (rpc_l->wallet_impl ());
		auto count (rpc_l->count_impl ());
		if (!rpc_l->ec)
		{
			bool const generate_work = rpc_l->request.get<bool> ("work", false);
			boost::property_tree::ptree accounts;
			for (auto i (0); accounts.size () < count; ++i)
			{
				nano::account new_key (wallet->deterministic_insert (generate_work));
				if (!new_key.is_zero ())
				{
					boost::property_tree::ptree entry;
					entry.put ("", new_key.to_account ());
					accounts.push_back (std::make_pair ("", entry));
				}
			}
			rpc_l->response_l.add_child ("accounts", accounts);
		}
		rpc_l->response_errors ();
	}));
}

void nano::json_handler::accounts_frontiers ()
{
	boost::property_tree::ptree frontiers;
	auto transaction = node.store.tx_begin_read ();
	for (auto & account_from_request : request.get_child ("accounts"))
	{
		auto account = account_impl (account_from_request.second.data ());
		if (!ec)
		{
			auto latest = node.ledger.latest (*transaction, account);
			if (!latest.is_zero ())
			{
				frontiers.put (account.to_account (), latest.to_string ());
				continue;
			}
			else
			{
				ec = nano::error_common::account_not_found;
			}
		}
		frontiers.put (account_from_request.second.data (), boost::str (boost::format ("error: %1%") % ec.message ()));
		ec = {};
	}
	response_l.add_child ("frontiers", frontiers);
	response_errors ();
}

void nano::json_handler::accounts_pending ()
{
	response_l.put ("deprecated", "1");
	accounts_receivable ();
}

void nano::json_handler::accounts_receivable ()
{
	auto count (count_optional_impl ());
	auto threshold (threshold_optional_impl ());
	bool const source = request.get<bool> ("source", false);
	bool const include_active = request.get<bool> ("include_active", false);
	bool const include_only_confirmed = request.get<bool> ("include_only_confirmed", true);
	bool const sorting = request.get<bool> ("sorting", false);
	auto simple (threshold.is_zero () && !source && !sorting); // if simple, response is a list of hashes for each account
	boost::property_tree::ptree pending;
	auto transaction (node.store.tx_begin_read ());
	for (auto & accounts : request.get_child ("accounts"))
	{
		auto account (account_impl (accounts.second.data ()));
		if (!ec)
		{
			boost::property_tree::ptree peers_l;
			for (auto i (node.store.pending ().begin (*transaction, nano::pending_key (account, 0))), n (node.store.pending ().end ()); i != n && nano::pending_key (i->first).account == account && peers_l.size () < count; ++i)
			{
				nano::pending_key const & key (i->first);
				if (block_confirmed (node, *transaction, key.hash, include_active, include_only_confirmed))
				{
					if (simple)
					{
						boost::property_tree::ptree entry;
						entry.put ("", key.hash.to_string ());
						peers_l.push_back (std::make_pair ("", entry));
					}
					else
					{
						nano::pending_info const & info (i->second);
						if (info.amount.number () >= threshold.number ())
						{
							if (source)
							{
								boost::property_tree::ptree pending_tree;
								pending_tree.put ("amount", info.amount.number ().convert_to<std::string> ());
								pending_tree.put ("source", info.source.to_account ());
								peers_l.add_child (key.hash.to_string (), pending_tree);
							}
							else
							{
								peers_l.put (key.hash.to_string (), info.amount.number ().convert_to<std::string> ());
							}
						}
					}
				}
			}
			if (sorting && !simple)
			{
				if (source)
				{
					peers_l.sort ([] (auto const & child1, auto const & child2) -> bool {
						return child1.second.template get<nano::uint128_t> ("amount") > child2.second.template get<nano::uint128_t> ("amount");
					});
				}
				else
				{
					peers_l.sort ([] (auto const & child1, auto const & child2) -> bool {
						return child1.second.template get<nano::uint128_t> ("") > child2.second.template get<nano::uint128_t> ("");
					});
				}
			}
			if (!peers_l.empty ())
			{
				pending.add_child (account.to_account (), peers_l);
			}
		}
	}
	response_l.add_child ("blocks", pending);
	response_errors ();
}

void nano::json_handler::active_difficulty ()
{
	auto include_trend (request.get<bool> ("include_trend", false));
	auto const multiplier_active = 1.0;
	auto const default_difficulty (node.default_difficulty (nano::work_version::work_1));
	auto const default_receive_difficulty (node.default_receive_difficulty (nano::work_version::work_1));
	auto const receive_current_denormalized (node.network_params.work.denormalized_multiplier (multiplier_active, node.network_params.work.get_epoch_2_receive ()));
	response_l.put ("deprecated", "1");
	response_l.put ("network_minimum", nano::to_string_hex (default_difficulty));
	response_l.put ("network_receive_minimum", nano::to_string_hex (default_receive_difficulty));
	response_l.put ("network_current", nano::to_string_hex (nano::difficulty::from_multiplier (multiplier_active, default_difficulty)));
	response_l.put ("network_receive_current", nano::to_string_hex (nano::difficulty::from_multiplier (receive_current_denormalized, default_receive_difficulty)));
	response_l.put ("multiplier", 1.0);
	if (include_trend)
	{
		boost::property_tree::ptree difficulty_trend_l;

		// To keep this RPC backwards-compatible
		boost::property_tree::ptree entry;
		entry.put ("", "1.000000000000000");
		difficulty_trend_l.push_back (std::make_pair ("", entry));

		response_l.add_child ("difficulty_trend", difficulty_trend_l);
	}
	response_errors ();
}

void nano::json_handler::available_supply ()
{
	auto genesis_balance (node.balance (node.network_params.ledger.genesis->account ())); // Cold storage genesis
	auto landing_balance (node.balance (nano::account ("059F68AAB29DE0D3A27443625C7EA9CDDB6517A8B76FE37727EF6A4D76832AD5"))); // Active unavailable account
	auto faucet_balance (node.balance (nano::account ("8E319CE6F3025E5B2DF66DA7AB1467FE48F1679C13DD43BFDB29FA2E9FC40D3B"))); // Faucet account
	auto burned_balance ((node.balance_pending (nano::account{}, false)).second); // Burning 0 account
	auto available (nano::dev::constants.genesis_amount - genesis_balance - landing_balance - faucet_balance - burned_balance);
	response_l.put ("available", available.convert_to<std::string> ());
	response_errors ();
}

void nano::json_handler::block_info ()
{
	auto hash (hash_impl ());
	if (!ec)
	{
		auto transaction (node.store.tx_begin_read ());
		auto block (node.store.block ().get (*transaction, hash));
		if (block != nullptr)
		{
			nano::account account (block->account ().is_zero () ? block->sideband ().account () : block->account ());
			response_l.put ("block_account", account.to_account ());
			bool error_or_pruned (false);
			auto amount (node.ledger.amount_safe (*transaction, hash, error_or_pruned));
			if (!error_or_pruned)
			{
				response_l.put ("amount", amount.convert_to<std::string> ());
			}
			auto balance (node.ledger.balance (*transaction, hash));
			response_l.put ("balance", balance.convert_to<std::string> ());
			response_l.put ("height", std::to_string (block->sideband ().height ()));
			response_l.put ("local_timestamp", std::to_string (block->sideband ().timestamp ()));
			response_l.put ("successor", block->sideband ().successor ().to_string ());
			auto confirmed (node.ledger.block_confirmed (*transaction, hash));
			response_l.put ("confirmed", confirmed);

			bool json_block_l = request.get<bool> ("json_block", false);
			if (json_block_l)
			{
				boost::property_tree::ptree block_node_l;
				block->serialize_json (block_node_l);
				response_l.add_child ("contents", block_node_l);
			}
			else
			{
				std::string contents;
				block->serialize_json (contents);
				response_l.put ("contents", contents);
			}
			if (block->type () == nano::block_type::state)
			{
				auto subtype (nano::state_subtype (block->sideband ().details ()));
				response_l.put ("subtype", subtype);
			}
		}
		else
		{
			ec = nano::error_blocks::not_found;
		}
	}
	response_errors ();
}

void nano::json_handler::block_confirm ()
{
	auto hash (hash_impl ());
	if (!ec)
	{
		auto transaction (node.store.tx_begin_read ());
		auto block_l (node.store.block ().get (*transaction, hash));
		if (block_l != nullptr)
		{
			if (!node.ledger.block_confirmed (*transaction, hash))
			{
				// Start new confirmation for unconfirmed (or not being confirmed) block
				if (!node.confirmation_height_processor.is_processing_block (hash))
				{
					node.block_confirm (std::move (block_l));
				}
			}
			else
			{
				// Add record in confirmation history for confirmed block
				nano::election_status status{};
				status.set_winner (block_l);
				status.set_election_end (std::chrono::duration_cast<std::chrono::milliseconds> (std::chrono::system_clock::now ().time_since_epoch ()));
				status.set_block_count (1);
				status.set_election_status_type (nano::election_status_type::active_confirmation_height);
				node.active.recently_cemented.put (status);
				// Trigger callback for confirmed block
				node.block_arrival.add (hash);
				auto account (node.ledger.account (*transaction, hash));
				bool error_or_pruned (false);
				auto amount (node.ledger.amount_safe (*transaction, hash, error_or_pruned));
				bool is_state_send (false);
				bool is_state_epoch (false);
				if (!error_or_pruned)
				{
					if (auto state = dynamic_cast<nano::state_block *> (block_l.get ()))
					{
						is_state_send = node.ledger.is_send (*transaction, *state);
						is_state_epoch = amount == 0 && node.ledger.is_epoch_link (state->link ());
					}
				}
				node.observers->blocks.notify (status, {}, account, amount, is_state_send, is_state_epoch);
			}
			response_l.put ("started", "1");
		}
		else
		{
			ec = nano::error_blocks::not_found;
		}
	}
	response_errors ();
}

void nano::json_handler::blocks ()
{
	bool const json_block_l = request.get<bool> ("json_block", false);
	boost::property_tree::ptree blocks;
	auto transaction (node.store.tx_begin_read ());
	for (boost::property_tree::ptree::value_type & hashes : request.get_child ("hashes"))
	{
		if (!ec)
		{
			std::string hash_text = hashes.second.data ();
			nano::block_hash hash;
			if (!hash.decode_hex (hash_text))
			{
				auto block (node.store.block ().get (*transaction, hash));
				if (block != nullptr)
				{
					if (json_block_l)
					{
						boost::property_tree::ptree block_node_l;
						block->serialize_json (block_node_l);
						blocks.add_child (hash_text, block_node_l);
					}
					else
					{
						std::string contents;
						block->serialize_json (contents);
						blocks.put (hash_text, contents);
					}
				}
				else
				{
					ec = nano::error_blocks::not_found;
				}
			}
			else
			{
				ec = nano::error_blocks::bad_hash_number;
			}
		}
	}
	response_l.add_child ("blocks", blocks);
	response_errors ();
}

void nano::json_handler::blocks_info ()
{
	bool const pending = request.get<bool> ("pending", false);
	bool const receivable = request.get<bool> ("receivable", pending);
	bool const receive_hash = request.get<bool> ("receive_hash", false);
	bool const source = request.get<bool> ("source", false);
	bool const json_block_l = request.get<bool> ("json_block", false);
	bool const include_not_found = request.get<bool> ("include_not_found", false);

	boost::property_tree::ptree blocks;
	boost::property_tree::ptree blocks_not_found;
	auto transaction (node.store.tx_begin_read ());
	for (boost::property_tree::ptree::value_type & hashes : request.get_child ("hashes"))
	{
		if (!ec)
		{
			std::string hash_text = hashes.second.data ();
			nano::block_hash hash;
			if (!hash.decode_hex (hash_text))
			{
				auto block (node.store.block ().get (*transaction, hash));
				if (block != nullptr)
				{
					boost::property_tree::ptree entry;
					nano::account account (block->account ().is_zero () ? block->sideband ().account () : block->account ());
					entry.put ("block_account", account.to_account ());
					bool error_or_pruned (false);
					auto amount (node.ledger.amount_safe (*transaction, hash, error_or_pruned));
					if (!error_or_pruned)
					{
						entry.put ("amount", amount.convert_to<std::string> ());
					}
					auto balance (node.ledger.balance (*transaction, hash));
					entry.put ("balance", balance.convert_to<std::string> ());
					entry.put ("height", std::to_string (block->sideband ().height ()));
					entry.put ("local_timestamp", std::to_string (block->sideband ().timestamp ()));
					entry.put ("successor", block->sideband ().successor ().to_string ());
					auto confirmed (node.ledger.block_confirmed (*transaction, hash));
					entry.put ("confirmed", confirmed);

					if (json_block_l)
					{
						boost::property_tree::ptree block_node_l;
						block->serialize_json (block_node_l);
						entry.add_child ("contents", block_node_l);
					}
					else
					{
						std::string contents;
						block->serialize_json (contents);
						entry.put ("contents", contents);
					}
					if (block->type () == nano::block_type::state)
					{
						auto subtype (nano::state_subtype (block->sideband ().details ()));
						entry.put ("subtype", subtype);
					}
					if (receivable || receive_hash)
					{
						auto destination (node.ledger.block_destination (*transaction, *block));
						if (destination.is_zero ())
						{
							if (receivable)
							{
								entry.put ("pending", "0");
								entry.put ("receivable", "0");
							}
							if (receive_hash)
							{
								entry.put ("receive_hash", nano::block_hash (0).to_string ());
							}
						}
						else if (node.store.pending ().exists (*transaction, nano::pending_key (destination, hash)))
						{
							if (receivable)
							{
								entry.put ("pending", "1");
								entry.put ("receivable", "1");
							}
							if (receive_hash)
							{
								entry.put ("receive_hash", nano::block_hash (0).to_string ());
							}
						}
						else
						{
							if (receivable)
							{
								entry.put ("pending", "0");
								entry.put ("receivable", "0");
							}
							if (receive_hash)
							{
								std::shared_ptr<nano::block> receive_block = node.ledger.find_receive_block_by_send_hash (*transaction, destination, hash);
								std::string receive_hash = receive_block ? receive_block->hash ().to_string () : nano::block_hash (0).to_string ();
								entry.put ("receive_hash", receive_hash);
							}
						}
					}
					if (source)
					{
						nano::block_hash source_hash (node.ledger.block_source (*transaction, *block));
						auto block_a (node.store.block ().get (*transaction, source_hash));
						if (block_a != nullptr)
						{
							auto source_account (node.ledger.account (*transaction, source_hash));
							entry.put ("source_account", source_account.to_account ());
						}
						else
						{
							entry.put ("source_account", "0");
						}
					}
					blocks.push_back (std::make_pair (hash_text, entry));
				}
				else if (include_not_found)
				{
					boost::property_tree::ptree entry;
					entry.put ("", hash_text);
					blocks_not_found.push_back (std::make_pair ("", entry));
				}
				else
				{
					ec = nano::error_blocks::not_found;
				}
			}
			else
			{
				ec = nano::error_blocks::bad_hash_number;
			}
		}
	}
	if (!ec)
	{
		response_l.add_child ("blocks", blocks);
		if (include_not_found)
		{
			response_l.add_child ("blocks_not_found", blocks_not_found);
		}
	}
	response_errors ();
}

void nano::json_handler::block_account ()
{
	auto hash (hash_impl ());
	if (!ec)
	{
		auto transaction (node.store.tx_begin_read ());
		if (node.store.block ().exists (*transaction, hash))
		{
			auto account (node.ledger.account (*transaction, hash));
			response_l.put ("account", account.to_account ());
		}
		else
		{
			ec = nano::error_blocks::not_found;
		}
	}
	response_errors ();
}

void nano::json_handler::block_count ()
{
	response_l.put ("count", std::to_string (node.ledger.cache.block_count ()));
	{
		auto tx{ node.store.tx_begin_read () };
		response_l.put ("unchecked", std::to_string (node.unchecked.count (*tx)));
	}
	response_l.put ("cemented", std::to_string (node.ledger.cache.cemented_count ()));
	if (node.flags.enable_pruning ())
	{
		response_l.put ("full", std::to_string (node.ledger.cache.block_count () - node.ledger.cache.pruned_count ()));
		response_l.put ("pruned", std::to_string (node.ledger.cache.pruned_count ()));
	}
	response_errors ();
}

void nano::json_handler::block_create ()
{
	std::string type (request.get<std::string> ("type"));
	nano::wallet_id wallet (0);
	// Default to work_1 if not specified
	auto work_version (work_version_optional_impl (nano::work_version::work_1));
	auto difficulty_l (difficulty_optional_impl (work_version));
	boost::optional<std::string> wallet_text (request.get_optional<std::string> ("wallet"));
	if (!ec && wallet_text.is_initialized ())
	{
		if (wallet.decode_hex (wallet_text.get ()))
		{
			ec = nano::error_common::bad_wallet_number;
		}
	}
	nano::account account{};
	boost::optional<std::string> account_text (request.get_optional<std::string> ("account"));
	if (!ec && account_text.is_initialized ())
	{
		account = account_impl (account_text.get ());
	}
	nano::account representative{};
	boost::optional<std::string> representative_text (request.get_optional<std::string> ("representative"));
	if (!ec && representative_text.is_initialized ())
	{
		representative = account_impl (representative_text.get (), nano::error_rpc::bad_representative_number);
	}
	nano::account destination{};
	boost::optional<std::string> destination_text (request.get_optional<std::string> ("destination"));
	if (!ec && destination_text.is_initialized ())
	{
		destination = account_impl (destination_text.get (), nano::error_rpc::bad_destination);
	}
	nano::block_hash source (0);
	boost::optional<std::string> source_text (request.get_optional<std::string> ("source"));
	if (!ec && source_text.is_initialized ())
	{
		if (source.decode_hex (source_text.get ()))
		{
			ec = nano::error_rpc::bad_source;
		}
	}
	nano::amount amount (0);
	boost::optional<std::string> amount_text (request.get_optional<std::string> ("amount"));
	if (!ec && amount_text.is_initialized ())
	{
		if (amount.decode_dec (amount_text.get ()))
		{
			ec = nano::error_common::invalid_amount;
		}
	}
	auto work (work_optional_impl ());
	nano::raw_key prv;
	prv.clear ();
	nano::block_hash previous (0);
	nano::amount balance (0);
	if (work == 0 && !node.work_generation_enabled ())
	{
		ec = nano::error_common::disabled_work_generation;
	}
	if (!ec && wallet != 0 && account != 0)
	{
		auto existing (node.wallets.items.find (wallet));
		if (existing != node.wallets.items.end ())
		{
			auto transaction (node.wallets.tx_begin_read ());
			auto block_transaction (node.store.tx_begin_read ());
			wallet_locked_impl (*transaction, existing->second);
			wallet_account_impl (*transaction, existing->second, account);
			if (!ec)
			{
				existing->second->store.fetch (*transaction, account, prv);
				previous = node.ledger.latest (*block_transaction, account);
				balance = node.ledger.account_balance (*block_transaction, account);
			}
		}
		else
		{
			ec = nano::error_common::wallet_not_found;
		}
	}
	boost::optional<std::string> key_text (request.get_optional<std::string> ("key"));
	if (!ec && key_text.is_initialized ())
	{
		if (prv.decode_hex (key_text.get ()))
		{
			ec = nano::error_common::bad_private_key;
		}
	}
	boost::optional<std::string> previous_text (request.get_optional<std::string> ("previous"));
	if (!ec && previous_text.is_initialized ())
	{
		if (previous.decode_hex (previous_text.get ()))
		{
			ec = nano::error_rpc::bad_previous;
		}
	}
	boost::optional<std::string> balance_text (request.get_optional<std::string> ("balance"));
	if (!ec && balance_text.is_initialized ())
	{
		if (balance.decode_dec (balance_text.get ()))
		{
			ec = nano::error_rpc::invalid_balance;
		}
	}
	nano::link link (0);
	boost::optional<std::string> link_text (request.get_optional<std::string> ("link"));
	if (!ec && link_text.is_initialized ())
	{
		if (link.decode_account (link_text.get ()))
		{
			if (link.decode_hex (link_text.get ()))
			{
				ec = nano::error_rpc::bad_link;
			}
		}
	}
	else
	{
		// Retrieve link from source or destination
		if (source.is_zero ())
		{
			link = destination;
		}
		else
		{
			link = source;
		}
	}
	if (!ec)
	{
		auto rpc_l (shared_from_this ());
		// Serializes the block contents to the RPC response
		auto block_response_put_l = [rpc_l, this] (nano::block const & block_a) {
			boost::property_tree::ptree response_l;
			response_l.put ("hash", block_a.hash ().to_string ());
			response_l.put ("difficulty", nano::to_string_hex (rpc_l->node.network_params.work.difficulty (block_a)));
			bool json_block_l = request.get<bool> ("json_block", false);
			if (json_block_l)
			{
				boost::property_tree::ptree block_node_l;
				block_a.serialize_json (block_node_l);
				response_l.add_child ("block", block_node_l);
			}
			else
			{
				std::string contents;
				block_a.serialize_json (contents);
				response_l.put ("block", contents);
			}
			std::stringstream ostream;
			boost::property_tree::write_json (ostream, response_l);
			rpc_l->response (ostream.str ());
		};
		// Wrapper from argument to lambda capture, to extend the block's scope
		auto get_callback_l = [rpc_l, block_response_put_l] (std::shared_ptr<nano::block> const & block_a) {
			// Callback upon work generation success or failure
			return [block_a, rpc_l, block_response_put_l] (boost::optional<uint64_t> const & work_a) {
				if (block_a != nullptr)
				{
					if (work_a.is_initialized ())
					{
						block_a->block_work_set (*work_a);
						block_response_put_l (*block_a);
					}
					else
					{
						rpc_l->ec = nano::error_common::failure_work_generation;
					}
				}
				else
				{
					rpc_l->ec = nano::error_common::generic;
				}
				if (rpc_l->ec)
				{
					rpc_l->response_errors ();
				}
			};
		};
		if (prv != 0)
		{
			nano::account pub (nano::pub_key (prv));
			// Fetching account balance & previous for send blocks (if aren't given directly)
			if (!previous_text.is_initialized () && !balance_text.is_initialized ())
			{
				auto transaction (node.store.tx_begin_read ());
				previous = node.ledger.latest (*transaction, pub);
				balance = node.ledger.account_balance (*transaction, pub);
			}
			// Double check current balance if previous block is specified
			else if (previous_text.is_initialized () && balance_text.is_initialized () && type == "send")
			{
				auto transaction (node.store.tx_begin_read ());
				if (node.store.block ().exists (*transaction, previous) && node.store.block ().balance (*transaction, previous) != balance.number ())
				{
					ec = nano::error_rpc::block_create_balance_mismatch;
				}
			}
			// Check for incorrect account key
			if (!ec && account_text.is_initialized ())
			{
				if (account != pub)
				{
					ec = nano::error_rpc::block_create_public_key_mismatch;
				}
			}
			nano::block_builder builder_l;
			std::shared_ptr<nano::block> block_l{ nullptr };
			nano::root root_l;
			std::error_code ec_build;
			if (type == "state")
			{
				if (previous_text.is_initialized () && !representative.is_zero () && (!link.is_zero () || link_text.is_initialized ()))
				{
					block_l = builder_l.state ()
							  .account (pub)
							  .previous (previous)
							  .representative (representative)
							  .balance (balance)
							  .link (link)
							  .sign (prv, pub)
							  .build (ec_build);
					if (previous.is_zero ())
					{
						root_l = pub;
					}
					else
					{
						root_l = previous;
					}
				}
				else
				{
					ec = nano::error_rpc::block_create_requirements_state;
				}
			}
			else if (type == "open")
			{
				if (representative != 0 && source != 0)
				{
					block_l = builder_l.open ()
							  .account (pub)
							  .source (source)
							  .representative (representative)
							  .sign (prv, pub)
							  .build (ec_build);
					root_l = pub;
				}
				else
				{
					ec = nano::error_rpc::block_create_requirements_open;
				}
			}
			else if (type == "receive")
			{
				if (source != 0 && previous != 0)
				{
					block_l = builder_l.receive ()
							  .previous (previous)
							  .source (source)
							  .sign (prv, pub)
							  .build (ec_build);
					root_l = previous;
				}
				else
				{
					ec = nano::error_rpc::block_create_requirements_receive;
				}
			}
			else if (type == "change")
			{
				if (representative != 0 && previous != 0)
				{
					block_l = builder_l.change ()
							  .previous (previous)
							  .representative (representative)
							  .sign (prv, pub)
							  .build (ec_build);
					root_l = previous;
				}
				else
				{
					ec = nano::error_rpc::block_create_requirements_change;
				}
			}
			else if (type == "send")
			{
				if (destination != 0 && previous != 0 && balance != 0 && amount != 0)
				{
					if (balance.number () >= amount.number ())
					{
						block_l = builder_l.send ()
								  .previous (previous)
								  .destination (destination)
								  .balance (balance.number () - amount.number ())
								  .sign (prv, pub)
								  .build (ec_build);
						root_l = previous;
					}
					else
					{
						ec = nano::error_common::insufficient_balance;
					}
				}
				else
				{
					ec = nano::error_rpc::block_create_requirements_send;
				}
			}
			else
			{
				ec = nano::error_blocks::invalid_type;
			}
			if (!ec && (!ec_build || ec_build == nano::error_common::missing_work))
			{
				if (work == 0)
				{
					// Difficulty calculation
					if (request.count ("difficulty") == 0)
					{
						difficulty_l = difficulty_ledger (*block_l);
					}
					node.work_generate (work_version, root_l, difficulty_l, get_callback_l (block_l), nano::account (pub));
				}
				else
				{
					block_l->block_work_set (work);
					block_response_put_l (*block_l);
				}
			}
		}
		else
		{
			ec = nano::error_rpc::block_create_key_required;
		}
	}
	// Because of callback
	if (ec)
	{
		response_errors ();
	}
}

void nano::json_handler::block_hash ()
{
	auto block (block_impl (true));

	if (!ec)
	{
		response_l.put ("hash", block->hash ().to_string ());
	}
	response_errors ();
}

void nano::json_handler::bootstrap ()
{
	std::string address_text = request.get<std::string> ("address");
	std::string port_text = request.get<std::string> ("port");
	boost::system::error_code address_ec;
	auto address (boost::asio::ip::make_address_v6 (address_text, address_ec));
	if (!address_ec)
	{
		uint16_t port;
		if (!nano::parse_port (port_text, port))
		{
			if (!node.flags.disable_legacy_bootstrap ())
			{
				std::string bootstrap_id (request.get<std::string> ("id", ""));
				node.bootstrap_initiator.bootstrap (nano::endpoint (address, port), true, bootstrap_id);
				response_l.put ("success", "");
			}
			else
			{
				ec = nano::error_rpc::disabled_bootstrap_legacy;
			}
		}
		else
		{
			ec = nano::error_common::invalid_port;
		}
	}
	else
	{
		ec = nano::error_common::invalid_ip_address;
	}
	response_errors ();
}

void nano::json_handler::bootstrap_any ()
{
	bool const force = request.get<bool> ("force", false);
	if (!node.flags.disable_legacy_bootstrap ())
	{
		nano::account start_account{};
		boost::optional<std::string> account_text (request.get_optional<std::string> ("account"));
		if (account_text.is_initialized ())
		{
			start_account = account_impl (account_text.get ());
		}
		std::string bootstrap_id (request.get<std::string> ("id", ""));
		node.bootstrap_initiator.bootstrap (force, bootstrap_id, std::numeric_limits<uint32_t>::max (), start_account);
		response_l.put ("success", "");
	}
	else
	{
		ec = nano::error_rpc::disabled_bootstrap_legacy;
	}
	response_errors ();
}

void nano::json_handler::bootstrap_lazy ()
{
	auto hash (hash_impl ());
	bool const force = request.get<bool> ("force", false);
	if (!ec)
	{
		if (!node.flags.disable_lazy_bootstrap ())
		{
			auto existed (node.bootstrap_initiator.current_lazy_attempt () != nullptr);
			std::string bootstrap_id (request.get<std::string> ("id", ""));
			auto key_inserted (node.bootstrap_initiator.bootstrap_lazy (hash, force, bootstrap_id));
			bool started = !existed && key_inserted;
			response_l.put ("started", started ? "1" : "0");
			response_l.put ("key_inserted", key_inserted ? "1" : "0");
		}
		else
		{
			ec = nano::error_rpc::disabled_bootstrap_lazy;
		}
	}
	response_errors ();
}

/*
 * @warning This is an internal/diagnostic RPC, do not rely on its interface being stable
 */
void nano::json_handler::bootstrap_status ()
{
	auto attempts_count (node.bootstrap_initiator.attempts.size ());
	response_l.put ("bootstrap_threads", std::to_string (node.config->bootstrap_initiator_threads));
	response_l.put ("running_attempts_count", std::to_string (attempts_count));
	response_l.put ("total_attempts_count", std::to_string (node.bootstrap_initiator.attempts.total_attempts ()));
	boost::property_tree::ptree connections;
	{
		nano::lock_guard<nano::mutex> connections_lock (node.bootstrap_initiator.connections->mutex);
		connections.put ("clients", std::to_string (node.bootstrap_initiator.connections->clients.size ()));
		connections.put ("connections", std::to_string (node.bootstrap_initiator.connections->connections_count));
		connections.put ("idle", std::to_string (node.bootstrap_initiator.connections->idle.size ()));
		connections.put ("target_connections", std::to_string (node.bootstrap_initiator.connections->target_connections (node.bootstrap_initiator.connections->pulls.size (), attempts_count)));
		connections.put ("pulls", std::to_string (node.bootstrap_initiator.connections->pulls.size ()));
	}
	response_l.add_child ("connections", connections);
	boost::property_tree::ptree attempts;
	{
		for (auto i : node.bootstrap_initiator.attempts.get_attempts ())
		{
			boost::property_tree::ptree entry;
			auto & attempt (i.second);
			entry.put ("id", attempt->id ());
			entry.put ("mode", attempt->mode_text ());
			entry.put ("started", static_cast<bool> (attempt->get_started ()));
			entry.put ("pulling", std::to_string (attempt->get_pulling ()));
			entry.put ("total_blocks", std::to_string (attempt->total_blocks ()));
			entry.put ("requeued_pulls", std::to_string (attempt->get_requeued_pulls ()));
			attempt->get_information (entry);
			entry.put ("duration", attempt->duration ().count ());
			attempts.push_back (std::make_pair ("", entry));
		}
	}
	response_l.add_child ("attempts", attempts);
	response_errors ();
}

void nano::json_handler::chain (bool successors)
{
	successors = successors != request.get<bool> ("reverse", false);
	auto hash (hash_impl ("block"));
	auto count (count_impl ());
	auto offset (offset_optional_impl (0));
	if (!ec)
	{
		boost::property_tree::ptree blocks;
		auto transaction (node.store.tx_begin_read ());
		while (!hash.is_zero () && blocks.size () < count)
		{
			auto block_l (node.store.block ().get (*transaction, hash));
			if (block_l != nullptr)
			{
				if (offset > 0)
				{
					--offset;
				}
				else
				{
					boost::property_tree::ptree entry;
					entry.put ("", hash.to_string ());
					blocks.push_back (std::make_pair ("", entry));
				}
				hash = successors ? node.store.block ().successor (*transaction, hash) : block_l->previous ();
			}
			else
			{
				hash.clear ();
			}
		}
		response_l.add_child ("blocks", blocks);
	}
	response_errors ();
}

void nano::json_handler::confirmation_active ()
{
	uint64_t announcements (0);
	uint64_t confirmed (0);
	boost::optional<std::string> announcements_text (request.get_optional<std::string> ("announcements"));
	if (announcements_text.is_initialized ())
	{
		announcements = strtoul (announcements_text.get ().c_str (), NULL, 10);
	}
	boost::property_tree::ptree elections;
	auto active_elections = node.active.list_active ();
	for (auto const & election : active_elections)
	{
		if (election->confirmation_request_count >= announcements)
		{
			if (!election->confirmed ())
			{
				boost::property_tree::ptree entry;
				entry.put ("", election->qualified_root.to_string ());
				elections.push_back (std::make_pair ("", entry));
			}
			else
			{
				++confirmed;
			}
		}
	}
	response_l.add_child ("confirmations", elections);
	response_l.put ("unconfirmed", elections.size ());
	response_l.put ("confirmed", confirmed);
	response_errors ();
}

void nano::json_handler::confirmation_height_currently_processing ()
{
	auto hash = node.confirmation_height_processor.current ();
	if (!hash.is_zero ())
	{
		response_l.put ("hash", hash.to_string ());
	}
	else
	{
		ec = nano::error_rpc::confirmation_height_not_processing;
	}
	response_errors ();
}

void nano::json_handler::confirmation_history ()
{
	boost::property_tree::ptree elections;
	boost::property_tree::ptree confirmation_stats;
	std::chrono::milliseconds running_total (0);
	nano::block_hash hash (0);
	boost::optional<std::string> hash_text (request.get_optional<std::string> ("hash"));
	if (hash_text.is_initialized ())
	{
		hash = hash_impl ();
	}
	if (!ec)
	{
		for (auto const & status : node.active.recently_cemented.list ())
		{
			if (hash.is_zero () || status.get_winner ()->hash () == hash)
			{
				boost::property_tree::ptree election;
				election.put ("hash", status.get_winner ()->hash ().to_string ());
				election.put ("duration", status.get_election_duration ().count ());
				election.put ("time", status.get_election_end ().count ());
				election.put ("tally", status.get_tally ().to_string_dec ());
				election.add ("final", status.get_final_tally ().to_string_dec ());
				election.put ("blocks", std::to_string (status.get_block_count ()));
				election.put ("voters", std::to_string (status.get_voter_count ()));
				election.put ("request_count", std::to_string (status.get_confirmation_request_count ()));
				elections.push_back (std::make_pair ("", election));
			}
			running_total += status.get_election_duration ();
		}
	}
	confirmation_stats.put ("count", elections.size ());
	if (elections.size () >= 1)
	{
		confirmation_stats.put ("average", (running_total.count ()) / elections.size ());
	}
	response_l.add_child ("confirmation_stats", confirmation_stats);
	response_l.add_child ("confirmations", elections);
	response_errors ();
}

void nano::json_handler::confirmation_info ()
{
	bool const representatives = request.get<bool> ("representatives", false);
	bool const contents = request.get<bool> ("contents", true);
	bool const json_block_l = request.get<bool> ("json_block", false);
	std::string root_text (request.get<std::string> ("root"));
	nano::qualified_root root;
	if (!root.decode_hex (root_text))
	{
		auto election (node.active.election (root));
		if (election != nullptr && !election->confirmed ())
		{
			auto info = election->current_status ();
			response_l.put ("announcements", std::to_string (info.status.get_confirmation_request_count ()));
			response_l.put ("voters", std::to_string (info.votes.size ()));
			response_l.put ("last_winner", info.status.get_winner ()->hash ().to_string ());
			nano::uint128_t total (0);
			boost::property_tree::ptree blocks;
			for (auto const & [tally, block] : info.tally)
			{
				boost::property_tree::ptree entry;
				entry.put ("tally", tally.convert_to<std::string> ());
				total += tally;
				if (contents)
				{
					if (json_block_l)
					{
						boost::property_tree::ptree block_node_l;
						block->serialize_json (block_node_l);
						entry.add_child ("contents", block_node_l);
					}
					else
					{
						std::string contents;
						block->serialize_json (contents);
						entry.put ("contents", contents);
					}
				}
				if (representatives)
				{
					std::multimap<nano::uint128_t, nano::account, std::greater<nano::uint128_t>> representatives;
					for (auto const & [representative, vote] : info.votes)
					{
						if (block->hash () == vote.hash)
						{
							auto amount (node.ledger.cache.rep_weights ().representation_get (representative));
							representatives.emplace (std::move (amount), representative);
						}
					}
					boost::property_tree::ptree representatives_list;
					for (auto const & [amount, representative] : representatives)
					{
						representatives_list.put (representative.to_account (), amount.convert_to<std::string> ());
					}
					entry.add_child ("representatives", representatives_list);
				}
				blocks.add_child ((block->hash ()).to_string (), entry);
			}
			response_l.put ("total_tally", total.convert_to<std::string> ());
			response_l.put ("final_tally", info.status.get_final_tally ().to_string_dec ());
			response_l.add_child ("blocks", blocks);
		}
		else
		{
			ec = nano::error_rpc::confirmation_not_found;
		}
	}
	else
	{
		ec = nano::error_rpc::invalid_root;
	}
	response_errors ();
}

void nano::json_handler::confirmation_quorum ()
{
	response_l.put ("quorum_delta", node.online_reps.delta ().convert_to<std::string> ());
	response_l.put ("online_weight_quorum_percent", std::to_string (node.online_reps.online_weight_quorum));
	response_l.put ("online_weight_minimum", node.config->online_weight_minimum.to_string_dec ());
	response_l.put ("online_stake_total", node.online_reps.online ().convert_to<std::string> ());
	response_l.put ("trended_stake_total", node.online_reps.trended ().convert_to<std::string> ());
	response_l.put ("peers_stake_total", node.rep_crawler.total_weight ().convert_to<std::string> ());
	if (request.get<bool> ("peer_details", false))
	{
		boost::property_tree::ptree peers;
		for (auto & peer : node.rep_crawler.representatives ())
		{
			boost::property_tree::ptree peer_node;
			peer_node.put ("account", peer.account.to_account ());
			peer_node.put ("ip", peer.channel->to_string ());
			peer_node.put ("weight", peer.weight.to_string_dec ());
			peers.push_back (std::make_pair ("", peer_node));
		}
		response_l.add_child ("peers", peers);
	}
	response_errors ();
}

void nano::json_handler::database_txn_tracker ()
{
	boost::property_tree::ptree json;

	if (node.config->diagnostics_config.txn_tracking.enable)
	{
		unsigned min_read_time_milliseconds = 0;
		boost::optional<std::string> min_read_time_text (request.get_optional<std::string> ("min_read_time"));
		if (min_read_time_text.is_initialized ())
		{
			auto success = boost::conversion::try_lexical_convert<unsigned> (*min_read_time_text, min_read_time_milliseconds);
			if (!success)
			{
				ec = nano::error_common::invalid_amount;
			}
		}

		unsigned min_write_time_milliseconds = 0;
		if (!ec)
		{
			boost::optional<std::string> min_write_time_text (request.get_optional<std::string> ("min_write_time"));
			if (min_write_time_text.is_initialized ())
			{
				auto success = boost::conversion::try_lexical_convert<unsigned> (*min_write_time_text, min_write_time_milliseconds);
				if (!success)
				{
					ec = nano::error_common::invalid_amount;
				}
			}
		}

		if (!ec)
		{
			node.store.serialize_mdb_tracker (json, std::chrono::milliseconds (min_read_time_milliseconds), std::chrono::milliseconds (min_write_time_milliseconds));
			response_l.put_child ("txn_tracking", json);
		}
	}
	else
	{
		ec = nano::error_common::tracking_not_enabled;
	}

	response_errors ();
}

void nano::json_handler::delegators ()
{
	auto representative (account_impl ());
	auto count (count_optional_impl (1024));
	auto threshold (threshold_optional_impl ());
	auto start_account_text (request.get_optional<std::string> ("start"));

	nano::account start_account{};
	if (!ec && start_account_text.is_initialized ())
	{
		start_account = account_impl (start_account_text.get ());
	}

	if (!ec)
	{
		auto transaction (node.store.tx_begin_read ());
		boost::property_tree::ptree delegators;
		for (auto i (node.store.account ().begin (*transaction, start_account.number () + 1)), n (node.store.account ().end ()); i != n && delegators.size () < count; ++i)
		{
			nano::account_info const & info (i->second);
			if (info.representative () == representative)
			{
				if (info.balance ().number () >= threshold.number ())
				{
					std::string balance;
					nano::uint128_union (info.balance ()).encode_dec (balance);
					nano::account const & delegator (i->first);
					delegators.put (delegator.to_account (), balance);
				}
			}
		}
		response_l.add_child ("delegators", delegators);
	}
	response_errors ();
}

void nano::json_handler::delegators_count ()
{
	auto account (account_impl ());
	if (!ec)
	{
		uint64_t count (0);
		auto transaction (node.store.tx_begin_read ());
		for (auto i (node.store.account ().begin (*transaction)), n (node.store.account ().end ()); i != n; ++i)
		{
			nano::account_info const & info (i->second);
			if (info.representative () == account)
			{
				++count;
			}
		}
		response_l.put ("count", std::to_string (count));
	}
	response_errors ();
}

void nano::json_handler::deterministic_key ()
{
	std::string seed_text (request.get<std::string> ("seed"));
	std::string index_text (request.get<std::string> ("index"));
	nano::raw_key seed;
	if (!seed.decode_hex (seed_text))
	{
		try
		{
			uint32_t index (std::stoul (index_text));
			nano::raw_key prv = nano::deterministic_key (seed, index);
			nano::public_key pub (nano::pub_key (prv));
			response_l.put ("private", prv.to_string ());
			response_l.put ("public", pub.to_string ());
			response_l.put ("account", pub.to_account ());
		}
		catch (std::logic_error const &)
		{
			ec = nano::error_common::invalid_index;
		}
	}
	else
	{
		ec = nano::error_common::bad_seed;
	}
	response_errors ();
}

/*
 * @warning This is an internal/diagnostic RPC, do not rely on its interface being stable
 */
void nano::json_handler::epoch_upgrade ()
{
	nano::epoch epoch (nano::epoch::invalid);
	uint8_t epoch_int (request.get<uint8_t> ("epoch"));
	switch (epoch_int)
	{
		case 1:
			epoch = nano::epoch::epoch_1;
			break;
		case 2:
			epoch = nano::epoch::epoch_2;
			break;
		default:
			break;
	}
	if (epoch != nano::epoch::invalid)
	{
		uint64_t count_limit (count_optional_impl ());
		uint64_t threads (0);
		boost::optional<std::string> threads_text (request.get_optional<std::string> ("threads"));
		if (!ec && threads_text.is_initialized ())
		{
			if (decode_unsigned (threads_text.get (), threads))
			{
				ec = nano::error_rpc::invalid_threads_count;
			}
		}
		std::string key_text (request.get<std::string> ("key"));
		nano::raw_key prv;
		if (!prv.decode_hex (key_text))
		{
			if (nano::pub_key (prv) == node.ledger.epoch_signer (node.ledger.epoch_link (epoch)))
			{
				if (!node.epoch_upgrader (prv, epoch, count_limit, threads))
				{
					response_l.put ("started", "1");
				}
				else
				{
					response_l.put ("started", "0");
				}
			}
			else
			{
				ec = nano::error_rpc::invalid_epoch_signer;
			}
		}
		else
		{
			ec = nano::error_common::bad_private_key;
		}
	}
	else
	{
		ec = nano::error_rpc::invalid_epoch;
	}
	response_errors ();
}

void nano::json_handler::frontiers ()
{
	auto start (account_impl ());
	auto count (count_impl ());
	if (!ec)
	{
		boost::property_tree::ptree frontiers;
		auto transaction (node.store.tx_begin_read ());
		for (auto i (node.store.account ().begin (*transaction, start)), n (node.store.account ().end ()); i != n && frontiers.size () < count; ++i)
		{
			frontiers.put (i->first.to_account (), i->second.head ().to_string ());
		}
		response_l.add_child ("frontiers", frontiers);
	}
	response_errors ();
}

void nano::json_handler::account_count ()
{
	auto size (node.ledger.cache.account_count ());
	response_l.put ("count", std::to_string (size));
	response_errors ();
}

namespace
{
class history_visitor : public nano::block_visitor
{
public:
	history_visitor (nano::json_handler & handler_a, bool raw_a, nano::transaction & transaction_a, boost::property_tree::ptree & tree_a, nano::block_hash const & hash_a, std::vector<nano::public_key> const & accounts_filter_a) :
		handler (handler_a),
		raw (raw_a),
		transaction (transaction_a),
		tree (tree_a),
		hash (hash_a),
		accounts_filter (accounts_filter_a)
	{
	}
	virtual ~history_visitor () = default;
	void send_block (nano::send_block const & block_a)
	{
		if (should_ignore_account (block_a.destination ()))
		{
			return;
		}
		tree.put ("type", "send");
		auto account (block_a.destination ().to_account ());
		tree.put ("account", account);
		bool error_or_pruned (false);
		auto amount (handler.node.ledger.amount_safe (transaction, hash, error_or_pruned).convert_to<std::string> ());
		if (!error_or_pruned)
		{
			tree.put ("amount", amount);
		}
		if (raw)
		{
			tree.put ("destination", account);
			tree.put ("balance", block_a.balance ().to_string_dec ());
			tree.put ("previous", block_a.previous ().to_string ());
		}
	}
	void receive_block (nano::receive_block const & block_a)
	{
		tree.put ("type", "receive");
		bool error_or_pruned (false);
		auto amount (handler.node.ledger.amount_safe (transaction, hash, error_or_pruned).convert_to<std::string> ());
		if (!error_or_pruned)
		{
			auto source_account (handler.node.ledger.account_safe (transaction, block_a.source (), error_or_pruned));
			if (!error_or_pruned)
			{
				tree.put ("account", source_account.to_account ());
			}
			tree.put ("amount", amount);
		}
		if (raw)
		{
			tree.put ("source", block_a.source ().to_string ());
			tree.put ("previous", block_a.previous ().to_string ());
		}
	}
	void open_block (nano::open_block const & block_a)
	{
		if (raw)
		{
			tree.put ("type", "open");
			tree.put ("representative", block_a.representative ().to_account ());
			tree.put ("source", block_a.source ().to_string ());
			tree.put ("opened", block_a.account ().to_account ());
		}
		else
		{
			// Report opens as a receive
			tree.put ("type", "receive");
		}
		if (block_a.source () != handler.node.ledger.constants.genesis->account ())
		{
			bool error_or_pruned (false);
			auto amount (handler.node.ledger.amount_safe (transaction, hash, error_or_pruned).convert_to<std::string> ());
			if (!error_or_pruned)
			{
				auto source_account (handler.node.ledger.account_safe (transaction, block_a.source (), error_or_pruned));
				if (!error_or_pruned)
				{
					tree.put ("account", source_account.to_account ());
				}
				tree.put ("amount", amount);
			}
		}
		else
		{
			tree.put ("account", handler.node.ledger.constants.genesis->account ().to_account ());
			tree.put ("amount", nano::dev::constants.genesis_amount.convert_to<std::string> ());
		}
	}
	void change_block (nano::change_block const & block_a)
	{
		if (raw && accounts_filter.empty ())
		{
			tree.put ("type", "change");
			tree.put ("representative", block_a.representative ().to_account ());
			tree.put ("previous", block_a.previous ().to_string ());
		}
	}
	void state_block (nano::state_block const & block_a)
	{
		if (raw)
		{
			tree.put ("type", "state");
			tree.put ("representative", block_a.representative ().to_account ());
			tree.put ("link", block_a.link ().to_string ());
			tree.put ("balance", block_a.balance ().to_string_dec ());
			tree.put ("previous", block_a.previous ().to_string ());
		}
		auto balance (block_a.balance ().number ());
		bool error_or_pruned (false);
		auto previous_balance (handler.node.ledger.balance_safe (transaction, block_a.previous (), error_or_pruned));
		if (error_or_pruned)
		{
			if (raw)
			{
				tree.put ("subtype", "unknown");
			}
			else
			{
				tree.put ("type", "unknown");
			}
		}
		else if (balance < previous_balance)
		{
			if (should_ignore_account (block_a.link ().as_account ()))
			{
				tree.clear ();
				return;
			}
			if (raw)
			{
				tree.put ("subtype", "send");
			}
			else
			{
				tree.put ("type", "send");
			}
			tree.put ("account", block_a.link ().to_account ());
			tree.put ("amount", (previous_balance - balance).convert_to<std::string> ());
		}
		else
		{
			if (block_a.link ().is_zero ())
			{
				if (raw && accounts_filter.empty ())
				{
					tree.put ("subtype", "change");
				}
			}
			else if (balance == previous_balance && handler.node.ledger.is_epoch_link (block_a.link ()))
			{
				if (raw && accounts_filter.empty ())
				{
					tree.put ("subtype", "epoch");
					tree.put ("account", handler.node.ledger.epoch_signer (block_a.link ()).to_account ());
				}
			}
			else
			{
				auto source_account (handler.node.ledger.account_safe (transaction, block_a.link ().as_block_hash (), error_or_pruned));
				if (!error_or_pruned && should_ignore_account (source_account))
				{
					tree.clear ();
					return;
				}
				if (raw)
				{
					tree.put ("subtype", "receive");
				}
				else
				{
					tree.put ("type", "receive");
				}
				if (!error_or_pruned)
				{
					tree.put ("account", source_account.to_account ());
				}
				tree.put ("amount", (balance - previous_balance).convert_to<std::string> ());
			}
		}
	}
	bool should_ignore_account (nano::public_key const & account)
	{
		bool ignore (false);
		if (!accounts_filter.empty ())
		{
			if (std::find (accounts_filter.begin (), accounts_filter.end (), account) == accounts_filter.end ())
			{
				ignore = true;
			}
		}
		return ignore;
	}
	nano::json_handler & handler;
	bool raw;
	nano::transaction & transaction;
	boost::property_tree::ptree & tree;
	nano::block_hash const & hash;
	std::vector<nano::public_key> const & accounts_filter;
};
}

void nano::json_handler::account_history ()
{
	std::vector<nano::public_key> accounts_to_filter;
	auto const accounts_filter_node = request.get_child_optional ("account_filter");
	if (accounts_filter_node.is_initialized ())
	{
		for (auto & a : (*accounts_filter_node))
		{
			auto account (account_impl (a.second.get<std::string> ("")));
			if (!ec)
			{
				accounts_to_filter.push_back (account);
			}
			else
			{
				break;
			}
		}
	}
	nano::account account;
	nano::block_hash hash;
	bool reverse (request.get_optional<bool> ("reverse") == true);
	auto head_str (request.get_optional<std::string> ("head"));
	auto transaction (node.store.tx_begin_read ());
	auto count (count_impl ());
	auto offset (offset_optional_impl (0));
	if (head_str)
	{
		if (!hash.decode_hex (*head_str))
		{
			if (node.store.block ().exists (*transaction, hash))
			{
				account = node.ledger.account (*transaction, hash);
			}
			else
			{
				ec = nano::error_blocks::not_found;
			}
		}
		else
		{
			ec = nano::error_blocks::bad_hash_number;
		}
	}
	else
	{
		account = account_impl ();
		if (!ec)
		{
			if (reverse)
			{
				auto info (account_info_impl (*transaction, account));
				if (!ec)
				{
					hash = info.open_block ();
				}
			}
			else
			{
				hash = node.ledger.latest (*transaction, account);
			}
		}
	}
	if (!ec)
	{
		boost::property_tree::ptree history;
		bool output_raw (request.get_optional<bool> ("raw") == true);
		response_l.put ("account", account.to_account ());
		auto block (node.store.block ().get (*transaction, hash));
		while (block != nullptr && count > 0)
		{
			if (offset > 0)
			{
				--offset;
			}
			else
			{
				boost::property_tree::ptree entry;
				history_visitor visitor (*this, output_raw, *transaction, entry, hash, accounts_to_filter);
				block->visit (visitor);
				if (!entry.empty ())
				{
					entry.put ("local_timestamp", std::to_string (block->sideband ().timestamp ()));
					entry.put ("height", std::to_string (block->sideband ().height ()));
					entry.put ("hash", hash.to_string ());
					entry.put ("confirmed", node.ledger.block_confirmed (*transaction, hash));
					if (output_raw)
					{
						entry.put ("work", nano::to_string_hex (block->block_work ()));
						entry.put ("signature", block->block_signature ().to_string ());
					}
					history.push_back (std::make_pair ("", entry));
					--count;
				}
			}
			hash = reverse ? node.store.block ().successor (*transaction, hash) : block->previous ();
			block = node.store.block ().get (*transaction, hash);
		}
		response_l.add_child ("history", history);
		if (!hash.is_zero ())
		{
			response_l.put (reverse ? "next" : "previous", hash.to_string ());
		}
	}
	response_errors ();
}

void nano::json_handler::keepalive ()
{
	if (!ec)
	{
		std::string address_text (request.get<std::string> ("address"));
		std::string port_text (request.get<std::string> ("port"));
		uint16_t port;
		if (!nano::parse_port (port_text, port))
		{
			node.keepalive (address_text, port);
			response_l.put ("started", "1");
		}
		else
		{
			ec = nano::error_common::invalid_port;
		}
	}
	response_errors ();
}

void nano::json_handler::key_create ()
{
	nano::keypair pair;
	response_l.put ("private", pair.prv.to_string ());
	response_l.put ("public", pair.pub.to_string ());
	response_l.put ("account", pair.pub.to_account ());
	response_errors ();
}

void nano::json_handler::key_expand ()
{
	std::string key_text (request.get<std::string> ("key"));
	nano::raw_key prv;
	if (!prv.decode_hex (key_text))
	{
		nano::public_key pub (nano::pub_key (prv));
		response_l.put ("private", prv.to_string ());
		response_l.put ("public", pub.to_string ());
		response_l.put ("account", pub.to_account ());
	}
	else
	{
		ec = nano::error_common::bad_private_key;
	}
	response_errors ();
}

void nano::json_handler::ledger ()
{
	auto count (count_optional_impl ());
	auto threshold (threshold_optional_impl ());
	if (!ec)
	{
		nano::account start{};
		boost::optional<std::string> account_text (request.get_optional<std::string> ("account"));
		if (account_text.is_initialized ())
		{
			start = account_impl (account_text.get ());
		}
		uint64_t modified_since (0);
		boost::optional<std::string> modified_since_text (request.get_optional<std::string> ("modified_since"));
		if (modified_since_text.is_initialized ())
		{
			if (decode_unsigned (modified_since_text.get (), modified_since))
			{
				ec = nano::error_rpc::invalid_timestamp;
			}
		}
		bool const sorting = request.get<bool> ("sorting", false);
		bool const representative = request.get<bool> ("representative", false);
		bool const weight = request.get<bool> ("weight", false);
		bool const pending = request.get<bool> ("pending", false);
		bool const receivable = request.get<bool> ("receivable", pending);
		boost::property_tree::ptree accounts;
		auto transaction (node.store.tx_begin_read ());
		if (!ec && !sorting) // Simple
		{
			for (auto i (node.store.account ().begin (*transaction, start)), n (node.store.account ().end ()); i != n && accounts.size () < count; ++i)
			{
				nano::account_info const & info (i->second);
				if (info.modified () >= modified_since && (receivable || info.balance ().number () >= threshold.number ()))
				{
					nano::account const & account (i->first);
					boost::property_tree::ptree response_a;
					if (receivable)
					{
						auto account_receivable = node.ledger.account_receivable (*transaction, account);
						if (info.balance ().number () + account_receivable < threshold.number ())
						{
							continue;
						}
						response_a.put ("pending", account_receivable.convert_to<std::string> ());
						response_a.put ("receivable", account_receivable.convert_to<std::string> ());
					}
					response_a.put ("frontier", info.head ().to_string ());
					response_a.put ("open_block", info.open_block ().to_string ());
					response_a.put ("representative_block", node.ledger.representative (*transaction, info.head ()).to_string ());
					std::string balance;
					nano::uint128_union (info.balance ()).encode_dec (balance);
					response_a.put ("balance", balance);
					response_a.put ("modified_timestamp", std::to_string (info.modified ()));
					response_a.put ("block_count", std::to_string (info.block_count ()));
					if (representative)
					{
						response_a.put ("representative", info.representative ().to_account ());
					}
					if (weight)
					{
						auto account_weight (node.ledger.weight (account));
						response_a.put ("weight", account_weight.convert_to<std::string> ());
					}
					accounts.push_back (std::make_pair (account.to_account (), response_a));
				}
			}
		}
		else if (!ec) // Sorting
		{
			std::vector<std::pair<nano::uint128_union, nano::account>> ledger_l;
			for (auto i (node.store.account ().begin (*transaction, start)), n (node.store.account ().end ()); i != n; ++i)
			{
				nano::account_info const & info (i->second);
				nano::uint128_union balance (info.balance ());
				if (info.modified () >= modified_since)
				{
					ledger_l.emplace_back (balance, i->first);
				}
			}
			std::sort (ledger_l.begin (), ledger_l.end ());
			std::reverse (ledger_l.begin (), ledger_l.end ());
			nano::account_info info;
			for (auto i (ledger_l.begin ()), n (ledger_l.end ()); i != n && accounts.size () < count; ++i)
			{
				node.store.account ().get (*transaction, i->second, info);
				if (receivable || info.balance ().number () >= threshold.number ())
				{
					nano::account const & account (i->second);
					boost::property_tree::ptree response_a;
					if (receivable)
					{
						auto account_receivable = node.ledger.account_receivable (*transaction, account);
						if (info.balance ().number () + account_receivable < threshold.number ())
						{
							continue;
						}
						response_a.put ("pending", account_receivable.convert_to<std::string> ());
						response_a.put ("receivable", account_receivable.convert_to<std::string> ());
					}
					response_a.put ("frontier", info.head ().to_string ());
					response_a.put ("open_block", info.open_block ().to_string ());
					response_a.put ("representative_block", node.ledger.representative (*transaction, info.head ()).to_string ());
					std::string balance;
					(i->first).encode_dec (balance);
					response_a.put ("balance", balance);
					response_a.put ("modified_timestamp", std::to_string (info.modified ()));
					response_a.put ("block_count", std::to_string (info.block_count ()));
					if (representative)
					{
						response_a.put ("representative", info.representative ().to_account ());
					}
					if (weight)
					{
						auto account_weight (node.ledger.weight (account));
						response_a.put ("weight", account_weight.convert_to<std::string> ());
					}
					accounts.push_back (std::make_pair (account.to_account (), response_a));
				}
			}
		}
		response_l.add_child ("accounts", accounts);
	}
	response_errors ();
}

void nano::json_handler::mnano_from_raw (nano::uint128_t ratio)
{
	auto amount (amount_impl ());
	response_l.put ("deprecated", "1");
	if (!ec)
	{
		auto result (amount.number () / ratio);
		response_l.put ("amount", result.convert_to<std::string> ());
	}
	response_errors ();
}

void nano::json_handler::mnano_to_raw (nano::uint128_t ratio)
{
	auto amount (amount_impl ());
	response_l.put ("deprecated", "1");
	if (!ec)
	{
		auto result (amount.number () * ratio);
		if (result > amount.number ())
		{
			response_l.put ("amount", result.convert_to<std::string> ());
		}
		else
		{
			ec = nano::error_common::invalid_amount_big;
		}
	}
	response_errors ();
}

void nano::json_handler::nano_to_raw ()
{
	auto amount (amount_impl ());
	if (!ec)
	{
		auto result (amount.number () * nano::Mxrb_ratio);
		if (result > amount.number ())
		{
			response_l.put ("amount", result.convert_to<std::string> ());
		}
		else
		{
			ec = nano::error_common::invalid_amount_big;
		}
	}
	response_errors ();
}

void nano::json_handler::raw_to_nano ()
{
	auto amount (amount_impl ());
	if (!ec)
	{
		auto result (amount.number () / nano::Mxrb_ratio);
		response_l.put ("amount", result.convert_to<std::string> ());
	}
	response_errors ();
}

/*
 * @warning This is an internal/diagnostic RPC, do not rely on its interface being stable
 */
void nano::json_handler::node_id ()
{
	if (!ec)
	{
		response_l.put ("private", node.node_id.prv.to_string ());
		response_l.put ("public", node.node_id.pub.to_string ());
		response_l.put ("as_account", node.node_id.pub.to_account ());
		response_l.put ("node_id", node.node_id.pub.to_node_id ());
	}
	response_errors ();
}

/*
 * @warning This is an internal/diagnostic RPC, do not rely on its interface being stable
 */
void nano::json_handler::node_id_delete ()
{
	response_l.put ("deprecated", "1");
	response_errors ();
}

void nano::json_handler::password_change ()
{
	node.workers->push_task (create_worker_task ([] (std::shared_ptr<nano::json_handler> const & rpc_l) {
		auto wallet (rpc_l->wallet_impl ());
		if (!rpc_l->ec)
		{
			auto transaction (rpc_l->node.wallets.tx_begin_write ());
			rpc_l->wallet_locked_impl (*transaction, wallet);
			if (!rpc_l->ec)
			{
				std::string password_text (rpc_l->request.get<std::string> ("password"));
				bool error (wallet->store.rekey (*transaction, password_text));
				rpc_l->response_l.put ("changed", error ? "0" : "1");
				if (!error)
				{
					rpc_l->node.logger->try_log ("Wallet password changed");
				}
			}
		}
		rpc_l->response_errors ();
	}));
}

void nano::json_handler::password_enter ()
{
	node.workers->push_task (create_worker_task ([] (std::shared_ptr<nano::json_handler> const & rpc_l) {
		auto wallet (rpc_l->wallet_impl ());
		if (!rpc_l->ec)
		{
			std::string password_text (rpc_l->request.get<std::string> ("password"));
			auto transaction (wallet->wallets.tx_begin_write ());
			auto error (wallet->enter_password (*transaction, password_text));
			rpc_l->response_l.put ("valid", error ? "0" : "1");
		}
		rpc_l->response_errors ();
	}));
}

void nano::json_handler::password_valid (bool wallet_locked)
{
	auto wallet (wallet_impl ());
	if (!ec)
	{
		auto transaction (node.wallets.tx_begin_read ());
		auto valid (wallet->store.valid_password (*transaction));
		if (!wallet_locked)
		{
			response_l.put ("valid", valid ? "1" : "0");
		}
		else
		{
			response_l.put ("locked", valid ? "0" : "1");
		}
	}
	response_errors ();
}

void nano::json_handler::peers ()
{
	boost::property_tree::ptree peers_l;
	bool const peer_details = request.get<bool> ("peer_details", false);
	auto peers_list (node.network->list (std::numeric_limits<std::size_t>::max ()));
	std::sort (peers_list.begin (), peers_list.end (), [] (auto const & lhs, auto const & rhs) {
		return lhs->get_endpoint () < rhs->get_endpoint ();
	});
	for (auto i (peers_list.begin ()), n (peers_list.end ()); i != n; ++i)
	{
		std::stringstream text;
		auto channel (*i);
		text << channel->to_string ();
		if (peer_details)
		{
			boost::property_tree::ptree pending_tree;
			pending_tree.put ("protocol_version", std::to_string (channel->get_network_version ()));
			auto node_id_l (channel->get_node_id_optional ());
			if (node_id_l.is_initialized ())
			{
				pending_tree.put ("node_id", node_id_l.get ().to_node_id ());
			}
			else
			{
				pending_tree.put ("node_id", "");
			}
			pending_tree.put ("type", channel->get_type () == nano::transport::transport_type::tcp ? "tcp" : "udp");
			peers_l.push_back (boost::property_tree::ptree::value_type (text.str (), pending_tree));
		}
		else
		{
			peers_l.push_back (boost::property_tree::ptree::value_type (text.str (), boost::property_tree::ptree (std::to_string (channel->get_network_version ()))));
		}
	}
	response_l.add_child ("peers", peers_l);
	response_errors ();
}

void nano::json_handler::pending ()
{
	response_l.put ("deprecated", "1");
	receivable ();
}

void nano::json_handler::receivable ()
{
	auto account (account_impl ());
	auto count (count_optional_impl ());
	auto offset (offset_optional_impl (0));
	auto threshold (threshold_optional_impl ());
	bool const source = request.get<bool> ("source", false);
	bool const min_version = request.get<bool> ("min_version", false);
	bool const include_active = request.get<bool> ("include_active", false);
	bool const include_only_confirmed = request.get<bool> ("include_only_confirmed", true);
	bool const sorting = request.get<bool> ("sorting", false);
	auto simple (threshold.is_zero () && !source && !min_version && !sorting); // if simple, response is a list of hashes
	bool const should_sort = sorting && !simple;
	if (!ec)
	{
		auto offset_counter = offset;
		boost::property_tree::ptree peers_l;
		auto transaction (node.store.tx_begin_read ());
		// The ptree container is used if there are any children nodes (e.g source/min_version) otherwise the amount container is used.
		std::vector<std::pair<std::string, boost::property_tree::ptree>> hash_ptree_pairs;
		std::vector<std::pair<std::string, nano::uint128_t>> hash_amount_pairs;
		for (auto i (node.store.pending ().begin (*transaction, nano::pending_key (account, 0))), n (node.store.pending ().end ()); i != n && nano::pending_key (i->first).account == account && (should_sort || peers_l.size () < count); ++i)
		{
			nano::pending_key const & key (i->first);
			if (block_confirmed (node, *transaction, key.hash, include_active, include_only_confirmed))
			{
				if (!should_sort && offset_counter > 0)
				{
					--offset_counter;
					continue;
				}

				if (simple)
				{
					boost::property_tree::ptree entry;
					entry.put ("", key.hash.to_string ());
					peers_l.push_back (std::make_pair ("", entry));
				}
				else
				{
					nano::pending_info const & info (i->second);
					if (info.amount.number () >= threshold.number ())
					{
						if (source || min_version)
						{
							boost::property_tree::ptree pending_tree;
							pending_tree.put ("amount", info.amount.number ().convert_to<std::string> ());
							if (source)
							{
								pending_tree.put ("source", info.source.to_account ());
							}
							if (min_version)
							{
								pending_tree.put ("min_version", epoch_as_string (info.epoch));
							}

							if (should_sort)
							{
								hash_ptree_pairs.emplace_back (key.hash.to_string (), pending_tree);
							}
							else
							{
								peers_l.add_child (key.hash.to_string (), pending_tree);
							}
						}
						else
						{
							if (should_sort)
							{
								hash_amount_pairs.emplace_back (key.hash.to_string (), info.amount.number ());
							}
							else
							{
								peers_l.put (key.hash.to_string (), info.amount.number ().convert_to<std::string> ());
							}
						}
					}
				}
			}
		}
		if (should_sort)
		{
			if (source || min_version)
			{
				std::stable_sort (hash_ptree_pairs.begin (), hash_ptree_pairs.end (), [] (auto const & lhs, auto const & rhs) {
					return lhs.second.template get<nano::uint128_t> ("amount") > rhs.second.template get<nano::uint128_t> ("amount");
				});
				for (auto i = offset, j = offset + count; i < hash_ptree_pairs.size () && i < j; ++i)
				{
					peers_l.add_child (hash_ptree_pairs[i].first, hash_ptree_pairs[i].second);
				}
			}
			else
			{
				std::stable_sort (hash_amount_pairs.begin (), hash_amount_pairs.end (), [] (auto const & lhs, auto const & rhs) {
					return lhs.second > rhs.second;
				});

				for (auto i = offset, j = offset + count; i < hash_amount_pairs.size () && i < j; ++i)
				{
					peers_l.put (hash_amount_pairs[i].first, hash_amount_pairs[i].second.convert_to<std::string> ());
				}
			}
		}
		response_l.add_child ("blocks", peers_l);
	}
	response_errors ();
}

void nano::json_handler::pending_exists ()
{
	response_l.put ("deprecated", "1");
	receivable_exists ();
}

void nano::json_handler::receivable_exists ()
{
	auto hash (hash_impl ());
	bool const include_active = request.get<bool> ("include_active", false);
	bool const include_only_confirmed = request.get<bool> ("include_only_confirmed", true);
	if (!ec)
	{
		auto transaction (node.store.tx_begin_read ());
		auto block (node.store.block ().get (*transaction, hash));
		if (block != nullptr)
		{
			auto exists (false);
			auto destination (node.ledger.block_destination (*transaction, *block));
			if (!destination.is_zero ())
			{
				exists = node.store.pending ().exists (*transaction, nano::pending_key (destination, hash));
			}
			exists = exists && (block_confirmed (node, *transaction, block->hash (), include_active, include_only_confirmed));
			response_l.put ("exists", exists ? "1" : "0");
		}
		else
		{
			ec = nano::error_blocks::not_found;
		}
	}
	response_errors ();
}

void nano::json_handler::process ()
{
	node.workers->push_task (create_worker_task ([] (std::shared_ptr<nano::json_handler> const & rpc_l) {
		bool const is_async = rpc_l->request.get<bool> ("async", false);
		auto block (rpc_l->block_impl (true));

		// State blocks subtype check
		if (!rpc_l->ec && block->type () == nano::block_type::state)
		{
			std::string subtype_text (rpc_l->request.get<std::string> ("subtype", ""));
			if (!subtype_text.empty ())
			{
				std::shared_ptr<nano::state_block> block_state (std::static_pointer_cast<nano::state_block> (block));
				auto transaction (rpc_l->node.store.tx_begin_read ());
				if (!block_state->previous ().is_zero () && !rpc_l->node.store.block ().exists (*transaction, block_state->previous ()))
				{
					rpc_l->ec = nano::error_process::gap_previous;
				}
				else
				{
					auto balance (rpc_l->node.ledger.account_balance (*transaction, block_state->account ()));
					if (subtype_text == "send")
					{
						if (balance <= block_state->balance ().number ())
						{
							rpc_l->ec = nano::error_rpc::invalid_subtype_balance;
						}
						// Send with previous == 0 fails balance check. No previous != 0 check required
					}
					else if (subtype_text == "receive")
					{
						if (balance > block_state->balance ().number ())
						{
							rpc_l->ec = nano::error_rpc::invalid_subtype_balance;
						}
						// Receive can be point to open block. No previous != 0 check required
					}
					else if (subtype_text == "open")
					{
						if (!block_state->previous ().is_zero ())
						{
							rpc_l->ec = nano::error_rpc::invalid_subtype_previous;
						}
					}
					else if (subtype_text == "change")
					{
						if (balance != block_state->balance ().number ())
						{
							rpc_l->ec = nano::error_rpc::invalid_subtype_balance;
						}
						else if (block_state->previous ().is_zero ())
						{
							rpc_l->ec = nano::error_rpc::invalid_subtype_previous;
						}
					}
					else if (subtype_text == "epoch")
					{
						if (balance != block_state->balance ().number ())
						{
							rpc_l->ec = nano::error_rpc::invalid_subtype_balance;
						}
						else if (!rpc_l->node.ledger.is_epoch_link (block_state->link ()))
						{
							rpc_l->ec = nano::error_rpc::invalid_subtype_epoch_link;
						}
					}
					else
					{
						rpc_l->ec = nano::error_rpc::invalid_subtype;
					}
				}
			}
		}
		if (!rpc_l->ec)
		{
			if (!rpc_l->node.network_params.work.validate_entry (*block))
			{
				if (!is_async)
				{
					auto result (rpc_l->node.process_local (block));
					switch (result.code)
					{
						case nano::process_result::progress:
						{
							rpc_l->response_l.put ("hash", block->hash ().to_string ());
							break;
						}
						case nano::process_result::gap_previous:
						{
							rpc_l->ec = nano::error_process::gap_previous;
							break;
						}
						case nano::process_result::gap_source:
						{
							rpc_l->ec = nano::error_process::gap_source;
							break;
						}
						case nano::process_result::old:
						{
							rpc_l->ec = nano::error_process::old;
							break;
						}
						case nano::process_result::bad_signature:
						{
							rpc_l->ec = nano::error_process::bad_signature;
							break;
						}
						case nano::process_result::negative_spend:
						{
							// TODO once we get RPC versioning, this should be changed to "negative spend"
							rpc_l->ec = nano::error_process::negative_spend;
							break;
						}
						case nano::process_result::balance_mismatch:
						{
							rpc_l->ec = nano::error_process::balance_mismatch;
							break;
						}
						case nano::process_result::unreceivable:
						{
							rpc_l->ec = nano::error_process::unreceivable;
							break;
						}
						case nano::process_result::block_position:
						{
							rpc_l->ec = nano::error_process::block_position;
							break;
						}
						case nano::process_result::gap_epoch_open_pending:
						{
							rpc_l->ec = nano::error_process::gap_epoch_open_pending;
							break;
						}
						case nano::process_result::fork:
						{
							bool const force = rpc_l->request.get<bool> ("force", false);
							if (force)
							{
								rpc_l->node.active.erase (*block);
								rpc_l->node.block_processor.force (block);
								rpc_l->response_l.put ("hash", block->hash ().to_string ());
							}
							else
							{
								rpc_l->ec = nano::error_process::fork;
							}
							break;
						}
						case nano::process_result::insufficient_work:
						{
							rpc_l->ec = nano::error_process::insufficient_work;
							break;
						}
						case nano::process_result::opened_burn_account:
							rpc_l->ec = nano::error_process::opened_burn_account;
							break;
						default:
						{
							rpc_l->ec = nano::error_process::other;
							break;
						}
					}
				}
				else
				{
					if (block->type () == nano::block_type::state)
					{
						rpc_l->node.process_local_async (block);
						rpc_l->response_l.put ("started", "1");
					}
					else
					{
						rpc_l->ec = nano::error_common::is_not_state_block;
					}
				}
			}
			else
			{
				rpc_l->ec = nano::error_blocks::work_low;
			}
		}
		rpc_l->response_errors ();
	}));
}

void nano::json_handler::pruned_exists ()
{
	auto hash (hash_impl ());
	if (!ec)
	{
		auto transaction (node.store.tx_begin_read ());
		if (node.ledger.pruning_enabled ())
		{
			auto exists (node.store.pruned ().exists (*transaction, hash));
			response_l.put ("exists", exists ? "1" : "0");
		}
		else
		{
			ec = nano::error_rpc::pruning_disabled;
		}
	}
	response_errors ();
}

void nano::json_handler::receive ()
{
	auto wallet (wallet_impl ());
	auto account (account_impl ());
	auto hash (hash_impl ("block"));
	if (!ec)
	{
		auto wallet_transaction (node.wallets.tx_begin_read ());
		wallet_locked_impl (*wallet_transaction, wallet);
		wallet_account_impl (*wallet_transaction, wallet, account);
		if (!ec)
		{
			auto block_transaction (node.store.tx_begin_read ());
			if (node.ledger.block_or_pruned_exists (*block_transaction, hash))
			{
				nano::pending_info pending_info;
				if (!node.store.pending ().get (*block_transaction, nano::pending_key (account, hash), pending_info))
				{
					auto work (work_optional_impl ());
					if (!ec && work)
					{
						nano::account_info info;
						nano::root head;
						nano::epoch epoch = pending_info.epoch;
						if (!node.store.account ().get (*block_transaction, account, info))
						{
							head = info.head ();
							// When receiving, epoch version is the higher between the previous and the source blocks
							epoch = std::max (info.epoch (), epoch);
						}
						else
						{
							head = account;
						}
						nano::block_details details (epoch, false, true, false);
						if (node.network_params.work.difficulty (nano::work_version::work_1, head, work) < node.network_params.work.threshold (nano::work_version::work_1, details))
						{
							ec = nano::error_common::invalid_work;
						}
					}
					else if (!ec) // && work == 0
					{
						if (!node.work_generation_enabled ())
						{
							ec = nano::error_common::disabled_work_generation;
						}
					}
					if (!ec)
					{
						// Representative is only used by receive_action when opening accounts
						// Set a wallet default representative for new accounts
						nano::account representative (wallet->store.representative (*wallet_transaction));
						bool generate_work (work == 0); // Disable work generation if "work" option is provided
						auto response_a (response);
						wallet->receive_async (
						hash, representative, nano::dev::constants.genesis_amount, account, [response_a] (std::shared_ptr<nano::block> const & block_a) {
							if (block_a != nullptr)
							{
								boost::property_tree::ptree response_l;
								response_l.put ("block", block_a->hash ().to_string ());
								std::stringstream ostream;
								boost::property_tree::write_json (ostream, response_l);
								response_a (ostream.str ());
							}
							else
							{
								json_error_response (response_a, "Error generating block");
							}
						},
						work, generate_work);
					}
				}
				else
				{
					ec = nano::error_process::unreceivable;
				}
			}
			else
			{
				ec = nano::error_blocks::not_found;
			}
		}
	}
	// Because of receive_async
	if (ec)
	{
		response_errors ();
	}
}

void nano::json_handler::receive_minimum ()
{
	if (!ec)
	{
		response_l.put ("amount", node.config->receive_minimum.to_string_dec ());
	}
	response_errors ();
}

void nano::json_handler::receive_minimum_set ()
{
	auto amount (amount_impl ());
	if (!ec)
	{
		node.config->receive_minimum = amount;
		response_l.put ("success", "");
	}
	response_errors ();
}

void nano::json_handler::representatives ()
{
	auto count (count_optional_impl ());
	if (!ec)
	{
		bool const sorting = request.get<bool> ("sorting", false);
		boost::property_tree::ptree representatives;
		auto rep_amounts = node.ledger.cache.rep_weights ().get_rep_amounts ();
		if (!sorting) // Simple
		{
			std::map<nano::account, nano::uint128_t> ordered (rep_amounts.begin (), rep_amounts.end ());
			for (auto & rep_amount : rep_amounts)
			{
				auto const & account (rep_amount.first);
				auto const & amount (rep_amount.second);
				representatives.put (account.to_account (), amount.convert_to<std::string> ());

				if (representatives.size () > count)
				{
					break;
				}
			}
		}
		else // Sorting
		{
			std::vector<std::pair<nano::uint128_t, std::string>> representation;

			for (auto & rep_amount : rep_amounts)
			{
				auto const & account (rep_amount.first);
				auto const & amount (rep_amount.second);
				representation.emplace_back (amount, account.to_account ());
			}
			std::sort (representation.begin (), representation.end ());
			std::reverse (representation.begin (), representation.end ());
			for (auto i (representation.begin ()), n (representation.end ()); i != n && representatives.size () < count; ++i)
			{
				representatives.put (i->second, (i->first).convert_to<std::string> ());
			}
		}
		response_l.add_child ("representatives", representatives);
	}
	response_errors ();
}

void nano::json_handler::representatives_online ()
{
	auto const accounts_node = request.get_child_optional ("accounts");
	bool const weight = request.get<bool> ("weight", false);
	std::vector<nano::public_key> accounts_to_filter;
	if (accounts_node.is_initialized ())
	{
		for (auto & a : (*accounts_node))
		{
			auto account (account_impl (a.second.get<std::string> ("")));
			if (!ec)
			{
				accounts_to_filter.push_back (account);
			}
			else
			{
				break;
			}
		}
	}
	if (!ec)
	{
		boost::property_tree::ptree representatives;
		auto reps (node.online_reps.list ());
		for (auto & i : reps)
		{
			if (accounts_node.is_initialized ())
			{
				if (accounts_to_filter.empty ())
				{
					break;
				}
				auto found_acc = std::find (accounts_to_filter.begin (), accounts_to_filter.end (), i);
				if (found_acc == accounts_to_filter.end ())
				{
					continue;
				}
				else
				{
					accounts_to_filter.erase (found_acc);
				}
			}
			if (weight)
			{
				boost::property_tree::ptree weight_node;
				auto account_weight (node.ledger.weight (i));
				weight_node.put ("weight", account_weight.convert_to<std::string> ());
				representatives.add_child (i.to_account (), weight_node);
			}
			else
			{
				boost::property_tree::ptree entry;
				entry.put ("", i.to_account ());
				representatives.push_back (std::make_pair ("", entry));
			}
		}
		response_l.add_child ("representatives", representatives);
	}
	response_errors ();
}

void nano::json_handler::republish ()
{
	auto count (count_optional_impl (1024U));
	uint64_t sources (0);
	uint64_t destinations (0);
	boost::optional<std::string> sources_text (request.get_optional<std::string> ("sources"));
	if (!ec && sources_text.is_initialized ())
	{
		if (decode_unsigned (sources_text.get (), sources))
		{
			ec = nano::error_rpc::invalid_sources;
		}
	}
	boost::optional<std::string> destinations_text (request.get_optional<std::string> ("destinations"));
	if (!ec && destinations_text.is_initialized ())
	{
		if (decode_unsigned (destinations_text.get (), destinations))
		{
			ec = nano::error_rpc::invalid_destinations;
		}
	}
	auto hash (hash_impl ());
	if (!ec)
	{
		boost::property_tree::ptree blocks;
		auto transaction (node.store.tx_begin_read ());
		auto block (node.store.block ().get (*transaction, hash));
		if (block != nullptr)
		{
			std::deque<std::shared_ptr<nano::block>> republish_bundle;
			for (auto i (0); !hash.is_zero () && i < count; ++i)
			{
				block = node.store.block ().get (*transaction, hash);
				if (sources != 0) // Republish source chain
				{
					nano::block_hash source (node.ledger.block_source (*transaction, *block));
					auto block_a (node.store.block ().get (*transaction, source));
					std::vector<nano::block_hash> hashes;
					while (block_a != nullptr && hashes.size () < sources)
					{
						hashes.push_back (source);
						source = block_a->previous ();
						block_a = node.store.block ().get (*transaction, source);
					}
					std::reverse (hashes.begin (), hashes.end ());
					for (auto & hash_l : hashes)
					{
						block_a = node.store.block ().get (*transaction, hash_l);
						republish_bundle.push_back (std::move (block_a));
						boost::property_tree::ptree entry_l;
						entry_l.put ("", hash_l.to_string ());
						blocks.push_back (std::make_pair ("", entry_l));
					}
				}
				republish_bundle.push_back (std::move (block)); // Republish block
				boost::property_tree::ptree entry;
				entry.put ("", hash.to_string ());
				blocks.push_back (std::make_pair ("", entry));
				if (destinations != 0) // Republish destination chain
				{
					auto block_b (node.store.block ().get (*transaction, hash));
					auto destination (node.ledger.block_destination (*transaction, *block_b));
					if (!destination.is_zero ())
					{
						if (!node.store.pending ().exists (*transaction, nano::pending_key (destination, hash)))
						{
							nano::block_hash previous (node.ledger.latest (*transaction, destination));
							auto block_d (node.store.block ().get (*transaction, previous));
							nano::block_hash source;
							std::vector<nano::block_hash> hashes;
							while (block_d != nullptr && hash != source)
							{
								hashes.push_back (previous);
								source = node.ledger.block_source (*transaction, *block_d);
								previous = block_d->previous ();
								block_d = node.store.block ().get (*transaction, previous);
							}
							std::reverse (hashes.begin (), hashes.end ());
							if (hashes.size () > destinations)
							{
								hashes.resize (destinations);
							}
							for (auto & hash_l : hashes)
							{
								block_d = node.store.block ().get (*transaction, hash_l);
								republish_bundle.push_back (std::move (block_d));
								boost::property_tree::ptree entry_l;
								entry_l.put ("", hash_l.to_string ());
								blocks.push_back (std::make_pair ("", entry_l));
							}
						}
					}
				}
				hash = node.store.block ().successor (*transaction, hash);
			}
			node.network->flood_block_many (std::move (republish_bundle), nullptr, 25);
			response_l.put ("success", ""); // obsolete
			response_l.add_child ("blocks", blocks);
		}
		else
		{
			ec = nano::error_blocks::not_found;
		}
	}
	response_errors ();
}

void nano::json_handler::search_pending ()
{
	response_l.put ("deprecated", "1");
	search_receivable ();
}

void nano::json_handler::search_receivable ()
{
	auto wallet (wallet_impl ());
	if (!ec)
	{
		auto tx{ wallet->wallets.tx_begin_read () };
		auto error (wallet->search_receivable (*tx));
		response_l.put ("started", !error);
	}
	response_errors ();
}

void nano::json_handler::search_pending_all ()
{
	response_l.put ("deprecated", "1");
	search_receivable_all ();
}

void nano::json_handler::search_receivable_all ()
{
	if (!ec)
	{
		node.wallets.search_receivable_all ();
		response_l.put ("success", "");
	}
	response_errors ();
}

void nano::json_handler::send ()
{
	auto wallet (wallet_impl ());
	auto amount (amount_impl ());
	// Sending 0 amount is invalid with state blocks
	if (!ec && amount.is_zero ())
	{
		ec = nano::error_common::invalid_amount;
	}
	std::string source_text (request.get<std::string> ("source"));
	auto source (account_impl (source_text, nano::error_rpc::bad_source));
	std::string destination_text (request.get<std::string> ("destination"));
	auto destination (account_impl (destination_text, nano::error_rpc::bad_destination));
	if (!ec)
	{
		auto work (work_optional_impl ());
		nano::uint128_t balance (0);
		if (!ec && work == 0 && !node.work_generation_enabled ())
		{
			ec = nano::error_common::disabled_work_generation;
		}
		if (!ec)
		{
			auto transaction (node.wallets.tx_begin_read ());
			auto block_transaction (node.store.tx_begin_read ());
			wallet_locked_impl (*transaction, wallet);
			wallet_account_impl (*transaction, wallet, source);
			auto info (account_info_impl (*block_transaction, source));
			if (!ec)
			{
				balance = (info.balance ()).number ();
			}
			if (!ec && work)
			{
				nano::block_details details (info.epoch (), true, false, false);
				if (node.network_params.work.difficulty (nano::work_version::work_1, info.head (), work) < node.network_params.work.threshold (nano::work_version::work_1, details))
				{
					ec = nano::error_common::invalid_work;
				}
			}
		}
		if (!ec)
		{
			bool generate_work (work == 0); // Disable work generation if "work" option is provided
			boost::optional<std::string> send_id (request.get_optional<std::string> ("id"));
			auto response_a (response);
			auto response_data (std::make_shared<boost::property_tree::ptree> (response_l));
			wallet->send_async (
			source, destination, amount.number (), [balance, amount, response_a, response_data] (std::shared_ptr<nano::block> const & block_a) {
				if (block_a != nullptr)
				{
					response_data->put ("block", block_a->hash ().to_string ());
					std::stringstream ostream;
					boost::property_tree::write_json (ostream, *response_data);
					response_a (ostream.str ());
				}
				else
				{
					if (balance >= amount.number ())
					{
						json_error_response (response_a, "Error generating block");
					}
					else
					{
						std::error_code ec (nano::error_common::insufficient_balance);
						json_error_response (response_a, ec.message ());
					}
				}
			},
			work, generate_work, send_id);
		}
	}
	// Because of send_async
	if (ec)
	{
		response_errors ();
	}
}

void nano::json_handler::sign ()
{
	bool const json_block_l = request.get<bool> ("json_block", false);
	// Retrieving hash
	nano::block_hash hash (0);
	boost::optional<std::string> hash_text (request.get_optional<std::string> ("hash"));
	if (hash_text.is_initialized ())
	{
		hash = hash_impl ();
	}
	// Retrieving block
	std::shared_ptr<nano::block> block;
	if (!ec && request.count ("block"))
	{
		block = block_impl (true);
		if (block != nullptr)
		{
			hash = block->hash ();
		}
	}

	// Hash or block are not initialized
	if (!ec && hash.is_zero ())
	{
		ec = nano::error_blocks::invalid_block;
	}
	// Hash is initialized without config permission
	else if (!ec && !hash.is_zero () && block == nullptr && !node_rpc_config.enable_sign_hash)
	{
		ec = nano::error_rpc::sign_hash_disabled;
	}
	if (!ec)
	{
		nano::raw_key prv;
		prv.clear ();
		// Retrieving private key from request
		boost::optional<std::string> key_text (request.get_optional<std::string> ("key"));
		if (key_text.is_initialized ())
		{
			if (prv.decode_hex (key_text.get ()))
			{
				ec = nano::error_common::bad_private_key;
			}
		}
		else
		{
			// Retrieving private key from wallet
			boost::optional<std::string> account_text (request.get_optional<std::string> ("account"));
			boost::optional<std::string> wallet_text (request.get_optional<std::string> ("wallet"));
			if (wallet_text.is_initialized () && account_text.is_initialized ())
			{
				auto account (account_impl ());
				auto wallet (wallet_impl ());
				if (!ec)
				{
					auto transaction (node.wallets.tx_begin_read ());
					wallet_locked_impl (*transaction, wallet);
					wallet_account_impl (*transaction, wallet, account);
					if (!ec)
					{
						wallet->store.fetch (*transaction, account, prv);
					}
				}
			}
		}
		// Signing
		if (prv != 0)
		{
			nano::public_key pub (nano::pub_key (prv));
			nano::signature signature (nano::sign_message (prv, pub, hash));
			response_l.put ("signature", signature.to_string ());
			if (block != nullptr)
			{
				block->signature_set (signature);

				if (json_block_l)
				{
					boost::property_tree::ptree block_node_l;
					block->serialize_json (block_node_l);
					response_l.add_child ("block", block_node_l);
				}
				else
				{
					std::string contents;
					block->serialize_json (contents);
					response_l.put ("block", contents);
				}
			}
		}
		else
		{
			ec = nano::error_rpc::block_create_key_required;
		}
	}
	response_errors ();
}

void nano::json_handler::stats ()
{
	auto sink = node.stats->log_sink_json ();
	std::string type (request.get<std::string> ("type", ""));
	bool use_sink = false;
	if (type == "counters")
	{
		node.stats->log_counters (*sink);
		use_sink = true;
	}
	else if (type == "objects")
	{
		construct_json (collect_container_info (node, "node").get (), response_l);
	}
	else if (type == "samples")
	{
		node.stats->log_samples (*sink);
		use_sink = true;
	}
	else if (type == "database")
	{
		node.store.serialize_memory_stats (response_l);
	}
	else
	{
		ec = nano::error_rpc::invalid_missing_type;
	}
	if (!ec && use_sink)
	{
		auto stat_tree_l (*static_cast<boost::property_tree::ptree *> (sink->to_object ()));
		stat_tree_l.put ("stat_duration_seconds", node.stats->last_reset ().count ());
		std::stringstream ostream;
		boost::property_tree::write_json (ostream, stat_tree_l);
		response (ostream.str ());
	}
	else
	{
		response_errors ();
	}
}

void nano::json_handler::stats_clear ()
{
	node.stats->clear ();
	response_l.put ("success", "");
	std::stringstream ostream;
	boost::property_tree::write_json (ostream, response_l);
	response (ostream.str ());
}

void nano::json_handler::stop ()
{
	response_l.put ("success", "");
	response_errors ();
	if (!ec)
	{
		stop_callback ();
	}
}

void nano::json_handler::telemetry ()
{
	auto rpc_l (shared_from_this ());

	auto address_text (request.get_optional<std::string> ("address"));
	auto port_text (request.get_optional<std::string> ("port"));

	if (address_text.is_initialized () || port_text.is_initialized ())
	{
		// Check both are specified
		std::shared_ptr<nano::transport::channel> channel;
		if (address_text.is_initialized () && port_text.is_initialized ())
		{
			uint16_t port;
			if (!nano::parse_port (*port_text, port))
			{
				boost::asio::ip::address address;
				if (!nano::parse_address (*address_text, address))
				{
					nano::endpoint endpoint (address, port);
					if (address.is_loopback () && port == rpc_l->node.network->endpoint ().port ())
					{
						// Requesting telemetry metrics locally
						auto telemetry_data = nano::local_telemetry_data (rpc_l->node.ledger, *rpc_l->node.network, rpc_l->node.unchecked, rpc_l->node.config->bandwidth_limit, rpc_l->node.network_params, rpc_l->node.startup_time, rpc_l->node.default_difficulty (nano::work_version::work_1), rpc_l->node.node_id);

						nano::jsonconfig config_l;
						auto const should_ignore_identification_metrics = false;
						auto err = telemetry_data.serialize_json (config_l, should_ignore_identification_metrics);
						auto const & ptree = config_l.get_tree ();

						if (!err)
						{
							rpc_l->response_l.insert (rpc_l->response_l.begin (), ptree.begin (), ptree.end ());
						}

						rpc_l->response_errors ();
						return;
					}
					else
					{
						channel = node.network->find_channel (nano::transport::map_endpoint_to_v6 (endpoint));
						if (!channel)
						{
							ec = nano::error_rpc::peer_not_found;
						}
					}
				}
				else
				{
					ec = nano::error_common::invalid_ip_address;
				}
			}
			else
			{
				ec = nano::error_common::invalid_port;
			}
		}
		else
		{
			ec = nano::error_rpc::requires_port_and_address;
		}

		if (!ec)
		{
			debug_assert (channel);
			if (node.telemetry)
			{
				node.telemetry->get_metrics_single_peer_async (channel, [rpc_l] (auto const & telemetry_response_a) {
					if (!telemetry_response_a.error)
					{
						nano::jsonconfig config_l;
						auto const should_ignore_identification_metrics = false;
						auto err = telemetry_response_a.telemetry_data.serialize_json (config_l, should_ignore_identification_metrics);
						auto const & ptree = config_l.get_tree ();

						if (!err)
						{
							rpc_l->response_l.insert (rpc_l->response_l.begin (), ptree.begin (), ptree.end ());
						}
						else
						{
							rpc_l->ec = nano::error_rpc::generic;
						}
					}
					else
					{
						rpc_l->ec = nano::error_rpc::generic;
					}

					rpc_l->response_errors ();
				});
			}
			else
			{
				response_errors ();
			}
		}
		else
		{
			response_errors ();
		}
	}
	else
	{
		// By default, consolidated (average or mode) telemetry metrics are returned,
		// setting "raw" to true returns metrics from all nodes requested.
		auto raw = request.get_optional<bool> ("raw");
		auto output_raw = raw.value_or (false);
		if (node.telemetry)
		{
			auto telemetry_responses = node.telemetry->get_metrics ();
			if (output_raw)
			{
				boost::property_tree::ptree metrics;
				for (auto & telemetry_metrics : telemetry_responses)
				{
					nano::jsonconfig config_l;
					auto const should_ignore_identification_metrics = false;
					auto err = telemetry_metrics.second.serialize_json (config_l, should_ignore_identification_metrics);
					config_l.put ("address", telemetry_metrics.first.address ());
					config_l.put ("port", telemetry_metrics.first.port ());
					if (!err)
					{
						metrics.push_back (std::make_pair ("", config_l.get_tree ()));
					}
					else
					{
						ec = nano::error_rpc::generic;
					}
				}

				response_l.put_child ("metrics", metrics);
			}
			else
			{
				nano::jsonconfig config_l;
				std::vector<nano::telemetry_data> telemetry_datas;
				telemetry_datas.reserve (telemetry_responses.size ());
				std::transform (telemetry_responses.begin (), telemetry_responses.end (), std::back_inserter (telemetry_datas), [] (auto const & endpoint_telemetry_data) {
					return endpoint_telemetry_data.second;
				});

				auto average_telemetry_metrics = nano::consolidate_telemetry_data (telemetry_datas);
				// Don't add node_id/signature in consolidated metrics
				auto const should_ignore_identification_metrics = true;
				auto err = average_telemetry_metrics.serialize_json (config_l, should_ignore_identification_metrics);
				auto const & ptree = config_l.get_tree ();

				if (!err)
				{
					response_l.insert (response_l.begin (), ptree.begin (), ptree.end ());
				}
				else
				{
					ec = nano::error_rpc::generic;
				}
			}
		}

		response_errors ();
	}
}

void nano::json_handler::unchecked ()
{
	bool const json_block_l = request.get<bool> ("json_block", false);
	auto count (count_optional_impl ());
	if (!ec)
	{
		boost::property_tree::ptree unchecked;
		auto transaction (node.store.tx_begin_read ());
		node.unchecked.for_each (
		*transaction, [&unchecked, &json_block_l] (nano::unchecked_key const & key, nano::unchecked_info const & info) {
			auto block = info.get_block ();
			if (json_block_l)
			{
				boost::property_tree::ptree block_node_l;
				block->serialize_json (block_node_l);
				unchecked.add_child (block->hash ().to_string (), block_node_l);
			}
			else
			{
				std::string contents;
				block->serialize_json (contents);
				unchecked.put (block->hash ().to_string (), contents);
			} }, [iterations = 0, count = count] () mutable { return iterations++ < count; });
		response_l.add_child ("blocks", unchecked);
	}
	response_errors ();
}

void nano::json_handler::unchecked_clear ()
{
	node.workers->push_task (create_worker_task ([] (std::shared_ptr<nano::json_handler> const & rpc_l) {
		auto transaction (rpc_l->node.store.tx_begin_write ({ tables::unchecked }));
		rpc_l->node.unchecked.clear (*transaction);
		rpc_l->response_l.put ("success", "");
		rpc_l->response_errors ();
	}));
}

void nano::json_handler::unchecked_get ()
{
	bool const json_block_l = request.get<bool> ("json_block", false);
	auto hash (hash_impl ());
	if (!ec)
	{
		bool done = false;
		auto tx{ node.store.tx_begin_read () };
		node.unchecked.for_each (
		*tx, [&] (nano::unchecked_key const & key, nano::unchecked_info const & info) {
			if (key.hash == hash)
			{
				response_l.put ("modified_timestamp", std::to_string (info.modified ()));

				auto block = info.get_block ();
				if (json_block_l)
				{
					boost::property_tree::ptree block_node_l;
					block->serialize_json (block_node_l);
					response_l.add_child ("contents", block_node_l);
				}
				else
				{
					std::string contents;
					block->serialize_json (contents);
					response_l.put ("contents", contents);
				}
				done = true;
			} }, [&] () { return !done; });
		if (response_l.empty ())
		{
			ec = nano::error_blocks::not_found;
		}
	}
	response_errors ();
}

void nano::json_handler::unchecked_keys ()
{
	bool const json_block_l = request.get<bool> ("json_block", false);
	auto count (count_optional_impl ());
	nano::block_hash key (0);
	boost::optional<std::string> hash_text (request.get_optional<std::string> ("key"));
	if (!ec && hash_text.is_initialized ())
	{
		if (key.decode_hex (hash_text.get ()))
		{
			ec = nano::error_rpc::bad_key;
		}
	}
	if (!ec)
	{
		boost::property_tree::ptree unchecked;
		auto transaction (node.store.tx_begin_read ());
		node.unchecked.for_each (
		*transaction, key, [&unchecked, json_block_l] (nano::unchecked_key const & key, nano::unchecked_info const & info) {
			boost::property_tree::ptree entry;
			auto block = info.get_block ();
			entry.put ("key", key.key ().to_string ());
			entry.put ("hash", block->hash ().to_string ());
			entry.put ("modified_timestamp", std::to_string (info.modified ()));
			if (json_block_l)
			{
				boost::property_tree::ptree block_node_l;
				block->serialize_json (block_node_l);
				entry.add_child ("contents", block_node_l);
			}
			else
			{
				std::string contents;
				block->serialize_json (contents);
				entry.put ("contents", contents);
			}
			unchecked.push_back (std::make_pair ("", entry)); }, [&unchecked, &count] () { return unchecked.size () < count; });
		response_l.add_child ("unchecked", unchecked);
	}
	response_errors ();
}

void nano::json_handler::unopened ()
{
	auto count (count_optional_impl ());
	auto threshold (threshold_optional_impl ());
	nano::account start (1); // exclude burn account by default
	boost::optional<std::string> account_text (request.get_optional<std::string> ("account"));
	if (account_text.is_initialized ())
	{
		start = account_impl (account_text.get ());
	}
	if (!ec)
	{
		auto transaction (node.store.tx_begin_read ());
		auto iterator (node.store.pending ().begin (*transaction, nano::pending_key (start, 0)));
		auto end (node.store.pending ().end ());
		nano::account current_account (start);
		nano::uint128_t current_account_sum{ 0 };
		boost::property_tree::ptree accounts;
		while (iterator != end && accounts.size () < count)
		{
			nano::pending_key key (iterator->first);
			nano::account account (key.account);
			nano::pending_info info (iterator->second);
			if (node.store.account ().exists (*transaction, account))
			{
				if (account.number () == std::numeric_limits<nano::uint256_t>::max ())
				{
					break;
				}
				// Skip existing accounts
				iterator = node.store.pending ().begin (*transaction, nano::pending_key (account.number () + 1, 0));
			}
			else
			{
				if (account != current_account)
				{
					if (current_account_sum > 0)
					{
						if (current_account_sum >= threshold.number ())
						{
							accounts.put (current_account.to_account (), current_account_sum.convert_to<std::string> ());
						}
						current_account_sum = 0;
					}
					current_account = account;
				}
				current_account_sum += info.amount.number ();
				++iterator;
			}
		}
		// last one after iterator reaches end
		if (accounts.size () < count && current_account_sum > 0 && current_account_sum >= threshold.number ())
		{
			accounts.put (current_account.to_account (), current_account_sum.convert_to<std::string> ());
		}
		response_l.add_child ("accounts", accounts);
	}
	response_errors ();
}

void nano::json_handler::uptime ()
{
	response_l.put ("seconds", std::chrono::duration_cast<std::chrono::seconds> (std::chrono::steady_clock::now () - node.startup_time).count ());
	response_errors ();
}

void nano::json_handler::version ()
{
	response_l.put ("rpc_version", "1");
	response_l.put ("store_version", std::to_string (node.store_version ()));
	response_l.put ("protocol_version", std::to_string (node.network_params.network.protocol_version));
	response_l.put ("node_vendor", boost::str (boost::format ("Nano %1%") % NANO_VERSION_STRING));
	response_l.put ("store_vendor", node.store.vendor_get ());
	response_l.put ("network", node.network_params.network.get_current_network_as_string ());
	response_l.put ("network_identifier", node.network_params.ledger.genesis->hash ().to_string ());
	response_l.put ("build_info", BUILD_INFO);
	response_errors ();
}

void nano::json_handler::validate_account_number ()
{
	auto account (account_impl ());
	(void)account;
	response_l.put ("valid", ec ? "0" : "1");
	ec = std::error_code (); // error is just invalid account
	response_errors ();
}

void nano::json_handler::wallet_add ()
{
	node.workers->push_task (create_worker_task ([] (std::shared_ptr<nano::json_handler> const & rpc_l) {
		auto wallet (rpc_l->wallet_impl ());
		if (!rpc_l->ec)
		{
			std::string key_text (rpc_l->request.get<std::string> ("key"));
			nano::raw_key key;
			if (!key.decode_hex (key_text))
			{
				bool const generate_work = rpc_l->request.get<bool> ("work", true);
				auto pub (wallet->insert_adhoc (key, generate_work));
				if (!pub.is_zero ())
				{
					rpc_l->response_l.put ("account", pub.to_account ());
				}
				else
				{
					rpc_l->ec = nano::error_common::wallet_locked;
				}
			}
			else
			{
				rpc_l->ec = nano::error_common::bad_private_key;
			}
		}
		rpc_l->response_errors ();
	}));
}

void nano::json_handler::wallet_add_watch ()
{
	node.workers->push_task (create_worker_task ([] (std::shared_ptr<nano::json_handler> const & rpc_l) {
		auto wallet (rpc_l->wallet_impl ());
		if (!rpc_l->ec)
		{
			auto transaction (rpc_l->node.wallets.tx_begin_write ());
			if (wallet->store.valid_password (*transaction))
			{
				for (auto & accounts : rpc_l->request.get_child ("accounts"))
				{
					auto account (rpc_l->account_impl (accounts.second.data ()));
					if (!rpc_l->ec)
					{
						if (wallet->insert_watch (*transaction, account))
						{
							rpc_l->ec = nano::error_common::bad_public_key;
						}
					}
				}
				if (!rpc_l->ec)
				{
					rpc_l->response_l.put ("success", "");
				}
			}
			else
			{
				rpc_l->ec = nano::error_common::wallet_locked;
			}
		}
		rpc_l->response_errors ();
	}));
}

void nano::json_handler::wallet_info ()
{
	auto wallet (wallet_impl ());
	if (!ec)
	{
		nano::uint128_t balance (0);
		nano::uint128_t receivable (0);
		uint64_t count (0);
		uint64_t block_count (0);
		uint64_t cemented_block_count (0);
		uint64_t deterministic_count (0);
		uint64_t adhoc_count (0);
		auto transaction (node.wallets.tx_begin_read ());
		auto block_transaction (node.store.tx_begin_read ());

		for (auto i (wallet->store.begin (*transaction)), n (wallet->store.end ()); i != n; ++i)
		{
			nano::account const & account (i->first);

			nano::account_info account_info{};
			if (!node.store.account ().get (*block_transaction, account, account_info))
			{
				block_count += account_info.block_count ();
			}

			nano::confirmation_height_info confirmation_info{};
			if (!node.store.confirmation_height ().get (*block_transaction, account, confirmation_info))
			{
				cemented_block_count += confirmation_info.height ();
			}

			balance += account_info.balance ().number ();
			receivable += node.ledger.account_receivable (*block_transaction, account);

			nano::key_type key_type (wallet->store.key_type (i->second));
			if (key_type == nano::key_type::deterministic)
			{
				deterministic_count++;
			}
			else if (key_type == nano::key_type::adhoc)
			{
				adhoc_count++;
			}

			++count;
		}

		uint32_t deterministic_index (wallet->store.deterministic_index_get (*transaction));
		response_l.put ("balance", balance.convert_to<std::string> ());
		response_l.put ("pending", receivable.convert_to<std::string> ());
		response_l.put ("receivable", receivable.convert_to<std::string> ());
		response_l.put ("accounts_count", std::to_string (count));
		response_l.put ("accounts_block_count", std::to_string (block_count));
		response_l.put ("accounts_cemented_block_count", std::to_string (cemented_block_count));
		response_l.put ("deterministic_count", std::to_string (deterministic_count));
		response_l.put ("adhoc_count", std::to_string (adhoc_count));
		response_l.put ("deterministic_index", std::to_string (deterministic_index));
	}

	response_errors ();
}

void nano::json_handler::wallet_balances ()
{
	auto wallet (wallet_impl ());
	auto threshold (threshold_optional_impl ());
	if (!ec)
	{
		boost::property_tree::ptree balances;
		auto transaction (node.wallets.tx_begin_read ());
		auto block_transaction (node.store.tx_begin_read ());
		for (auto i (wallet->store.begin (*transaction)), n (wallet->store.end ()); i != n; ++i)
		{
			nano::account const & account (i->first);
			nano::uint128_t balance = node.ledger.account_balance (*block_transaction, account);
			if (balance >= threshold.number ())
			{
				boost::property_tree::ptree entry;
				nano::uint128_t receivable = node.ledger.account_receivable (*block_transaction, account);
				entry.put ("balance", balance.convert_to<std::string> ());
				entry.put ("pending", receivable.convert_to<std::string> ());
				entry.put ("receivable", receivable.convert_to<std::string> ());
				balances.push_back (std::make_pair (account.to_account (), entry));
			}
		}
		response_l.add_child ("balances", balances);
	}
	response_errors ();
}

void nano::json_handler::wallet_change_seed ()
{
	node.workers->push_task (create_worker_task ([] (std::shared_ptr<nano::json_handler> const & rpc_l) {
		auto wallet (rpc_l->wallet_impl ());
		if (!rpc_l->ec)
		{
			std::string seed_text (rpc_l->request.get<std::string> ("seed"));
			nano::raw_key seed;
			if (!seed.decode_hex (seed_text))
			{
				auto count (static_cast<uint32_t> (rpc_l->count_optional_impl (0)));
				auto transaction (rpc_l->node.wallets.tx_begin_write ());
				if (wallet->store.valid_password (*transaction))
				{
					nano::public_key account (wallet->change_seed (*transaction, seed, count));
					rpc_l->response_l.put ("success", "");
					rpc_l->response_l.put ("last_restored_account", account.to_account ());
					auto index (wallet->store.deterministic_index_get (*transaction));
					debug_assert (index > 0);
					rpc_l->response_l.put ("restored_count", std::to_string (index));
				}
				else
				{
					rpc_l->ec = nano::error_common::wallet_locked;
				}
			}
			else
			{
				rpc_l->ec = nano::error_common::bad_seed;
			}
		}
		rpc_l->response_errors ();
	}));
}

void nano::json_handler::wallet_contains ()
{
	auto account (account_impl ());
	auto wallet (wallet_impl ());
	if (!ec)
	{
		auto transaction (node.wallets.tx_begin_read ());
		auto exists (wallet->store.find (*transaction, account) != wallet->store.end ());
		response_l.put ("exists", exists ? "1" : "0");
	}
	response_errors ();
}

void nano::json_handler::wallet_create ()
{
	node.workers->push_task (create_worker_task ([] (std::shared_ptr<nano::json_handler> const & rpc_l) {
		nano::raw_key seed;
		auto seed_text (rpc_l->request.get_optional<std::string> ("seed"));
		if (seed_text.is_initialized () && seed.decode_hex (seed_text.get ()))
		{
			rpc_l->ec = nano::error_common::bad_seed;
		}
		if (!rpc_l->ec)
		{
			auto wallet_id = random_wallet_id ();
			auto wallet (rpc_l->node.wallets.create (wallet_id));
			auto existing (rpc_l->node.wallets.items.find (wallet_id));
			if (existing != rpc_l->node.wallets.items.end ())
			{
				rpc_l->response_l.put ("wallet", wallet_id.to_string ());
			}
			else
			{
				rpc_l->ec = nano::error_common::wallet_lmdb_max_dbs;
			}
			if (!rpc_l->ec && seed_text.is_initialized ())
			{
				auto transaction (rpc_l->node.wallets.tx_begin_write ());
				nano::public_key account (wallet->change_seed (*transaction, seed));
				rpc_l->response_l.put ("last_restored_account", account.to_account ());
				auto index (wallet->store.deterministic_index_get (*transaction));
				debug_assert (index > 0);
				rpc_l->response_l.put ("restored_count", std::to_string (index));
			}
		}
		rpc_l->response_errors ();
	}));
}

void nano::json_handler::wallet_destroy ()
{
	node.workers->push_task (create_worker_task ([] (std::shared_ptr<nano::json_handler> const & rpc_l) {
		std::string wallet_text (rpc_l->request.get<std::string> ("wallet"));
		nano::wallet_id wallet;
		if (!wallet.decode_hex (wallet_text))
		{
			auto existing (rpc_l->node.wallets.items.find (wallet));
			if (existing != rpc_l->node.wallets.items.end ())
			{
				rpc_l->node.wallets.destroy (wallet);
				bool destroyed (rpc_l->node.wallets.items.find (wallet) == rpc_l->node.wallets.items.end ());
				rpc_l->response_l.put ("destroyed", destroyed ? "1" : "0");
			}
			else
			{
				rpc_l->ec = nano::error_common::wallet_not_found;
			}
		}
		else
		{
			rpc_l->ec = nano::error_common::bad_wallet_number;
		}
		rpc_l->response_errors ();
	}));
}

void nano::json_handler::wallet_export ()
{
	auto wallet (wallet_impl ());
	if (!ec)
	{
		auto transaction (node.wallets.tx_begin_read ());
		std::string json;
		wallet->store.serialize_json (*transaction, json);
		response_l.put ("json", json);
	}
	response_errors ();
}

void nano::json_handler::wallet_frontiers ()
{
	auto wallet (wallet_impl ());
	if (!ec)
	{
		boost::property_tree::ptree frontiers;
		auto transaction (node.wallets.tx_begin_read ());
		auto block_transaction (node.store.tx_begin_read ());
		for (auto i (wallet->store.begin (*transaction)), n (wallet->store.end ()); i != n; ++i)
		{
			nano::account const & account (i->first);
			auto latest (node.ledger.latest (*block_transaction, account));
			if (!latest.is_zero ())
			{
				frontiers.put (account.to_account (), latest.to_string ());
			}
		}
		response_l.add_child ("frontiers", frontiers);
	}
	response_errors ();
}

void nano::json_handler::wallet_history ()
{
	uint64_t modified_since (1);
	boost::optional<std::string> modified_since_text (request.get_optional<std::string> ("modified_since"));
	if (modified_since_text.is_initialized ())
	{
		if (decode_unsigned (modified_since_text.get (), modified_since))
		{
			ec = nano::error_rpc::invalid_timestamp;
		}
	}
	auto wallet (wallet_impl ());
	if (!ec)
	{
		std::multimap<uint64_t, boost::property_tree::ptree, std::greater<uint64_t>> entries;
		auto transaction (node.wallets.tx_begin_read ());
		auto block_transaction (node.store.tx_begin_read ());
		for (auto i (wallet->store.begin (*transaction)), n (wallet->store.end ()); i != n; ++i)
		{
			nano::account const & account (i->first);
			nano::account_info info;
			if (!node.store.account ().get (*block_transaction, account, info))
			{
				auto timestamp (info.modified ());
				auto hash (info.head ());
				while (timestamp >= modified_since && !hash.is_zero ())
				{
					auto block (node.store.block ().get (*block_transaction, hash));
					timestamp = block->sideband ().timestamp ();
					if (block != nullptr && timestamp >= modified_since)
					{
						boost::property_tree::ptree entry;
						std::vector<nano::public_key> no_filter;
						history_visitor visitor (*this, false, *block_transaction, entry, hash, no_filter);
						block->visit (visitor);
						if (!entry.empty ())
						{
							entry.put ("block_account", account.to_account ());
							entry.put ("hash", hash.to_string ());
							entry.put ("local_timestamp", std::to_string (timestamp));
							entries.insert (std::make_pair (timestamp, entry));
						}
						hash = block->previous ();
					}
					else
					{
						hash.clear ();
					}
				}
			}
		}
		boost::property_tree::ptree history;
		for (auto i (entries.begin ()), n (entries.end ()); i != n; ++i)
		{
			history.push_back (std::make_pair ("", i->second));
		}
		response_l.add_child ("history", history);
	}
	response_errors ();
}

void nano::json_handler::wallet_key_valid ()
{
	auto wallet (wallet_impl ());
	if (!ec)
	{
		auto transaction (node.wallets.tx_begin_read ());
		auto valid (wallet->store.valid_password (*transaction));
		response_l.put ("valid", valid ? "1" : "0");
	}
	response_errors ();
}

void nano::json_handler::wallet_ledger ()
{
	bool const representative = request.get<bool> ("representative", false);
	bool const weight = request.get<bool> ("weight", false);
	bool const pending = request.get<bool> ("pending", false);
	bool const receivable = request.get<bool> ("receivable", pending);
	uint64_t modified_since (0);
	boost::optional<std::string> modified_since_text (request.get_optional<std::string> ("modified_since"));
	if (modified_since_text.is_initialized ())
	{
		modified_since = strtoul (modified_since_text.get ().c_str (), NULL, 10);
	}
	auto wallet (wallet_impl ());
	if (!ec)
	{
		boost::property_tree::ptree accounts;
		auto transaction (node.wallets.tx_begin_read ());
		auto block_transaction (node.store.tx_begin_read ());
		for (auto i (wallet->store.begin (*transaction)), n (wallet->store.end ()); i != n; ++i)
		{
			nano::account const & account (i->first);
			nano::account_info info;
			if (!node.store.account ().get (*block_transaction, account, info))
			{
				if (info.modified () >= modified_since)
				{
					boost::property_tree::ptree entry;
					entry.put ("frontier", info.head ().to_string ());
					entry.put ("open_block", info.open_block ().to_string ());
					entry.put ("representative_block", node.ledger.representative (*block_transaction, info.head ()).to_string ());
					std::string balance;
					nano::uint128_union (info.balance ()).encode_dec (balance);
					entry.put ("balance", balance);
					entry.put ("modified_timestamp", std::to_string (info.modified ()));
					entry.put ("block_count", std::to_string (info.block_count ()));
					if (representative)
					{
						entry.put ("representative", info.representative ().to_account ());
					}
					if (weight)
					{
						auto account_weight (node.ledger.weight (account));
						entry.put ("weight", account_weight.convert_to<std::string> ());
					}
					if (receivable)
					{
						auto account_receivable (node.ledger.account_receivable (*block_transaction, account));
						entry.put ("pending", account_receivable.convert_to<std::string> ());
						entry.put ("receivable", account_receivable.convert_to<std::string> ());
					}
					accounts.push_back (std::make_pair (account.to_account (), entry));
				}
			}
		}
		response_l.add_child ("accounts", accounts);
	}
	response_errors ();
}

void nano::json_handler::wallet_lock ()
{
	auto wallet (wallet_impl ());
	if (!ec)
	{
		wallet->store.lock ();
		response_l.put ("locked", "1");
		node.logger->try_log ("Wallet locked");
	}
	response_errors ();
}

void nano::json_handler::wallet_pending ()
{
	response_l.put ("deprecated", "1");
	wallet_receivable ();
}

void nano::json_handler::wallet_receivable ()
{
	auto wallet (wallet_impl ());
	auto count (count_optional_impl ());
	auto threshold (threshold_optional_impl ());
	bool const source = request.get<bool> ("source", false);
	bool const min_version = request.get<bool> ("min_version", false);
	bool const include_active = request.get<bool> ("include_active", false);
	bool const include_only_confirmed = request.get<bool> ("include_only_confirmed", true);
	if (!ec)
	{
		boost::property_tree::ptree pending;
		auto transaction (node.wallets.tx_begin_read ());
		auto block_transaction (node.store.tx_begin_read ());
		for (auto i (wallet->store.begin (*transaction)), n (wallet->store.end ()); i != n; ++i)
		{
			nano::account const & account (i->first);
			boost::property_tree::ptree peers_l;
			for (auto ii (node.store.pending ().begin (*block_transaction, nano::pending_key (account, 0))), nn (node.store.pending ().end ()); ii != nn && nano::pending_key (ii->first).account == account && peers_l.size () < count; ++ii)
			{
				nano::pending_key key (ii->first);
				if (block_confirmed (node, *block_transaction, key.hash, include_active, include_only_confirmed))
				{
					if (threshold.is_zero () && !source)
					{
						boost::property_tree::ptree entry;
						entry.put ("", key.hash.to_string ());
						peers_l.push_back (std::make_pair ("", entry));
					}
					else
					{
						nano::pending_info info (ii->second);
						if (info.amount.number () >= threshold.number ())
						{
							if (source || min_version)
							{
								boost::property_tree::ptree pending_tree;
								pending_tree.put ("amount", info.amount.number ().convert_to<std::string> ());
								if (source)
								{
									pending_tree.put ("source", info.source.to_account ());
								}
								if (min_version)
								{
									pending_tree.put ("min_version", epoch_as_string (info.epoch));
								}
								peers_l.add_child (key.hash.to_string (), pending_tree);
							}
							else
							{
								peers_l.put (key.hash.to_string (), info.amount.number ().convert_to<std::string> ());
							}
						}
					}
				}
			}
			if (!peers_l.empty ())
			{
				pending.add_child (account.to_account (), peers_l);
			}
		}
		response_l.add_child ("blocks", pending);
	}
	response_errors ();
}

void nano::json_handler::wallet_representative ()
{
	auto wallet (wallet_impl ());
	if (!ec)
	{
		auto transaction (node.wallets.tx_begin_read ());
		response_l.put ("representative", wallet->store.representative (*transaction).to_account ());
	}
	response_errors ();
}

void nano::json_handler::wallet_representative_set ()
{
	node.workers->push_task (create_worker_task ([] (std::shared_ptr<nano::json_handler> const & rpc_l) {
		auto wallet (rpc_l->wallet_impl ());
		std::string representative_text (rpc_l->request.get<std::string> ("representative"));
		auto representative (rpc_l->account_impl (representative_text, nano::error_rpc::bad_representative_number));
		if (!rpc_l->ec)
		{
			bool update_existing_accounts (rpc_l->request.get<bool> ("update_existing_accounts", false));
			{
				auto transaction (rpc_l->node.wallets.tx_begin_write ());
				if (wallet->store.valid_password (*transaction) || !update_existing_accounts)
				{
					wallet->store.representative_set (*transaction, representative);
					rpc_l->response_l.put ("set", "1");
				}
				else
				{
					rpc_l->ec = nano::error_common::wallet_locked;
				}
			}
			// Change representative for all wallet accounts
			if (!rpc_l->ec && update_existing_accounts)
			{
				std::vector<nano::account> accounts;
				{
					auto transaction (rpc_l->node.wallets.tx_begin_read ());
					auto block_transaction (rpc_l->node.store.tx_begin_read ());
					for (auto i (wallet->store.begin (*transaction)), n (wallet->store.end ()); i != n; ++i)
					{
						nano::account const & account (i->first);
						nano::account_info info;
						if (!rpc_l->node.store.account ().get (*block_transaction, account, info))
						{
							if (info.representative () != representative)
							{
								accounts.push_back (account);
							}
						}
					}
				}
				for (auto & account : accounts)
				{
					wallet->change_async (
					account, representative, [] (std::shared_ptr<nano::block> const &) {}, 0, false);
				}
			}
		}
		rpc_l->response_errors ();
	}));
}

void nano::json_handler::wallet_republish ()
{
	auto wallet (wallet_impl ());
	auto count (count_impl ());
	if (!ec)
	{
		boost::property_tree::ptree blocks;
		std::deque<std::shared_ptr<nano::block>> republish_bundle;
		auto transaction (node.wallets.tx_begin_read ());
		auto block_transaction (node.store.tx_begin_read ());
		for (auto i (wallet->store.begin (*transaction)), n (wallet->store.end ()); i != n; ++i)
		{
			nano::account const & account (i->first);
			auto latest (node.ledger.latest (*block_transaction, account));
			std::shared_ptr<nano::block> block;
			std::vector<nano::block_hash> hashes;
			while (!latest.is_zero () && hashes.size () < count)
			{
				hashes.push_back (latest);
				block = node.store.block ().get (*block_transaction, latest);
				if (block != nullptr)
				{
					latest = block->previous ();
				}
				else
				{
					latest.clear ();
				}
			}
			std::reverse (hashes.begin (), hashes.end ());
			for (auto & hash : hashes)
			{
				block = node.store.block ().get (*block_transaction, hash);
				republish_bundle.push_back (std::move (block));
				boost::property_tree::ptree entry;
				entry.put ("", hash.to_string ());
				blocks.push_back (std::make_pair ("", entry));
			}
		}
		node.network->flood_block_many (std::move (republish_bundle), nullptr, 25);
		response_l.add_child ("blocks", blocks);
	}
	response_errors ();
}

void nano::json_handler::wallet_seed ()
{
	auto wallet (wallet_impl ());
	if (!ec)
	{
		auto transaction (node.wallets.tx_begin_read ());
		if (wallet->store.valid_password (*transaction))
		{
			nano::raw_key seed;
			wallet->store.seed (seed, *transaction);
			response_l.put ("seed", seed.to_string ());
		}
		else
		{
			ec = nano::error_common::wallet_locked;
		}
	}
	response_errors ();
}

void nano::json_handler::wallet_work_get ()
{
	auto wallet (wallet_impl ());
	if (!ec)
	{
		boost::property_tree::ptree works;
		auto transaction (node.wallets.tx_begin_read ());
		for (auto i (wallet->store.begin (*transaction)), n (wallet->store.end ()); i != n; ++i)
		{
			nano::account const & account (i->first);
			uint64_t work (0);
			auto error_work (wallet->store.work_get (*transaction, account, work));
			(void)error_work;
			works.put (account.to_account (), nano::to_string_hex (work));
		}
		response_l.add_child ("works", works);
	}
	response_errors ();
}

void nano::json_handler::work_generate ()
{
	boost::optional<nano::account> account;
	auto account_opt (request.get_optional<std::string> ("account"));
	// Default to work_1 if not specified
	auto work_version (work_version_optional_impl (nano::work_version::work_1));
	if (!ec && account_opt.is_initialized ())
	{
		account = account_impl (account_opt.get ());
	}
	if (!ec)
	{
		auto hash (hash_impl ());
		auto difficulty (difficulty_optional_impl (work_version));
		multiplier_optional_impl (work_version, difficulty);
		if (!ec && (difficulty > node.max_work_generate_difficulty (work_version) || difficulty < node.network_params.work.threshold_entry (work_version, nano::block_type::state)))
		{
			ec = nano::error_rpc::difficulty_limit;
		}
		// Retrieving optional block
		std::shared_ptr<nano::block> block;
		if (!ec && request.count ("block"))
		{
			block = block_impl (true);
			if (block != nullptr)
			{
				if (hash != block->root ().as_block_hash ())
				{
					ec = nano::error_rpc::block_root_mismatch;
				}
				if (request.count ("version") == 0)
				{
					work_version = block->work_version ();
				}
				else if (!ec && work_version != block->work_version ())
				{
					ec = nano::error_rpc::block_work_version_mismatch;
				}
				// Difficulty calculation
				if (!ec && request.count ("difficulty") == 0 && request.count ("multiplier") == 0)
				{
					difficulty = difficulty_ledger (*block);
				}
				// If optional block difficulty is higher than requested difficulty, send error
				if (!ec && node.network_params.work.difficulty (*block) >= difficulty)
				{
					ec = nano::error_rpc::block_work_enough;
				}
			}
		}
		if (!ec && response_l.empty ())
		{
			auto use_peers (request.get<bool> ("use_peers", false));
			auto rpc_l (shared_from_this ());
			auto callback = [rpc_l, hash, work_version, this] (boost::optional<uint64_t> const & work_a) {
				if (work_a)
				{
					boost::property_tree::ptree response_l;
					response_l.put ("hash", hash.to_string ());
					uint64_t work (work_a.value ());
					response_l.put ("work", nano::to_string_hex (work));
					std::stringstream ostream;
					auto result_difficulty (rpc_l->node.network_params.work.difficulty (work_version, hash, work));
					response_l.put ("difficulty", nano::to_string_hex (result_difficulty));
					auto result_multiplier = nano::difficulty::to_multiplier (result_difficulty, node.default_difficulty (work_version));
					response_l.put ("multiplier", nano::to_string (result_multiplier));
					boost::property_tree::write_json (ostream, response_l);
					rpc_l->response (ostream.str ());
				}
				else
				{
					json_error_response (rpc_l->response, "Cancelled");
				}
			};
			if (!use_peers)
			{
				if (node.local_work_generation_enabled ())
				{
					auto error = node.distributed_work.make (work_version, hash, {}, difficulty, callback, {});
					if (error)
					{
						ec = nano::error_common::failure_work_generation;
					}
				}
				else
				{
					ec = nano::error_common::disabled_local_work_generation;
				}
			}
			else
			{
				if (!account_opt.is_initialized ())
				{
					// Fetch account from block if not given
					auto transaction_l (node.store.tx_begin_read ());
					if (node.store.block ().exists (*transaction_l, hash))
					{
						account = node.store.block ().account (*transaction_l, hash);
					}
				}
				auto secondary_work_peers_l (request.get<bool> ("secondary_work_peers", false));
				auto const & peers_l (secondary_work_peers_l ? node.config->secondary_work_peers : node.config->work_peers);
				if (node.work_generation_enabled (peers_l))
				{
					node.work_generate (work_version, hash, difficulty, callback, account, secondary_work_peers_l);
				}
				else
				{
					ec = nano::error_common::disabled_work_generation;
				}
			}
		}
	}
	// Because of callback
	if (ec)
	{
		response_errors ();
	}
}

void nano::json_handler::work_cancel ()
{
	auto hash (hash_impl ());
	if (!ec)
	{
		node.observers->work_cancel.notify (hash);
		response_l.put ("success", "");
	}
	response_errors ();
}

void nano::json_handler::work_get ()
{
	auto wallet (wallet_impl ());
	auto account (account_impl ());
	if (!ec)
	{
		auto transaction (node.wallets.tx_begin_read ());
		wallet_account_impl (*transaction, wallet, account);
		if (!ec)
		{
			uint64_t work (0);
			auto error_work (wallet->store.work_get (*transaction, account, work));
			(void)error_work;
			response_l.put ("work", nano::to_string_hex (work));
		}
	}
	response_errors ();
}

void nano::json_handler::work_set ()
{
	node.workers->push_task (create_worker_task ([] (std::shared_ptr<nano::json_handler> const & rpc_l) {
		auto wallet (rpc_l->wallet_impl ());
		auto account (rpc_l->account_impl ());
		auto work (rpc_l->work_optional_impl ());
		if (!rpc_l->ec)
		{
			auto transaction (rpc_l->node.wallets.tx_begin_write ());
			rpc_l->wallet_account_impl (*transaction, wallet, account);
			if (!rpc_l->ec)
			{
				wallet->store.work_put (*transaction, account, work);
				rpc_l->response_l.put ("success", "");
			}
		}
		rpc_l->response_errors ();
	}));
}

void nano::json_handler::work_validate ()
{
	auto hash (hash_impl ());
	auto work (work_optional_impl ());
	// Default to work_1 if not specified
	auto work_version (work_version_optional_impl (nano::work_version::work_1));
	auto difficulty (difficulty_optional_impl (work_version));
	multiplier_optional_impl (work_version, difficulty);
	if (!ec)
	{
		/* Transition to epoch_2 difficulty levels breaks previous behavior.
		 * When difficulty is not given, the default difficulty to validate changes when the first epoch_2 block is seen, breaking previous behavior.
		 * For this reason, when difficulty is not given, the "valid" field is no longer included in the response to break loudly any client expecting it.
		 * Instead, use the new fields:
		 * * valid_all: the work is valid at the current highest difficulty threshold
		 * * valid_receive: the work is valid for a receive block in an epoch_2 upgraded account
		 */

		auto result_difficulty (node.network_params.work.difficulty (work_version, hash, work));
		if (request.count ("difficulty"))
		{
			response_l.put ("valid", (result_difficulty >= difficulty) ? "1" : "0");
		}
		response_l.put ("valid_all", (result_difficulty >= node.default_difficulty (work_version)) ? "1" : "0");
		response_l.put ("valid_receive", (result_difficulty >= node.network_params.work.threshold (work_version, nano::block_details (nano::epoch::epoch_2, false, true, false))) ? "1" : "0");
		response_l.put ("difficulty", nano::to_string_hex (result_difficulty));
		auto result_multiplier = nano::difficulty::to_multiplier (result_difficulty, node.default_difficulty (work_version));
		response_l.put ("multiplier", nano::to_string (result_multiplier));
	}
	response_errors ();
}

void nano::json_handler::work_peer_add ()
{
	std::string address_text = request.get<std::string> ("address");
	std::string port_text = request.get<std::string> ("port");
	uint16_t port;
	if (!nano::parse_port (port_text, port))
	{
		node.config->work_peers.push_back (std::make_pair (address_text, port));
		response_l.put ("success", "");
	}
	else
	{
		ec = nano::error_common::invalid_port;
	}
	response_errors ();
}

void nano::json_handler::work_peers ()
{
	boost::property_tree::ptree work_peers_l;
	for (auto i (node.config->work_peers.begin ()), n (node.config->work_peers.end ()); i != n; ++i)
	{
		boost::property_tree::ptree entry;
		entry.put ("", boost::str (boost::format ("%1%:%2%") % i->first % i->second));
		work_peers_l.push_back (std::make_pair ("", entry));
	}
	response_l.add_child ("work_peers", work_peers_l);
	response_errors ();
}

void nano::json_handler::work_peers_clear ()
{
	node.config->work_peers.clear ();
	response_l.put ("success", "");
	response_errors ();
}

void nano::json_handler::populate_backlog ()
{
	node.backlog.trigger ();
	response_l.put ("success", "");
	response_errors ();
}

void nano::inprocess_rpc_handler::process_request (std::string const &, std::string const & body_a, std::function<void (std::string const &)> response_a)
{
	// Note that if the rpc action is async, the shared_ptr<json_handler> lifetime will be extended by the action handler
	auto handler (std::make_shared<nano::json_handler> (node, node_rpc_config, body_a, response_a, [this] () {
		this->stop_callback ();
		this->stop ();
	}));
	handler->process_request ();
}

void nano::inprocess_rpc_handler::process_request_v2 (rpc_handler_request_params const & params_a, std::string const & body_a, std::function<void (std::shared_ptr<std::string> const &)> response_a)
{
	std::string body_l = params_a.json_envelope (body_a);
	auto handler (std::make_shared<nano::ipc::flatbuffers_handler> (node, ipc_server, nullptr, node.config->ipc_config));
	handler->process_json (reinterpret_cast<uint8_t const *> (body_l.data ()), body_l.size (), response_a);
}

namespace
{
void construct_json (nano::container_info_component * component, boost::property_tree::ptree & parent)
{
	// We are a leaf node, print name and exit
	if (!component->is_composite ())
	{
		auto & leaf_info = static_cast<nano::container_info_leaf *> (component)->get_info ();
		boost::property_tree::ptree child;
		child.put ("count", leaf_info.count);
		child.put ("size", leaf_info.count * leaf_info.sizeof_element);
		parent.add_child (leaf_info.name, child);
		return;
	}

	auto composite = static_cast<nano::container_info_composite *> (component);

	boost::property_tree::ptree current;
	for (auto & child : composite->get_children ())
	{
		construct_json (child.get (), current);
	}

	parent.add_child (composite->get_name (), current);
}

// Any RPC handlers which require no arguments (excl default arguments) should go here.
// This is to prevent large if/else chains which compilers can have limits for (MSVC for instance has 128).
ipc_json_handler_no_arg_func_map create_ipc_json_handler_no_arg_func_map ()
{
	ipc_json_handler_no_arg_func_map no_arg_funcs;
	no_arg_funcs.emplace ("account_balance", &nano::json_handler::account_balance);
	no_arg_funcs.emplace ("account_block_count", &nano::json_handler::account_block_count);
	no_arg_funcs.emplace ("account_count", &nano::json_handler::account_count);
	no_arg_funcs.emplace ("account_create", &nano::json_handler::account_create);
	no_arg_funcs.emplace ("account_get", &nano::json_handler::account_get);
	no_arg_funcs.emplace ("account_history", &nano::json_handler::account_history);
	no_arg_funcs.emplace ("account_info", &nano::json_handler::account_info);
	no_arg_funcs.emplace ("account_key", &nano::json_handler::account_key);
	no_arg_funcs.emplace ("account_list", &nano::json_handler::account_list);
	no_arg_funcs.emplace ("account_move", &nano::json_handler::account_move);
	no_arg_funcs.emplace ("account_remove", &nano::json_handler::account_remove);
	no_arg_funcs.emplace ("account_representative", &nano::json_handler::account_representative);
	no_arg_funcs.emplace ("account_representative_set", &nano::json_handler::account_representative_set);
	no_arg_funcs.emplace ("account_weight", &nano::json_handler::account_weight);
	no_arg_funcs.emplace ("accounts_balances", &nano::json_handler::accounts_balances);
	no_arg_funcs.emplace ("accounts_representatives", &nano::json_handler::accounts_representatives);
	no_arg_funcs.emplace ("accounts_create", &nano::json_handler::accounts_create);
	no_arg_funcs.emplace ("accounts_frontiers", &nano::json_handler::accounts_frontiers);
	no_arg_funcs.emplace ("accounts_pending", &nano::json_handler::accounts_pending);
	no_arg_funcs.emplace ("accounts_receivable", &nano::json_handler::accounts_receivable);
	no_arg_funcs.emplace ("active_difficulty", &nano::json_handler::active_difficulty);
	no_arg_funcs.emplace ("available_supply", &nano::json_handler::available_supply);
	no_arg_funcs.emplace ("block_info", &nano::json_handler::block_info);
	no_arg_funcs.emplace ("block", &nano::json_handler::block_info);
	no_arg_funcs.emplace ("block_confirm", &nano::json_handler::block_confirm);
	no_arg_funcs.emplace ("blocks", &nano::json_handler::blocks);
	no_arg_funcs.emplace ("blocks_info", &nano::json_handler::blocks_info);
	no_arg_funcs.emplace ("block_account", &nano::json_handler::block_account);
	no_arg_funcs.emplace ("block_count", &nano::json_handler::block_count);
	no_arg_funcs.emplace ("block_create", &nano::json_handler::block_create);
	no_arg_funcs.emplace ("block_hash", &nano::json_handler::block_hash);
	no_arg_funcs.emplace ("bootstrap", &nano::json_handler::bootstrap);
	no_arg_funcs.emplace ("bootstrap_any", &nano::json_handler::bootstrap_any);
	no_arg_funcs.emplace ("bootstrap_lazy", &nano::json_handler::bootstrap_lazy);
	no_arg_funcs.emplace ("bootstrap_status", &nano::json_handler::bootstrap_status);
	no_arg_funcs.emplace ("confirmation_active", &nano::json_handler::confirmation_active);
	no_arg_funcs.emplace ("confirmation_height_currently_processing", &nano::json_handler::confirmation_height_currently_processing);
	no_arg_funcs.emplace ("confirmation_history", &nano::json_handler::confirmation_history);
	no_arg_funcs.emplace ("confirmation_info", &nano::json_handler::confirmation_info);
	no_arg_funcs.emplace ("confirmation_quorum", &nano::json_handler::confirmation_quorum);
	no_arg_funcs.emplace ("database_txn_tracker", &nano::json_handler::database_txn_tracker);
	no_arg_funcs.emplace ("delegators", &nano::json_handler::delegators);
	no_arg_funcs.emplace ("delegators_count", &nano::json_handler::delegators_count);
	no_arg_funcs.emplace ("deterministic_key", &nano::json_handler::deterministic_key);
	no_arg_funcs.emplace ("epoch_upgrade", &nano::json_handler::epoch_upgrade);
	no_arg_funcs.emplace ("frontiers", &nano::json_handler::frontiers);
	no_arg_funcs.emplace ("frontier_count", &nano::json_handler::account_count);
	no_arg_funcs.emplace ("keepalive", &nano::json_handler::keepalive);
	no_arg_funcs.emplace ("key_create", &nano::json_handler::key_create);
	no_arg_funcs.emplace ("key_expand", &nano::json_handler::key_expand);
	no_arg_funcs.emplace ("ledger", &nano::json_handler::ledger);
	no_arg_funcs.emplace ("node_id", &nano::json_handler::node_id);
	no_arg_funcs.emplace ("node_id_delete", &nano::json_handler::node_id_delete);
	no_arg_funcs.emplace ("password_change", &nano::json_handler::password_change);
	no_arg_funcs.emplace ("password_enter", &nano::json_handler::password_enter);
	no_arg_funcs.emplace ("wallet_unlock", &nano::json_handler::password_enter);
	no_arg_funcs.emplace ("peers", &nano::json_handler::peers);
	no_arg_funcs.emplace ("pending", &nano::json_handler::pending);
	no_arg_funcs.emplace ("pending_exists", &nano::json_handler::pending_exists);
	no_arg_funcs.emplace ("receivable", &nano::json_handler::receivable);
	no_arg_funcs.emplace ("receivable_exists", &nano::json_handler::receivable_exists);
	no_arg_funcs.emplace ("process", &nano::json_handler::process);
	no_arg_funcs.emplace ("pruned_exists", &nano::json_handler::pruned_exists);
	no_arg_funcs.emplace ("receive", &nano::json_handler::receive);
	no_arg_funcs.emplace ("receive_minimum", &nano::json_handler::receive_minimum);
	no_arg_funcs.emplace ("receive_minimum_set", &nano::json_handler::receive_minimum_set);
	no_arg_funcs.emplace ("representatives", &nano::json_handler::representatives);
	no_arg_funcs.emplace ("representatives_online", &nano::json_handler::representatives_online);
	no_arg_funcs.emplace ("republish", &nano::json_handler::republish);
	no_arg_funcs.emplace ("search_pending", &nano::json_handler::search_pending);
	no_arg_funcs.emplace ("search_receivable", &nano::json_handler::search_receivable);
	no_arg_funcs.emplace ("search_pending_all", &nano::json_handler::search_pending_all);
	no_arg_funcs.emplace ("search_receivable_all", &nano::json_handler::search_receivable_all);
	no_arg_funcs.emplace ("send", &nano::json_handler::send);
	no_arg_funcs.emplace ("sign", &nano::json_handler::sign);
	no_arg_funcs.emplace ("stats", &nano::json_handler::stats);
	no_arg_funcs.emplace ("stats_clear", &nano::json_handler::stats_clear);
	no_arg_funcs.emplace ("stop", &nano::json_handler::stop);
	no_arg_funcs.emplace ("telemetry", &nano::json_handler::telemetry);
	no_arg_funcs.emplace ("unchecked", &nano::json_handler::unchecked);
	no_arg_funcs.emplace ("unchecked_clear", &nano::json_handler::unchecked_clear);
	no_arg_funcs.emplace ("unchecked_get", &nano::json_handler::unchecked_get);
	no_arg_funcs.emplace ("unchecked_keys", &nano::json_handler::unchecked_keys);
	no_arg_funcs.emplace ("unopened", &nano::json_handler::unopened);
	no_arg_funcs.emplace ("uptime", &nano::json_handler::uptime);
	no_arg_funcs.emplace ("validate_account_number", &nano::json_handler::validate_account_number);
	no_arg_funcs.emplace ("version", &nano::json_handler::version);
	no_arg_funcs.emplace ("wallet_add", &nano::json_handler::wallet_add);
	no_arg_funcs.emplace ("wallet_add_watch", &nano::json_handler::wallet_add_watch);
	no_arg_funcs.emplace ("wallet_balances", &nano::json_handler::wallet_balances);
	no_arg_funcs.emplace ("wallet_change_seed", &nano::json_handler::wallet_change_seed);
	no_arg_funcs.emplace ("wallet_contains", &nano::json_handler::wallet_contains);
	no_arg_funcs.emplace ("wallet_create", &nano::json_handler::wallet_create);
	no_arg_funcs.emplace ("wallet_destroy", &nano::json_handler::wallet_destroy);
	no_arg_funcs.emplace ("wallet_export", &nano::json_handler::wallet_export);
	no_arg_funcs.emplace ("wallet_frontiers", &nano::json_handler::wallet_frontiers);
	no_arg_funcs.emplace ("wallet_history", &nano::json_handler::wallet_history);
	no_arg_funcs.emplace ("wallet_info", &nano::json_handler::wallet_info);
	no_arg_funcs.emplace ("wallet_balance_total", &nano::json_handler::wallet_info);
	no_arg_funcs.emplace ("wallet_key_valid", &nano::json_handler::wallet_key_valid);
	no_arg_funcs.emplace ("wallet_ledger", &nano::json_handler::wallet_ledger);
	no_arg_funcs.emplace ("wallet_lock", &nano::json_handler::wallet_lock);
	no_arg_funcs.emplace ("wallet_pending", &nano::json_handler::wallet_pending);
	no_arg_funcs.emplace ("wallet_receivable", &nano::json_handler::wallet_receivable);
	no_arg_funcs.emplace ("wallet_representative", &nano::json_handler::wallet_representative);
	no_arg_funcs.emplace ("wallet_representative_set", &nano::json_handler::wallet_representative_set);
	no_arg_funcs.emplace ("wallet_republish", &nano::json_handler::wallet_republish);
	no_arg_funcs.emplace ("wallet_work_get", &nano::json_handler::wallet_work_get);
	no_arg_funcs.emplace ("work_generate", &nano::json_handler::work_generate);
	no_arg_funcs.emplace ("work_cancel", &nano::json_handler::work_cancel);
	no_arg_funcs.emplace ("work_get", &nano::json_handler::work_get);
	no_arg_funcs.emplace ("work_set", &nano::json_handler::work_set);
	no_arg_funcs.emplace ("work_validate", &nano::json_handler::work_validate);
	no_arg_funcs.emplace ("work_peer_add", &nano::json_handler::work_peer_add);
	no_arg_funcs.emplace ("work_peers", &nano::json_handler::work_peers);
	no_arg_funcs.emplace ("work_peers_clear", &nano::json_handler::work_peers_clear);
	no_arg_funcs.emplace ("populate_backlog", &nano::json_handler::populate_backlog);
	return no_arg_funcs;
}

/** Due to the asynchronous nature of updating confirmation heights, it can also be necessary to check active roots */
bool block_confirmed (nano::node & node, nano::transaction & transaction, nano::block_hash const & hash, bool include_active, bool include_only_confirmed)
{
	bool is_confirmed = false;
	if (include_active && !include_only_confirmed)
	{
		is_confirmed = true;
	}
	// Check whether the confirmation height is set
	else if (node.ledger.block_confirmed (transaction, hash))
	{
		is_confirmed = true;
	}
	// This just checks it's not currently undergoing an active transaction
	else if (!include_only_confirmed)
	{
		auto block (node.store.block ().get (transaction, hash));
		is_confirmed = (block != nullptr && !node.active.active (*block));
	}

	return is_confirmed;
}

char const * epoch_as_string (nano::epoch epoch)
{
	switch (epoch)
	{
		case nano::epoch::epoch_2:
			return "2";
		case nano::epoch::epoch_1:
			return "1";
		default:
			return "0";
	}
}
}<|MERGE_RESOLUTION|>--- conflicted
+++ resolved
@@ -901,29 +901,12 @@
 		auto account = account_impl (account_from_request.second.data ());
 		if (!ec)
 		{
-<<<<<<< HEAD
-			nano::account_info info;
-			if (!node.store.account ().get (*transaction, account, info))
-			{
-				auto balance = node.balance_pending (account, false);
-				entry.put ("balance", balance.first.convert_to<std::string> ());
-				entry.put ("pending", balance.second.convert_to<std::string> ());
-				entry.put ("receivable", balance.second.convert_to<std::string> ());
-				balances.put_child (account_from_request.second.data (), entry);
-				continue;
-			}
-			else
-			{
-				ec = nano::error_common::account_not_found;
-			}
-=======
 			auto balance = node.balance_pending (account, false);
 			entry.put ("balance", balance.first.convert_to<std::string> ());
 			entry.put ("pending", balance.second.convert_to<std::string> ());
 			entry.put ("receivable", balance.second.convert_to<std::string> ());
 			balances.put_child (account_from_request.second.data (), entry);
 			continue;
->>>>>>> 0812626a
 		}
 		entry.put ("error", ec.message ());
 		balances.put_child (account_from_request.second.data (), entry);
