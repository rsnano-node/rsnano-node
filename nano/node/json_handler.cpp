#include <nano/lib/blocks.hpp>
#include <nano/lib/config.hpp>
#include <nano/lib/json_error_response.hpp>
#include <nano/lib/timer.hpp>
#include <nano/node/active_transactions.hpp>
#include <nano/node/bootstrap/bootstrap_lazy.hpp>
#include <nano/node/bootstrap_ascending/service.hpp>
#include <nano/node/common.hpp>
#include <nano/node/election.hpp>
#include <nano/node/json_handler.hpp>
#include <nano/node/node.hpp>
#include <nano/node/node_rpc_config.hpp>
#include <nano/node/telemetry.hpp>
#include <nano/node/wallet.hpp>
#include <nano/secure/ledger.hpp>

#include <boost/property_tree/json_parser.hpp>
#include <boost/property_tree/ptree.hpp>

#include <algorithm>
#include <chrono>
#include <vector>

namespace
{
void construct_json (nano::container_info_component * component, boost::property_tree::ptree & parent);
using ipc_json_handler_no_arg_func_map = std::unordered_map<std::string, std::function<void (nano::json_handler *)>>;
ipc_json_handler_no_arg_func_map create_ipc_json_handler_no_arg_func_map ();
auto ipc_json_handler_no_arg_funcs = create_ipc_json_handler_no_arg_func_map ();
bool block_confirmed (nano::node & node, nano::store::transaction & transaction, nano::block_hash const & hash, bool include_active, bool include_only_confirmed);
char const * epoch_as_string (nano::epoch);
}

nano::json_handler::json_handler (nano::node & node_a, nano::node_rpc_config const & node_rpc_config_a, std::string const & body_a, std::function<void (std::string const &)> const & response_a, std::function<void ()> stop_callback_a) :
	body (body_a),
	node (node_a),
	response (response_a),
	stop_callback (stop_callback_a),
	node_rpc_config (node_rpc_config_a)
{
}

std::function<void ()> nano::json_handler::create_worker_task (std::function<void (std::shared_ptr<nano::json_handler> const &)> const & action_a)
{
	return [rpc_l = shared_from_this (), action_a] () {
		try
		{
			action_a (rpc_l);
		}
		catch (std::runtime_error const &)
		{
			json_error_response (rpc_l->response, "Unable to parse JSON");
		}
		catch (...)
		{
			json_error_response (rpc_l->response, "Internal server error in RPC");
		}
	};
}

void nano::json_handler::process_request (bool unsafe_a)
{
	try
	{
		std::stringstream istream (body);
		boost::property_tree::read_json (istream, request);
		if (node_rpc_config.request_callback)
		{
			debug_assert (node.network_params.network.is_dev_network ());
			node_rpc_config.request_callback (request);
		}
		action = request.get<std::string> ("action");
		auto no_arg_func_iter = ipc_json_handler_no_arg_funcs.find (action);
		if (no_arg_func_iter != ipc_json_handler_no_arg_funcs.cend ())
		{
			// First try the map of options with no arguments
			no_arg_func_iter->second (this);
		}
		else
		{
			// Try the rest of the options
			if (action == "wallet_seed")
			{
				if (unsafe_a || node.network_params.network.is_dev_network ())
				{
					wallet_seed ();
				}
				else
				{
					json_error_response (response, "Unsafe RPC not allowed");
				}
			}
			else if (action == "chain")
			{
				chain ();
			}
			else if (action == "successors")
			{
				chain (true);
			}
			else if (action == "history")
			{
				response_l.put ("deprecated", "1");
				request.put ("head", request.get<std::string> ("hash"));
				account_history ();
			}
			else if (action == "knano_from_raw" || action == "krai_from_raw")
			{
				mnano_from_raw (nano::kxrb_ratio);
			}
			else if (action == "knano_to_raw" || action == "krai_to_raw")
			{
				mnano_to_raw (nano::kxrb_ratio);
			}
			else if (action == "rai_from_raw")
			{
				mnano_from_raw (nano::xrb_ratio);
			}
			else if (action == "rai_to_raw")
			{
				mnano_to_raw (nano::xrb_ratio);
			}
			else if (action == "mnano_from_raw" || action == "mrai_from_raw")
			{
				mnano_from_raw ();
			}
			else if (action == "mnano_to_raw" || action == "mrai_to_raw")
			{
				mnano_to_raw ();
			}
			else if (action == "nano_to_raw")
			{
				nano_to_raw ();
			}
			else if (action == "raw_to_nano")
			{
				raw_to_nano ();
			}
			else if (action == "password_valid")
			{
				password_valid ();
			}
			else if (action == "wallet_locked")
			{
				password_valid (true);
			}
			else
			{
				json_error_response (response, "Unknown command");
			}
		}
	}
	catch (std::runtime_error const &)
	{
		json_error_response (response, "Unable to parse JSON");
	}
	catch (...)
	{
		json_error_response (response, "Internal server error in RPC");
	}
}

void nano::json_handler::response_errors ()
{
	if (!ec && response_l.empty ())
	{
		// Return an error code if no response data was given
		ec = nano::error_rpc::empty_response;
	}
	if (ec)
	{
		boost::property_tree::ptree response_error;
		response_error.put ("error", ec.message ());
		std::stringstream ostream;
		boost::property_tree::write_json (ostream, response_error);
		response (ostream.str ());
	}
	else
	{
		std::stringstream ostream;
		boost::property_tree::write_json (ostream, response_l);
		response (ostream.str ());
	}
}

nano::wallet_id nano::json_handler::get_wallet_id ()
{
	if (!ec)
	{
		std::string wallet_text (request.get<std::string> ("wallet"));
		nano::wallet_id wallet;
		if (!wallet.decode_hex (wallet_text))
		{
			if (node.wallets.wallet_exists (wallet))
			{
				return wallet;
			}
			else
			{
				ec = nano::error_common::wallet_not_found;
			}
		}
		else
		{
			ec = nano::error_common::bad_wallet_number;
		}
	}
	return nano::wallet_id{};
}

nano::account nano::json_handler::account_impl (std::string account_text, std::error_code ec_a)
{
	nano::account result{};
	if (!ec)
	{
		if (account_text.empty ())
		{
			account_text = request.get<std::string> ("account");
		}
		if (result.decode_account (account_text))
		{
			ec = ec_a;
		}
		else if (account_text[3] == '-' || account_text[4] == '-')
		{
			// nano- and xrb- prefixes are deprecated
			response_l.put ("deprecated_account_format", "1");
		}
	}
	return result;
}

nano::account_info nano::json_handler::account_info_impl (store::transaction const & transaction_a, nano::account const & account_a)
{
	nano::account_info result;
	if (!ec)
	{
		auto info = node.ledger.any ().account_get (transaction_a, account_a);
		if (!info)
		{
			ec = nano::error_common::account_not_found;
			node.bootstrap_initiator.bootstrap_lazy (account_a, false, account_a.to_account ());
		}
		else
		{
			result = *info;
		}
	}
	return result;
}

nano::amount nano::json_handler::amount_impl ()
{
	nano::amount result (0);
	if (!ec)
	{
		std::string amount_text (request.get<std::string> ("amount"));
		if (result.decode_dec (amount_text))
		{
			ec = nano::error_common::invalid_amount;
		}
	}
	return result;
}

std::shared_ptr<nano::block> nano::json_handler::block_impl (bool signature_work_required)
{
	bool const json_block_l = request.get<bool> ("json_block", false);
	std::shared_ptr<nano::block> result{ nullptr };
	if (!ec)
	{
		boost::property_tree::ptree block_l;
		if (json_block_l)
		{
			block_l = request.get_child ("block");
		}
		else
		{
			std::string block_text (request.get<std::string> ("block"));
			std::stringstream block_stream (block_text);
			try
			{
				boost::property_tree::read_json (block_stream, block_l);
			}
			catch (...)
			{
				ec = nano::error_blocks::invalid_block;
			}
		}
		if (!ec)
		{
			if (!signature_work_required)
			{
				block_l.put ("signature", "0");
				block_l.put ("work", "0");
			}
			result = nano::deserialize_block_json (block_l);
			if (result == nullptr)
			{
				ec = nano::error_blocks::invalid_block;
			}
		}
	}
	return result;
}

nano::block_hash nano::json_handler::hash_impl (std::string search_text)
{
	nano::block_hash result (0);
	if (!ec)
	{
		std::string hash_text (request.get<std::string> (search_text));
		if (result.decode_hex (hash_text))
		{
			ec = nano::error_blocks::invalid_block_hash;
		}
	}
	return result;
}

nano::amount nano::json_handler::threshold_optional_impl ()
{
	nano::amount result (0);
	boost::optional<std::string> threshold_text (request.get_optional<std::string> ("threshold"));
	if (!ec && threshold_text.is_initialized ())
	{
		if (result.decode_dec (threshold_text.get ()))
		{
			ec = nano::error_common::bad_threshold;
		}
	}
	return result;
}

uint64_t nano::json_handler::work_optional_impl ()
{
	uint64_t result (0);
	boost::optional<std::string> work_text (request.get_optional<std::string> ("work"));
	if (!ec && work_text.is_initialized ())
	{
		if (nano::from_string_hex (work_text.get (), result))
		{
			ec = nano::error_common::bad_work_format;
		}
	}
	return result;
}

uint64_t nano::json_handler::difficulty_optional_impl (nano::work_version const version_a)
{
	auto difficulty (node.default_difficulty (version_a));
	boost::optional<std::string> difficulty_text (request.get_optional<std::string> ("difficulty"));
	if (!ec && difficulty_text.is_initialized ())
	{
		if (nano::from_string_hex (difficulty_text.get (), difficulty))
		{
			ec = nano::error_rpc::bad_difficulty_format;
		}
	}
	return difficulty;
}

uint64_t nano::json_handler::difficulty_ledger (nano::block const & block_a)
{
	nano::block_details details (nano::epoch::epoch_0, false, false, false);
	bool details_found (false);
	auto transaction (node.store.tx_begin_read ());
	// Previous block find
	std::shared_ptr<nano::block> block_previous (nullptr);
	auto previous (block_a.previous ());
	if (!previous.is_zero ())
	{
<<<<<<< HEAD
		block_previous = node.ledger.block (*transaction, previous);
=======
		block_previous = node.ledger.any.block_get (transaction, previous);
>>>>>>> fb689884
	}
	// Send check
	if (block_previous != nullptr)
	{
		auto is_send = node.ledger.balance (*transaction, previous) > block_a.balance_field ().value ().number ();
		details = nano::block_details (nano::epoch::epoch_0, is_send, false, false);
		details_found = true;
	}
	// Epoch check
	if (block_previous != nullptr)
	{
		auto epoch = block_previous->sideband ().details ().epoch ();
		details = nano::block_details (epoch, details.is_send (), details.is_receive (), details.is_epoch ());
	}
	auto link = block_a.link_field ();
	if (link && !details.is_send ())
	{
<<<<<<< HEAD
		auto block_link (node.ledger.block (*transaction, link.value ().as_block_hash ()));
=======
		auto block_link = node.ledger.any.block_get (transaction, link.value ().as_block_hash ());
>>>>>>> fb689884
		auto account = block_a.account_field ().value (); // Link is non-zero therefore it's a state block and has an account field;
		if (block_link != nullptr && node.ledger.pending_info (*transaction, nano::pending_key{ account, link.value ().as_block_hash () }))
		{
			auto epoch = std::max (details.epoch (), block_link->sideband ().details ().epoch ());
			details = nano::block_details (epoch, details.is_send (), true, details.is_epoch ());
			details_found = true;
		}
	}
	return details_found ? node.network_params.work.threshold (block_a.work_version (), details) : node.default_difficulty (block_a.work_version ());
}

double nano::json_handler::multiplier_optional_impl (nano::work_version const version_a, uint64_t & difficulty)
{
	double multiplier (1.);
	boost::optional<std::string> multiplier_text (request.get_optional<std::string> ("multiplier"));
	if (!ec && multiplier_text.is_initialized ())
	{
		auto success = boost::conversion::try_lexical_convert<double> (multiplier_text.get (), multiplier);
		if (success && multiplier > 0.)
		{
			difficulty = nano::difficulty::from_multiplier (multiplier, node.default_difficulty (version_a));
		}
		else
		{
			ec = nano::error_rpc::bad_multiplier_format;
		}
	}
	return multiplier;
}

nano::work_version nano::json_handler::work_version_optional_impl (nano::work_version const default_a)
{
	nano::work_version result = default_a;
	boost::optional<std::string> version_text (request.get_optional<std::string> ("version"));
	if (!ec && version_text.is_initialized ())
	{
		if (*version_text == nano::to_string (nano::work_version::work_1))
		{
			result = nano::work_version::work_1;
		}
		else
		{
			ec = nano::error_rpc::bad_work_version;
		}
	}
	return result;
}

namespace
{
bool decode_unsigned (std::string const & text, uint64_t & number)
{
	bool result;
	std::size_t end;
	try
	{
		number = std::stoull (text, &end);
		result = false;
	}
	catch (std::invalid_argument const &)
	{
		result = true;
	}
	catch (std::out_of_range const &)
	{
		result = true;
	}
	result = result || end != text.size ();
	return result;
}
}

uint64_t nano::json_handler::count_impl ()
{
	uint64_t result (0);
	if (!ec)
	{
		std::string count_text (request.get<std::string> ("count"));
		if (decode_unsigned (count_text, result) || result == 0)
		{
			ec = nano::error_common::invalid_count;
		}
	}
	return result;
}

uint64_t nano::json_handler::count_optional_impl (uint64_t result)
{
	boost::optional<std::string> count_text (request.get_optional<std::string> ("count"));
	if (!ec && count_text.is_initialized ())
	{
		if (decode_unsigned (count_text.get (), result))
		{
			ec = nano::error_common::invalid_count;
		}
	}
	return result;
}

uint64_t nano::json_handler::offset_optional_impl (uint64_t result)
{
	boost::optional<std::string> offset_text (request.get_optional<std::string> ("offset"));
	if (!ec && offset_text.is_initialized ())
	{
		if (decode_unsigned (offset_text.get (), result))
		{
			ec = nano::error_rpc::invalid_offset;
		}
	}
	return result;
}

void nano::json_handler::account_balance ()
{
	auto account (account_impl ());
	if (!ec)
	{
		bool const include_only_confirmed = request.get<bool> ("include_only_confirmed", true);
		auto balance (node.balance_pending (account, include_only_confirmed));
		response_l.put ("balance", balance.first.convert_to<std::string> ());
		response_l.put ("pending", balance.second.convert_to<std::string> ());
		response_l.put ("receivable", balance.second.convert_to<std::string> ());
	}
	response_errors ();
}

void nano::json_handler::account_block_count ()
{
	auto account (account_impl ());
	if (!ec)
	{
		auto transaction (node.store.tx_begin_read ());
		auto info (account_info_impl (*transaction, account));
		if (!ec)
		{
			response_l.put ("block_count", std::to_string (info.block_count ()));
		}
	}
	response_errors ();
}

void nano::json_handler::account_create ()
{
	node.workers->push_task (create_worker_task ([] (std::shared_ptr<nano::json_handler> const & rpc_l) {
		auto wallet_id (rpc_l->get_wallet_id ());
		if (!rpc_l->ec)
		{
			bool const generate_work = rpc_l->request.get<bool> ("work", true);
			nano::account new_key;
			auto index_text (rpc_l->request.get_optional<std::string> ("index"));
			if (index_text.is_initialized ())
			{
				uint64_t index;
				if (decode_unsigned (index_text.get (), index) || index > static_cast<uint64_t> (std::numeric_limits<uint32_t>::max ()))
				{
					rpc_l->ec = nano::error_common::invalid_index;
				}
				else
				{
					auto error = rpc_l->node.wallets.deterministic_insert (wallet_id, static_cast<uint32_t> (index), generate_work, new_key);
					rpc_l->set_error (error);
				}
			}
			else
			{
				auto error = rpc_l->node.wallets.deterministic_insert (wallet_id, generate_work, new_key);
				rpc_l->set_error (error);
			}

			if (!rpc_l->ec)
			{
				rpc_l->response_l.put ("account", new_key.to_account ());
			}
		}
		rpc_l->response_errors ();
	}));
}

void nano::json_handler::account_get ()
{
	std::string key_text (request.get<std::string> ("key"));
	nano::public_key pub;
	if (!pub.decode_hex (key_text))
	{
		response_l.put ("account", pub.to_account ());
	}
	else
	{
		ec = nano::error_common::bad_public_key;
	}
	response_errors ();
}

void nano::json_handler::account_info ()
{
	auto account (account_impl ());
	if (!ec)
	{
		bool const representative = request.get<bool> ("representative", false);
		bool const weight = request.get<bool> ("weight", false);
		bool const pending = request.get<bool> ("pending", false);
		bool const receivable = request.get<bool> ("receivable", pending);
		bool const include_confirmed = request.get<bool> ("include_confirmed", false);
		auto transaction (node.store.tx_begin_read ());
		auto info (account_info_impl (*transaction, account));
		nano::confirmation_height_info confirmation_height_info;
		node.store.confirmation_height ().get (*transaction, account, confirmation_height_info);
		if (!ec)
		{
			response_l.put ("frontier", info.head ().to_string ());
			response_l.put ("open_block", info.open_block ().to_string ());
			response_l.put ("representative_block", node.ledger.representative (*transaction, info.head ()).to_string ());
			nano::amount balance_l (info.balance ());
			std::string balance;
			balance_l.encode_dec (balance);

			response_l.put ("balance", balance);

			nano::amount confirmed_balance_l;
			if (include_confirmed)
			{
				if (info.block_count () != confirmation_height_info.height ())
				{
					confirmed_balance_l = node.ledger.balance (*transaction, confirmation_height_info.frontier ()).value_or (0);
				}
				else
				{
					// block_height and confirmed height are the same, so can just reuse balance
					confirmed_balance_l = balance_l;
				}
				std::string confirmed_balance;
				confirmed_balance_l.encode_dec (confirmed_balance);
				response_l.put ("confirmed_balance", confirmed_balance);
			}

			response_l.put ("modified_timestamp", std::to_string (info.modified ()));
			response_l.put ("block_count", std::to_string (info.block_count ()));
			response_l.put ("account_version", epoch_as_string (info.epoch ()));
			auto confirmed_frontier = confirmation_height_info.frontier ().to_string ();
			if (include_confirmed)
			{
				response_l.put ("confirmed_height", std::to_string (confirmation_height_info.height ()));
				response_l.put ("confirmed_frontier", confirmed_frontier);
			}
			else
			{
				// For backwards compatibility purposes
				response_l.put ("confirmation_height", std::to_string (confirmation_height_info.height ()));
				response_l.put ("confirmation_height_frontier", confirmed_frontier);
			}

			std::shared_ptr<nano::block> confirmed_frontier_block;
			if (include_confirmed && confirmation_height_info.height () > 0)
			{
<<<<<<< HEAD
				confirmed_frontier_block = node.ledger.block (*transaction, confirmation_height_info.frontier ());
=======
				confirmed_frontier_block = node.ledger.any.block_get (transaction, confirmation_height_info.frontier);
>>>>>>> fb689884
			}

			if (representative)
			{
				response_l.put ("representative", info.representative ().to_account ());
				if (include_confirmed)
				{
					nano::account confirmed_representative{};
					if (confirmed_frontier_block)
					{
						confirmed_representative = confirmed_frontier_block->representative_field ().value_or (0);
						if (confirmed_representative.is_zero ())
						{
<<<<<<< HEAD
							confirmed_representative = node.ledger.block (*transaction, node.ledger.representative (*transaction, confirmation_height_info.frontier ()))->representative_field ().value ();
=======
							confirmed_representative = node.ledger.any.block_get (transaction, node.ledger.representative (transaction, confirmation_height_info.frontier))->representative_field ().value ();
>>>>>>> fb689884
						}
					}

					response_l.put ("confirmed_representative", confirmed_representative.to_account ());
				}
			}
			if (weight)
			{
				auto account_weight (node.ledger.weight_exact (*transaction, account));
				response_l.put ("weight", account_weight.convert_to<std::string> ());
			}
			if (receivable)
			{
				auto account_receivable = node.ledger.account_receivable (*transaction, account);
				response_l.put ("pending", account_receivable.convert_to<std::string> ());
				response_l.put ("receivable", account_receivable.convert_to<std::string> ());

				if (include_confirmed)
				{
					auto account_receivable = node.ledger.account_receivable (*transaction, account, true);
					response_l.put ("confirmed_pending", account_receivable.convert_to<std::string> ());
					response_l.put ("confirmed_receivable", account_receivable.convert_to<std::string> ());
				}
			}
		}
	}
	response_errors ();
}

void nano::json_handler::account_key ()
{
	auto account (account_impl ());
	if (!ec)
	{
		response_l.put ("key", account.to_string ());
	}
	response_errors ();
}

void nano::json_handler::account_list ()
{
	auto wallet_id{ get_wallet_id () };
	if (!ec)
	{
		std::vector<nano::account> accounts;
		auto error = node.wallets.get_accounts (wallet_id, accounts);
		if (error == nano::wallets_error::none)
		{
			boost::property_tree::ptree accounts_json;
			for (const auto & account : accounts)
			{
				boost::property_tree::ptree entry;
				entry.put ("", account.to_account ());
				accounts_json.push_back (std::make_pair ("", entry));
			}
			response_l.add_child ("accounts", accounts_json);
		}
		else
		{
			set_error (error);
		}
	}
	response_errors ();
}

void nano::json_handler::account_move ()
{
	node.workers->push_task (create_worker_task ([] (std::shared_ptr<nano::json_handler> const & rpc_l) {
		auto wallet_id{ rpc_l->get_wallet_id () };
		if (!rpc_l->ec)
		{
			std::string source_text (rpc_l->request.get<std::string> ("source"));
			auto accounts_text (rpc_l->request.get_child ("accounts"));
			nano::wallet_id source;
			if (!source.decode_hex (source_text))
			{
				if (rpc_l->node.wallets.wallet_exists (source))
				{
					std::vector<nano::public_key> accounts;
					for (auto i (accounts_text.begin ()), n (accounts_text.end ()); i != n; ++i)
					{
						auto account (rpc_l->account_impl (i->second.get<std::string> ("")));
						accounts.push_back (account);
					}

					auto error{ rpc_l->node.wallets.move_accounts (source, wallet_id, accounts) };
					rpc_l->response_l.put ("moved", error ? "0" : "1");
				}
				else
				{
					rpc_l->ec = nano::error_rpc::source_not_found;
				}
			}
			else
			{
				rpc_l->ec = nano::error_rpc::bad_source;
			}
		}
		rpc_l->response_errors ();
	}));
}

void nano::json_handler::account_remove ()
{
	node.workers->push_task (create_worker_task ([] (std::shared_ptr<nano::json_handler> const & rpc_l) {
		auto wallet_id (rpc_l->get_wallet_id ());
		auto account (rpc_l->account_impl ());
		if (!rpc_l->ec)
		{
			auto error = rpc_l->node.wallets.remove_account (wallet_id, account);
			if (error == nano::wallets_error::none)
			{
				rpc_l->response_l.put ("removed", "1");
			}
			rpc_l->set_error (error);
		}

		rpc_l->response_errors ();
	}));
}

void nano::json_handler::account_representative ()
{
	auto account (account_impl ());
	if (!ec)
	{
		auto transaction (node.store.tx_begin_read ());
		auto info (account_info_impl (*transaction, account));
		if (!ec)
		{
			response_l.put ("representative", info.representative ().to_account ());
		}
	}
	response_errors ();
}

void nano::json_handler::account_representative_set ()
{
	node.workers->push_task (create_worker_task ([work_generation_enabled = node.work_generation_enabled ()] (std::shared_ptr<nano::json_handler> const & rpc_l) {
		auto wallet_id (rpc_l->get_wallet_id ());
		auto account (rpc_l->account_impl ());
		std::string representative_text (rpc_l->request.get<std::string> ("representative"));
		auto representative (rpc_l->account_impl (representative_text, nano::error_rpc::bad_representative_number));
		if (!rpc_l->ec)
		{
			auto work (rpc_l->work_optional_impl ());
			if (!rpc_l->ec && work)
			{
				auto block_transaction (rpc_l->node.store.tx_begin_read ());
				auto info (rpc_l->account_info_impl (*block_transaction, account));
				if (!rpc_l->ec)
				{
					nano::block_details details (info.epoch (), false, false, false);
					if (rpc_l->node.network_params.work.difficulty (nano::work_version::work_1, info.head (), work) < rpc_l->node.network_params.work.threshold (nano::work_version::work_1, details))
					{
						rpc_l->ec = nano::error_common::invalid_work;
					}
				}
			}
			else if (!rpc_l->ec) // work == 0
			{
				if (!work_generation_enabled)
				{
					rpc_l->ec = nano::error_common::disabled_work_generation;
				}
			}
			if (!rpc_l->ec)
			{
				bool generate_work (work == 0); // Disable work generation if "work" option is provided
				auto response_a (rpc_l->response);
				auto response_data (std::make_shared<boost::property_tree::ptree> (rpc_l->response_l));
				auto error = rpc_l->node.wallets.change_async (
				wallet_id, account, representative, [response_a, response_data] (std::shared_ptr<nano::block> const & block) {
					if (block != nullptr)
					{
						response_data->put ("block", block->hash ().to_string ());
						std::stringstream ostream;
						boost::property_tree::write_json (ostream, *response_data);
						response_a (ostream.str ());
					}
					else
					{
						json_error_response (response_a, "Error generating block");
					}
				},
				work, generate_work);

				rpc_l->set_error (error);
			}
		}
		// Because of change_async
		if (rpc_l->ec)
		{
			rpc_l->response_errors ();
		}
	}));
}

void nano::json_handler::account_weight ()
{
	auto account (account_impl ());
	if (!ec)
	{
		auto balance (node.weight (account));
		response_l.put ("weight", balance.convert_to<std::string> ());
	}
	response_errors ();
}

void nano::json_handler::accounts_balances ()
{
	boost::property_tree::ptree balances;
	boost::property_tree::ptree errors;
	auto transaction = node.store.tx_begin_read ();
	for (auto & account_from_request : request.get_child ("accounts"))
	{
		boost::property_tree::ptree entry;
		auto account = account_impl (account_from_request.second.data ());
		if (!ec)
		{
			bool const include_only_confirmed = request.get<bool> ("include_only_confirmed", true);
			auto balance = node.balance_pending (account, include_only_confirmed);
			entry.put ("balance", balance.first.convert_to<std::string> ());
			entry.put ("pending", balance.second.convert_to<std::string> ());
			entry.put ("receivable", balance.second.convert_to<std::string> ());
			balances.put_child (account_from_request.second.data (), entry);
			continue;
		}
		debug_assert (ec);
		errors.put (account_from_request.second.data (), ec.message ());
		ec = {};
	}
	if (!balances.empty ())
	{
		response_l.add_child ("balances", balances);
	}
	if (!errors.empty ())
	{
		response_l.add_child ("errors", errors);
	}
	response_errors ();
}

void nano::json_handler::accounts_representatives ()
{
	boost::property_tree::ptree representatives;
	boost::property_tree::ptree errors;
	auto transaction = node.store.tx_begin_read ();
	for (auto & account_from_request : request.get_child ("accounts"))
	{
		auto account = account_impl (account_from_request.second.data ());
		if (!ec)
		{
			auto info = account_info_impl (*transaction, account);
			if (!ec)
			{
				representatives.put (account_from_request.second.data (), info.representative ().to_account ());
				continue;
			}
		}
		debug_assert (ec);
		errors.put (account_from_request.second.data (), ec.message ());
		ec = {};
	}
	if (!representatives.empty ())
	{
		response_l.add_child ("representatives", representatives);
	}
	if (!errors.empty ())
	{
		response_l.add_child ("errors", errors);
	}
	response_errors ();
}

void nano::json_handler::accounts_create ()
{
	node.workers->push_task (create_worker_task ([] (std::shared_ptr<nano::json_handler> const & rpc_l) {
		auto wallet_id (rpc_l->get_wallet_id ());
		auto count (rpc_l->count_impl ());
		if (!rpc_l->ec)
		{
			bool const generate_work = rpc_l->request.get<bool> ("work", false);
			boost::property_tree::ptree accounts;
			for (auto i (0); accounts.size () < count; ++i)
			{
				nano::account new_key;
				auto error = rpc_l->node.wallets.deterministic_insert (wallet_id, generate_work, new_key);
				if (error != nano::wallets_error::none)
				{
					rpc_l->set_error (error);
					break;
				}
				boost::property_tree::ptree entry;
				entry.put ("", new_key.to_account ());
				accounts.push_back (std::make_pair ("", entry));
			}
			rpc_l->response_l.add_child ("accounts", accounts);
		}
		rpc_l->response_errors ();
	}));
}

void nano::json_handler::accounts_frontiers ()
{
	boost::property_tree::ptree frontiers;
	boost::property_tree::ptree errors;
	auto transaction = node.store.tx_begin_read ();
	for (auto & account_from_request : request.get_child ("accounts"))
	{
		auto account = account_impl (account_from_request.second.data ());
		if (!ec)
		{
			auto latest = node.ledger.latest (*transaction, account);
			if (!latest.is_zero ())
			{
				frontiers.put (account.to_account (), latest.to_string ());
				continue;
			}
			else
			{
				ec = nano::error_common::account_not_found;
			}
		}
		debug_assert (ec);
		errors.put (account_from_request.second.data (), ec.message ());
		ec = {};
	}
	if (!frontiers.empty ())
	{
		response_l.add_child ("frontiers", frontiers);
	}
	if (!errors.empty ())
	{
		response_l.add_child ("errors", errors);
	}
	response_errors ();
}

void nano::json_handler::accounts_pending ()
{
	response_l.put ("deprecated", "1");
	accounts_receivable ();
}

void nano::json_handler::accounts_receivable ()
{
	auto count (count_optional_impl ());
	auto threshold (threshold_optional_impl ());
	bool const source = request.get<bool> ("source", false);
	bool const include_active = request.get<bool> ("include_active", false);
	bool const include_only_confirmed = request.get<bool> ("include_only_confirmed", true);
	bool const sorting = request.get<bool> ("sorting", false);
	auto simple (threshold.is_zero () && !source && !sorting); // if simple, response is a list of hashes for each account
	boost::property_tree::ptree pending;
	auto transaction = node.store.tx_begin_read ();
	for (auto & accounts : request.get_child ("accounts"))
	{
		auto account (account_impl (accounts.second.data ()));
		if (!ec)
		{
			boost::property_tree::ptree peers_l;
			for (auto current = node.ledger.receivable_upper_bound (*transaction, account, 0); !current.is_end () && peers_l.size () < count; ++current)
			{
				auto const & [key, info] = *current;
				if (include_only_confirmed && !node.ledger.confirmed ().block_exists (*transaction, key.hash))
				{
					continue;
				}
				if (simple)
				{
					boost::property_tree::ptree entry;
					entry.put ("", key.hash.to_string ());
					peers_l.push_back (std::make_pair ("", entry));
					continue;
				}
				if (info.amount.number () < threshold.number ())
				{
					continue;
				}

				if (source)
				{
					boost::property_tree::ptree pending_tree;
					pending_tree.put ("amount", info.amount.number ().template convert_to<std::string> ());
					pending_tree.put ("source", info.source.to_account ());
					peers_l.add_child (key.hash.to_string (), pending_tree);
				}
				else
				{
					peers_l.put (key.hash.to_string (), info.amount.number ().template convert_to<std::string> ());
				}
			}
			if (sorting && !simple)
			{
				if (source)
				{
					peers_l.sort ([] (auto const & child1, auto const & child2) -> bool {
						return child1.second.template get<nano::uint128_t> ("amount") > child2.second.template get<nano::uint128_t> ("amount");
					});
				}
				else
				{
					peers_l.sort ([] (auto const & child1, auto const & child2) -> bool {
						return child1.second.template get<nano::uint128_t> ("") > child2.second.template get<nano::uint128_t> ("");
					});
				}
			}
			if (!peers_l.empty ())
			{
				pending.add_child (account.to_account (), peers_l);
			}
		}
	}
	response_l.add_child ("blocks", pending);
	response_errors ();
}

void nano::json_handler::active_difficulty ()
{
	auto include_trend (request.get<bool> ("include_trend", false));
	auto const multiplier_active = 1.0;
	auto const default_difficulty (node.default_difficulty (nano::work_version::work_1));
	auto const default_receive_difficulty (node.default_receive_difficulty (nano::work_version::work_1));
	auto const receive_current_denormalized (node.network_params.work.denormalized_multiplier (multiplier_active, node.network_params.work.get_epoch_2_receive ()));
	response_l.put ("deprecated", "1");
	response_l.put ("network_minimum", nano::to_string_hex (default_difficulty));
	response_l.put ("network_receive_minimum", nano::to_string_hex (default_receive_difficulty));
	response_l.put ("network_current", nano::to_string_hex (nano::difficulty::from_multiplier (multiplier_active, default_difficulty)));
	response_l.put ("network_receive_current", nano::to_string_hex (nano::difficulty::from_multiplier (receive_current_denormalized, default_receive_difficulty)));
	response_l.put ("multiplier", 1.0);
	if (include_trend)
	{
		boost::property_tree::ptree difficulty_trend_l;

		// To keep this RPC backwards-compatible
		boost::property_tree::ptree entry;
		entry.put ("", "1.000000000000000");
		difficulty_trend_l.push_back (std::make_pair ("", entry));

		response_l.add_child ("difficulty_trend", difficulty_trend_l);
	}
	response_errors ();
}

void nano::json_handler::available_supply ()
{
	auto genesis_balance (node.balance (node.network_params.ledger.genesis->account_field ().value ())); // Cold storage genesis
	auto landing_balance (node.balance (nano::account ("059F68AAB29DE0D3A27443625C7EA9CDDB6517A8B76FE37727EF6A4D76832AD5"))); // Active unavailable account
	auto faucet_balance (node.balance (nano::account ("8E319CE6F3025E5B2DF66DA7AB1467FE48F1679C13DD43BFDB29FA2E9FC40D3B"))); // Faucet account
	auto burned_balance ((node.balance_pending (nano::account{}, false)).second); // Burning 0 account
	auto available (nano::dev::constants.genesis_amount - genesis_balance - landing_balance - faucet_balance - burned_balance);
	response_l.put ("available", available.convert_to<std::string> ());
	response_errors ();
}

void nano::json_handler::block_info ()
{
	auto hash (hash_impl ());
	if (!ec)
	{
<<<<<<< HEAD
		auto transaction (node.store.tx_begin_read ());
		auto block (node.ledger.block (*transaction, hash));
=======
		auto transaction = node.ledger.tx_begin_read ();
		auto block = node.ledger.any.block_get (transaction, hash);
>>>>>>> fb689884
		if (block != nullptr)
		{
			auto account = block->account ();
			response_l.put ("block_account", account.to_account ());
			auto amount = node.ledger.amount (*transaction, hash);
			if (amount)
			{
				response_l.put ("amount", amount.value ().convert_to<std::string> ());
			}
			auto balance = node.ledger.balance (*transaction, hash);
			response_l.put ("balance", balance.value ().convert_to<std::string> ());
			response_l.put ("height", std::to_string (block->sideband ().height ()));
			response_l.put ("local_timestamp", std::to_string (block->sideband ().timestamp ()));
			response_l.put ("successor", block->sideband ().successor ().to_string ());
			auto confirmed (node.ledger.confirmed ().block_exists (*transaction, hash));
			response_l.put ("confirmed", confirmed);

			bool json_block_l = request.get<bool> ("json_block", false);
			if (json_block_l)
			{
				boost::property_tree::ptree block_node_l;
				block->serialize_json (block_node_l);
				response_l.add_child ("contents", block_node_l);
			}
			else
			{
				std::string contents;
				block->serialize_json (contents);
				response_l.put ("contents", contents);
			}
			if (block->type () == nano::block_type::state)
			{
				auto subtype (nano::state_subtype (block->sideband ().details ()));
				response_l.put ("subtype", subtype);
			}
		}
		else
		{
			ec = nano::error_blocks::not_found;
		}
	}
	response_errors ();
}

void nano::json_handler::block_confirm ()
{
	auto hash (hash_impl ());
	if (!ec)
	{
<<<<<<< HEAD
		auto transaction (node.store.tx_begin_read ());
		auto block_l (node.ledger.block (*transaction, hash));
=======
		auto transaction = node.ledger.tx_begin_read ();
		auto block_l = node.ledger.any.block_get (transaction, hash);
>>>>>>> fb689884
		if (block_l != nullptr)
		{
			if (!node.ledger.confirmed ().block_exists (*transaction, hash))
			{
				// Start new confirmation for unconfirmed (or not being confirmed) block
				if (!node.confirming_set.exists (hash))
				{
					node.start_election (std::move (block_l));
				}
			}
			else
			{
				// Add record in confirmation history for confirmed block
				nano::election_status status{};
				status.set_winner (block_l);
				status.set_election_end (std::chrono::duration_cast<std::chrono::milliseconds> (std::chrono::system_clock::now ().time_since_epoch ()));
				status.set_block_count (1);
				status.set_election_status_type (nano::election_status_type::active_confirmation_height);
				node.active.insert_recently_cemented (status);
			}
			response_l.put ("started", "1");
		}
		else
		{
			ec = nano::error_blocks::not_found;
		}
	}
	response_errors ();
}

void nano::json_handler::blocks ()
{
	bool const json_block_l = request.get<bool> ("json_block", false);
	boost::property_tree::ptree blocks;
	auto transaction (node.store.tx_begin_read ());
	for (boost::property_tree::ptree::value_type & hashes : request.get_child ("hashes"))
	{
		if (!ec)
		{
			std::string hash_text = hashes.second.data ();
			nano::block_hash hash;
			if (!hash.decode_hex (hash_text))
			{
<<<<<<< HEAD
				auto block (node.ledger.block (*transaction, hash));
=======
				auto block = node.ledger.any.block_get (transaction, hash);
>>>>>>> fb689884
				if (block != nullptr)
				{
					if (json_block_l)
					{
						boost::property_tree::ptree block_node_l;
						block->serialize_json (block_node_l);
						blocks.add_child (hash_text, block_node_l);
					}
					else
					{
						std::string contents;
						block->serialize_json (contents);
						blocks.put (hash_text, contents);
					}
				}
				else
				{
					ec = nano::error_blocks::not_found;
				}
			}
			else
			{
				ec = nano::error_blocks::bad_hash_number;
			}
		}
	}
	response_l.add_child ("blocks", blocks);
	response_errors ();
}

void nano::json_handler::blocks_info ()
{
	bool const pending = request.get<bool> ("pending", false);
	bool const receivable = request.get<bool> ("receivable", pending);
	bool const receive_hash = request.get<bool> ("receive_hash", false);
	bool const source = request.get<bool> ("source", false);
	bool const json_block_l = request.get<bool> ("json_block", false);
	bool const include_not_found = request.get<bool> ("include_not_found", false);

	boost::property_tree::ptree blocks;
	boost::property_tree::ptree blocks_not_found;
	auto transaction (node.store.tx_begin_read ());
	for (boost::property_tree::ptree::value_type & hashes : request.get_child ("hashes"))
	{
		if (!ec)
		{
			std::string hash_text = hashes.second.data ();
			nano::block_hash hash;
			if (!hash.decode_hex (hash_text))
			{
<<<<<<< HEAD
				auto block (node.ledger.block (*transaction, hash));
=======
				auto block = node.ledger.any.block_get (transaction, hash);
>>>>>>> fb689884
				if (block != nullptr)
				{
					boost::property_tree::ptree entry;
					auto account = block->account ();
					entry.put ("block_account", account.to_account ());
					auto amount (node.ledger.amount (*transaction, hash));
					if (amount)
					{
						entry.put ("amount", amount.value ().convert_to<std::string> ());
					}
					auto balance = block->balance ();
					entry.put ("balance", balance.number ().convert_to<std::string> ());
					entry.put ("height", std::to_string (block->sideband ().height ()));
					entry.put ("local_timestamp", std::to_string (block->sideband ().timestamp ()));
					entry.put ("successor", block->sideband ().successor ().to_string ());
					auto confirmed (node.ledger.confirmed ().block_exists (*transaction, hash));
					entry.put ("confirmed", confirmed);

					if (json_block_l)
					{
						boost::property_tree::ptree block_node_l;
						block->serialize_json (block_node_l);
						entry.add_child ("contents", block_node_l);
					}
					else
					{
						std::string contents;
						block->serialize_json (contents);
						entry.put ("contents", contents);
					}
					if (block->type () == nano::block_type::state)
					{
						auto subtype (nano::state_subtype (block->sideband ().details ()));
						entry.put ("subtype", subtype);
					}
					if (receivable || receive_hash)
					{
						if (!block->is_send ())
						{
							if (receivable)
							{
								entry.put ("pending", "0");
								entry.put ("receivable", "0");
							}
							if (receive_hash)
							{
								entry.put ("receive_hash", nano::block_hash (0).to_string ());
							}
						}
						else if (node.ledger.pending_info (*transaction, nano::pending_key{ block->destination (), hash }))
						{
							if (receivable)
							{
								entry.put ("pending", "1");
								entry.put ("receivable", "1");
							}
							if (receive_hash)
							{
								entry.put ("receive_hash", nano::block_hash (0).to_string ());
							}
						}
						else
						{
							if (receivable)
							{
								entry.put ("pending", "0");
								entry.put ("receivable", "0");
							}
							if (receive_hash)
							{
								std::shared_ptr<nano::block> receive_block = node.ledger.find_receive_block_by_send_hash (*transaction, block->destination (), hash);
								std::string receive_hash = receive_block ? receive_block->hash ().to_string () : nano::block_hash (0).to_string ();
								entry.put ("receive_hash", receive_hash);
							}
						}
					}
					if (source)
					{
						if (!block->is_receive () || !node.ledger.any ().block_exists (*transaction, block->source ()))
						{
							entry.put ("source_account", "0");
						}
						else
						{
<<<<<<< HEAD
							auto block_a = node.ledger.block (*transaction, block->source ());
=======
							auto block_a = node.ledger.any.block_get (transaction, block->source ());
>>>>>>> fb689884
							release_assert (block_a);
							entry.put ("source_account", block_a->account ().to_account ());
						}
					}
					blocks.push_back (std::make_pair (hash_text, entry));
				}
				else if (include_not_found)
				{
					boost::property_tree::ptree entry;
					entry.put ("", hash_text);
					blocks_not_found.push_back (std::make_pair ("", entry));
				}
				else
				{
					ec = nano::error_blocks::not_found;
				}
			}
			else
			{
				ec = nano::error_blocks::bad_hash_number;
			}
		}
	}
	if (!ec)
	{
		response_l.add_child ("blocks", blocks);
		if (include_not_found)
		{
			response_l.add_child ("blocks_not_found", blocks_not_found);
		}
	}
	response_errors ();
}

void nano::json_handler::block_account ()
{
	auto hash (hash_impl ());
	if (!ec)
	{
<<<<<<< HEAD
		auto transaction (node.store.tx_begin_read ());
		auto block = node.ledger.block (*transaction, hash);
=======
		auto transaction = node.ledger.tx_begin_read ();
		auto block = node.ledger.any.block_get (transaction, hash);
>>>>>>> fb689884
		if (block)
		{
			response_l.put ("account", block->account ().to_account ());
		}
		else
		{
			ec = nano::error_blocks::not_found;
		}
	}
	response_errors ();
}

void nano::json_handler::block_count ()
{
	response_l.put ("count", std::to_string (node.ledger.block_count ()));
	response_l.put ("unchecked", std::to_string (node.unchecked.count ()));
	response_l.put ("cemented", std::to_string (node.ledger.cemented_count ()));
	if (node.flags.enable_pruning ())
	{
		response_l.put ("full", std::to_string (node.ledger.block_count () - node.ledger.pruned_count ()));
		response_l.put ("pruned", std::to_string (node.ledger.pruned_count ()));
	}
	response_errors ();
}

void nano::json_handler::set_error (nano::wallets_error const & error)
{
	switch (error)
	{
		case nano::wallets_error::none:
			break;
		case nano::wallets_error::wallet_not_found:
			ec = nano::error_common::wallet_not_found;
			break;
		case nano::wallets_error::wallet_locked:
			ec = nano::error_common::wallet_locked;
			break;
		case nano::wallets_error::account_not_found:
			ec = nano::error_common::account_not_found_wallet;
			break;
		case nano::wallets_error::bad_public_key:
			ec = nano::error_common::bad_public_key;
			break;
		default:
			ec = nano::error_common::generic;
			break;
	}
}

void nano::json_handler::block_create ()
{
	std::string type (request.get<std::string> ("type"));
	nano::wallet_id wallet_id (0);
	// Default to work_1 if not specified
	auto work_version (work_version_optional_impl (nano::work_version::work_1));
	auto difficulty_l (difficulty_optional_impl (work_version));
	boost::optional<std::string> wallet_text (request.get_optional<std::string> ("wallet"));
	if (!ec && wallet_text.is_initialized ())
	{
		if (wallet_id.decode_hex (wallet_text.get ()))
		{
			ec = nano::error_common::bad_wallet_number;
		}
	}
	nano::account account{};
	boost::optional<std::string> account_text (request.get_optional<std::string> ("account"));
	if (!ec && account_text.is_initialized ())
	{
		account = account_impl (account_text.get ());
	}
	nano::account representative{};
	boost::optional<std::string> representative_text (request.get_optional<std::string> ("representative"));
	if (!ec && representative_text.is_initialized ())
	{
		representative = account_impl (representative_text.get (), nano::error_rpc::bad_representative_number);
	}
	nano::account destination{};
	boost::optional<std::string> destination_text (request.get_optional<std::string> ("destination"));
	if (!ec && destination_text.is_initialized ())
	{
		destination = account_impl (destination_text.get (), nano::error_rpc::bad_destination);
	}
	nano::block_hash source (0);
	boost::optional<std::string> source_text (request.get_optional<std::string> ("source"));
	if (!ec && source_text.is_initialized ())
	{
		if (source.decode_hex (source_text.get ()))
		{
			ec = nano::error_rpc::bad_source;
		}
	}
	nano::amount amount (0);
	boost::optional<std::string> amount_text (request.get_optional<std::string> ("amount"));
	if (!ec && amount_text.is_initialized ())
	{
		if (amount.decode_dec (amount_text.get ()))
		{
			ec = nano::error_common::invalid_amount;
		}
	}
	auto work (work_optional_impl ());
	nano::raw_key prv;
	prv.clear ();
	nano::block_hash previous (0);
	nano::amount balance (0);
	if (work == 0 && !node.work_generation_enabled ())
	{
		ec = nano::error_common::disabled_work_generation;
	}
	if (!ec && wallet_id != 0 && account != 0)
	{
		auto error = node.wallets.fetch (wallet_id, account, prv);
		if (error == nano::wallets_error::none)
		{
			auto block_transaction (node.store.tx_begin_read ());
			previous = node.ledger.latest (*block_transaction, account);
			balance = node.ledger.account_balance (*block_transaction, account);
		}
		set_error (error);
	}
	boost::optional<std::string> key_text (request.get_optional<std::string> ("key"));
	if (!ec && key_text.is_initialized ())
	{
		if (prv.decode_hex (key_text.get ()))
		{
			ec = nano::error_common::bad_private_key;
		}
	}
	boost::optional<std::string> previous_text (request.get_optional<std::string> ("previous"));
	if (!ec && previous_text.is_initialized ())
	{
		if (previous.decode_hex (previous_text.get ()))
		{
			ec = nano::error_rpc::bad_previous;
		}
	}
	boost::optional<std::string> balance_text (request.get_optional<std::string> ("balance"));
	if (!ec && balance_text.is_initialized ())
	{
		if (balance.decode_dec (balance_text.get ()))
		{
			ec = nano::error_rpc::invalid_balance;
		}
	}
	nano::link link (0);
	boost::optional<std::string> link_text (request.get_optional<std::string> ("link"));
	if (!ec && link_text.is_initialized ())
	{
		if (link.decode_account (link_text.get ()))
		{
			if (link.decode_hex (link_text.get ()))
			{
				ec = nano::error_rpc::bad_link;
			}
		}
	}
	else
	{
		// Retrieve link from source or destination
		if (source.is_zero ())
		{
			link = destination;
		}
		else
		{
			link = source;
		}
	}
	if (!ec)
	{
		auto rpc_l (shared_from_this ());
		// Serializes the block contents to the RPC response
		auto block_response_put_l = [rpc_l, this] (nano::block const & block_a) {
			boost::property_tree::ptree response_l;
			response_l.put ("hash", block_a.hash ().to_string ());
			response_l.put ("difficulty", nano::to_string_hex (rpc_l->node.network_params.work.difficulty (block_a)));
			bool json_block_l = request.get<bool> ("json_block", false);
			if (json_block_l)
			{
				boost::property_tree::ptree block_node_l;
				block_a.serialize_json (block_node_l);
				response_l.add_child ("block", block_node_l);
			}
			else
			{
				std::string contents;
				block_a.serialize_json (contents);
				response_l.put ("block", contents);
			}
			std::stringstream ostream;
			boost::property_tree::write_json (ostream, response_l);
			rpc_l->response (ostream.str ());
		};
		// Wrapper from argument to lambda capture, to extend the block's scope
		auto get_callback_l = [rpc_l, block_response_put_l] (std::shared_ptr<nano::block> const & block_a) {
			// Callback upon work generation success or failure
			return [block_a, rpc_l, block_response_put_l] (std::optional<uint64_t> const & work_a) {
				if (block_a != nullptr)
				{
					if (work_a.has_value ())
					{
						block_a->block_work_set (*work_a);
						block_response_put_l (*block_a);
					}
					else
					{
						rpc_l->ec = nano::error_common::failure_work_generation;
					}
				}
				else
				{
					rpc_l->ec = nano::error_common::generic;
				}
				if (rpc_l->ec)
				{
					rpc_l->response_errors ();
				}
			};
		};
		if (prv != 0)
		{
			nano::account pub (nano::pub_key (prv));
			// Fetching account balance & previous for send blocks (if aren't given directly)
			if (!previous_text.is_initialized () && !balance_text.is_initialized ())
			{
				auto transaction (node.store.tx_begin_read ());
				previous = node.ledger.latest (*transaction, pub);
				balance = node.ledger.account_balance (*transaction, pub);
			}
			// Double check current balance if previous block is specified
			else if (previous_text.is_initialized () && balance_text.is_initialized () && type == "send")
			{
				auto transaction (node.store.tx_begin_read ());
				if (node.ledger.any ().block_exists (*transaction, previous) && node.ledger.balance (*transaction, previous) != balance.number ())
				{
					ec = nano::error_rpc::block_create_balance_mismatch;
				}
			}
			// Check for incorrect account key
			if (!ec && account_text.is_initialized ())
			{
				if (account != pub)
				{
					ec = nano::error_rpc::block_create_public_key_mismatch;
				}
			}
			nano::block_builder builder_l;
			std::shared_ptr<nano::block> block_l{ nullptr };
			nano::root root_l;
			std::error_code ec_build;
			if (type == "state")
			{
				if (previous_text.is_initialized () && !representative.is_zero () && (!link.is_zero () || link_text.is_initialized ()))
				{
					block_l = builder_l.state ()
							  .account (pub)
							  .previous (previous)
							  .representative (representative)
							  .balance (balance)
							  .link (link)
							  .sign (prv, pub)
							  .build (ec_build);
					if (previous.is_zero ())
					{
						root_l = pub;
					}
					else
					{
						root_l = previous;
					}
				}
				else
				{
					ec = nano::error_rpc::block_create_requirements_state;
				}
			}
			else if (type == "open")
			{
				if (representative != 0 && source != 0)
				{
					block_l = builder_l.open ()
							  .account (pub)
							  .source (source)
							  .representative (representative)
							  .sign (prv, pub)
							  .build (ec_build);
					root_l = pub;
				}
				else
				{
					ec = nano::error_rpc::block_create_requirements_open;
				}
			}
			else if (type == "receive")
			{
				if (source != 0 && previous != 0)
				{
					block_l = builder_l.receive ()
							  .previous (previous)
							  .source (source)
							  .sign (prv, pub)
							  .build (ec_build);
					root_l = previous;
				}
				else
				{
					ec = nano::error_rpc::block_create_requirements_receive;
				}
			}
			else if (type == "change")
			{
				if (representative != 0 && previous != 0)
				{
					block_l = builder_l.change ()
							  .previous (previous)
							  .representative (representative)
							  .sign (prv, pub)
							  .build (ec_build);
					root_l = previous;
				}
				else
				{
					ec = nano::error_rpc::block_create_requirements_change;
				}
			}
			else if (type == "send")
			{
				if (destination != 0 && previous != 0 && balance != 0 && amount != 0)
				{
					if (balance.number () >= amount.number ())
					{
						block_l = builder_l.send ()
								  .previous (previous)
								  .destination (destination)
								  .balance (balance.number () - amount.number ())
								  .sign (prv, pub)
								  .build (ec_build);
						root_l = previous;
					}
					else
					{
						ec = nano::error_common::insufficient_balance;
					}
				}
				else
				{
					ec = nano::error_rpc::block_create_requirements_send;
				}
			}
			else
			{
				ec = nano::error_blocks::invalid_type;
			}
			if (!ec && (!ec_build || ec_build == nano::error_common::missing_work))
			{
				if (work == 0)
				{
					// Difficulty calculation
					if (request.count ("difficulty") == 0)
					{
						difficulty_l = difficulty_ledger (*block_l);
					}
					node.work_generate (work_version, root_l, difficulty_l, get_callback_l (block_l), nano::account (pub));
				}
				else
				{
					block_l->block_work_set (work);
					block_response_put_l (*block_l);
				}
			}
		}
		else
		{
			ec = nano::error_rpc::block_create_key_required;
		}
	}
	// Because of callback
	if (ec)
	{
		response_errors ();
	}
}

void nano::json_handler::block_hash ()
{
	auto block (block_impl (true));

	if (!ec)
	{
		response_l.put ("hash", block->hash ().to_string ());
	}
	response_errors ();
}

void nano::json_handler::bootstrap ()
{
	std::string address_text = request.get<std::string> ("address");
	std::string port_text = request.get<std::string> ("port");
	boost::system::error_code address_ec;
	auto address (boost::asio::ip::make_address_v6 (address_text, address_ec));
	if (!address_ec)
	{
		uint16_t port;
		if (!nano::parse_port (port_text, port))
		{
			if (!node.flags.disable_legacy_bootstrap ())
			{
				std::string bootstrap_id (request.get<std::string> ("id", ""));
				node.bootstrap_initiator.bootstrap (nano::endpoint (address, port), true, bootstrap_id);
				response_l.put ("success", "");
			}
			else
			{
				ec = nano::error_rpc::disabled_bootstrap_legacy;
			}
		}
		else
		{
			ec = nano::error_common::invalid_port;
		}
	}
	else
	{
		ec = nano::error_common::invalid_ip_address;
	}
	response_errors ();
}

void nano::json_handler::bootstrap_any ()
{
	bool const force = request.get<bool> ("force", false);
	if (!node.flags.disable_legacy_bootstrap ())
	{
		nano::account start_account{};
		boost::optional<std::string> account_text (request.get_optional<std::string> ("account"));
		if (account_text.is_initialized ())
		{
			start_account = account_impl (account_text.get ());
		}
		std::string bootstrap_id (request.get<std::string> ("id", ""));
		node.bootstrap_initiator.bootstrap (force, bootstrap_id, std::numeric_limits<uint32_t>::max (), start_account);
		response_l.put ("success", "");
	}
	else
	{
		ec = nano::error_rpc::disabled_bootstrap_legacy;
	}
	response_errors ();
}

void nano::json_handler::bootstrap_lazy ()
{
	auto hash (hash_impl ());
	bool const force = request.get<bool> ("force", false);
	if (!ec)
	{
		if (!node.flags.disable_lazy_bootstrap ())
		{
			auto existed (node.bootstrap_initiator.current_lazy_attempt () != nullptr);
			std::string bootstrap_id (request.get<std::string> ("id", ""));
			auto key_inserted (node.bootstrap_initiator.bootstrap_lazy (hash, force, bootstrap_id));
			bool started = !existed && key_inserted;
			response_l.put ("started", started ? "1" : "0");
			response_l.put ("key_inserted", key_inserted ? "1" : "0");
		}
		else
		{
			ec = nano::error_rpc::disabled_bootstrap_lazy;
		}
	}
	response_errors ();
}

/*
 * @warning This is an internal/diagnostic RPC, do not rely on its interface being stable
 */
void nano::json_handler::bootstrap_status ()
{
	auto attempts_count (node.bootstrap_initiator.attempts.size ());
	response_l.put ("bootstrap_threads", std::to_string (node.config->bootstrap_initiator_threads));
	response_l.put ("running_attempts_count", std::to_string (attempts_count));
	response_l.put ("total_attempts_count", std::to_string (node.bootstrap_initiator.attempts.total_attempts ()));
	boost::property_tree::ptree connections;
	node.bootstrap_initiator.connections->bootstrap_status (connections, attempts_count);
	response_l.add_child ("connections", connections);
	response_l.add_child ("attempts", node.bootstrap_initiator.attempts.attempts_information ());
	response_errors ();
}

void nano::json_handler::chain (bool successors)
{
	successors = successors != request.get<bool> ("reverse", false);
	auto hash (hash_impl ("block"));
	auto count (count_impl ());
	auto offset (offset_optional_impl (0));
	if (!ec)
	{
		boost::property_tree::ptree blocks;
		auto transaction (node.store.tx_begin_read ());
		while (!hash.is_zero () && blocks.size () < count)
		{
<<<<<<< HEAD
			auto block_l (node.ledger.block (*transaction, hash));
=======
			auto block_l = node.ledger.any.block_get (transaction, hash);
>>>>>>> fb689884
			if (block_l != nullptr)
			{
				if (offset > 0)
				{
					--offset;
				}
				else
				{
					boost::property_tree::ptree entry;
					entry.put ("", hash.to_string ());
					blocks.push_back (std::make_pair ("", entry));
				}
				hash = successors ? node.ledger.successor (*transaction, hash).value_or (0) : block_l->previous ();
			}
			else
			{
				hash.clear ();
			}
		}
		response_l.add_child ("blocks", blocks);
	}
	response_errors ();
}

void nano::json_handler::confirmation_active ()
{
	uint64_t announcements (0);
	uint64_t confirmed (0);
	boost::optional<std::string> announcements_text (request.get_optional<std::string> ("announcements"));
	if (announcements_text.is_initialized ())
	{
		announcements = strtoul (announcements_text.get ().c_str (), NULL, 10);
	}
	boost::property_tree::ptree elections;
	auto active_elections = node.active.list_active ();
	for (auto const & election : active_elections)
	{
		if (election->get_confirmation_request_count () >= announcements)
		{
			if (!node.active.confirmed (*election))
			{
				boost::property_tree::ptree entry;
				entry.put ("", election->qualified_root ().to_string ());
				elections.push_back (std::make_pair ("", entry));
			}
			else
			{
				++confirmed;
			}
		}
	}
	response_l.add_child ("confirmations", elections);
	response_l.put ("unconfirmed", elections.size ());
	response_l.put ("confirmed", confirmed);
	response_errors ();
}

void nano::json_handler::election_statistics ()
{
	auto active_elections = node.active.list_active ();
	unsigned normal_count = 0;
	unsigned hinted_count = 0;
	unsigned optimistic_count = 0;
	unsigned total_count = 0;
	std::chrono::milliseconds total_age{ 0 };
	std::chrono::milliseconds max_age{ 0 };

	for (auto const & election : active_elections)
	{
		total_count++;
		auto age = election->age ();
		total_age += age;
		if (age > max_age)
		{
			max_age = age;
		}
		switch (election->behavior ())
		{
			case election_behavior::normal:
				normal_count++;
				break;
			case election_behavior::hinted:
				hinted_count++;
				break;
			case election_behavior::optimistic:
				optimistic_count++;
				break;
		}
	}
	auto average_election_age = std::chrono::milliseconds{ total_count ? total_age.count () / total_count : 0 };

	auto utilization_percentage = (static_cast<double> (total_count * 100) / node.config->active_elections_size);
	std::stringstream stream_utilization, stream_average_age;
	stream_utilization << std::fixed << std::setprecision (2) << utilization_percentage;

	response_l.put ("normal", normal_count);
	response_l.put ("hinted", hinted_count);
	response_l.put ("optimistic", optimistic_count);
	response_l.put ("total", total_count);
	response_l.put ("aec_utilization_percentage", stream_utilization.str ());
	response_l.put ("max_election_age", max_age.count ());
	response_l.put ("average_election_age", average_election_age.count ());

	response_errors ();
}

void nano::json_handler::confirmation_history ()
{
	boost::property_tree::ptree elections;
	boost::property_tree::ptree confirmation_stats;
	std::chrono::milliseconds running_total (0);
	nano::block_hash hash (0);
	boost::optional<std::string> hash_text (request.get_optional<std::string> ("hash"));
	if (hash_text.is_initialized ())
	{
		hash = hash_impl ();
	}
	if (!ec)
	{
		for (auto const & status : node.active.recently_cemented_list ())
		{
			if (hash.is_zero () || status.get_winner ()->hash () == hash)
			{
				boost::property_tree::ptree election;
				election.put ("hash", status.get_winner ()->hash ().to_string ());
				election.put ("duration", status.get_election_duration ().count ());
				election.put ("time", status.get_election_end ().count ());
				election.put ("tally", status.get_tally ().to_string_dec ());
				election.add ("final", status.get_final_tally ().to_string_dec ());
				election.put ("blocks", std::to_string (status.get_block_count ()));
				election.put ("voters", std::to_string (status.get_voter_count ()));
				election.put ("request_count", std::to_string (status.get_confirmation_request_count ()));
				elections.push_back (std::make_pair ("", election));
			}
			running_total += status.get_election_duration ();
		}
	}
	confirmation_stats.put ("count", elections.size ());
	if (elections.size () >= 1)
	{
		confirmation_stats.put ("average", (running_total.count ()) / elections.size ());
	}
	response_l.add_child ("confirmation_stats", confirmation_stats);
	response_l.add_child ("confirmations", elections);
	response_errors ();
}

void nano::json_handler::confirmation_info ()
{
	bool const representatives = request.get<bool> ("representatives", false);
	bool const contents = request.get<bool> ("contents", true);
	bool const json_block_l = request.get<bool> ("json_block", false);
	std::string root_text (request.get<std::string> ("root"));
	nano::qualified_root root;
	if (!root.decode_hex (root_text))
	{
		auto election (node.active.election (root));
		if (election != nullptr && !node.active.confirmed (*election))
		{
			auto info = node.active.current_status (*election);
			response_l.put ("announcements", std::to_string (info.status.get_confirmation_request_count ()));
			response_l.put ("voters", std::to_string (info.votes.size ()));
			response_l.put ("last_winner", info.status.get_winner ()->hash ().to_string ());
			nano::uint128_t total (0);
			boost::property_tree::ptree blocks;
			for (auto const & [tally, block] : info.tally)
			{
				boost::property_tree::ptree entry;
				entry.put ("tally", tally.convert_to<std::string> ());
				total += tally;
				if (contents)
				{
					if (json_block_l)
					{
						boost::property_tree::ptree block_node_l;
						block->serialize_json (block_node_l);
						entry.add_child ("contents", block_node_l);
					}
					else
					{
						std::string contents;
						block->serialize_json (contents);
						entry.put ("contents", contents);
					}
				}
				if (representatives)
				{
					std::multimap<nano::uint128_t, nano::account, std::greater<nano::uint128_t>> representatives;
					for (auto const & [representative, vote] : info.votes)
					{
						if (block->hash () == vote.get_hash ())
						{
							auto amount (node.ledger.cache.rep_weights ().representation_get (representative));
							representatives.emplace (std::move (amount), representative);
						}
					}
					boost::property_tree::ptree representatives_list;
					for (auto const & [amount, representative] : representatives)
					{
						representatives_list.put (representative.to_account (), amount.convert_to<std::string> ());
					}
					entry.add_child ("representatives", representatives_list);
				}
				blocks.add_child ((block->hash ()).to_string (), entry);
			}
			response_l.put ("total_tally", total.convert_to<std::string> ());
			response_l.put ("final_tally", info.status.get_final_tally ().to_string_dec ());
			response_l.add_child ("blocks", blocks);
		}
		else
		{
			ec = nano::error_rpc::confirmation_not_found;
		}
	}
	else
	{
		ec = nano::error_rpc::invalid_root;
	}
	response_errors ();
}

void nano::json_handler::confirmation_quorum ()
{
	response_l.put ("quorum_delta", node.online_reps.delta ().convert_to<std::string> ());
	response_l.put ("online_weight_quorum_percent", std::to_string (nano::online_reps::online_weight_quorum ()));
	response_l.put ("online_weight_minimum", node.config->online_weight_minimum.to_string_dec ());
	response_l.put ("online_stake_total", node.online_reps.online ().convert_to<std::string> ());
	response_l.put ("trended_stake_total", node.online_reps.trended ().convert_to<std::string> ());
	response_l.put ("peers_stake_total", node.representative_register.total_weight ().convert_to<std::string> ());
	if (request.get<bool> ("peer_details", false))
	{
		boost::property_tree::ptree peers;
		for (auto & peer : node.representative_register.representatives ())
		{
			boost::property_tree::ptree peer_node;
			peer_node.put ("account", peer.get_account ().to_account ());
			peer_node.put ("ip", peer.get_channel ()->to_string ());
			peer_node.put ("weight", nano::amount{ node.ledger.weight (peer.get_account ()) }.to_string_dec ());
			peers.push_back (std::make_pair ("", peer_node));
		}
		response_l.add_child ("peers", peers);
	}
	response_errors ();
}

void nano::json_handler::database_txn_tracker ()
{
	boost::property_tree::ptree json;

	if (node.config->diagnostics_config.txn_tracking.enable)
	{
		unsigned min_read_time_milliseconds = 0;
		boost::optional<std::string> min_read_time_text (request.get_optional<std::string> ("min_read_time"));
		if (min_read_time_text.is_initialized ())
		{
			auto success = boost::conversion::try_lexical_convert<unsigned> (*min_read_time_text, min_read_time_milliseconds);
			if (!success)
			{
				ec = nano::error_common::invalid_amount;
			}
		}

		unsigned min_write_time_milliseconds = 0;
		if (!ec)
		{
			boost::optional<std::string> min_write_time_text (request.get_optional<std::string> ("min_write_time"));
			if (min_write_time_text.is_initialized ())
			{
				auto success = boost::conversion::try_lexical_convert<unsigned> (*min_write_time_text, min_write_time_milliseconds);
				if (!success)
				{
					ec = nano::error_common::invalid_amount;
				}
			}
		}

		if (!ec)
		{
			node.store.serialize_mdb_tracker (json, std::chrono::milliseconds (min_read_time_milliseconds), std::chrono::milliseconds (min_write_time_milliseconds));
			response_l.put_child ("txn_tracking", json);
		}
	}
	else
	{
		ec = nano::error_common::tracking_not_enabled;
	}

	response_errors ();
}

void nano::json_handler::delegators ()
{
	auto representative (account_impl ());
	auto count (count_optional_impl (1024));
	auto threshold (threshold_optional_impl ());
	auto start_account_text (request.get_optional<std::string> ("start"));

	nano::account start_account{};
	if (!ec && start_account_text.is_initialized ())
	{
		start_account = account_impl (start_account_text.get ());
	}

	if (!ec)
	{
		auto transaction (node.store.tx_begin_read ());
		boost::property_tree::ptree delegators;
		for (auto i (node.store.account ().begin (*transaction, start_account.number () + 1)), n (node.store.account ().end ()); i != n && delegators.size () < count; ++i)
		{
			nano::account_info const & info (i->second);
			if (info.representative () == representative)
			{
				if (info.balance ().number () >= threshold.number ())
				{
					std::string balance;
					nano::uint128_union (info.balance ()).encode_dec (balance);
					nano::account const & delegator (i->first);
					delegators.put (delegator.to_account (), balance);
				}
			}
		}
		response_l.add_child ("delegators", delegators);
	}
	response_errors ();
}

void nano::json_handler::delegators_count ()
{
	auto account (account_impl ());
	if (!ec)
	{
		uint64_t count (0);
		auto transaction (node.store.tx_begin_read ());
		for (auto i (node.store.account ().begin (*transaction)), n (node.store.account ().end ()); i != n; ++i)
		{
			nano::account_info const & info (i->second);
			if (info.representative () == account)
			{
				++count;
			}
		}
		response_l.put ("count", std::to_string (count));
	}
	response_errors ();
}

void nano::json_handler::deterministic_key ()
{
	std::string seed_text (request.get<std::string> ("seed"));
	std::string index_text (request.get<std::string> ("index"));
	nano::raw_key seed;
	if (!seed.decode_hex (seed_text))
	{
		try
		{
			uint32_t index (std::stoul (index_text));
			nano::raw_key prv = nano::deterministic_key (seed, index);
			nano::public_key pub (nano::pub_key (prv));
			response_l.put ("private", prv.to_string ());
			response_l.put ("public", pub.to_string ());
			response_l.put ("account", pub.to_account ());
		}
		catch (std::logic_error const &)
		{
			ec = nano::error_common::invalid_index;
		}
	}
	else
	{
		ec = nano::error_common::bad_seed;
	}
	response_errors ();
}

void nano::json_handler::frontiers ()
{
	auto start (account_impl ());
	auto count (count_impl ());
	if (!ec)
	{
		boost::property_tree::ptree frontiers;
		auto transaction (node.store.tx_begin_read ());
		for (auto i (node.store.account ().begin (*transaction, start)), n (node.store.account ().end ()); i != n && frontiers.size () < count; ++i)
		{
			frontiers.put (i->first.to_account (), i->second.head ().to_string ());
		}
		response_l.add_child ("frontiers", frontiers);
	}
	response_errors ();
}

void nano::json_handler::account_count ()
{
	auto size (node.ledger.account_count ());
	response_l.put ("count", std::to_string (size));
	response_errors ();
}

namespace
{
class history_visitor : public nano::block_visitor
{
public:
	history_visitor (nano::json_handler & handler_a, bool raw_a, nano::store::transaction & transaction_a, boost::property_tree::ptree & tree_a, nano::block_hash const & hash_a, std::vector<nano::public_key> const & accounts_filter_a) :
		handler (handler_a),
		raw (raw_a),
		transaction (transaction_a),
		tree (tree_a),
		hash (hash_a),
		accounts_filter (accounts_filter_a)
	{
	}
	virtual ~history_visitor () = default;
	void send_block (nano::send_block const & block_a)
	{
		if (should_ignore_account (block_a.destination_field ().value ()))
		{
			return;
		}
		tree.put ("type", "send");
		auto account (block_a.destination_field ().value ().to_account ());
		tree.put ("account", account);
		auto amount = handler.node.ledger.amount (transaction, hash);
		if (amount)
		{
			tree.put ("amount", amount.value ().convert_to<std::string> ());
		}
		if (raw)
		{
			tree.put ("destination", account);
			tree.put ("balance", block_a.balance ().to_string_dec ());
			tree.put ("previous", block_a.previous ().to_string ());
		}
	}
	void receive_block (nano::receive_block const & block_a)
	{
		tree.put ("type", "receive");
		auto amount = handler.node.ledger.amount (transaction, hash);
		if (amount)
		{
			auto source_account = handler.node.ledger.account (transaction, block_a.source_field ().value ());
			if (source_account)
			{
				tree.put ("account", source_account.value ().to_account ());
			}
			tree.put ("amount", amount.value ().convert_to<std::string> ());
		}
		if (raw)
		{
			tree.put ("source", block_a.source_field ().value ().to_string ());
			tree.put ("previous", block_a.previous ().to_string ());
		}
	}
	void open_block (nano::open_block const & block_a)
	{
		if (raw)
		{
			tree.put ("type", "open");
			tree.put ("representative", block_a.representative_field ().value ().to_account ());
			tree.put ("source", block_a.source_field ().value ().to_string ());
			tree.put ("opened", block_a.account ().to_account ());
		}
		else
		{
			// Report opens as a receive
			tree.put ("type", "receive");
		}
		if (block_a.source () != handler.node.ledger.constants.genesis->account_field ())
		{
			auto amount = handler.node.ledger.amount (transaction, hash);
			if (amount)
			{
				auto source_account (handler.node.ledger.account (transaction, block_a.source_field ().value ()));
				if (source_account)
				{
					tree.put ("account", source_account.value ().to_account ());
				}
				tree.put ("amount", amount.value ().convert_to<std::string> ());
			}
		}
		else
		{
			tree.put ("account", handler.node.ledger.constants.genesis->account_field ().value ().to_account ());
			tree.put ("amount", nano::dev::constants.genesis_amount.convert_to<std::string> ());
		}
	}
	void change_block (nano::change_block const & block_a)
	{
		if (raw && accounts_filter.empty ())
		{
			tree.put ("type", "change");
			tree.put ("representative", block_a.representative_field ().value ().to_account ());
			tree.put ("previous", block_a.previous ().to_string ());
		}
	}
	void state_block (nano::state_block const & block_a)
	{
		if (raw)
		{
			tree.put ("type", "state");
			tree.put ("representative", block_a.representative_field ().value ().to_account ());
			tree.put ("link", block_a.link_field ().value ().to_string ());
			tree.put ("balance", block_a.balance ().to_string_dec ());
			tree.put ("previous", block_a.previous ().to_string ());
		}
		auto balance (block_a.balance ().number ());
		auto previous_balance = handler.node.ledger.balance (transaction, block_a.previous ());
		if (!previous_balance)
		{
			if (raw)
			{
				tree.put ("subtype", "unknown");
			}
			else
			{
				tree.put ("type", "unknown");
			}
		}
		else if (balance < previous_balance.value ())
		{
			if (should_ignore_account (block_a.link_field ().value ().as_account ()))
			{
				tree.clear ();
				return;
			}
			if (raw)
			{
				tree.put ("subtype", "send");
			}
			else
			{
				tree.put ("type", "send");
			}
			tree.put ("account", block_a.link_field ().value ().to_account ());
			tree.put ("amount", (previous_balance.value () - balance).convert_to<std::string> ());
		}
		else
		{
			if (block_a.link_field ().value ().is_zero ())
			{
				if (raw && accounts_filter.empty ())
				{
					tree.put ("subtype", "change");
				}
			}
			else if (balance == previous_balance && handler.node.ledger.is_epoch_link (block_a.link_field ().value ()))
			{
				if (raw && accounts_filter.empty ())
				{
					tree.put ("subtype", "epoch");
					tree.put ("account", handler.node.ledger.epoch_signer (block_a.link_field ().value ()).to_account ());
				}
			}
			else
			{
				auto source_account = handler.node.ledger.account (transaction, block_a.link_field ().value ().as_block_hash ());
				if (source_account && should_ignore_account (source_account.value ()))
				{
					tree.clear ();
					return;
				}
				if (raw)
				{
					tree.put ("subtype", "receive");
				}
				else
				{
					tree.put ("type", "receive");
				}
				if (source_account)
				{
					tree.put ("account", source_account.value ().to_account ());
				}
				tree.put ("amount", (balance - previous_balance.value ()).convert_to<std::string> ());
			}
		}
	}
	bool should_ignore_account (nano::public_key const & account)
	{
		bool ignore (false);
		if (!accounts_filter.empty ())
		{
			if (std::find (accounts_filter.begin (), accounts_filter.end (), account) == accounts_filter.end ())
			{
				ignore = true;
			}
		}
		return ignore;
	}
	nano::json_handler & handler;
	bool raw;
	nano::store::transaction & transaction;
	boost::property_tree::ptree & tree;
	nano::block_hash const & hash;
	std::vector<nano::public_key> const & accounts_filter;
};
}

void nano::json_handler::account_history ()
{
	std::vector<nano::public_key> accounts_to_filter;
	auto const accounts_filter_node = request.get_child_optional ("account_filter");
	if (accounts_filter_node.is_initialized ())
	{
		for (auto & a : (*accounts_filter_node))
		{
			auto account (account_impl (a.second.get<std::string> ("")));
			if (!ec)
			{
				accounts_to_filter.push_back (account);
			}
			else
			{
				break;
			}
		}
	}
	nano::account account;
	nano::block_hash hash;
	bool reverse (request.get_optional<bool> ("reverse") == true);
	auto head_str (request.get_optional<std::string> ("head"));
	auto transaction (node.store.tx_begin_read ());
	auto count (count_impl ());
	auto offset (offset_optional_impl (0));
	if (head_str)
	{
		if (!hash.decode_hex (*head_str))
		{
			if (node.ledger.any ().block_exists (*transaction, hash))
			{
				account = node.ledger.account (*transaction, hash).value ();
			}
			else
			{
				ec = nano::error_blocks::not_found;
			}
		}
		else
		{
			ec = nano::error_blocks::bad_hash_number;
		}
	}
	else
	{
		account = account_impl ();
		if (!ec)
		{
			if (reverse)
			{
				auto info (account_info_impl (*transaction, account));
				if (!ec)
				{
					hash = info.open_block ();
				}
			}
			else
			{
				hash = node.ledger.latest (*transaction, account);
			}
		}
	}
	if (!ec)
	{
		boost::property_tree::ptree history;
		bool output_raw (request.get_optional<bool> ("raw") == true);
		response_l.put ("account", account.to_account ());
<<<<<<< HEAD
		auto block (node.ledger.block (*transaction, hash));
=======
		auto block = node.ledger.any.block_get (transaction, hash);
>>>>>>> fb689884
		while (block != nullptr && count > 0)
		{
			if (offset > 0)
			{
				--offset;
			}
			else
			{
				boost::property_tree::ptree entry;
				history_visitor visitor (*this, output_raw, *transaction, entry, hash, accounts_to_filter);
				block->visit (visitor);
				if (!entry.empty ())
				{
					entry.put ("local_timestamp", std::to_string (block->sideband ().timestamp ()));
					entry.put ("height", std::to_string (block->sideband ().height ()));
					entry.put ("hash", hash.to_string ());
					entry.put ("confirmed", node.ledger.confirmed ().block_exists (*transaction, hash));
					if (output_raw)
					{
						entry.put ("work", nano::to_string_hex (block->block_work ()));
						entry.put ("signature", block->block_signature ().to_string ());
					}
					history.push_back (std::make_pair ("", entry));
					--count;
				}
			}
<<<<<<< HEAD
			hash = reverse ? node.ledger.successor (*transaction, hash).value_or (0) : block->previous ();
			block = node.ledger.block (*transaction, hash);
=======
			hash = reverse ? node.ledger.successor (transaction, hash).value_or (0) : block->previous ();
			block = node.ledger.any.block_get (transaction, hash);
>>>>>>> fb689884
		}
		response_l.add_child ("history", history);
		if (!hash.is_zero ())
		{
			response_l.put (reverse ? "next" : "previous", hash.to_string ());
		}
	}
	response_errors ();
}

void nano::json_handler::keepalive ()
{
	if (!ec)
	{
		std::string address_text (request.get<std::string> ("address"));
		std::string port_text (request.get<std::string> ("port"));
		uint16_t port;
		if (!nano::parse_port (port_text, port))
		{
			node.keepalive (address_text, port);
			response_l.put ("started", "1");
		}
		else
		{
			ec = nano::error_common::invalid_port;
		}
	}
	response_errors ();
}

void nano::json_handler::key_create ()
{
	nano::keypair pair;
	response_l.put ("private", pair.prv.to_string ());
	response_l.put ("public", pair.pub.to_string ());
	response_l.put ("account", pair.pub.to_account ());
	response_errors ();
}

void nano::json_handler::key_expand ()
{
	std::string key_text (request.get<std::string> ("key"));
	nano::raw_key prv;
	if (!prv.decode_hex (key_text))
	{
		nano::public_key pub (nano::pub_key (prv));
		response_l.put ("private", prv.to_string ());
		response_l.put ("public", pub.to_string ());
		response_l.put ("account", pub.to_account ());
	}
	else
	{
		ec = nano::error_common::bad_private_key;
	}
	response_errors ();
}

void nano::json_handler::ledger ()
{
	auto count (count_optional_impl ());
	auto threshold (threshold_optional_impl ());
	if (!ec)
	{
		nano::account start{};
		boost::optional<std::string> account_text (request.get_optional<std::string> ("account"));
		if (account_text.is_initialized ())
		{
			start = account_impl (account_text.get ());
		}
		uint64_t modified_since (0);
		boost::optional<std::string> modified_since_text (request.get_optional<std::string> ("modified_since"));
		if (modified_since_text.is_initialized ())
		{
			if (decode_unsigned (modified_since_text.get (), modified_since))
			{
				ec = nano::error_rpc::invalid_timestamp;
			}
		}
		bool const sorting = request.get<bool> ("sorting", false);
		bool const representative = request.get<bool> ("representative", false);
		bool const weight = request.get<bool> ("weight", false);
		bool const pending = request.get<bool> ("pending", false);
		bool const receivable = request.get<bool> ("receivable", pending);
		boost::property_tree::ptree accounts;
		auto transaction (node.store.tx_begin_read ());
		if (!ec && !sorting) // Simple
		{
			for (auto i (node.store.account ().begin (*transaction, start)), n (node.store.account ().end ()); i != n && accounts.size () < count; ++i)
			{
				nano::account_info const & info (i->second);
				if (info.modified () >= modified_since && (receivable || info.balance ().number () >= threshold.number ()))
				{
					nano::account const & account (i->first);
					boost::property_tree::ptree response_a;
					if (receivable)
					{
						auto account_receivable = node.ledger.account_receivable (*transaction, account);
						if (info.balance ().number () + account_receivable < threshold.number ())
						{
							continue;
						}
						response_a.put ("pending", account_receivable.convert_to<std::string> ());
						response_a.put ("receivable", account_receivable.convert_to<std::string> ());
					}
					response_a.put ("frontier", info.head ().to_string ());
					response_a.put ("open_block", info.open_block ().to_string ());
					response_a.put ("representative_block", node.ledger.representative (*transaction, info.head ()).to_string ());
					std::string balance;
					nano::uint128_union (info.balance ()).encode_dec (balance);
					response_a.put ("balance", balance);
					response_a.put ("modified_timestamp", std::to_string (info.modified ()));
					response_a.put ("block_count", std::to_string (info.block_count ()));
					if (representative)
					{
						response_a.put ("representative", info.representative ().to_account ());
					}
					if (weight)
					{
						auto account_weight (node.ledger.weight_exact (*transaction, account));
						response_a.put ("weight", account_weight.convert_to<std::string> ());
					}
					accounts.push_back (std::make_pair (account.to_account (), response_a));
				}
			}
		}
		else if (!ec) // Sorting
		{
			std::vector<std::pair<nano::uint128_union, nano::account>> ledger_l;
			for (auto i (node.store.account ().begin (*transaction, start)), n (node.store.account ().end ()); i != n; ++i)
			{
				nano::account_info const & info (i->second);
				nano::uint128_union balance (info.balance ());
				if (info.modified () >= modified_since)
				{
					ledger_l.emplace_back (balance, i->first);
				}
			}
			std::sort (ledger_l.begin (), ledger_l.end ());
			std::reverse (ledger_l.begin (), ledger_l.end ());
			nano::account_info info;
			for (auto i (ledger_l.begin ()), n (ledger_l.end ()); i != n && accounts.size () < count; ++i)
			{
				node.store.account ().get (*transaction, i->second, info);
				if (receivable || info.balance ().number () >= threshold.number ())
				{
					nano::account const & account (i->second);
					boost::property_tree::ptree response_a;
					if (receivable)
					{
						auto account_receivable = node.ledger.account_receivable (*transaction, account);
						if (info.balance ().number () + account_receivable < threshold.number ())
						{
							continue;
						}
						response_a.put ("pending", account_receivable.convert_to<std::string> ());
						response_a.put ("receivable", account_receivable.convert_to<std::string> ());
					}
					response_a.put ("frontier", info.head ().to_string ());
					response_a.put ("open_block", info.open_block ().to_string ());
					response_a.put ("representative_block", node.ledger.representative (*transaction, info.head ()).to_string ());
					std::string balance;
					(i->first).encode_dec (balance);
					response_a.put ("balance", balance);
					response_a.put ("modified_timestamp", std::to_string (info.modified ()));
					response_a.put ("block_count", std::to_string (info.block_count ()));
					if (representative)
					{
						response_a.put ("representative", info.representative ().to_account ());
					}
					if (weight)
					{
						auto account_weight (node.ledger.weight_exact (*transaction, account));
						response_a.put ("weight", account_weight.convert_to<std::string> ());
					}
					accounts.push_back (std::make_pair (account.to_account (), response_a));
				}
			}
		}
		response_l.add_child ("accounts", accounts);
	}
	response_errors ();
}

void nano::json_handler::mnano_from_raw (nano::uint128_t ratio)
{
	auto amount (amount_impl ());
	response_l.put ("deprecated", "1");
	if (!ec)
	{
		auto result (amount.number () / ratio);
		response_l.put ("amount", result.convert_to<std::string> ());
	}
	response_errors ();
}

void nano::json_handler::mnano_to_raw (nano::uint128_t ratio)
{
	auto amount (amount_impl ());
	response_l.put ("deprecated", "1");
	if (!ec)
	{
		auto result (amount.number () * ratio);
		if (result > amount.number ())
		{
			response_l.put ("amount", result.convert_to<std::string> ());
		}
		else
		{
			ec = nano::error_common::invalid_amount_big;
		}
	}
	response_errors ();
}

void nano::json_handler::nano_to_raw ()
{
	auto amount (amount_impl ());
	if (!ec)
	{
		auto result (amount.number () * nano::Mxrb_ratio);
		if (result > amount.number ())
		{
			response_l.put ("amount", result.convert_to<std::string> ());
		}
		else
		{
			ec = nano::error_common::invalid_amount_big;
		}
	}
	response_errors ();
}

void nano::json_handler::raw_to_nano ()
{
	auto amount (amount_impl ());
	if (!ec)
	{
		auto result (amount.number () / nano::Mxrb_ratio);
		response_l.put ("amount", result.convert_to<std::string> ());
	}
	response_errors ();
}

/*
 * @warning This is an internal/diagnostic RPC, do not rely on its interface being stable
 */
void nano::json_handler::node_id ()
{
	if (!ec)
	{
		response_l.put ("public", node.node_id.pub.to_string ());
		response_l.put ("as_account", node.node_id.pub.to_account ());
		response_l.put ("node_id", node.node_id.pub.to_node_id ());
	}
	response_errors ();
}

/*
 * @warning This is an internal/diagnostic RPC, do not rely on its interface being stable
 */
void nano::json_handler::node_id_delete ()
{
	response_l.put ("deprecated", "1");
	response_errors ();
}

void nano::json_handler::password_change ()
{
	node.workers->push_task (create_worker_task ([] (std::shared_ptr<nano::json_handler> const & rpc_l) {
		auto wallet_id (rpc_l->get_wallet_id ());
		if (!rpc_l->ec)
		{
			std::string password_text (rpc_l->request.get<std::string> ("password"));

			auto error = rpc_l->node.wallets.rekey (wallet_id, password_text);
			rpc_l->response_l.put ("changed", error == nano::wallets_error::none ? "1" : "0");
			rpc_l->set_error (error);
			if (error == nano::wallets_error::none)
			{
				rpc_l->node.logger->warn (nano::log::type::rpc, "Wallet password changed");
			}
		}
		rpc_l->response_errors ();
	}));
}

void nano::json_handler::password_enter ()
{
	node.workers->push_task (create_worker_task ([&wallets = node.wallets] (std::shared_ptr<nano::json_handler> const & rpc_l) {
		auto wallet_id{ rpc_l->get_wallet_id () };
		if (!rpc_l->ec)
		{
			std::string password_text (rpc_l->request.get<std::string> ("password"));
			auto error = wallets.enter_password (wallet_id, password_text);
			if (error == nano::wallets_error::none)
			{
				rpc_l->response_l.put ("valid", "1");
			}
			else if (error == nano::wallets_error::invalid_password)
			{
				rpc_l->response_l.put ("valid", "0");
			}
			else
			{
				rpc_l->set_error (error);
			}
		}
		rpc_l->response_errors ();
	}));
}

void nano::json_handler::password_valid (bool wallet_locked)
{
	auto wallet_id (get_wallet_id ());
	if (!ec)
	{
		bool valid = false;
		auto error = node.wallets.valid_password (wallet_id, valid);
		if (error == nano::wallets_error::none)
		{
			if (!wallet_locked)
			{
				response_l.put ("valid", valid ? "1" : "0");
			}
			else
			{
				response_l.put ("locked", valid ? "0" : "1");
			}
		}
		else
		{
			set_error (error);
		}
	}
	response_errors ();
}

void nano::json_handler::peers ()
{
	boost::property_tree::ptree peers_l;
	bool const peer_details = request.get<bool> ("peer_details", false);
	auto peers_list (node.network->tcp_channels->list (std::numeric_limits<std::size_t>::max ()));
	std::sort (peers_list.begin (), peers_list.end (), [] (auto const & lhs, auto const & rhs) {
		return lhs->get_remote_endpoint () < rhs->get_remote_endpoint ();
	});
	for (auto i (peers_list.begin ()), n (peers_list.end ()); i != n; ++i)
	{
		std::stringstream text;
		auto channel (*i);
		text << channel->to_string ();
		if (peer_details)
		{
			boost::property_tree::ptree pending_tree;
			pending_tree.put ("protocol_version", std::to_string (channel->get_network_version ()));
			auto node_id_l (channel->get_node_id_optional ());
			if (node_id_l.is_initialized ())
			{
				pending_tree.put ("node_id", node_id_l.get ().to_node_id ());
			}
			else
			{
				pending_tree.put ("node_id", "");
			}
			debug_assert (channel->get_type () == nano::transport::transport_type::tcp);
			pending_tree.put ("type", "tcp");
			peers_l.push_back (boost::property_tree::ptree::value_type (text.str (), pending_tree));
		}
		else
		{
			peers_l.push_back (boost::property_tree::ptree::value_type (text.str (), boost::property_tree::ptree (std::to_string (channel->get_network_version ()))));
		}
	}
	response_l.add_child ("peers", peers_l);
	response_errors ();
}

void nano::json_handler::pending ()
{
	response_l.put ("deprecated", "1");
	receivable ();
}

void nano::json_handler::receivable ()
{
	auto account (account_impl ());
	auto count (count_optional_impl ());
	auto offset (offset_optional_impl (0));
	auto threshold (threshold_optional_impl ());
	bool const source = request.get<bool> ("source", false);
	bool const min_version = request.get<bool> ("min_version", false);
	bool const include_active = request.get<bool> ("include_active", false);
	bool const include_only_confirmed = request.get<bool> ("include_only_confirmed", true);
	bool const sorting = request.get<bool> ("sorting", false);
	auto simple (threshold.is_zero () && !source && !min_version && !sorting); // if simple, response is a list of hashes
	bool const should_sort = sorting && !simple;
	if (!ec)
	{
		auto offset_counter = offset;
		boost::property_tree::ptree peers_l;
		auto transaction = node.store.tx_begin_read ();
		// The ptree container is used if there are any children nodes (e.g source/min_version) otherwise the amount container is used.
		std::vector<std::pair<std::string, boost::property_tree::ptree>> hash_ptree_pairs;
		std::vector<std::pair<std::string, nano::uint128_t>> hash_amount_pairs;
		for (auto current = node.ledger.receivable_upper_bound (*transaction, account, 0); !current.is_end () && (should_sort || peers_l.size () < count); ++current)
		{
			auto const & [key, info] = *current;
			if (include_only_confirmed && !node.ledger.confirmed ().block_exists (*transaction, key.hash))
			{
				continue;
			}
			if (!should_sort && offset_counter > 0)
			{
				--offset_counter;
				continue;
			}

			if (simple)
			{
				boost::property_tree::ptree entry;
				entry.put ("", key.hash.to_string ());
				peers_l.push_back (std::make_pair ("", entry));
				continue;
			}
			if (info.amount.number () < threshold.number ())
			{
				continue;
			}
			if (source || min_version)
			{
				boost::property_tree::ptree pending_tree;
				pending_tree.put ("amount", info.amount.number ().convert_to<std::string> ());
				if (source)
				{
					pending_tree.put ("source", info.source.to_account ());
				}
				if (min_version)
				{
					pending_tree.put ("min_version", epoch_as_string (info.epoch));
				}

				if (should_sort)
				{
					hash_ptree_pairs.emplace_back (key.hash.to_string (), pending_tree);
				}
				else
				{
					peers_l.add_child (key.hash.to_string (), pending_tree);
				}
			}
			else
			{
				if (should_sort)
				{
					hash_amount_pairs.emplace_back (key.hash.to_string (), info.amount.number ());
				}
				else
				{
					peers_l.put (key.hash.to_string (), info.amount.number ().convert_to<std::string> ());
				}
			}
		}
		if (should_sort)
		{
			if (source || min_version)
			{
				std::stable_sort (hash_ptree_pairs.begin (), hash_ptree_pairs.end (), [] (auto const & lhs, auto const & rhs) {
					return lhs.second.template get<nano::uint128_t> ("amount") > rhs.second.template get<nano::uint128_t> ("amount");
				});
				for (auto i = offset, j = offset + count; i < hash_ptree_pairs.size () && i < j; ++i)
				{
					peers_l.add_child (hash_ptree_pairs[i].first, hash_ptree_pairs[i].second);
				}
			}
			else
			{
				std::stable_sort (hash_amount_pairs.begin (), hash_amount_pairs.end (), [] (auto const & lhs, auto const & rhs) {
					return lhs.second > rhs.second;
				});

				for (auto i = offset, j = offset + count; i < hash_amount_pairs.size () && i < j; ++i)
				{
					peers_l.put (hash_amount_pairs[i].first, hash_amount_pairs[i].second.convert_to<std::string> ());
				}
			}
		}
		response_l.add_child ("blocks", peers_l);
	}
	response_errors ();
}

void nano::json_handler::pending_exists ()
{
	response_l.put ("deprecated", "1");
	receivable_exists ();
}

void nano::json_handler::receivable_exists ()
{
	auto hash (hash_impl ());
	bool const include_active = request.get<bool> ("include_active", false);
	bool const include_only_confirmed = request.get<bool> ("include_only_confirmed", true);
	if (!ec)
	{
<<<<<<< HEAD
		auto transaction (node.store.tx_begin_read ());
		auto block (node.ledger.block (*transaction, hash));
=======
		auto transaction = node.ledger.tx_begin_read ();
		auto block = node.ledger.any.block_get (transaction, hash);
>>>>>>> fb689884
		if (block != nullptr)
		{
			auto exists (false);
			if (block->is_send ())
			{
				exists = node.ledger.pending_info (*transaction, nano::pending_key{ block->destination (), hash }).has_value ();
			}
			exists = exists && (block_confirmed (node, *transaction, block->hash (), include_active, include_only_confirmed));
			response_l.put ("exists", exists ? "1" : "0");
		}
		else
		{
			ec = nano::error_blocks::not_found;
		}
	}
	response_errors ();
}

void nano::json_handler::process ()
{
	node.workers->push_task (create_worker_task ([] (std::shared_ptr<nano::json_handler> const & rpc_l) {
		bool const is_async = rpc_l->request.get<bool> ("async", false);
		auto block (rpc_l->block_impl (true));

		// State blocks subtype check
		if (!rpc_l->ec && block->type () == nano::block_type::state)
		{
			std::string subtype_text (rpc_l->request.get<std::string> ("subtype", ""));
			if (!subtype_text.empty ())
			{
				std::shared_ptr<nano::state_block> block_state (std::static_pointer_cast<nano::state_block> (block));
				auto transaction (rpc_l->node.store.tx_begin_read ());
				if (!block_state->previous ().is_zero () && !rpc_l->node.ledger.any ().block_exists (*transaction, block_state->previous ()))
				{
					rpc_l->ec = nano::error_process::gap_previous;
				}
				else
				{
					auto balance (rpc_l->node.ledger.account_balance (*transaction, block_state->account_field ().value ()));
					if (subtype_text == "send")
					{
						if (balance <= block_state->balance_field ().value ().number ())
						{
							rpc_l->ec = nano::error_rpc::invalid_subtype_balance;
						}
						// Send with previous == 0 fails balance check. No previous != 0 check required
					}
					else if (subtype_text == "receive")
					{
						if (balance > block_state->balance_field ().value ().number ())
						{
							rpc_l->ec = nano::error_rpc::invalid_subtype_balance;
						}
						// Receive can be point to open block. No previous != 0 check required
					}
					else if (subtype_text == "open")
					{
						if (!block_state->previous ().is_zero ())
						{
							rpc_l->ec = nano::error_rpc::invalid_subtype_previous;
						}
					}
					else if (subtype_text == "change")
					{
						if (balance != block_state->balance_field ().value ().number ())
						{
							rpc_l->ec = nano::error_rpc::invalid_subtype_balance;
						}
						else if (block_state->previous ().is_zero ())
						{
							rpc_l->ec = nano::error_rpc::invalid_subtype_previous;
						}
					}
					else if (subtype_text == "epoch")
					{
						if (balance != block_state->balance_field ().value ().number ())
						{
							rpc_l->ec = nano::error_rpc::invalid_subtype_balance;
						}
						else if (!rpc_l->node.ledger.is_epoch_link (block_state->link_field ().value ()))
						{
							rpc_l->ec = nano::error_rpc::invalid_subtype_epoch_link;
						}
					}
					else
					{
						rpc_l->ec = nano::error_rpc::invalid_subtype;
					}
				}
			}
		}
		if (!rpc_l->ec)
		{
			if (!rpc_l->node.network_params.work.validate_entry (*block))
			{
				if (!is_async)
				{
					auto result_maybe = rpc_l->node.process_local (block);
					if (!result_maybe)
					{
						rpc_l->ec = nano::error_rpc::stopped;
					}
					else
					{
						auto const & result = result_maybe.value ();
						switch (result)
						{
							case nano::block_status::progress:
							{
								rpc_l->response_l.put ("hash", block->hash ().to_string ());
								break;
							}
							case nano::block_status::gap_previous:
							{
								rpc_l->ec = nano::error_process::gap_previous;
								break;
							}
							case nano::block_status::gap_source:
							{
								rpc_l->ec = nano::error_process::gap_source;
								break;
							}
							case nano::block_status::old:
							{
								rpc_l->ec = nano::error_process::old;
								break;
							}
							case nano::block_status::bad_signature:
							{
								rpc_l->ec = nano::error_process::bad_signature;
								break;
							}
							case nano::block_status::negative_spend:
							{
								// TODO once we get RPC versioning, this should be changed to "negative spend"
								rpc_l->ec = nano::error_process::negative_spend;
								break;
							}
							case nano::block_status::balance_mismatch:
							{
								rpc_l->ec = nano::error_process::balance_mismatch;
								break;
							}
							case nano::block_status::unreceivable:
							{
								rpc_l->ec = nano::error_process::unreceivable;
								break;
							}
							case nano::block_status::block_position:
							{
								rpc_l->ec = nano::error_process::block_position;
								break;
							}
							case nano::block_status::gap_epoch_open_pending:
							{
								rpc_l->ec = nano::error_process::gap_epoch_open_pending;
								break;
							}
							case nano::block_status::fork:
							{
								bool const force = rpc_l->request.get<bool> ("force", false);
								if (force)
								{
									rpc_l->node.active.erase (*block);
									rpc_l->node.block_processor.force (block);
									rpc_l->response_l.put ("hash", block->hash ().to_string ());
								}
								else
								{
									rpc_l->ec = nano::error_process::fork;
								}
								break;
							}
							case nano::block_status::insufficient_work:
							{
								rpc_l->ec = nano::error_process::insufficient_work;
								break;
							}
							case nano::block_status::opened_burn_account:
								rpc_l->ec = nano::error_process::opened_burn_account;
								break;
							default:
							{
								rpc_l->ec = nano::error_process::other;
								break;
							}
						}
					}
				}
				else
				{
					if (block->type () == nano::block_type::state)
					{
						rpc_l->node.process_local_async (block);
						rpc_l->response_l.put ("started", "1");
					}
					else
					{
						rpc_l->ec = nano::error_common::is_not_state_block;
					}
				}
			}
			else
			{
				rpc_l->ec = nano::error_blocks::work_low;
			}
		}
		rpc_l->response_errors ();
	}));
}

void nano::json_handler::pruned_exists ()
{
	auto hash (hash_impl ());
	if (!ec)
	{
		auto transaction (node.store.tx_begin_read ());
		if (node.ledger.pruning_enabled ())
		{
			auto exists (node.store.pruned ().exists (*transaction, hash));
			response_l.put ("exists", exists ? "1" : "0");
		}
		else
		{
			ec = nano::error_rpc::pruning_disabled;
		}
	}
	response_errors ();
}

void nano::json_handler::receive ()
{
	auto wallet_id{ get_wallet_id () };
	auto account (account_impl ());
	auto hash (hash_impl ("block"));
	if (!ec)
	{
		auto block_transaction (node.store.tx_begin_read ());
		if (node.ledger.confirmed ().block_exists_or_pruned (*block_transaction, hash))
		{
			auto pending_info = node.ledger.pending_info (*block_transaction, nano::pending_key (account, hash));
			if (pending_info)
			{
				auto work (work_optional_impl ());
				if (!ec && work)
				{
					nano::root head;
					nano::epoch epoch = pending_info->epoch;
					auto info = node.ledger.any ().account_get (*block_transaction, account);
					if (info)
					{
						head = info->head ();
						// When receiving, epoch version is the higher between the previous and the source blocks
						epoch = std::max (info->epoch (), epoch);
					}
					else
					{
						head = account;
					}
					nano::block_details details (epoch, false, true, false);
					if (node.network_params.work.difficulty (nano::work_version::work_1, head, work) < node.network_params.work.threshold (nano::work_version::work_1, details))
					{
						ec = nano::error_common::invalid_work;
					}
				}
				else if (!ec) // && work == 0
				{
					if (!node.work_generation_enabled ())
					{
						ec = nano::error_common::disabled_work_generation;
					}
				}
				if (!ec)
				{
					// Representative is only used by receive_action when opening accounts
					// Set a wallet default representative for new accounts
					nano::account representative;
					auto error = node.wallets.get_representative (wallet_id, representative);
					set_error (error);
					if (error == nano::wallets_error::none)
					{
						bool generate_work (work == 0); // Disable work generation if "work" option is provided
						auto response_a (response);
						error = node.wallets.receive_async (
						wallet_id,
						hash, representative, nano::dev::constants.genesis_amount, account, [response_a] (std::shared_ptr<nano::block> const & block_a) {
							if (block_a != nullptr)
							{
								boost::property_tree::ptree response_l;
								response_l.put ("block", block_a->hash ().to_string ());
								std::stringstream ostream;
								boost::property_tree::write_json (ostream, response_l);
								response_a (ostream.str ());
							}
							else
							{
								json_error_response (response_a, "Error generating block");
							}
						},
						work, generate_work);
					}
				}
			}
			else
			{
				ec = nano::error_process::unreceivable;
			}
		}
		else
		{
			ec = nano::error_blocks::not_found;
		}
	}
	// Because of receive_async
	if (ec)
	{
		response_errors ();
	}
}

void nano::json_handler::receive_minimum ()
{
	if (!ec)
	{
		response_l.put ("amount", node.config->receive_minimum.to_string_dec ());
	}
	response_errors ();
}

void nano::json_handler::receive_minimum_set ()
{
	auto amount (amount_impl ());
	if (!ec)
	{
		node.config->receive_minimum = amount;
		response_l.put ("success", "");
	}
	response_errors ();
}

void nano::json_handler::representatives ()
{
	auto count (count_optional_impl ());
	if (!ec)
	{
		bool const sorting = request.get<bool> ("sorting", false);
		boost::property_tree::ptree representatives;
		auto rep_amounts = node.ledger.cache.rep_weights ().get_rep_amounts ();
		if (!sorting) // Simple
		{
			std::map<nano::account, nano::uint128_t> ordered (rep_amounts.begin (), rep_amounts.end ());
			for (auto & rep_amount : rep_amounts)
			{
				auto const & account (rep_amount.first);
				auto const & amount (rep_amount.second);
				representatives.put (account.to_account (), amount.convert_to<std::string> ());

				if (representatives.size () > count)
				{
					break;
				}
			}
		}
		else // Sorting
		{
			std::vector<std::pair<nano::uint128_t, std::string>> representation;

			for (auto & rep_amount : rep_amounts)
			{
				auto const & account (rep_amount.first);
				auto const & amount (rep_amount.second);
				representation.emplace_back (amount, account.to_account ());
			}
			std::sort (representation.begin (), representation.end ());
			std::reverse (representation.begin (), representation.end ());
			for (auto i (representation.begin ()), n (representation.end ()); i != n && representatives.size () < count; ++i)
			{
				representatives.put (i->second, (i->first).convert_to<std::string> ());
			}
		}
		response_l.add_child ("representatives", representatives);
	}
	response_errors ();
}

void nano::json_handler::representatives_online ()
{
	auto const accounts_node = request.get_child_optional ("accounts");
	bool const weight = request.get<bool> ("weight", false);
	std::vector<nano::public_key> accounts_to_filter;
	if (accounts_node.is_initialized ())
	{
		for (auto & a : (*accounts_node))
		{
			auto account (account_impl (a.second.get<std::string> ("")));
			if (!ec)
			{
				accounts_to_filter.push_back (account);
			}
			else
			{
				break;
			}
		}
	}
	if (!ec)
	{
		boost::property_tree::ptree representatives;
		auto reps (node.online_reps.list ());
		for (auto & i : reps)
		{
			if (accounts_node.is_initialized ())
			{
				if (accounts_to_filter.empty ())
				{
					break;
				}
				auto found_acc = std::find (accounts_to_filter.begin (), accounts_to_filter.end (), i);
				if (found_acc == accounts_to_filter.end ())
				{
					continue;
				}
				else
				{
					accounts_to_filter.erase (found_acc);
				}
			}
			if (weight)
			{
				boost::property_tree::ptree weight_node;
				auto account_weight (node.ledger.weight (i));
				weight_node.put ("weight", account_weight.convert_to<std::string> ());
				representatives.add_child (i.to_account (), weight_node);
			}
			else
			{
				boost::property_tree::ptree entry;
				entry.put ("", i.to_account ());
				representatives.push_back (std::make_pair ("", entry));
			}
		}
		response_l.add_child ("representatives", representatives);
	}
	response_errors ();
}

void nano::json_handler::republish ()
{
	auto count (count_optional_impl (1024U));
	uint64_t sources (0);
	uint64_t destinations (0);
	boost::optional<std::string> sources_text (request.get_optional<std::string> ("sources"));
	if (!ec && sources_text.is_initialized ())
	{
		if (decode_unsigned (sources_text.get (), sources))
		{
			ec = nano::error_rpc::invalid_sources;
		}
	}
	boost::optional<std::string> destinations_text (request.get_optional<std::string> ("destinations"));
	if (!ec && destinations_text.is_initialized ())
	{
		if (decode_unsigned (destinations_text.get (), destinations))
		{
			ec = nano::error_rpc::invalid_destinations;
		}
	}
	auto hash (hash_impl ());
	if (!ec)
	{
		boost::property_tree::ptree blocks;
<<<<<<< HEAD
		auto transaction (node.store.tx_begin_read ());
		auto block (node.ledger.block (*transaction, hash));
=======
		auto transaction = node.ledger.tx_begin_read ();
		auto block = node.ledger.any.block_get (transaction, hash);
>>>>>>> fb689884
		if (block != nullptr)
		{
			std::deque<std::shared_ptr<nano::block>> republish_bundle;
			for (auto i (0); !hash.is_zero () && i < count; ++i)
			{
<<<<<<< HEAD
				block = node.ledger.block (*transaction, hash);
				if (sources != 0) // Republish source chain
				{
					nano::block_hash source = block->source_field ().value_or (block->link_field ().value_or (0).as_block_hash ());
					auto block_a (node.ledger.block (*transaction, source));
=======
				block = node.ledger.any.block_get (transaction, hash);
				if (sources != 0) // Republish source chain
				{
					nano::block_hash source = block->source_field ().value_or (block->link_field ().value_or (0).as_block_hash ());
					auto block_a = node.ledger.any.block_get (transaction, source);
>>>>>>> fb689884
					std::vector<nano::block_hash> hashes;
					while (block_a != nullptr && hashes.size () < sources)
					{
						hashes.push_back (source);
						source = block_a->previous ();
<<<<<<< HEAD
						block_a = node.ledger.block (*transaction, source);
=======
						block_a = node.ledger.any.block_get (transaction, source);
>>>>>>> fb689884
					}
					std::reverse (hashes.begin (), hashes.end ());
					for (auto & hash_l : hashes)
					{
<<<<<<< HEAD
						block_a = node.ledger.block (*transaction, hash_l);
=======
						block_a = node.ledger.any.block_get (transaction, hash_l);
>>>>>>> fb689884
						republish_bundle.push_back (std::move (block_a));
						boost::property_tree::ptree entry_l;
						entry_l.put ("", hash_l.to_string ());
						blocks.push_back (std::make_pair ("", entry_l));
					}
				}
				republish_bundle.push_back (std::move (block)); // Republish block
				boost::property_tree::ptree entry;
				entry.put ("", hash.to_string ());
				blocks.push_back (std::make_pair ("", entry));
				if (destinations != 0) // Republish destination chain
				{
<<<<<<< HEAD
					auto block_b (node.ledger.block (*transaction, hash));
=======
					auto block_b = node.ledger.any.block_get (transaction, hash);
>>>>>>> fb689884
					auto destination = block_b->destination ();
					if (!destination.is_zero ())
					{
						if (!node.ledger.pending_info (*transaction, nano::pending_key{ destination, hash }))
						{
<<<<<<< HEAD
							nano::block_hash previous (node.ledger.latest (*transaction, destination));
							auto block_d (node.ledger.block (*transaction, previous));
=======
							nano::block_hash previous (node.ledger.latest (transaction, destination));
							auto block_d = node.ledger.any.block_get (transaction, previous);
>>>>>>> fb689884
							nano::block_hash source;
							std::vector<nano::block_hash> hashes;
							while (block_d != nullptr && hash != source)
							{
								hashes.push_back (previous);
								source = block_d->source_field ().value_or (block_d->is_send () ? 0 : block_d->link_field ().value_or (0).as_block_hash ());
								previous = block_d->previous ();
<<<<<<< HEAD
								block_d = node.ledger.block (*transaction, previous);
=======
								block_d = node.ledger.any.block_get (transaction, previous);
>>>>>>> fb689884
							}
							std::reverse (hashes.begin (), hashes.end ());
							if (hashes.size () > destinations)
							{
								hashes.resize (destinations);
							}
							for (auto & hash_l : hashes)
							{
<<<<<<< HEAD
								block_d = node.ledger.block (*transaction, hash_l);
=======
								block_d = node.ledger.any.block_get (transaction, hash_l);
>>>>>>> fb689884
								republish_bundle.push_back (std::move (block_d));
								boost::property_tree::ptree entry_l;
								entry_l.put ("", hash_l.to_string ());
								blocks.push_back (std::make_pair ("", entry_l));
							}
						}
					}
				}
				hash = node.ledger.successor (*transaction, hash).value_or (0);
			}
			node.network->flood_block_many (std::move (republish_bundle), nullptr, 25);
			response_l.put ("success", ""); // obsolete
			response_l.add_child ("blocks", blocks);
		}
		else
		{
			ec = nano::error_blocks::not_found;
		}
	}
	response_errors ();
}

void nano::json_handler::search_pending ()
{
	response_l.put ("deprecated", "1");
	search_receivable ();
}

void nano::json_handler::search_receivable ()
{
	auto wallet_id (get_wallet_id ());
	if (!ec)
	{
		auto error = node.wallets.search_receivable (wallet_id);
		if (error == wallets_error::none)
		{
			response_l.put ("started", true);
		}
		else if (error == wallets_error::wallet_locked)
		{
			response_l.put ("started", false);
		}
		else
		{
			set_error (error);
		}
	}
	response_errors ();
}

void nano::json_handler::search_pending_all ()
{
	response_l.put ("deprecated", "1");
	search_receivable_all ();
}

void nano::json_handler::search_receivable_all ()
{
	if (!ec)
	{
		node.wallets.search_receivable_all ();
		response_l.put ("success", "");
	}
	response_errors ();
}

void nano::json_handler::send ()
{
	auto wallet_id (get_wallet_id ());
	auto amount (amount_impl ());
	// Sending 0 amount is invalid with state blocks
	if (!ec && amount.is_zero ())
	{
		ec = nano::error_common::invalid_amount;
	}
	std::string source_text (request.get<std::string> ("source"));
	auto source (account_impl (source_text, nano::error_rpc::bad_source));
	std::string destination_text (request.get<std::string> ("destination"));
	auto destination (account_impl (destination_text, nano::error_rpc::bad_destination));
	if (!ec)
	{
		auto work (work_optional_impl ());
		nano::uint128_t balance (0);
		if (!ec && work == 0 && !node.work_generation_enabled ())
		{
			ec = nano::error_common::disabled_work_generation;
		}
		if (!ec)
		{
			auto block_transaction (node.store.tx_begin_read ());
			auto info (account_info_impl (*block_transaction, source));
			if (!ec)
			{
				balance = (info.balance ()).number ();
			}
			if (!ec && work)
			{
				nano::block_details details (info.epoch (), true, false, false);
				if (node.network_params.work.difficulty (nano::work_version::work_1, info.head (), work) < node.network_params.work.threshold (nano::work_version::work_1, details))
				{
					ec = nano::error_common::invalid_work;
				}
			}
		}
		if (!ec)
		{
			bool generate_work (work == 0); // Disable work generation if "work" option is provided
			boost::optional<std::string> send_id (request.get_optional<std::string> ("id"));
			auto response_a (response);
			auto response_data (std::make_shared<boost::property_tree::ptree> (response_l));
			auto error = node.wallets.send_async (
			wallet_id, source, destination, amount.number (), [balance, amount, response_a, response_data] (std::shared_ptr<nano::block> const & block_a) {
				if (block_a != nullptr)
				{
					response_data->put ("block", block_a->hash ().to_string ());
					std::stringstream ostream;
					boost::property_tree::write_json (ostream, *response_data);
					response_a (ostream.str ());
				}
				else
				{
					if (balance >= amount.number ())
					{
						json_error_response (response_a, "Error generating block");
					}
					else
					{
						std::error_code ec (nano::error_common::insufficient_balance);
						json_error_response (response_a, ec.message ());
					}
				}
			},
			work, generate_work, send_id);

			set_error (error);
		}
	}
	// Because of send_async
	if (ec)
	{
		response_errors ();
	}
}

void nano::json_handler::sign ()
{
	bool const json_block_l = request.get<bool> ("json_block", false);
	// Retrieving hash
	nano::block_hash hash (0);
	boost::optional<std::string> hash_text (request.get_optional<std::string> ("hash"));
	if (hash_text.is_initialized ())
	{
		hash = hash_impl ();
	}
	// Retrieving block
	std::shared_ptr<nano::block> block;
	if (!ec && request.count ("block"))
	{
		block = block_impl (true);
		if (block != nullptr)
		{
			hash = block->hash ();
		}
	}

	// Hash or block are not initialized
	if (!ec && hash.is_zero ())
	{
		ec = nano::error_blocks::invalid_block;
	}
	// Hash is initialized without config permission
	else if (!ec && !hash.is_zero () && block == nullptr && !node_rpc_config.enable_sign_hash)
	{
		ec = nano::error_rpc::sign_hash_disabled;
	}
	if (!ec)
	{
		nano::raw_key prv;
		prv.clear ();
		// Retrieving private key from request
		boost::optional<std::string> key_text (request.get_optional<std::string> ("key"));
		if (key_text.is_initialized ())
		{
			if (prv.decode_hex (key_text.get ()))
			{
				ec = nano::error_common::bad_private_key;
			}
		}
		else
		{
			// Retrieving private key from wallet
			boost::optional<std::string> account_text (request.get_optional<std::string> ("account"));
			boost::optional<std::string> wallet_text (request.get_optional<std::string> ("wallet"));
			if (wallet_text.is_initialized () && account_text.is_initialized ())
			{
				auto account (account_impl ());
				auto wallet_id (get_wallet_id ());
				if (!ec)
				{
					auto error = node.wallets.fetch (wallet_id, account, prv);
					set_error (error);
				}
			}
		}
		// Signing
		if (prv != 0)
		{
			nano::public_key pub (nano::pub_key (prv));
			nano::signature signature (nano::sign_message (prv, pub, hash));
			response_l.put ("signature", signature.to_string ());
			if (block != nullptr)
			{
				block->signature_set (signature);

				if (json_block_l)
				{
					boost::property_tree::ptree block_node_l;
					block->serialize_json (block_node_l);
					response_l.add_child ("block", block_node_l);
				}
				else
				{
					std::string contents;
					block->serialize_json (contents);
					response_l.put ("block", contents);
				}
			}
		}
		else
		{
			ec = nano::error_rpc::block_create_key_required;
		}
	}
	response_errors ();
}

void nano::json_handler::stats ()
{
	auto sink = node.stats->log_sink_json ();
	std::string type (request.get<std::string> ("type", ""));
	bool use_sink = false;
	if (type == "counters")
	{
		node.stats->log_counters (*sink);
		use_sink = true;
	}
	else if (type == "objects")
	{
		construct_json (collect_container_info (node, "node").get (), response_l);
	}
	else if (type == "samples")
	{
		node.stats->log_samples (*sink);
		use_sink = true;
	}
	else if (type == "database")
	{
		node.store.serialize_memory_stats (response_l);
	}
	else
	{
		ec = nano::error_rpc::invalid_missing_type;
	}
	if (!ec && use_sink)
	{
		auto stat_tree_l (*static_cast<boost::property_tree::ptree *> (sink->to_object ()));
		stat_tree_l.put ("stat_duration_seconds", node.stats->last_reset ().count ());
		std::stringstream ostream;
		boost::property_tree::write_json (ostream, stat_tree_l);
		response (ostream.str ());
	}
	else
	{
		response_errors ();
	}
}

void nano::json_handler::stats_clear ()
{
	node.stats->clear ();
	response_l.put ("success", "");
	std::stringstream ostream;
	boost::property_tree::write_json (ostream, response_l);
	response (ostream.str ());
}

void nano::json_handler::stop ()
{
	response_l.put ("success", "");
	response_errors ();
	if (!ec)
	{
		stop_callback ();
	}
}

void nano::json_handler::telemetry ()
{
	auto address_text (request.get_optional<std::string> ("address"));
	auto port_text (request.get_optional<std::string> ("port"));

	if (address_text.is_initialized () || port_text.is_initialized ())
	{
		// Check both are specified
		nano::endpoint endpoint{};
		if (address_text.is_initialized () && port_text.is_initialized ())
		{
			uint16_t port;
			if (!nano::parse_port (*port_text, port))
			{
				boost::asio::ip::address address;
				if (!nano::parse_address (*address_text, address))
				{
					endpoint = { address, port };

					if (address.is_loopback () && port == node.network->endpoint ().port ())
					{
						// Requesting telemetry metrics locally
						auto telemetry_data = node.local_telemetry ();

						nano::jsonconfig config_l;
						auto const should_ignore_identification_metrics = false;
						auto err = telemetry_data.serialize_json (config_l, should_ignore_identification_metrics);
						auto const & ptree = config_l.get_tree ();

						if (!err)
						{
							response_l.insert (response_l.begin (), ptree.begin (), ptree.end ());
						}

						response_errors ();
						return;
					}
				}
				else
				{
					ec = nano::error_common::invalid_ip_address;
				}
			}
			else
			{
				ec = nano::error_common::invalid_port;
			}
		}
		else
		{
			ec = nano::error_rpc::requires_port_and_address;
		}

		if (!ec)
		{
			auto maybe_telemetry = node.telemetry->get_telemetry (nano::transport::map_endpoint_to_v6 (endpoint));
			if (maybe_telemetry)
			{
				auto telemetry = *maybe_telemetry;
				nano::jsonconfig config_l;
				auto const should_ignore_identification_metrics = false;
				auto err = telemetry.serialize_json (config_l, should_ignore_identification_metrics);
				auto const & ptree = config_l.get_tree ();

				if (!err)
				{
					response_l.insert (response_l.begin (), ptree.begin (), ptree.end ());
				}
				else
				{
					ec = nano::error_rpc::generic;
				}
			}
			else
			{
				ec = nano::error_rpc::peer_not_found;
			}

			response_errors ();
		}
		else
		{
			response_errors ();
		}
	}
	else
	{
		// By default, consolidated (average or mode) telemetry metrics are returned,
		// setting "raw" to true returns metrics from all nodes requested.
		auto raw = request.get_optional<bool> ("raw");
		auto output_raw = raw.value_or (false);

		auto telemetry_responses = node.telemetry->get_all_telemetries ();
		if (output_raw)
		{
			boost::property_tree::ptree metrics;
			for (auto & telemetry_metrics : telemetry_responses)
			{
				nano::jsonconfig config_l;
				auto const should_ignore_identification_metrics = false;
				auto err = telemetry_metrics.second.serialize_json (config_l, should_ignore_identification_metrics);
				config_l.put ("address", telemetry_metrics.first.address ());
				config_l.put ("port", telemetry_metrics.first.port ());
				if (!err)
				{
					metrics.push_back (std::make_pair ("", config_l.get_tree ()));
				}
				else
				{
					ec = nano::error_rpc::generic;
				}
			}

			response_l.put_child ("metrics", metrics);
		}
		else
		{
			nano::jsonconfig config_l;
			std::vector<nano::telemetry_data> telemetry_datas;
			telemetry_datas.reserve (telemetry_responses.size ());
			std::transform (telemetry_responses.begin (), telemetry_responses.end (), std::back_inserter (telemetry_datas), [] (auto const & endpoint_telemetry_data) {
				return endpoint_telemetry_data.second;
			});

			auto average_telemetry_metrics = nano::consolidate_telemetry_data (telemetry_datas);
			// Don't add node_id/signature in consolidated metrics
			auto const should_ignore_identification_metrics = true;
			auto err = average_telemetry_metrics.serialize_json (config_l, should_ignore_identification_metrics);
			auto const & ptree = config_l.get_tree ();

			if (!err)
			{
				response_l.insert (response_l.begin (), ptree.begin (), ptree.end ());
			}
			else
			{
				ec = nano::error_rpc::generic;
			}
		}

		response_errors ();
	}
}

void nano::json_handler::unchecked ()
{
	bool const json_block_l = request.get<bool> ("json_block", false);
	auto count (count_optional_impl ());
	if (!ec)
	{
		boost::property_tree::ptree unchecked;
		node.unchecked.for_each (
		[&unchecked, &json_block_l] (nano::unchecked_key const & key, nano::unchecked_info const & info) {
			auto block = info.get_block ();
			if (json_block_l)
			{
				boost::property_tree::ptree block_node_l;
				block->serialize_json (block_node_l);
				unchecked.add_child (block->hash ().to_string (), block_node_l);
			}
			else
			{
				std::string contents;
				block->serialize_json (contents);
				unchecked.put (block->hash ().to_string (), contents);
			} }, [iterations = 0, count = count] () mutable { return iterations++ < count; });
		response_l.add_child ("blocks", unchecked);
	}
	response_errors ();
}

void nano::json_handler::unchecked_clear ()
{
	node.workers->push_task (create_worker_task ([] (std::shared_ptr<nano::json_handler> const & rpc_l) {
		rpc_l->node.unchecked.clear ();
		rpc_l->response_l.put ("success", "");
		rpc_l->response_errors ();
	}));
}

void nano::json_handler::unchecked_get ()
{
	bool const json_block_l = request.get<bool> ("json_block", false);
	auto hash (hash_impl ());
	if (!ec)
	{
		bool done = false;
		node.unchecked.for_each (
		[&] (nano::unchecked_key const & key, nano::unchecked_info const & info) {
			if (key.hash == hash)
			{
				response_l.put ("modified_timestamp", std::to_string (info.modified ()));

				auto block = info.get_block ();
				if (json_block_l)
				{
					boost::property_tree::ptree block_node_l;
					block->serialize_json (block_node_l);
					response_l.add_child ("contents", block_node_l);
				}
				else
				{
					std::string contents;
					block->serialize_json (contents);
					response_l.put ("contents", contents);
				}
				done = true;
			} }, [&] () { return !done; });
		if (response_l.empty ())
		{
			ec = nano::error_blocks::not_found;
		}
	}
	response_errors ();
}

void nano::json_handler::unchecked_keys ()
{
	bool const json_block_l = request.get<bool> ("json_block", false);
	auto count (count_optional_impl ());
	nano::block_hash key (0);
	boost::optional<std::string> hash_text (request.get_optional<std::string> ("key"));
	if (!ec && hash_text.is_initialized ())
	{
		if (key.decode_hex (hash_text.get ()))
		{
			ec = nano::error_rpc::bad_key;
		}
	}
	if (!ec)
	{
		boost::property_tree::ptree unchecked;
		node.unchecked.for_each (
		key,
		[&unchecked, json_block_l] (nano::unchecked_key const & key, nano::unchecked_info const & info) {
			boost::property_tree::ptree entry;
			auto block = info.get_block ();
			entry.put ("key", key.key ().to_string ());
			entry.put ("hash", block->hash ().to_string ());
			entry.put ("modified_timestamp", std::to_string (info.modified ()));
			if (json_block_l)
			{
				boost::property_tree::ptree block_node_l;
				block->serialize_json (block_node_l);
				entry.add_child ("contents", block_node_l);
			}
			else
			{
				std::string contents;
				block->serialize_json (contents);
				entry.put ("contents", contents);
			}
			unchecked.push_back (std::make_pair ("", entry)); }, [&unchecked, &count] () { return unchecked.size () < count; });
		response_l.add_child ("unchecked", unchecked);
	}
	response_errors ();
}

void nano::json_handler::unopened ()
{
	auto count (count_optional_impl ());
	auto threshold (threshold_optional_impl ());
	nano::account start{ 1 }; // exclude burn account by default
	boost::optional<std::string> account_text (request.get_optional<std::string> ("account"));
	if (account_text.is_initialized ())
	{
		start = account_impl (account_text.get ());
	}
	if (!ec)
	{
		auto transaction = node.store.tx_begin_read ();
		auto & ledger = node.ledger;
		boost::property_tree::ptree accounts;
		for (auto iterator = ledger.receivable_lower_bound (*transaction, start); !iterator.is_end () && accounts.size () < count;)
		{
			auto const & [key, info] = *iterator;
			nano::account account = key.account;
			if (!node.store.account ().exists (*transaction, account))
			{
				nano::uint128_t current_account_sum{ 0 };
				while (!iterator.is_end ())
				{
					auto const & [key, info] = *iterator;
					current_account_sum += info.amount.number ();
					++iterator;
				}
				if (current_account_sum >= threshold.number ())
				{
					accounts.put (account.to_account (), current_account_sum.convert_to<std::string> ());
				}
			}
			iterator = ledger.receivable_upper_bound (*transaction, account);
		}
		response_l.add_child ("accounts", accounts);
	}
	response_errors ();
}

void nano::json_handler::uptime ()
{
	response_l.put ("seconds", std::chrono::duration_cast<std::chrono::seconds> (std::chrono::steady_clock::now () - node.startup_time).count ());
	response_errors ();
}

void nano::json_handler::version ()
{
	response_l.put ("rpc_version", "1");
	response_l.put ("store_version", std::to_string (node.store_version ()));
	response_l.put ("protocol_version", std::to_string (node.network_params.network.protocol_version));
	response_l.put ("node_vendor", boost::str (boost::format ("RsNano %1%") % NANO_VERSION_STRING));
	response_l.put ("store_vendor", node.store.vendor_get ());
	response_l.put ("network", node.network_params.network.get_current_network_as_string ());
	response_l.put ("network_identifier", node.network_params.ledger.genesis->hash ().to_string ());
	response_l.put ("build_info", BUILD_INFO);
	response_errors ();
}

void nano::json_handler::validate_account_number ()
{
	auto account (account_impl ());
	(void)account;
	response_l.put ("valid", ec ? "0" : "1");
	ec = std::error_code (); // error is just invalid account
	response_errors ();
}

void nano::json_handler::wallet_add ()
{
	node.workers->push_task (create_worker_task ([] (std::shared_ptr<nano::json_handler> const & rpc_l) {
		auto wallet_id (rpc_l->get_wallet_id ());
		if (!rpc_l->ec)
		{
			std::string key_text (rpc_l->request.get<std::string> ("key"));
			nano::raw_key key;
			if (!key.decode_hex (key_text))
			{
				bool const generate_work = rpc_l->request.get<bool> ("work", true);
				nano::public_key pub;
				auto error = rpc_l->node.wallets.insert_adhoc (wallet_id, key, generate_work, pub);
				if (error == nano::wallets_error::none)
				{
					rpc_l->response_l.put ("account", pub.to_account ());
				}
				else
				{
					rpc_l->set_error (error);
				}
			}
			else
			{
				rpc_l->ec = nano::error_common::bad_private_key;
			}
		}
		rpc_l->response_errors ();
	}));
}

void nano::json_handler::wallet_add_watch ()
{
	node.workers->push_task (create_worker_task ([] (std::shared_ptr<nano::json_handler> const & rpc_l) {
		auto wallet_id (rpc_l->get_wallet_id ());
		if (!rpc_l->ec)
		{
			std::vector<nano::account> accounts;
			for (auto & accs : rpc_l->request.get_child ("accounts"))
			{
				auto account (rpc_l->account_impl (accs.second.data ()));
				if (!rpc_l->ec)
				{
					accounts.push_back (account);
				}
			}

			if (!rpc_l->ec)
			{
				auto error = rpc_l->node.wallets.insert_watch (wallet_id, accounts);
				if (error == nano::wallets_error::none)
				{
					rpc_l->response_l.put ("success", "");
				}
				else
				{
					rpc_l->set_error (error);
				}
			}
		}
		rpc_l->response_errors ();
	}));
}

void nano::json_handler::wallet_info ()
{
	auto wallet_id (get_wallet_id ());
	if (!ec)
	{
		std::vector<std::pair<nano::account, nano::raw_key>> accounts;
		auto error = node.wallets.decrypt (wallet_id, accounts);
		set_error (error);
		if (error == nano::wallets_error::none)
		{
			nano::uint128_t balance (0);
			nano::uint128_t receivable (0);
			uint64_t count (0);
			uint64_t block_count (0);
			uint64_t cemented_block_count (0);
			uint64_t deterministic_count (0);
			uint64_t adhoc_count (0);
			auto block_transaction (node.store.tx_begin_read ());

			for (const auto & [account, priv] : accounts)
			{
				auto account_info = node.ledger.any ().account_get (*block_transaction, account);
				if (account_info)
				{
					block_count += account_info->block_count ();
					balance += account_info->balance ().number ();
				}

				nano::confirmation_height_info confirmation_info{};
				if (!node.store.confirmation_height ().get (*block_transaction, account, confirmation_info))
				{
					cemented_block_count += confirmation_info.height ();
				}

				receivable += node.ledger.account_receivable (*block_transaction, account);

				nano::key_type key_type = node.wallets.key_type (wallet_id, account);
				if (key_type == nano::key_type::deterministic)
				{
					deterministic_count++;
				}
				else if (key_type == nano::key_type::adhoc)
				{
					adhoc_count++;
				}

				++count;
			}

			uint32_t deterministic_index;
			(void)node.wallets.deterministic_index_get (wallet_id, deterministic_index);
			response_l.put ("balance", balance.convert_to<std::string> ());
			response_l.put ("pending", receivable.convert_to<std::string> ());
			response_l.put ("receivable", receivable.convert_to<std::string> ());
			response_l.put ("accounts_count", std::to_string (count));
			response_l.put ("accounts_block_count", std::to_string (block_count));
			response_l.put ("accounts_cemented_block_count", std::to_string (cemented_block_count));
			response_l.put ("deterministic_count", std::to_string (deterministic_count));
			response_l.put ("adhoc_count", std::to_string (adhoc_count));
			response_l.put ("deterministic_index", std::to_string (deterministic_index));
		}
	}

	response_errors ();
}

void nano::json_handler::wallet_balances ()
{
	auto wallet_id (get_wallet_id ());
	auto threshold (threshold_optional_impl ());
	if (!ec)
	{
		boost::property_tree::ptree balances;
		auto block_transaction (node.store.tx_begin_read ());
		std::vector<nano::account> accounts;
		auto error = node.wallets.get_accounts (wallet_id, accounts);
		if (error == nano::wallets_error::none)
		{
			for (const auto & account : accounts)
			{
				nano::uint128_t balance = node.ledger.account_balance (*block_transaction, account);
				if (balance >= threshold.number ())
				{
					boost::property_tree::ptree entry;
					nano::uint128_t receivable = node.ledger.account_receivable (*block_transaction, account);
					entry.put ("balance", balance.convert_to<std::string> ());
					entry.put ("pending", receivable.convert_to<std::string> ());
					entry.put ("receivable", receivable.convert_to<std::string> ());
					balances.push_back (std::make_pair (account.to_account (), entry));
				}
			}
			response_l.add_child ("balances", balances);
		}
		else
		{
			set_error (error);
		}
	}
	response_errors ();
}

void nano::json_handler::wallet_change_seed ()
{
	node.workers->push_task (create_worker_task ([] (std::shared_ptr<nano::json_handler> const & rpc_l) {
		auto wallet_id (rpc_l->get_wallet_id ());
		if (!rpc_l->ec)
		{
			std::string seed_text (rpc_l->request.get<std::string> ("seed"));
			nano::raw_key seed;
			if (!seed.decode_hex (seed_text))
			{
				auto count (static_cast<uint32_t> (rpc_l->count_optional_impl (0)));

				uint32_t restored_count = 0;
				nano::account first_account;

				auto error = rpc_l->node.wallets.change_seed (wallet_id, seed, count, first_account, restored_count);
				if (error == nano::wallets_error::none)
				{
					rpc_l->response_l.put ("success", "");
					rpc_l->response_l.put ("last_restored_account", first_account.to_account ());
					debug_assert (restored_count > 0);
					rpc_l->response_l.put ("restored_count", std::to_string (restored_count));
				}
				else
				{
					rpc_l->set_error (error);
				}
			}
			else
			{
				rpc_l->ec = nano::error_common::bad_seed;
			}
		}
		rpc_l->response_errors ();
	}));
}

void nano::json_handler::wallet_contains ()
{
	auto account (account_impl ());
	auto wallet_id (get_wallet_id ());
	if (!ec)
	{
		std::vector<nano::account> accounts;
		auto error = node.wallets.get_accounts (wallet_id, accounts);
		if (error == nano::wallets_error::none)
		{
			bool exists = std::find (accounts.begin (), accounts.end (), account) != accounts.end ();
			response_l.put ("exists", exists ? "1" : "0");
		}
	}
	response_errors ();
}

void nano::json_handler::wallet_create ()
{
	node.workers->push_task (create_worker_task ([] (std::shared_ptr<nano::json_handler> const & rpc_l) {
		nano::raw_key seed;
		auto seed_text (rpc_l->request.get_optional<std::string> ("seed"));
		if (seed_text.is_initialized () && seed.decode_hex (seed_text.get ()))
		{
			rpc_l->ec = nano::error_common::bad_seed;
		}
		if (!rpc_l->ec)
		{
			auto wallet_id = random_wallet_id ();
			rpc_l->node.wallets.create (wallet_id);
			if (rpc_l->node.wallets.wallet_exists (wallet_id))
			{
				rpc_l->response_l.put ("wallet", wallet_id.to_string ());
			}
			else
			{
				rpc_l->ec = nano::error_common::wallet_lmdb_max_dbs;
			}
			if (!rpc_l->ec && seed_text.is_initialized ())
			{
				nano::account first_account;
				uint32_t restored_count;
				auto error = rpc_l->node.wallets.change_seed (wallet_id, seed, 0, first_account, restored_count);
				rpc_l->response_l.put ("last_restored_account", first_account.to_account ());
				debug_assert (restored_count > 0);
				rpc_l->response_l.put ("restored_count", std::to_string (restored_count));
			}
		}
		rpc_l->response_errors ();
	}));
}

void nano::json_handler::wallet_destroy ()
{
	node.workers->push_task (create_worker_task ([] (std::shared_ptr<nano::json_handler> const & rpc_l) {
		std::string wallet_text (rpc_l->request.get<std::string> ("wallet"));
		nano::wallet_id wallet;
		if (!wallet.decode_hex (wallet_text))
		{
			if (rpc_l->node.wallets.wallet_exists (wallet))
			{
				rpc_l->node.wallets.destroy (wallet);
				bool destroyed (!rpc_l->node.wallets.wallet_exists (wallet));
				rpc_l->response_l.put ("destroyed", destroyed ? "1" : "0");
			}
			else
			{
				rpc_l->ec = nano::error_common::wallet_not_found;
			}
		}
		else
		{
			rpc_l->ec = nano::error_common::bad_wallet_number;
		}
		rpc_l->response_errors ();
	}));
}

void nano::json_handler::wallet_export ()
{
	auto wallet_id (get_wallet_id ());
	if (!ec)
	{
		std::string json;
		auto error = node.wallets.serialize (wallet_id, json);
		if (error == nano::wallets_error::none)
		{
			response_l.put ("json", json);
		}
		else
		{
			set_error (error);
		}
	}
	response_errors ();
}

void nano::json_handler::wallet_frontiers ()
{
	auto wallet_id (get_wallet_id ());
	if (!ec)
	{
		boost::property_tree::ptree frontiers;
		auto block_transaction (node.store.tx_begin_read ());
		std::vector<nano::account> accounts;
		auto error = node.wallets.get_accounts (wallet_id, accounts);
		if (error == nano::wallets_error::none)
		{
			for (const auto & account : accounts)
			{
				auto latest (node.ledger.latest (*block_transaction, account));
				if (!latest.is_zero ())
				{
					frontiers.put (account.to_account (), latest.to_string ());
				}
			}
			response_l.add_child ("frontiers", frontiers);
		}
		else
		{
			set_error (error);
		}
	}
	response_errors ();
}

void nano::json_handler::wallet_history ()
{
	uint64_t modified_since (1);
	boost::optional<std::string> modified_since_text (request.get_optional<std::string> ("modified_since"));
	if (modified_since_text.is_initialized ())
	{
		if (decode_unsigned (modified_since_text.get (), modified_since))
		{
			ec = nano::error_rpc::invalid_timestamp;
		}
	}
	auto wallet_id (get_wallet_id ());
	if (!ec)
	{
		std::vector<nano::account> accounts;
		auto error = node.wallets.get_accounts (wallet_id, accounts);
		if (error == nano::wallets_error::none)
		{
			std::multimap<uint64_t, boost::property_tree::ptree, std::greater<uint64_t>> entries;
			auto block_transaction (node.store.tx_begin_read ());
			for (const auto & account : accounts)
			{
				auto info = node.ledger.any ().account_get (*block_transaction, account);
				if (info)
				{
<<<<<<< HEAD
					auto timestamp (info->modified ());
					auto hash (info->head ());
					while (timestamp >= modified_since && !hash.is_zero ())
=======
					auto block = node.ledger.any.block_get (block_transaction, hash);
					timestamp = block->sideband ().timestamp;
					if (block != nullptr && timestamp >= modified_since)
>>>>>>> fb689884
					{
						auto block (node.ledger.block (*block_transaction, hash));
						timestamp = block->sideband ().timestamp ();
						if (block != nullptr && timestamp >= modified_since)
						{
							boost::property_tree::ptree entry;
							std::vector<nano::public_key> no_filter;
							history_visitor visitor (*this, false, *block_transaction, entry, hash, no_filter);
							block->visit (visitor);
							if (!entry.empty ())
							{
								entry.put ("block_account", account.to_account ());
								entry.put ("hash", hash.to_string ());
								entry.put ("local_timestamp", std::to_string (timestamp));
								entries.insert (std::make_pair (timestamp, entry));
							}
							hash = block->previous ();
						}
						else
						{
							hash.clear ();
						}
					}
				}
			}
			boost::property_tree::ptree history;
			for (auto i (entries.begin ()), n (entries.end ()); i != n; ++i)
			{
				history.push_back (std::make_pair ("", i->second));
			}
			response_l.add_child ("history", history);
		}
		else
		{
			set_error (error);
		}
	}
	response_errors ();
}

void nano::json_handler::wallet_key_valid ()
{
	auto wallet_id (get_wallet_id ());
	if (!ec)
	{
		bool valid = false;
		auto error = node.wallets.valid_password (wallet_id, valid);
		if (error == nano::wallets_error::none)
		{
			response_l.put ("valid", valid ? "1" : "0");
		}
		else
		{
			set_error (error);
		}
	}
	response_errors ();
}

void nano::json_handler::wallet_ledger ()
{
	bool const representative = request.get<bool> ("representative", false);
	bool const weight = request.get<bool> ("weight", false);
	bool const pending = request.get<bool> ("pending", false);
	bool const receivable = request.get<bool> ("receivable", pending);
	uint64_t modified_since (0);
	boost::optional<std::string> modified_since_text (request.get_optional<std::string> ("modified_since"));
	if (modified_since_text.is_initialized ())
	{
		modified_since = strtoul (modified_since_text.get ().c_str (), NULL, 10);
	}
	auto wallet_id (get_wallet_id ());
	if (!ec)
	{
		std::vector<nano::account> accounts;
		auto error = node.wallets.get_accounts (wallet_id, accounts);
		if (error == nano::wallets_error::none)
		{
			boost::property_tree::ptree accounts_json;
			auto block_transaction (node.store.tx_begin_read ());
			for (const auto & account : accounts)
			{
				auto info = node.ledger.any ().account_get (*block_transaction, account);
				if (info)
				{
					if (info->modified () >= modified_since)
					{
						boost::property_tree::ptree entry;
						entry.put ("frontier", info->head ().to_string ());
						entry.put ("open_block", info->open_block ().to_string ());
						entry.put ("representative_block", node.ledger.representative (*block_transaction, info->head ()).to_string ());
						std::string balance;
						nano::uint128_union (info->balance ()).encode_dec (balance);
						entry.put ("balance", balance);
						entry.put ("modified_timestamp", std::to_string (info->modified ()));
						entry.put ("block_count", std::to_string (info->block_count ()));
						if (representative)
						{
							entry.put ("representative", info->representative ().to_account ());
						}
						if (weight)
						{
							auto account_weight (node.ledger.weight_exact (*block_transaction, account));
							entry.put ("weight", account_weight.convert_to<std::string> ());
						}
						if (receivable)
						{
							auto account_receivable (node.ledger.account_receivable (*block_transaction, account));
							entry.put ("pending", account_receivable.convert_to<std::string> ());
							entry.put ("receivable", account_receivable.convert_to<std::string> ());
						}
						accounts_json.push_back (std::make_pair (account.to_account (), entry));
					}
				}
			}
			response_l.add_child ("accounts", accounts_json);
		}
		else
		{
			set_error (error);
		}
	}
	response_errors ();
}

void nano::json_handler::wallet_lock ()
{
	auto wallet_id (get_wallet_id ());
	if (!ec)
	{
		auto error = node.wallets.lock (wallet_id);
		if (error == nano::wallets_error::none)
		{
			response_l.put ("locked", "1");

			node.logger->warn (nano::log::type::rpc, "Wallet locked");
		}
		else
		{
			set_error (error);
		}
	}
	response_errors ();
}

void nano::json_handler::wallet_pending ()
{
	response_l.put ("deprecated", "1");
	wallet_receivable ();
}

void nano::json_handler::wallet_receivable ()
{
	auto wallet_id (get_wallet_id ());
	auto count (count_optional_impl ());
	auto threshold (threshold_optional_impl ());
	bool const source = request.get<bool> ("source", false);
	bool const min_version = request.get<bool> ("min_version", false);
	bool const include_active = request.get<bool> ("include_active", false);
	bool const include_only_confirmed = request.get<bool> ("include_only_confirmed", true);
	if (!ec)
	{
		std::vector<nano::account> accounts;
		auto error = node.wallets.get_accounts (wallet_id, accounts);
		if (error == nano::wallets_error::none)
		{
			boost::property_tree::ptree pending;
			auto block_transaction = node.store.tx_begin_read ();
			for (const auto & account : accounts)
			{
				boost::property_tree::ptree peers_l;
				for (auto current = node.ledger.receivable_upper_bound (*block_transaction, account, 0); !current.is_end () && peers_l.size () < count; ++current)
				{
					auto const & [key, info] = *current;
					if (include_only_confirmed && !node.ledger.confirmed ().block_exists (*block_transaction, key.hash))
					{
						continue;
					}
					if (threshold.is_zero () && !source)
					{
						boost::property_tree::ptree entry;
						entry.put ("", key.hash.to_string ());
						peers_l.push_back (std::make_pair ("", entry));
						continue;
					}
					if (info.amount.number () < threshold.number ())
					{
						continue;
					}
					if (source || min_version)
					{
						boost::property_tree::ptree pending_tree;
						pending_tree.put ("amount", info.amount.number ().template convert_to<std::string> ());
						if (source)
						{
							pending_tree.put ("source", info.source.to_account ());
						}
						if (min_version)
						{
							pending_tree.put ("min_version", epoch_as_string (info.epoch));
						}
						peers_l.add_child (key.hash.to_string (), pending_tree);
					}
					else
					{
						peers_l.put (key.hash.to_string (), info.amount.number ().template convert_to<std::string> ());
					}
				}
				if (!peers_l.empty ())
				{
					pending.add_child (account.to_account (), peers_l);
				}
			}
			response_l.add_child ("blocks", pending);
		}
		else
		{
			set_error (error);
		}
	}
	response_errors ();
}

void nano::json_handler::wallet_representative ()
{
	auto wallet_id (get_wallet_id ());
	if (!ec)
	{
		nano::account representative;
		auto error = node.wallets.get_representative (wallet_id, representative);
		if (error == nano::wallets_error::none)
		{
			response_l.put ("representative", representative.to_account ());
		}
		else
		{
			set_error (error);
		}
	}
	response_errors ();
}

void nano::json_handler::wallet_representative_set ()
{
	node.workers->push_task (create_worker_task ([] (std::shared_ptr<nano::json_handler> const & rpc_l) {
		auto wallet_id (rpc_l->get_wallet_id ());
		std::string representative_text (rpc_l->request.get<std::string> ("representative"));
		auto representative (rpc_l->account_impl (representative_text, nano::error_rpc::bad_representative_number));
		if (!rpc_l->ec)
		{
			bool update_existing_accounts (rpc_l->request.get<bool> ("update_existing_accounts", false));
			auto error = rpc_l->node.wallets.set_representative (wallet_id, representative, update_existing_accounts);
			if (error == nano::wallets_error::none)
			{
				rpc_l->response_l.put ("set", "1");
			}
			else
			{
				rpc_l->set_error (error);
			}
		}
		rpc_l->response_errors ();
	}));
}

void nano::json_handler::wallet_republish ()
{
	auto wallet_id (get_wallet_id ());
	auto count (count_impl ());
	if (!ec)
	{
<<<<<<< HEAD
		std::vector<nano::account> accounts;
		auto error = node.wallets.get_accounts (wallet_id, accounts);
		if (error == nano::wallets_error::none)
		{
			boost::property_tree::ptree blocks;
			std::deque<std::shared_ptr<nano::block>> republish_bundle;
			auto block_transaction (node.store.tx_begin_read ());
			for (const auto & account : accounts)
			{
				auto latest (node.ledger.latest (*block_transaction, account));
				std::shared_ptr<nano::block> block;
				std::vector<nano::block_hash> hashes;
				while (!latest.is_zero () && hashes.size () < count)
=======
		boost::property_tree::ptree blocks;
		std::deque<std::shared_ptr<nano::block>> republish_bundle;
		auto transaction (node.wallets.tx_begin_read ());
		auto block_transaction = node.ledger.tx_begin_read ();
		for (auto i (wallet->store.begin (transaction)), n (wallet->store.end ()); i != n; ++i)
		{
			nano::account const & account (i->first);
			auto latest (node.ledger.latest (block_transaction, account));
			std::shared_ptr<nano::block> block;
			std::vector<nano::block_hash> hashes;
			while (!latest.is_zero () && hashes.size () < count)
			{
				hashes.push_back (latest);
				block = node.ledger.any.block_get (block_transaction, latest);
				if (block != nullptr)
>>>>>>> fb689884
				{
					hashes.push_back (latest);
					block = node.ledger.block (*block_transaction, latest);
					if (block != nullptr)
					{
						latest = block->previous ();
					}
					else
					{
						latest.clear ();
					}
				}
				std::reverse (hashes.begin (), hashes.end ());
				for (auto & hash : hashes)
				{
					block = node.ledger.block (*block_transaction, hash);
					republish_bundle.push_back (std::move (block));
					boost::property_tree::ptree entry;
					entry.put ("", hash.to_string ());
					blocks.push_back (std::make_pair ("", entry));
				}
			}
<<<<<<< HEAD
			node.network->flood_block_many (std::move (republish_bundle), nullptr, 25);
			response_l.add_child ("blocks", blocks);
		}
		else
		{
			set_error (error);
=======
			std::reverse (hashes.begin (), hashes.end ());
			for (auto & hash : hashes)
			{
				block = node.ledger.any.block_get (block_transaction, hash);
				republish_bundle.push_back (std::move (block));
				boost::property_tree::ptree entry;
				entry.put ("", hash.to_string ());
				blocks.push_back (std::make_pair ("", entry));
			}
>>>>>>> fb689884
		}
	}
	response_errors ();
}

void nano::json_handler::wallet_seed ()
{
	auto wallet_id (get_wallet_id ());
	if (!ec)
	{
		nano::raw_key seed;
		auto error = node.wallets.get_seed (wallet_id, seed);
		if (error == nano::wallets_error::none)
		{
			response_l.put ("seed", seed.to_string ());
		}
		else
		{
			set_error (error);
		}
	}
	response_errors ();
}

void nano::json_handler::wallet_work_get ()
{
	auto wallet_id (get_wallet_id ());
	if (!ec)
	{
		std::vector<nano::account> accounts;
		auto error = node.wallets.get_accounts (wallet_id, accounts);
		if (error == nano::wallets_error::none)
		{
			boost::property_tree::ptree works;
			for (const auto & account : accounts)
			{
				uint64_t work = node.wallets.work_get (wallet_id, account);
				works.put (account.to_account (), nano::to_string_hex (work));
			}
			response_l.add_child ("works", works);
		}
		else
		{
			set_error (error);
		}
	}
	response_errors ();
}

void nano::json_handler::work_generate ()
{
	std::optional<nano::account> account;
	auto account_opt (request.get_optional<std::string> ("account"));
	// Default to work_1 if not specified
	auto work_version (work_version_optional_impl (nano::work_version::work_1));
	if (!ec && account_opt.is_initialized ())
	{
		account = account_impl (account_opt.get ());
	}
	if (!ec)
	{
		auto hash (hash_impl ());
		auto difficulty (difficulty_optional_impl (work_version));
		multiplier_optional_impl (work_version, difficulty);
		if (!ec && (difficulty > node.max_work_generate_difficulty (work_version) || difficulty < node.network_params.work.threshold_entry (work_version, nano::block_type::state)))
		{
			ec = nano::error_rpc::difficulty_limit;
		}
		// Retrieving optional block
		std::shared_ptr<nano::block> block;
		if (!ec && request.count ("block"))
		{
			block = block_impl (true);
			if (block != nullptr)
			{
				if (hash != block->root ().as_block_hash ())
				{
					ec = nano::error_rpc::block_root_mismatch;
				}
				if (request.count ("version") == 0)
				{
					work_version = block->work_version ();
				}
				else if (!ec && work_version != block->work_version ())
				{
					ec = nano::error_rpc::block_work_version_mismatch;
				}
				// Difficulty calculation
				if (!ec && request.count ("difficulty") == 0 && request.count ("multiplier") == 0)
				{
					difficulty = difficulty_ledger (*block);
				}
				// If optional block difficulty is higher than requested difficulty, send error
				if (!ec && node.network_params.work.difficulty (*block) >= difficulty)
				{
					ec = nano::error_rpc::block_work_enough;
				}
			}
		}
		if (!ec && response_l.empty ())
		{
			auto use_peers (request.get<bool> ("use_peers", false));
			auto rpc_l (shared_from_this ());
			auto callback = [rpc_l, hash, work_version, this] (std::optional<uint64_t> const & work_a) {
				if (work_a)
				{
					boost::property_tree::ptree response_l;
					response_l.put ("hash", hash.to_string ());
					uint64_t work (work_a.value ());
					response_l.put ("work", nano::to_string_hex (work));
					std::stringstream ostream;
					auto result_difficulty (rpc_l->node.network_params.work.difficulty (work_version, hash, work));
					response_l.put ("difficulty", nano::to_string_hex (result_difficulty));
					auto result_multiplier = nano::difficulty::to_multiplier (result_difficulty, node.default_difficulty (work_version));
					response_l.put ("multiplier", nano::to_string (result_multiplier));
					boost::property_tree::write_json (ostream, response_l);
					rpc_l->response (ostream.str ());
				}
				else
				{
					json_error_response (rpc_l->response, "Cancelled");
				}
			};
			if (!use_peers)
			{
				if (node.local_work_generation_enabled ())
				{
					node.distributed_work.make (work_version, hash, {}, difficulty, callback, {});
				}
				else
				{
					ec = nano::error_common::disabled_local_work_generation;
				}
			}
			else
			{
				if (!account_opt.is_initialized ())
				{
					// Fetch account from block if not given
					auto transaction_l (node.store.tx_begin_read ());
					if (node.ledger.any ().block_exists (*transaction_l, hash))
					{
						account = node.ledger.account (*transaction_l, hash).value ();
					}
				}
				auto secondary_work_peers_l (request.get<bool> ("secondary_work_peers", false));
				if (node.distributed_work.work_generation_enabled (secondary_work_peers_l))
				{
					node.work_generate (work_version, hash, difficulty, callback, account, secondary_work_peers_l);
				}
				else
				{
					ec = nano::error_common::disabled_work_generation;
				}
			}
		}
	}
	// Because of callback
	if (ec)
	{
		response_errors ();
	}
}

void nano::json_handler::work_cancel ()
{
	auto hash (hash_impl ());
	if (!ec)
	{
		node.distributed_work.cancel (hash);
		response_l.put ("success", "");
	}
	response_errors ();
}

void nano::json_handler::work_get ()
{
	auto wallet_id (get_wallet_id ());
	auto account (account_impl ());
	if (!ec)
	{
		uint64_t work (0);
		auto error = node.wallets.work_get (wallet_id, account, work);
		if (error == nano::wallets_error::none)
		{
			response_l.put ("work", nano::to_string_hex (work));
		}
		else
		{
			set_error (error);
		}
	}
	response_errors ();
}

void nano::json_handler::work_set ()
{
	node.workers->push_task (create_worker_task ([] (std::shared_ptr<nano::json_handler> const & rpc_l) {
		auto wallet_id (rpc_l->get_wallet_id ());
		auto account (rpc_l->account_impl ());
		auto work (rpc_l->work_optional_impl ());
		if (!rpc_l->ec)
		{
			auto error = rpc_l->node.wallets.work_set (wallet_id, account, work);
			if (error == nano::wallets_error::none)
			{
				rpc_l->response_l.put ("success", "");
			}
			else
			{
				rpc_l->set_error (error);
			}
		}
		rpc_l->response_errors ();
	}));
}

void nano::json_handler::work_validate ()
{
	auto hash (hash_impl ());
	auto work (work_optional_impl ());
	// Default to work_1 if not specified
	auto work_version (work_version_optional_impl (nano::work_version::work_1));
	auto difficulty (difficulty_optional_impl (work_version));
	multiplier_optional_impl (work_version, difficulty);
	if (!ec)
	{
		/* Transition to epoch_2 difficulty levels breaks previous behavior.
		 * When difficulty is not given, the default difficulty to validate changes when the first epoch_2 block is seen, breaking previous behavior.
		 * For this reason, when difficulty is not given, the "valid" field is no longer included in the response to break loudly any client expecting it.
		 * Instead, use the new fields:
		 * * valid_all: the work is valid at the current highest difficulty threshold
		 * * valid_receive: the work is valid for a receive block in an epoch_2 upgraded account
		 */

		auto result_difficulty (node.network_params.work.difficulty (work_version, hash, work));
		if (request.count ("difficulty"))
		{
			response_l.put ("valid", (result_difficulty >= difficulty) ? "1" : "0");
		}
		response_l.put ("valid_all", (result_difficulty >= node.default_difficulty (work_version)) ? "1" : "0");
		response_l.put ("valid_receive", (result_difficulty >= node.network_params.work.threshold (work_version, nano::block_details (nano::epoch::epoch_2, false, true, false))) ? "1" : "0");
		response_l.put ("difficulty", nano::to_string_hex (result_difficulty));
		auto result_multiplier = nano::difficulty::to_multiplier (result_difficulty, node.default_difficulty (work_version));
		response_l.put ("multiplier", nano::to_string (result_multiplier));
	}
	response_errors ();
}

void nano::json_handler::work_peer_add ()
{
	std::string address_text = request.get<std::string> ("address");
	std::string port_text = request.get<std::string> ("port");
	uint16_t port;
	if (!nano::parse_port (port_text, port))
	{
		node.config->work_peers.push_back (std::make_pair (address_text, port));
		response_l.put ("success", "");
	}
	else
	{
		ec = nano::error_common::invalid_port;
	}
	response_errors ();
}

void nano::json_handler::work_peers ()
{
	boost::property_tree::ptree work_peers_l;
	for (auto i (node.config->work_peers.begin ()), n (node.config->work_peers.end ()); i != n; ++i)
	{
		boost::property_tree::ptree entry;
		entry.put ("", boost::str (boost::format ("%1%:%2%") % i->first % i->second));
		work_peers_l.push_back (std::make_pair ("", entry));
	}
	response_l.add_child ("work_peers", work_peers_l);
	response_errors ();
}

void nano::json_handler::work_peers_clear ()
{
	node.config->work_peers.clear ();
	response_l.put ("success", "");
	response_errors ();
}

void nano::json_handler::populate_backlog ()
{
	node.backlog.trigger ();
	response_l.put ("success", "");
	response_errors ();
}

void nano::inprocess_rpc_handler::process_request (std::string const &, std::string const & body_a, std::function<void (std::string const &)> response_a)
{
	// Note that if the rpc action is async, the shared_ptr<json_handler> lifetime will be extended by the action handler
	auto handler (std::make_shared<nano::json_handler> (node, node_rpc_config, body_a, response_a, [this] () {
		this->stop_callback ();
		this->stop ();
	}));
	handler->process_request ();
}

void nano::inprocess_rpc_handler::process_request_v2 (rpc_handler_request_params const & params_a, std::string const & body_a, std::function<void (std::shared_ptr<std::string> const &)> response_a)
{
	std::string body_l = params_a.json_envelope (body_a);
	auto handler (std::make_shared<nano::ipc::flatbuffers_handler> (node, ipc_server, nullptr, node.config->ipc_config));
	handler->process_json (reinterpret_cast<uint8_t const *> (body_l.data ()), body_l.size (), response_a);
}

namespace
{
void construct_json (nano::container_info_component * component, boost::property_tree::ptree & parent)
{
	// We are a leaf node, print name and exit
	if (!component->is_composite ())
	{
		auto & leaf_info = static_cast<nano::container_info_leaf *> (component)->get_info ();
		boost::property_tree::ptree child;
		child.put ("count", leaf_info.count);
		child.put ("size", leaf_info.count * leaf_info.sizeof_element);
		parent.add_child (leaf_info.name, child);
		return;
	}

	auto composite = static_cast<nano::container_info_composite *> (component);

	boost::property_tree::ptree current;
	for (auto & child : composite->get_children ())
	{
		construct_json (child.get (), current);
	}

	parent.add_child (composite->get_name (), current);
}

// Any RPC handlers which require no arguments (excl default arguments) should go here.
// This is to prevent large if/else chains which compilers can have limits for (MSVC for instance has 128).
ipc_json_handler_no_arg_func_map create_ipc_json_handler_no_arg_func_map ()
{
	ipc_json_handler_no_arg_func_map no_arg_funcs;
	no_arg_funcs.emplace ("account_balance", &nano::json_handler::account_balance);
	no_arg_funcs.emplace ("account_block_count", &nano::json_handler::account_block_count);
	no_arg_funcs.emplace ("account_count", &nano::json_handler::account_count);
	no_arg_funcs.emplace ("account_create", &nano::json_handler::account_create);
	no_arg_funcs.emplace ("account_get", &nano::json_handler::account_get);
	no_arg_funcs.emplace ("account_history", &nano::json_handler::account_history);
	no_arg_funcs.emplace ("account_info", &nano::json_handler::account_info);
	no_arg_funcs.emplace ("account_key", &nano::json_handler::account_key);
	no_arg_funcs.emplace ("account_list", &nano::json_handler::account_list);
	no_arg_funcs.emplace ("account_move", &nano::json_handler::account_move);
	no_arg_funcs.emplace ("account_remove", &nano::json_handler::account_remove);
	no_arg_funcs.emplace ("account_representative", &nano::json_handler::account_representative);
	no_arg_funcs.emplace ("account_representative_set", &nano::json_handler::account_representative_set);
	no_arg_funcs.emplace ("account_weight", &nano::json_handler::account_weight);
	no_arg_funcs.emplace ("accounts_balances", &nano::json_handler::accounts_balances);
	no_arg_funcs.emplace ("accounts_representatives", &nano::json_handler::accounts_representatives);
	no_arg_funcs.emplace ("accounts_create", &nano::json_handler::accounts_create);
	no_arg_funcs.emplace ("accounts_frontiers", &nano::json_handler::accounts_frontiers);
	no_arg_funcs.emplace ("accounts_pending", &nano::json_handler::accounts_pending);
	no_arg_funcs.emplace ("accounts_receivable", &nano::json_handler::accounts_receivable);
	no_arg_funcs.emplace ("active_difficulty", &nano::json_handler::active_difficulty);
	no_arg_funcs.emplace ("available_supply", &nano::json_handler::available_supply);
	no_arg_funcs.emplace ("block_info", &nano::json_handler::block_info);
	no_arg_funcs.emplace ("block", &nano::json_handler::block_info);
	no_arg_funcs.emplace ("block_confirm", &nano::json_handler::block_confirm);
	no_arg_funcs.emplace ("blocks", &nano::json_handler::blocks);
	no_arg_funcs.emplace ("blocks_info", &nano::json_handler::blocks_info);
	no_arg_funcs.emplace ("block_account", &nano::json_handler::block_account);
	no_arg_funcs.emplace ("block_count", &nano::json_handler::block_count);
	no_arg_funcs.emplace ("block_create", &nano::json_handler::block_create);
	no_arg_funcs.emplace ("block_hash", &nano::json_handler::block_hash);
	no_arg_funcs.emplace ("bootstrap", &nano::json_handler::bootstrap);
	no_arg_funcs.emplace ("bootstrap_any", &nano::json_handler::bootstrap_any);
	no_arg_funcs.emplace ("bootstrap_lazy", &nano::json_handler::bootstrap_lazy);
	no_arg_funcs.emplace ("bootstrap_status", &nano::json_handler::bootstrap_status);
	no_arg_funcs.emplace ("confirmation_active", &nano::json_handler::confirmation_active);
	no_arg_funcs.emplace ("confirmation_history", &nano::json_handler::confirmation_history);
	no_arg_funcs.emplace ("confirmation_info", &nano::json_handler::confirmation_info);
	no_arg_funcs.emplace ("confirmation_quorum", &nano::json_handler::confirmation_quorum);
	no_arg_funcs.emplace ("database_txn_tracker", &nano::json_handler::database_txn_tracker);
	no_arg_funcs.emplace ("delegators", &nano::json_handler::delegators);
	no_arg_funcs.emplace ("delegators_count", &nano::json_handler::delegators_count);
	no_arg_funcs.emplace ("deterministic_key", &nano::json_handler::deterministic_key);
	no_arg_funcs.emplace ("election_statistics", &nano::json_handler::election_statistics);
	no_arg_funcs.emplace ("frontiers", &nano::json_handler::frontiers);
	no_arg_funcs.emplace ("frontier_count", &nano::json_handler::account_count);
	no_arg_funcs.emplace ("keepalive", &nano::json_handler::keepalive);
	no_arg_funcs.emplace ("key_create", &nano::json_handler::key_create);
	no_arg_funcs.emplace ("key_expand", &nano::json_handler::key_expand);
	no_arg_funcs.emplace ("ledger", &nano::json_handler::ledger);
	no_arg_funcs.emplace ("node_id", &nano::json_handler::node_id);
	no_arg_funcs.emplace ("node_id_delete", &nano::json_handler::node_id_delete);
	no_arg_funcs.emplace ("password_change", &nano::json_handler::password_change);
	no_arg_funcs.emplace ("password_enter", &nano::json_handler::password_enter);
	no_arg_funcs.emplace ("wallet_unlock", &nano::json_handler::password_enter);
	no_arg_funcs.emplace ("peers", &nano::json_handler::peers);
	no_arg_funcs.emplace ("pending", &nano::json_handler::pending);
	no_arg_funcs.emplace ("pending_exists", &nano::json_handler::pending_exists);
	no_arg_funcs.emplace ("receivable", &nano::json_handler::receivable);
	no_arg_funcs.emplace ("receivable_exists", &nano::json_handler::receivable_exists);
	no_arg_funcs.emplace ("process", &nano::json_handler::process);
	no_arg_funcs.emplace ("pruned_exists", &nano::json_handler::pruned_exists);
	no_arg_funcs.emplace ("receive", &nano::json_handler::receive);
	no_arg_funcs.emplace ("receive_minimum", &nano::json_handler::receive_minimum);
	no_arg_funcs.emplace ("receive_minimum_set", &nano::json_handler::receive_minimum_set);
	no_arg_funcs.emplace ("representatives", &nano::json_handler::representatives);
	no_arg_funcs.emplace ("representatives_online", &nano::json_handler::representatives_online);
	no_arg_funcs.emplace ("republish", &nano::json_handler::republish);
	no_arg_funcs.emplace ("search_pending", &nano::json_handler::search_pending);
	no_arg_funcs.emplace ("search_receivable", &nano::json_handler::search_receivable);
	no_arg_funcs.emplace ("search_pending_all", &nano::json_handler::search_pending_all);
	no_arg_funcs.emplace ("search_receivable_all", &nano::json_handler::search_receivable_all);
	no_arg_funcs.emplace ("send", &nano::json_handler::send);
	no_arg_funcs.emplace ("sign", &nano::json_handler::sign);
	no_arg_funcs.emplace ("stats", &nano::json_handler::stats);
	no_arg_funcs.emplace ("stats_clear", &nano::json_handler::stats_clear);
	no_arg_funcs.emplace ("stop", &nano::json_handler::stop);
	no_arg_funcs.emplace ("telemetry", &nano::json_handler::telemetry);
	no_arg_funcs.emplace ("unchecked", &nano::json_handler::unchecked);
	no_arg_funcs.emplace ("unchecked_clear", &nano::json_handler::unchecked_clear);
	no_arg_funcs.emplace ("unchecked_get", &nano::json_handler::unchecked_get);
	no_arg_funcs.emplace ("unchecked_keys", &nano::json_handler::unchecked_keys);
	no_arg_funcs.emplace ("unopened", &nano::json_handler::unopened);
	no_arg_funcs.emplace ("uptime", &nano::json_handler::uptime);
	no_arg_funcs.emplace ("validate_account_number", &nano::json_handler::validate_account_number);
	no_arg_funcs.emplace ("version", &nano::json_handler::version);
	no_arg_funcs.emplace ("wallet_add", &nano::json_handler::wallet_add);
	no_arg_funcs.emplace ("wallet_add_watch", &nano::json_handler::wallet_add_watch);
	no_arg_funcs.emplace ("wallet_balances", &nano::json_handler::wallet_balances);
	no_arg_funcs.emplace ("wallet_change_seed", &nano::json_handler::wallet_change_seed);
	no_arg_funcs.emplace ("wallet_contains", &nano::json_handler::wallet_contains);
	no_arg_funcs.emplace ("wallet_create", &nano::json_handler::wallet_create);
	no_arg_funcs.emplace ("wallet_destroy", &nano::json_handler::wallet_destroy);
	no_arg_funcs.emplace ("wallet_export", &nano::json_handler::wallet_export);
	no_arg_funcs.emplace ("wallet_frontiers", &nano::json_handler::wallet_frontiers);
	no_arg_funcs.emplace ("wallet_history", &nano::json_handler::wallet_history);
	no_arg_funcs.emplace ("wallet_info", &nano::json_handler::wallet_info);
	no_arg_funcs.emplace ("wallet_balance_total", &nano::json_handler::wallet_info);
	no_arg_funcs.emplace ("wallet_key_valid", &nano::json_handler::wallet_key_valid);
	no_arg_funcs.emplace ("wallet_ledger", &nano::json_handler::wallet_ledger);
	no_arg_funcs.emplace ("wallet_lock", &nano::json_handler::wallet_lock);
	no_arg_funcs.emplace ("wallet_pending", &nano::json_handler::wallet_pending);
	no_arg_funcs.emplace ("wallet_receivable", &nano::json_handler::wallet_receivable);
	no_arg_funcs.emplace ("wallet_representative", &nano::json_handler::wallet_representative);
	no_arg_funcs.emplace ("wallet_representative_set", &nano::json_handler::wallet_representative_set);
	no_arg_funcs.emplace ("wallet_republish", &nano::json_handler::wallet_republish);
	no_arg_funcs.emplace ("wallet_work_get", &nano::json_handler::wallet_work_get);
	no_arg_funcs.emplace ("work_generate", &nano::json_handler::work_generate);
	no_arg_funcs.emplace ("work_cancel", &nano::json_handler::work_cancel);
	no_arg_funcs.emplace ("work_get", &nano::json_handler::work_get);
	no_arg_funcs.emplace ("work_set", &nano::json_handler::work_set);
	no_arg_funcs.emplace ("work_validate", &nano::json_handler::work_validate);
	no_arg_funcs.emplace ("work_peer_add", &nano::json_handler::work_peer_add);
	no_arg_funcs.emplace ("work_peers", &nano::json_handler::work_peers);
	no_arg_funcs.emplace ("work_peers_clear", &nano::json_handler::work_peers_clear);
	no_arg_funcs.emplace ("populate_backlog", &nano::json_handler::populate_backlog);
	return no_arg_funcs;
}

/** Due to the asynchronous nature of updating confirmation heights, it can also be necessary to check active roots */
bool block_confirmed (nano::node & node, nano::store::transaction & transaction, nano::block_hash const & hash, bool include_active, bool include_only_confirmed)
{
	bool is_confirmed = false;
	if (include_active && !include_only_confirmed)
	{
		is_confirmed = true;
	}
	// Check whether the confirmation height is set
	else if (node.ledger.confirmed ().block_exists (transaction, hash))
	{
		is_confirmed = true;
	}
	// This just checks it's not currently undergoing an active transaction
	else if (!include_only_confirmed)
	{
<<<<<<< HEAD
		auto block (node.ledger.block (transaction, hash));
=======
		auto block = node.ledger.any.block_get (transaction, hash);
>>>>>>> fb689884
		is_confirmed = (block != nullptr && !node.active.active (*block));
	}

	return is_confirmed;
}

char const * epoch_as_string (nano::epoch epoch)
{
	switch (epoch)
	{
		case nano::epoch::epoch_2:
			return "2";
		case nano::epoch::epoch_1:
			return "1";
		default:
			return "0";
	}
}
}<|MERGE_RESOLUTION|>--- conflicted
+++ resolved
@@ -370,11 +370,7 @@
 	auto previous (block_a.previous ());
 	if (!previous.is_zero ())
 	{
-<<<<<<< HEAD
-		block_previous = node.ledger.block (*transaction, previous);
-=======
-		block_previous = node.ledger.any.block_get (transaction, previous);
->>>>>>> fb689884
+		block_previous = node.ledger.any ().block_get (*transaction, previous);
 	}
 	// Send check
 	if (block_previous != nullptr)
@@ -392,11 +388,7 @@
 	auto link = block_a.link_field ();
 	if (link && !details.is_send ())
 	{
-<<<<<<< HEAD
-		auto block_link (node.ledger.block (*transaction, link.value ().as_block_hash ()));
-=======
-		auto block_link = node.ledger.any.block_get (transaction, link.value ().as_block_hash ());
->>>>>>> fb689884
+		auto block_link (node.ledger.any ().block_get (*transaction, link.value ().as_block_hash ()));
 		auto account = block_a.account_field ().value (); // Link is non-zero therefore it's a state block and has an account field;
 		if (block_link != nullptr && node.ledger.pending_info (*transaction, nano::pending_key{ account, link.value ().as_block_hash () }))
 		{
@@ -651,11 +643,7 @@
 			std::shared_ptr<nano::block> confirmed_frontier_block;
 			if (include_confirmed && confirmation_height_info.height () > 0)
 			{
-<<<<<<< HEAD
-				confirmed_frontier_block = node.ledger.block (*transaction, confirmation_height_info.frontier ());
-=======
-				confirmed_frontier_block = node.ledger.any.block_get (transaction, confirmation_height_info.frontier);
->>>>>>> fb689884
+				confirmed_frontier_block = node.ledger.any ().block_get (*transaction, confirmation_height_info.frontier ());
 			}
 
 			if (representative)
@@ -669,11 +657,7 @@
 						confirmed_representative = confirmed_frontier_block->representative_field ().value_or (0);
 						if (confirmed_representative.is_zero ())
 						{
-<<<<<<< HEAD
-							confirmed_representative = node.ledger.block (*transaction, node.ledger.representative (*transaction, confirmation_height_info.frontier ()))->representative_field ().value ();
-=======
-							confirmed_representative = node.ledger.any.block_get (transaction, node.ledger.representative (transaction, confirmation_height_info.frontier))->representative_field ().value ();
->>>>>>> fb689884
+							confirmed_representative = node.ledger.any ().block_get (*transaction, node.ledger.representative (*transaction, confirmation_height_info.frontier ()))->representative_field ().value ();
 						}
 					}
 
@@ -1135,13 +1119,8 @@
 	auto hash (hash_impl ());
 	if (!ec)
 	{
-<<<<<<< HEAD
 		auto transaction (node.store.tx_begin_read ());
-		auto block (node.ledger.block (*transaction, hash));
-=======
-		auto transaction = node.ledger.tx_begin_read ();
-		auto block = node.ledger.any.block_get (transaction, hash);
->>>>>>> fb689884
+		auto block (node.ledger.any ().block_get (*transaction, hash));
 		if (block != nullptr)
 		{
 			auto account = block->account ();
@@ -1191,13 +1170,8 @@
 	auto hash (hash_impl ());
 	if (!ec)
 	{
-<<<<<<< HEAD
 		auto transaction (node.store.tx_begin_read ());
-		auto block_l (node.ledger.block (*transaction, hash));
-=======
-		auto transaction = node.ledger.tx_begin_read ();
-		auto block_l = node.ledger.any.block_get (transaction, hash);
->>>>>>> fb689884
+		auto block_l (node.ledger.any ().block_get (*transaction, hash));
 		if (block_l != nullptr)
 		{
 			if (!node.ledger.confirmed ().block_exists (*transaction, hash))
@@ -1241,11 +1215,7 @@
 			nano::block_hash hash;
 			if (!hash.decode_hex (hash_text))
 			{
-<<<<<<< HEAD
-				auto block (node.ledger.block (*transaction, hash));
-=======
-				auto block = node.ledger.any.block_get (transaction, hash);
->>>>>>> fb689884
+				auto block (node.ledger.any ().block_get (*transaction, hash));
 				if (block != nullptr)
 				{
 					if (json_block_l)
@@ -1296,11 +1266,7 @@
 			nano::block_hash hash;
 			if (!hash.decode_hex (hash_text))
 			{
-<<<<<<< HEAD
-				auto block (node.ledger.block (*transaction, hash));
-=======
-				auto block = node.ledger.any.block_get (transaction, hash);
->>>>>>> fb689884
+				auto block (node.ledger.any ().block_get (*transaction, hash));
 				if (block != nullptr)
 				{
 					boost::property_tree::ptree entry;
@@ -1385,11 +1351,7 @@
 						}
 						else
 						{
-<<<<<<< HEAD
-							auto block_a = node.ledger.block (*transaction, block->source ());
-=======
-							auto block_a = node.ledger.any.block_get (transaction, block->source ());
->>>>>>> fb689884
+							auto block_a = node.ledger.any ().block_get (*transaction, block->source ());
 							release_assert (block_a);
 							entry.put ("source_account", block_a->account ().to_account ());
 						}
@@ -1429,13 +1391,8 @@
 	auto hash (hash_impl ());
 	if (!ec)
 	{
-<<<<<<< HEAD
 		auto transaction (node.store.tx_begin_read ());
-		auto block = node.ledger.block (*transaction, hash);
-=======
-		auto transaction = node.ledger.tx_begin_read ();
-		auto block = node.ledger.any.block_get (transaction, hash);
->>>>>>> fb689884
+		auto block = node.ledger.any ().block_get (*transaction, hash);
 		if (block)
 		{
 			response_l.put ("account", block->account ().to_account ());
@@ -1937,11 +1894,7 @@
 		auto transaction (node.store.tx_begin_read ());
 		while (!hash.is_zero () && blocks.size () < count)
 		{
-<<<<<<< HEAD
-			auto block_l (node.ledger.block (*transaction, hash));
-=======
-			auto block_l = node.ledger.any.block_get (transaction, hash);
->>>>>>> fb689884
+			auto block_l (node.ledger.any ().block_get (*transaction, hash));
 			if (block_l != nullptr)
 			{
 				if (offset > 0)
@@ -2608,11 +2561,7 @@
 		boost::property_tree::ptree history;
 		bool output_raw (request.get_optional<bool> ("raw") == true);
 		response_l.put ("account", account.to_account ());
-<<<<<<< HEAD
-		auto block (node.ledger.block (*transaction, hash));
-=======
-		auto block = node.ledger.any.block_get (transaction, hash);
->>>>>>> fb689884
+		auto block (node.ledger.any ().block_get (*transaction, hash));
 		while (block != nullptr && count > 0)
 		{
 			if (offset > 0)
@@ -2639,13 +2588,8 @@
 					--count;
 				}
 			}
-<<<<<<< HEAD
 			hash = reverse ? node.ledger.successor (*transaction, hash).value_or (0) : block->previous ();
-			block = node.ledger.block (*transaction, hash);
-=======
-			hash = reverse ? node.ledger.successor (transaction, hash).value_or (0) : block->previous ();
-			block = node.ledger.any.block_get (transaction, hash);
->>>>>>> fb689884
+			block = node.ledger.any ().block_get (*transaction, hash);
 		}
 		response_l.add_child ("history", history);
 		if (!hash.is_zero ())
@@ -3149,13 +3093,8 @@
 	bool const include_only_confirmed = request.get<bool> ("include_only_confirmed", true);
 	if (!ec)
 	{
-<<<<<<< HEAD
 		auto transaction (node.store.tx_begin_read ());
-		auto block (node.ledger.block (*transaction, hash));
-=======
-		auto transaction = node.ledger.tx_begin_read ();
-		auto block = node.ledger.any.block_get (transaction, hash);
->>>>>>> fb689884
+		auto block (node.ledger.any ().block_get (*transaction, hash));
 		if (block != nullptr)
 		{
 			auto exists (false);
@@ -3627,50 +3566,29 @@
 	if (!ec)
 	{
 		boost::property_tree::ptree blocks;
-<<<<<<< HEAD
 		auto transaction (node.store.tx_begin_read ());
-		auto block (node.ledger.block (*transaction, hash));
-=======
-		auto transaction = node.ledger.tx_begin_read ();
-		auto block = node.ledger.any.block_get (transaction, hash);
->>>>>>> fb689884
+		auto block (node.ledger.any ().block_get (*transaction, hash));
 		if (block != nullptr)
 		{
 			std::deque<std::shared_ptr<nano::block>> republish_bundle;
 			for (auto i (0); !hash.is_zero () && i < count; ++i)
 			{
-<<<<<<< HEAD
-				block = node.ledger.block (*transaction, hash);
+				block = node.ledger.any ().block_get (*transaction, hash);
 				if (sources != 0) // Republish source chain
 				{
 					nano::block_hash source = block->source_field ().value_or (block->link_field ().value_or (0).as_block_hash ());
-					auto block_a (node.ledger.block (*transaction, source));
-=======
-				block = node.ledger.any.block_get (transaction, hash);
-				if (sources != 0) // Republish source chain
-				{
-					nano::block_hash source = block->source_field ().value_or (block->link_field ().value_or (0).as_block_hash ());
-					auto block_a = node.ledger.any.block_get (transaction, source);
->>>>>>> fb689884
+					auto block_a (node.ledger.any ().block_get (*transaction, source));
 					std::vector<nano::block_hash> hashes;
 					while (block_a != nullptr && hashes.size () < sources)
 					{
 						hashes.push_back (source);
 						source = block_a->previous ();
-<<<<<<< HEAD
-						block_a = node.ledger.block (*transaction, source);
-=======
-						block_a = node.ledger.any.block_get (transaction, source);
->>>>>>> fb689884
+						block_a = node.ledger.any ().block_get (*transaction, source);
 					}
 					std::reverse (hashes.begin (), hashes.end ());
 					for (auto & hash_l : hashes)
 					{
-<<<<<<< HEAD
-						block_a = node.ledger.block (*transaction, hash_l);
-=======
-						block_a = node.ledger.any.block_get (transaction, hash_l);
->>>>>>> fb689884
+						block_a = node.ledger.any ().block_get (*transaction, hash_l);
 						republish_bundle.push_back (std::move (block_a));
 						boost::property_tree::ptree entry_l;
 						entry_l.put ("", hash_l.to_string ());
@@ -3683,23 +3601,14 @@
 				blocks.push_back (std::make_pair ("", entry));
 				if (destinations != 0) // Republish destination chain
 				{
-<<<<<<< HEAD
-					auto block_b (node.ledger.block (*transaction, hash));
-=======
-					auto block_b = node.ledger.any.block_get (transaction, hash);
->>>>>>> fb689884
+					auto block_b (node.ledger.any ().block_get (*transaction, hash));
 					auto destination = block_b->destination ();
 					if (!destination.is_zero ())
 					{
 						if (!node.ledger.pending_info (*transaction, nano::pending_key{ destination, hash }))
 						{
-<<<<<<< HEAD
 							nano::block_hash previous (node.ledger.latest (*transaction, destination));
-							auto block_d (node.ledger.block (*transaction, previous));
-=======
-							nano::block_hash previous (node.ledger.latest (transaction, destination));
-							auto block_d = node.ledger.any.block_get (transaction, previous);
->>>>>>> fb689884
+							auto block_d (node.ledger.any ().block_get (*transaction, previous));
 							nano::block_hash source;
 							std::vector<nano::block_hash> hashes;
 							while (block_d != nullptr && hash != source)
@@ -3707,11 +3616,7 @@
 								hashes.push_back (previous);
 								source = block_d->source_field ().value_or (block_d->is_send () ? 0 : block_d->link_field ().value_or (0).as_block_hash ());
 								previous = block_d->previous ();
-<<<<<<< HEAD
-								block_d = node.ledger.block (*transaction, previous);
-=======
-								block_d = node.ledger.any.block_get (transaction, previous);
->>>>>>> fb689884
+								block_d = node.ledger.any ().block_get (*transaction, previous);
 							}
 							std::reverse (hashes.begin (), hashes.end ());
 							if (hashes.size () > destinations)
@@ -3720,11 +3625,7 @@
 							}
 							for (auto & hash_l : hashes)
 							{
-<<<<<<< HEAD
-								block_d = node.ledger.block (*transaction, hash_l);
-=======
-								block_d = node.ledger.any.block_get (transaction, hash_l);
->>>>>>> fb689884
+								block_d = node.ledger.any ().block_get (*transaction, hash_l);
 								republish_bundle.push_back (std::move (block_d));
 								boost::property_tree::ptree entry_l;
 								entry_l.put ("", hash_l.to_string ());
@@ -4700,17 +4601,11 @@
 				auto info = node.ledger.any ().account_get (*block_transaction, account);
 				if (info)
 				{
-<<<<<<< HEAD
 					auto timestamp (info->modified ());
 					auto hash (info->head ());
 					while (timestamp >= modified_since && !hash.is_zero ())
-=======
-					auto block = node.ledger.any.block_get (block_transaction, hash);
-					timestamp = block->sideband ().timestamp;
-					if (block != nullptr && timestamp >= modified_since)
->>>>>>> fb689884
-					{
-						auto block (node.ledger.block (*block_transaction, hash));
+					{
+						auto block (node.ledger.any ().block_get (*block_transaction, hash));
 						timestamp = block->sideband ().timestamp ();
 						if (block != nullptr && timestamp >= modified_since)
 						{
@@ -4980,7 +4875,6 @@
 	auto count (count_impl ());
 	if (!ec)
 	{
-<<<<<<< HEAD
 		std::vector<nano::account> accounts;
 		auto error = node.wallets.get_accounts (wallet_id, accounts);
 		if (error == nano::wallets_error::none)
@@ -4994,26 +4888,9 @@
 				std::shared_ptr<nano::block> block;
 				std::vector<nano::block_hash> hashes;
 				while (!latest.is_zero () && hashes.size () < count)
-=======
-		boost::property_tree::ptree blocks;
-		std::deque<std::shared_ptr<nano::block>> republish_bundle;
-		auto transaction (node.wallets.tx_begin_read ());
-		auto block_transaction = node.ledger.tx_begin_read ();
-		for (auto i (wallet->store.begin (transaction)), n (wallet->store.end ()); i != n; ++i)
-		{
-			nano::account const & account (i->first);
-			auto latest (node.ledger.latest (block_transaction, account));
-			std::shared_ptr<nano::block> block;
-			std::vector<nano::block_hash> hashes;
-			while (!latest.is_zero () && hashes.size () < count)
-			{
-				hashes.push_back (latest);
-				block = node.ledger.any.block_get (block_transaction, latest);
-				if (block != nullptr)
->>>>>>> fb689884
 				{
 					hashes.push_back (latest);
-					block = node.ledger.block (*block_transaction, latest);
+					block = node.ledger.any ().block_get (*block_transaction, latest);
 					if (block != nullptr)
 					{
 						latest = block->previous ();
@@ -5026,31 +4903,19 @@
 				std::reverse (hashes.begin (), hashes.end ());
 				for (auto & hash : hashes)
 				{
-					block = node.ledger.block (*block_transaction, hash);
+					block = node.ledger.any ().block_get (*block_transaction, hash);
 					republish_bundle.push_back (std::move (block));
 					boost::property_tree::ptree entry;
 					entry.put ("", hash.to_string ());
 					blocks.push_back (std::make_pair ("", entry));
 				}
 			}
-<<<<<<< HEAD
 			node.network->flood_block_many (std::move (republish_bundle), nullptr, 25);
 			response_l.add_child ("blocks", blocks);
 		}
 		else
 		{
 			set_error (error);
-=======
-			std::reverse (hashes.begin (), hashes.end ());
-			for (auto & hash : hashes)
-			{
-				block = node.ledger.any.block_get (block_transaction, hash);
-				republish_bundle.push_back (std::move (block));
-				boost::property_tree::ptree entry;
-				entry.put ("", hash.to_string ());
-				blocks.push_back (std::make_pair ("", entry));
-			}
->>>>>>> fb689884
 		}
 	}
 	response_errors ();
@@ -5527,11 +5392,7 @@
 	// This just checks it's not currently undergoing an active transaction
 	else if (!include_only_confirmed)
 	{
-<<<<<<< HEAD
-		auto block (node.ledger.block (transaction, hash));
-=======
-		auto block = node.ledger.any.block_get (transaction, hash);
->>>>>>> fb689884
+		auto block (node.ledger.any ().block_get (transaction, hash));
 		is_confirmed = (block != nullptr && !node.active.active (*block));
 	}
 
