--- conflicted
+++ resolved
@@ -1199,11 +1199,7 @@
 				{
 					if (auto state = dynamic_cast<nano::state_block *> (block_l.get ()))
 					{
-<<<<<<< HEAD
-						is_state_send = node.ledger.is_send (*transaction, *state);
-=======
 						is_state_send = state->is_send ();
->>>>>>> 9bcb65ca
 						is_state_epoch = amount.value () == 0 && node.ledger.is_epoch_link (state->link ().value ());
 					}
 				}
@@ -3685,11 +3681,7 @@
 							while (block_d != nullptr && hash != source)
 							{
 								hashes.push_back (previous);
-<<<<<<< HEAD
-								source = block_d->source_field ().value_or (block_d->sideband ().details ().is_send () ? 0 : block_d->link ().value ().as_block_hash ());
-=======
 								source = block_d->source_field ().value_or (block_d->is_send () ? 0 : block_d->link ().value_or (0).as_block_hash ());
->>>>>>> 9bcb65ca
 								previous = block_d->previous ();
 								block_d = node.ledger.block (*transaction, previous);
 							}
