#pragma once
<<<<<<< HEAD
#include <nano/secure/store.hpp>
=======

#include <nano/store/component.hpp>
>>>>>>> 0fdd07d4

namespace nano
{
namespace lmdb
{
	class frontier_store : public nano::frontier_store
	{
	private:
		rsnano::LmdbFrontierStoreHandle * handle;

	public:
		explicit frontier_store (rsnano::LmdbFrontierStoreHandle * handle_a);
		~frontier_store ();
		frontier_store (frontier_store const &) = delete;
		frontier_store (frontier_store &&) = delete;
		void put (nano::write_transaction const &, nano::block_hash const &, nano::account const &) override;
		nano::account get (nano::transaction const &, nano::block_hash const &) const override;
		void del (nano::write_transaction const &, nano::block_hash const &) override;
		nano::store_iterator<nano::block_hash, nano::account> begin (nano::transaction const &) const override;
		nano::store_iterator<nano::block_hash, nano::account> begin (nano::transaction const &, nano::block_hash const &) const override;
		nano::store_iterator<nano::block_hash, nano::account> end () const override;
		void for_each_par (std::function<void (nano::read_transaction const &, nano::store_iterator<nano::block_hash, nano::account>, nano::store_iterator<nano::block_hash, nano::account>)> const & action_a) const override;
	};
}
}<|MERGE_RESOLUTION|>--- conflicted
+++ resolved
@@ -1,10 +1,5 @@
 #pragma once
-<<<<<<< HEAD
-#include <nano/secure/store.hpp>
-=======
-
 #include <nano/store/component.hpp>
->>>>>>> 0fdd07d4
 
 namespace nano
 {
