#include <nano/node/node.hpp>
#include <nano/node/repcrawler.hpp>

#include <boost/format.hpp>

nano::rep_crawler::rep_crawler (nano::node & node_a) :
	node (node_a)
{
	if (!node.flags.disable_rep_crawler ())
	{
		node.observers->endpoint.add ([this] (std::shared_ptr<nano::transport::channel> const & channel_a) {
			this->query (channel_a);
		});
	}
}

void nano::rep_crawler::remove (nano::block_hash const & hash_a)
{
	nano::lock_guard<nano::mutex> lock{ active_mutex };
	active.erase (hash_a);
}

void nano::rep_crawler::start ()
{
	ongoing_crawl ();
}

void nano::rep_crawler::validate ()
{
	decltype (responses) responses_l;
	{
		nano::lock_guard<nano::mutex> lock{ active_mutex };
		responses_l.swap (responses);
	}

	// normally the rep_crawler only tracks principal reps but it can be made to track
	// reps with less weight by setting rep_crawler_weight_minimum to a low value
	auto minimum = std::min (node.minimum_principal_weight (), node.config->rep_crawler_weight_minimum.number ());

	for (auto const & i : responses_l)
	{
		auto & vote = i.second;
		auto & channel = i.first;
		debug_assert (channel != nullptr);

		if (channel->get_type () == nano::transport::transport_type::loopback)
		{
			if (node.config->logging.rep_crawler_logging ())
			{
				node.logger->try_log (boost::str (boost::format ("rep_crawler ignoring vote from loopback channel %1%") % channel->to_string ()));
			}
			continue;
		}

		nano::uint128_t rep_weight = node.ledger.weight (vote->account ());
		if (rep_weight < minimum)
		{
			if (node.config->logging.rep_crawler_logging ())
			{
				node.logger->try_log (boost::str (boost::format ("rep_crawler ignoring vote from account %1% with too little voting weight %2%") % vote->account ().to_account () % rep_weight));
			}
			continue;
		}

		// temporary data used for logging after dropping the lock
		auto inserted = false;
		auto updated = false;
		std::shared_ptr<nano::transport::channel> prev_channel;

		nano::unique_lock<nano::mutex> lock{ probable_reps_mutex };

		auto existing (probable_reps.find (vote->account ()));
		if (existing != probable_reps.end ())
		{
			probable_reps.modify (existing, [rep_weight, &updated, &vote, &channel, &prev_channel] (nano::representative & info) {
				info.last_response = std::chrono::steady_clock::now ();

				// Update if representative channel was changed
				if (info.channel->get_endpoint () != channel->get_endpoint ())
				{
					debug_assert (info.account == vote->account ());
					updated = true;
					info.weight = rep_weight;
					prev_channel = info.channel;
					info.channel = channel;
				}
			});
		}
		else
		{
			probable_reps.emplace (nano::representative (vote->account (), rep_weight, channel));
			inserted = true;
		}

		lock.unlock ();

		if (inserted)
		{
			node.logger->try_log (boost::str (boost::format ("Found representative %1% at %2%") % vote->account ().to_account () % channel->to_string ()));
		}

		if (updated)
		{
			node.logger->try_log (boost::str (boost::format ("Updated representative %1% at %2% (was at: %3%)") % vote->account ().to_account () % channel->to_string () % prev_channel->to_string ()));
		}
	}
}

void nano::rep_crawler::ongoing_crawl ()
{
	auto now (std::chrono::steady_clock::now ());
	auto total_weight_l (total_weight ());
	cleanup_reps ();
	update_weights ();
	validate ();
	query (get_crawl_targets (total_weight_l));
	auto sufficient_weight (total_weight_l > node.online_reps.delta ());
	// If online weight drops below minimum, reach out to preconfigured peers
	if (!sufficient_weight)
	{
		node.keepalive_preconfigured (node.config->preconfigured_peers);
	}
	// Reduce crawl frequency when there's enough total peer weight
	unsigned next_run_ms = node.network_params.network.is_dev_network () ? 100 : sufficient_weight ? 7000
																								   : 3000;
	std::weak_ptr<nano::node> node_w (node.shared ());
	node.workers->add_timed_task (now + std::chrono::milliseconds (next_run_ms), [node_w, this] () {
		if (auto node_l = node_w.lock ())
		{
			this->ongoing_crawl ();
		}
	});
}

std::vector<std::shared_ptr<nano::transport::channel>> nano::rep_crawler::get_crawl_targets (nano::uint128_t total_weight_a)
{
	constexpr std::size_t conservative_count = 10;
	constexpr std::size_t aggressive_count = 40;

	// Crawl more aggressively if we lack sufficient total peer weight.
	bool sufficient_weight (total_weight_a > node.online_reps.delta ());
	uint16_t required_peer_count = sufficient_weight ? conservative_count : aggressive_count;

	// Add random peers. We do this even if we have enough weight, in order to pick up reps
	// that didn't respond when first observed. If the current total weight isn't sufficient, this
	// will be more aggressive. When the node first starts, the rep container is empty and all
	// endpoints will originate from random peers.
	required_peer_count += required_peer_count / 2;

	// The rest of the endpoints are picked randomly
	auto random_peers (node.network->random_set (required_peer_count, 0, true)); // Include channels with ephemeral remote ports
	std::vector<std::shared_ptr<nano::transport::channel>> result;
	result.insert (result.end (), random_peers.begin (), random_peers.end ());
	return result;
}

void nano::rep_crawler::query (std::vector<std::shared_ptr<nano::transport::channel>> const & channels_a)
{
	auto transaction (node.store.tx_begin_read ());
	auto hash_root (node.ledger.hash_root_random (*transaction));
	{
		nano::lock_guard<nano::mutex> lock{ active_mutex };
		// Don't send same block multiple times in tests
		if (node.network_params.network.is_dev_network ())
		{
			for (auto i (0); active.count (hash_root.first) != 0 && i < 4; ++i)
			{
				hash_root = node.ledger.hash_root_random (*transaction);
			}
		}
		active.insert (hash_root.first);
	}
	if (!channels_a.empty ())
	{
		// In case our random block is a recently confirmed one, we remove an entry otherwise votes will be marked as replay and not forwarded to repcrawler
		node.active.recently_confirmed.erase (hash_root.first);
	}
	for (auto i (channels_a.begin ()), n (channels_a.end ()); i != n; ++i)
	{
		debug_assert (*i != nullptr);
		on_rep_request (*i);
		node.network->send_confirm_req (*i, hash_root);
	}

	// A representative must respond with a vote within the deadline
	std::weak_ptr<nano::node> node_w (node.shared ());
	node.workers->add_timed_task (std::chrono::steady_clock::now () + std::chrono::seconds (5), [node_w, hash = hash_root.first] () {
		if (auto node_l = node_w.lock ())
		{
			auto target_finished_processed (node_l->vote_processor.total_processed + node_l->vote_processor.size ());
			node_l->rep_crawler.throttled_remove (hash, target_finished_processed);
		}
	});
}

void nano::rep_crawler::query (std::shared_ptr<nano::transport::channel> const & channel_a)
{
	std::vector<std::shared_ptr<nano::transport::channel>> peers;
	peers.emplace_back (channel_a);
	query (peers);
}

void nano::rep_crawler::throttled_remove (nano::block_hash const & hash_a, uint64_t const target_finished_processed)
{
	if (node.vote_processor.total_processed >= target_finished_processed)
	{
		remove (hash_a);
	}
	else
	{
		std::weak_ptr<nano::node> node_w (node.shared ());
		node.workers->add_timed_task (std::chrono::steady_clock::now () + std::chrono::seconds (5), [node_w, hash_a, target_finished_processed] () {
			if (auto node_l = node_w.lock ())
			{
				node_l->rep_crawler.throttled_remove (hash_a, target_finished_processed);
			}
		});
	}
}

bool nano::rep_crawler::is_pr (nano::transport::channel const & channel_a) const
{
	nano::lock_guard<nano::mutex> lock{ probable_reps_mutex };
	auto existing = probable_reps.get<tag_channel_ref> ().find (channel_a);
	bool result = false;
	if (existing != probable_reps.get<tag_channel_ref> ().end ())
	{
		result = existing->weight > node.minimum_principal_weight ();
	}
	return result;
}

bool nano::rep_crawler::response (std::shared_ptr<nano::transport::channel> const & channel_a, std::shared_ptr<nano::vote> const & vote_a, bool force)
{
	bool error = true;
<<<<<<< HEAD
	nano::lock_guard<nano::mutex> lock (active_mutex);
	auto hashes = vote_a->hashes ();
	for (auto i = hashes.begin (), n = hashes.end (); i != n; ++i)
=======
	nano::lock_guard<nano::mutex> lock{ active_mutex };
	for (auto i = vote_a->hashes.begin (), n = vote_a->hashes.end (); i != n; ++i)
>>>>>>> 7a052d44
	{
		if (force || active.count (*i) != 0)
		{
			responses.emplace_back (channel_a, vote_a);
			error = false;
			break;
		}
	}
	return error;
}

nano::uint128_t nano::rep_crawler::total_weight () const
{
	nano::lock_guard<nano::mutex> lock{ probable_reps_mutex };
	nano::uint128_t result (0);
	for (auto i (probable_reps.get<tag_weight> ().begin ()), n (probable_reps.get<tag_weight> ().end ()); i != n; ++i)
	{
		if (i->channel->alive ())
		{
			auto weight (i->weight.number ());
			if (weight > 0)
			{
				result = result + weight;
			}
			else
			{
				break;
			}
		}
	}
	return result;
}

void nano::rep_crawler::on_rep_request (std::shared_ptr<nano::transport::channel> const & channel_a)
{
	nano::lock_guard<nano::mutex> lock{ probable_reps_mutex };
	if (channel_a->get_tcp_endpoint ().address () != boost::asio::ip::address_v6::any ())
	{
		probably_rep_t::index<tag_channel_ref>::type & channel_ref_index = probable_reps.get<tag_channel_ref> ();

		// Find and update the timestamp on all reps available on the endpoint (a single host may have multiple reps)
		auto itr_pair = channel_ref_index.equal_range (*channel_a);
		for (; itr_pair.first != itr_pair.second; itr_pair.first++)
		{
			channel_ref_index.modify (itr_pair.first, [] (nano::representative & value_a) {
				value_a.last_request = std::chrono::steady_clock::now ();
			});
		}
	}
}

void nano::rep_crawler::cleanup_reps ()
{
	std::vector<std::shared_ptr<nano::transport::channel>> channels;
	{
		// Check known rep channels
		nano::lock_guard<nano::mutex> lock{ probable_reps_mutex };
		auto iterator (probable_reps.get<tag_last_request> ().begin ());
		while (iterator != probable_reps.get<tag_last_request> ().end ())
		{
			if (iterator->channel->alive ())
			{
				channels.push_back (iterator->channel);
				++iterator;
			}
			else
			{
				// Remove reps with closed channels
				iterator = probable_reps.get<tag_last_request> ().erase (iterator);
			}
		}
	}
	// Remove reps with inactive channels
	for (auto const & i : channels)
	{
		bool equal (false);
		if (i->get_type () == nano::transport::transport_type::tcp)
		{
			auto find_channel (node.network->tcp_channels->find_channel (i->get_tcp_endpoint ()));
			if (find_channel != nullptr && *find_channel == *static_cast<nano::transport::channel_tcp *> (i.get ()))
			{
				equal = true;
			}
		}
		else if (i->get_type () == nano::transport::transport_type::udp)
		{
			auto find_channel (node.network->udp_channels.channel (i->get_endpoint ()));
			if (find_channel != nullptr && *find_channel == *static_cast<nano::transport::channel_udp *> (i.get ()))
			{
				equal = true;
			}
		}
		else if (i->get_type () == nano::transport::transport_type::fake)
		{
			equal = true;
		}
		if (!equal)
		{
			nano::lock_guard<nano::mutex> lock{ probable_reps_mutex };
			probable_reps.get<tag_channel_ref> ().erase (*i);
		}
	}
}

void nano::rep_crawler::update_weights ()
{
	nano::lock_guard<nano::mutex> lock{ probable_reps_mutex };
	for (auto i (probable_reps.get<tag_last_request> ().begin ()), n (probable_reps.get<tag_last_request> ().end ()); i != n;)
	{
		auto weight (node.ledger.weight (i->account));
		if (weight > 0)
		{
			if (i->weight.number () != weight)
			{
				probable_reps.get<tag_last_request> ().modify (i, [weight] (nano::representative & info) {
					info.weight = weight;
				});
			}
			++i;
		}
		else
		{
			// Erase non representatives
			i = probable_reps.get<tag_last_request> ().erase (i);
		}
	}
}

std::vector<nano::representative> nano::rep_crawler::representatives (std::size_t count_a, nano::uint128_t const weight_a, boost::optional<decltype (nano::network_constants::protocol_version)> const & opt_version_min_a)
{
	auto version_min (opt_version_min_a.value_or (node.network_params.network.protocol_version_min));
	std::vector<representative> result;
	nano::lock_guard<nano::mutex> lock{ probable_reps_mutex };
	for (auto i (probable_reps.get<tag_weight> ().begin ()), n (probable_reps.get<tag_weight> ().end ()); i != n && result.size () < count_a; ++i)
	{
		if (i->weight > weight_a && i->channel->get_network_version () >= version_min)
		{
			result.push_back (*i);
		}
	}
	return result;
}

std::vector<nano::representative> nano::rep_crawler::principal_representatives (std::size_t count_a, boost::optional<decltype (nano::network_constants::protocol_version)> const & opt_version_min_a)
{
	return representatives (count_a, node.minimum_principal_weight (), opt_version_min_a);
}

std::vector<std::shared_ptr<nano::transport::channel>> nano::rep_crawler::representative_endpoints (std::size_t count_a)
{
	std::vector<std::shared_ptr<nano::transport::channel>> result;
	auto reps (representatives (count_a));
	for (auto const & rep : reps)
	{
		result.push_back (rep.channel);
	}
	return result;
}

/** Total number of representatives */
std::size_t nano::rep_crawler::representative_count ()
{
	nano::lock_guard<nano::mutex> lock{ probable_reps_mutex };
	return probable_reps.size ();
}<|MERGE_RESOLUTION|>--- conflicted
+++ resolved
@@ -233,14 +233,9 @@
 bool nano::rep_crawler::response (std::shared_ptr<nano::transport::channel> const & channel_a, std::shared_ptr<nano::vote> const & vote_a, bool force)
 {
 	bool error = true;
-<<<<<<< HEAD
-	nano::lock_guard<nano::mutex> lock (active_mutex);
+	nano::lock_guard<nano::mutex> lock{ active_mutex };
 	auto hashes = vote_a->hashes ();
 	for (auto i = hashes.begin (), n = hashes.end (); i != n; ++i)
-=======
-	nano::lock_guard<nano::mutex> lock{ active_mutex };
-	for (auto i = vote_a->hashes.begin (), n = vote_a->hashes.end (); i != n; ++i)
->>>>>>> 7a052d44
 	{
 		if (force || active.count (*i) != 0)
 		{
