#include <nano/node/node.hpp>
#include <nano/node/repcrawler.hpp>

#include <boost/format.hpp>

nano::rep_crawler::rep_crawler (nano::node & node_a) :
	node (node_a)
{
	if (!node.flags.disable_rep_crawler ())
	{
		node.observers->endpoint.add ([this] (std::shared_ptr<nano::transport::channel> const & channel_a) {
			this->query (channel_a);
		});
	}
}

void nano::rep_crawler::remove (nano::block_hash const & hash_a)
{
	nano::lock_guard<nano::mutex> lock{ active_mutex };
	active.erase (hash_a);
}

void nano::rep_crawler::start ()
{
	ongoing_crawl ();
}

void nano::rep_crawler::validate ()
{
	decltype (responses) responses_l;
	{
		nano::lock_guard<nano::mutex> lock{ active_mutex };
		responses_l.swap (responses);
	}

	// normally the rep_crawler only tracks principal reps but it can be made to track
	// reps with less weight by setting rep_crawler_weight_minimum to a low value
	auto minimum = std::min (node.minimum_principal_weight (), node.config->rep_crawler_weight_minimum.number ());

	for (auto const & i : responses_l)
	{
		auto & vote = i.second;
		auto & channel = i.first;
		debug_assert (channel != nullptr);

		if (channel->get_type () == nano::transport::transport_type::loopback)
		{
			if (node.config->logging.rep_crawler_logging ())
			{
				node.logger->try_log (boost::str (boost::format ("rep_crawler ignoring vote from loopback channel %1%") % channel->to_string ()));
			}
			continue;
		}

		nano::uint128_t rep_weight = node.ledger.weight (vote->account ());
		if (rep_weight < minimum)
		{
			if (node.config->logging.rep_crawler_logging ())
			{
				node.logger->try_log (boost::str (boost::format ("rep_crawler ignoring vote from account %1% with too little voting weight %2%") % vote->account ().to_account () % rep_weight));
			}
			continue;
		}

		// temporary data used for logging after dropping the lock
		auto inserted = false;
		auto updated = false;
		std::shared_ptr<nano::transport::channel> prev_channel;

		nano::unique_lock<nano::mutex> lock{ probable_reps_mutex };

		auto existing (probable_reps.find (vote->account ()));
		if (existing != probable_reps.end ())
		{
			probable_reps.modify (existing, [rep_weight, &updated, &vote, &channel, &prev_channel] (nano::representative & info) {
				info.last_response = std::chrono::steady_clock::now ();

				// Update if representative channel was changed
				if (info.channel->get_endpoint () != channel->get_endpoint ())
				{
					debug_assert (info.account == vote->account ());
					updated = true;
					prev_channel = info.channel;
					info.channel = channel;
				}
			});
		}
		else
		{
<<<<<<< HEAD
			probable_reps.emplace (nano::representative (vote->account (), rep_weight, channel));
=======
			probable_reps.emplace (nano::representative (vote->account, channel));
>>>>>>> e8ddd831
			inserted = true;
		}

		lock.unlock ();

		if (inserted)
		{
			node.logger->try_log (boost::str (boost::format ("Found representative %1% at %2%") % vote->account ().to_account () % channel->to_string ()));
		}

		if (updated)
		{
			node.logger->try_log (boost::str (boost::format ("Updated representative %1% at %2% (was at: %3%)") % vote->account ().to_account () % channel->to_string () % prev_channel->to_string ()));
		}
	}
}

void nano::rep_crawler::ongoing_crawl ()
{
	auto now (std::chrono::steady_clock::now ());
	auto total_weight_l (total_weight ());
	cleanup_reps ();
	validate ();
	query (get_crawl_targets (total_weight_l));
	auto sufficient_weight (total_weight_l > node.online_reps.delta ());
	// If online weight drops below minimum, reach out to preconfigured peers
	if (!sufficient_weight)
	{
		node.keepalive_preconfigured (node.config->preconfigured_peers);
	}
	// Reduce crawl frequency when there's enough total peer weight
	unsigned next_run_ms = node.network_params.network.is_dev_network () ? 100 : sufficient_weight ? 7000
																								   : 3000;
	std::weak_ptr<nano::node> node_w (node.shared ());
	node.workers->add_timed_task (now + std::chrono::milliseconds (next_run_ms), [node_w, this] () {
		if (auto node_l = node_w.lock ())
		{
			this->ongoing_crawl ();
		}
	});
}

std::vector<std::shared_ptr<nano::transport::channel>> nano::rep_crawler::get_crawl_targets (nano::uint128_t total_weight_a)
{
	constexpr std::size_t conservative_count = 10;
	constexpr std::size_t aggressive_count = 40;

	// Crawl more aggressively if we lack sufficient total peer weight.
	bool sufficient_weight (total_weight_a > node.online_reps.delta ());
	uint16_t required_peer_count = sufficient_weight ? conservative_count : aggressive_count;

	// Add random peers. We do this even if we have enough weight, in order to pick up reps
	// that didn't respond when first observed. If the current total weight isn't sufficient, this
	// will be more aggressive. When the node first starts, the rep container is empty and all
	// endpoints will originate from random peers.
	required_peer_count += required_peer_count / 2;

	// The rest of the endpoints are picked randomly
	auto random_peers (node.network->random_set (required_peer_count, 0, true)); // Include channels with ephemeral remote ports
	std::vector<std::shared_ptr<nano::transport::channel>> result;
	result.insert (result.end (), random_peers.begin (), random_peers.end ());
	return result;
}

void nano::rep_crawler::query (std::vector<std::shared_ptr<nano::transport::channel>> const & channels_a)
{
	auto transaction (node.store.tx_begin_read ());
	auto hash_root (node.ledger.hash_root_random (*transaction));
	{
		nano::lock_guard<nano::mutex> lock{ active_mutex };
		// Don't send same block multiple times in tests
		if (node.network_params.network.is_dev_network ())
		{
			for (auto i (0); active.count (hash_root.first) != 0 && i < 4; ++i)
			{
				hash_root = node.ledger.hash_root_random (*transaction);
			}
		}
		active.insert (hash_root.first);
	}
	if (!channels_a.empty ())
	{
		// In case our random block is a recently confirmed one, we remove an entry otherwise votes will be marked as replay and not forwarded to repcrawler
		node.active.recently_confirmed.erase (hash_root.first);
	}
	for (auto i (channels_a.begin ()), n (channels_a.end ()); i != n; ++i)
	{
		debug_assert (*i != nullptr);
		on_rep_request (*i);
		node.network->send_confirm_req (*i, hash_root);
	}

	// A representative must respond with a vote within the deadline
	std::weak_ptr<nano::node> node_w (node.shared ());
	node.workers->add_timed_task (std::chrono::steady_clock::now () + std::chrono::seconds (5), [node_w, hash = hash_root.first] () {
		if (auto node_l = node_w.lock ())
		{
			auto target_finished_processed (node_l->vote_processor.total_processed + node_l->vote_processor.size ());
			node_l->rep_crawler.throttled_remove (hash, target_finished_processed);
		}
	});
}

void nano::rep_crawler::query (std::shared_ptr<nano::transport::channel> const & channel_a)
{
	std::vector<std::shared_ptr<nano::transport::channel>> peers;
	peers.emplace_back (channel_a);
	query (peers);
}

void nano::rep_crawler::throttled_remove (nano::block_hash const & hash_a, uint64_t const target_finished_processed)
{
	if (node.vote_processor.total_processed >= target_finished_processed)
	{
		remove (hash_a);
	}
	else
	{
		std::weak_ptr<nano::node> node_w (node.shared ());
		node.workers->add_timed_task (std::chrono::steady_clock::now () + std::chrono::seconds (5), [node_w, hash_a, target_finished_processed] () {
			if (auto node_l = node_w.lock ())
			{
				node_l->rep_crawler.throttled_remove (hash_a, target_finished_processed);
			}
		});
	}
}

bool nano::rep_crawler::is_pr (nano::transport::channel const & channel_a) const
{
	nano::lock_guard<nano::mutex> lock{ probable_reps_mutex };
	auto existing = probable_reps.get<tag_channel_ref> ().find (channel_a);
	bool result = false;
	if (existing != probable_reps.get<tag_channel_ref> ().end ())
	{
		result = node.ledger.weight (existing->account) > node.minimum_principal_weight ();
	}
	return result;
}

bool nano::rep_crawler::response (std::shared_ptr<nano::transport::channel> const & channel_a, std::shared_ptr<nano::vote> const & vote_a, bool force)
{
	bool error = true;
	nano::lock_guard<nano::mutex> lock{ active_mutex };
	auto hashes = vote_a->hashes ();
	for (auto i = hashes.begin (), n = hashes.end (); i != n; ++i)
	{
		if (force || active.count (*i) != 0)
		{
			responses.emplace_back (channel_a, vote_a);
			error = false;
			break;
		}
	}
	return error;
}

nano::uint128_t nano::rep_crawler::total_weight () const
{
	nano::lock_guard<nano::mutex> lock{ probable_reps_mutex };
	nano::uint128_t result (0);
	for (auto i (probable_reps.get<tag_account> ().begin ()), n (probable_reps.get<tag_account> ().end ()); i != n; ++i)
	{
		if (i->channel->alive ())
		{
			result += node.ledger.weight (i->account);
		}
	}
	return result;
}

void nano::rep_crawler::on_rep_request (std::shared_ptr<nano::transport::channel> const & channel_a)
{
	nano::lock_guard<nano::mutex> lock{ probable_reps_mutex };
	if (channel_a->get_tcp_endpoint ().address () != boost::asio::ip::address_v6::any ())
	{
		probably_rep_t::index<tag_channel_ref>::type & channel_ref_index = probable_reps.get<tag_channel_ref> ();

		// Find and update the timestamp on all reps available on the endpoint (a single host may have multiple reps)
		auto itr_pair = channel_ref_index.equal_range (*channel_a);
		for (; itr_pair.first != itr_pair.second; itr_pair.first++)
		{
			channel_ref_index.modify (itr_pair.first, [] (nano::representative & value_a) {
				value_a.last_request = std::chrono::steady_clock::now ();
			});
		}
	}
}

void nano::rep_crawler::cleanup_reps ()
{
	std::vector<std::shared_ptr<nano::transport::channel>> channels;
	{
		// Check known rep channels
		nano::lock_guard<nano::mutex> lock{ probable_reps_mutex };
		auto iterator (probable_reps.get<tag_last_request> ().begin ());
		while (iterator != probable_reps.get<tag_last_request> ().end ())
		{
			if (iterator->channel->alive ())
			{
				channels.push_back (iterator->channel);
				++iterator;
			}
			else
			{
				// Remove reps with closed channels
				iterator = probable_reps.get<tag_last_request> ().erase (iterator);
			}
		}
	}
	// Remove reps with inactive channels
	for (auto const & i : channels)
	{
		bool equal (false);
		if (i->get_type () == nano::transport::transport_type::tcp)
		{
			auto find_channel (node.network->tcp_channels->find_channel (i->get_tcp_endpoint ()));
			if (find_channel != nullptr && *find_channel == *static_cast<nano::transport::channel_tcp *> (i.get ()))
			{
				equal = true;
			}
		}
		else if (i->get_type () == nano::transport::transport_type::fake)
		{
			equal = true;
		}
		if (!equal)
		{
			nano::lock_guard<nano::mutex> lock{ probable_reps_mutex };
			probable_reps.get<tag_channel_ref> ().erase (*i);
		}
	}
}

std::vector<nano::representative> nano::rep_crawler::representatives (std::size_t count_a, nano::uint128_t const weight_a, boost::optional<decltype (nano::network_constants::protocol_version)> const & opt_version_min_a)
{
	auto version_min (opt_version_min_a.value_or (node.network_params.network.protocol_version_min));
	std::multimap<nano::amount, representative, std::greater<nano::amount>> ordered;
	nano::lock_guard<nano::mutex> lock{ probable_reps_mutex };
	for (auto i (probable_reps.get<tag_account> ().begin ()), n (probable_reps.get<tag_account> ().end ()); i != n; ++i)
	{
		auto weight = node.ledger.weight (i->account);
		if (weight > weight_a && i->channel->get_network_version () >= version_min)
		{
			ordered.insert ({ nano::amount{ weight }, *i });
		}
	}
	std::vector<nano::representative> result;
	for (auto i = ordered.begin (), n = ordered.end (); i != n && result.size () < count_a; ++i)
	{
		result.push_back (i->second);
	}
	return result;
}

std::vector<nano::representative> nano::rep_crawler::principal_representatives (std::size_t count_a, boost::optional<decltype (nano::network_constants::protocol_version)> const & opt_version_min_a)
{
	return representatives (count_a, node.minimum_principal_weight (), opt_version_min_a);
}

std::vector<std::shared_ptr<nano::transport::channel>> nano::rep_crawler::representative_endpoints (std::size_t count_a)
{
	std::vector<std::shared_ptr<nano::transport::channel>> result;
	auto reps (representatives (count_a));
	for (auto const & rep : reps)
	{
		result.push_back (rep.channel);
	}
	return result;
}

/** Total number of representatives */
std::size_t nano::rep_crawler::representative_count ()
{
	nano::lock_guard<nano::mutex> lock{ probable_reps_mutex };
	return probable_reps.size ();
}<|MERGE_RESOLUTION|>--- conflicted
+++ resolved
@@ -87,11 +87,7 @@
 		}
 		else
 		{
-<<<<<<< HEAD
-			probable_reps.emplace (nano::representative (vote->account (), rep_weight, channel));
-=======
-			probable_reps.emplace (nano::representative (vote->account, channel));
->>>>>>> e8ddd831
+			probable_reps.emplace (nano::representative (vote->account (), channel));
 			inserted = true;
 		}
 
