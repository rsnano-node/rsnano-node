--- conflicted
+++ resolved
@@ -105,11 +105,6 @@
 	void broadcast (nano::unique_lock<nano::mutex> &);
 	void reply (nano::unique_lock<nano::mutex> &, request_t &&);
 	void vote (std::vector<nano::block_hash> const &, std::vector<nano::root> const &, std::function<void (std::shared_ptr<nano::vote> const &)> const &);
-<<<<<<< HEAD
-	std::function<void (std::shared_ptr<nano::vote> const &, std::shared_ptr<nano::transport::channel> &)> reply_action; // must be set only during initialization by using set_reply_action
-
-	// already ported to Rust:
-=======
 	void broadcast_action (std::shared_ptr<nano::vote> const &) const;
 	void process_batch (std::deque<queue_entry_t> & batch);
 	/**
@@ -117,31 +112,20 @@
 	 * @param transaction : needs `tables::final_votes` lock
 	 */
 	void process (nano::write_transaction const &, nano::root const &, nano::block_hash const &);
-
-private:
 	std::function<void (std::shared_ptr<nano::vote> const &, std::shared_ptr<nano::transport::channel> &)> reply_action; // must be set only during initialization by using set_reply_action
 
-private: // Dependencies
->>>>>>> 8fba6b13
+	// already ported to Rust:
 	nano::node_config const & config;
 	nano::local_vote_history & history;
 	nano::stat & stats;
-<<<<<<< HEAD
 	nano::vote_spacing spacing;
 
 	// not ported yet:
 	nano::ledger & ledger;
 	nano::wallets & wallets;
 	nano::vote_broadcaster vote_broadcaster;
-
-=======
-
-private:
 	processing_queue<queue_entry_t> vote_generation_queue;
-
-private:
 	const bool is_final;
->>>>>>> 8fba6b13
 	mutable nano::mutex mutex;
 	nano::condition_variable condition;
 	static std::size_t constexpr max_requests{ 2048 };
