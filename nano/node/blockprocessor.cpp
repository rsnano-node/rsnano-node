--- conflicted
+++ resolved
@@ -37,34 +37,6 @@
 void nano::block_processor::stop ()
 {
 	rsnano::rsn_block_processor_stop (handle);
-}
-
-<<<<<<< HEAD
-bool nano::block_processor::full () const
-{
-	return rsnano::rsn_block_processor_full (handle);
-}
-
-bool nano::block_processor::half_full () const
-{
-	return rsnano::rsn_block_processor_half_full (handle);
-=======
-bool nano::block_processor::add (std::shared_ptr<nano::block> const & block, block_source const source, std::shared_ptr<nano::transport::channel> const & channel)
-{
-	if (node.network_params.work.validate_entry (*block)) // true => error
-	{
-		node.stats.inc (nano::stat::type::blockprocessor, nano::stat::detail::insufficient_work);
-		return false; // Not added
-	}
-
-	node.stats.inc (nano::stat::type::blockprocessor, nano::stat::detail::process);
-	node.logger.debug (nano::log::type::blockprocessor, "Processing block (async): {} (source: {} {})",
-	block->hash ().to_string (),
-	to_string (source),
-	channel ? channel->to_string () : "<unknown>"); // TODO: Lazy eval
-
-	return add_impl (context{ block, source }, channel);
->>>>>>> ee9169ab
 }
 
 void nano::block_processor::process_active (std::shared_ptr<nano::block> const & incoming)
