#include "nano/lib/blocks.hpp"
#include "nano/lib/logging.hpp"
#include "nano/lib/rsnano.hpp"
#include "nano/lib/rsnanoutils.hpp"

#include <nano/lib/threading.hpp>
#include <nano/lib/timer.hpp>
#include <nano/node/blockprocessor.hpp>
#include <nano/node/node.hpp>
#include <nano/store/component.hpp>

#include <boost/format.hpp>

<<<<<<< HEAD
#include <cstdint>
#include <memory>

namespace nano
{
class block_processor_lock
{
public:
	block_processor_lock (nano::block_processor & block_processor_a) :
		handle{ rsnano::rsn_block_processor_lock (block_processor_a.handle) },
		block_processor{ block_processor_a }
	{
	}

	block_processor_lock (block_processor_lock const &) = delete;

	~block_processor_lock ()
	{
		rsnano::rsn_block_processor_lock_destroy (handle);
	}

	void lock (rsnano::BlockProcessorHandle * processor)
	{
		rsnano::rsn_block_processor_lock_lock (handle, processor);
	}

	void unlock ()
	{
		rsnano::rsn_block_processor_lock_unlock (handle);
	}

	void push_back_forced (std::shared_ptr<nano::block> const & block)
	{
		rsnano::rsn_block_processor_push_back_forced (handle, block->get_handle ());
	}

	std::size_t blocks_size () const
	{
		return rsnano::rsn_block_processor_blocks_size (handle);
	}

	std::size_t forced_size () const
	{
		return rsnano::rsn_block_processor_forced_size (handle);
	}

	rsnano::BlockProcessorLockHandle * handle;
	nano::block_processor & block_processor;
};
}

namespace
{
void blocks_rolled_back_wrapper (void * context, rsnano::BlockVecHandle * rolled_back, rsnano::BlockHandle * initial_block)
{
	auto callback = static_cast<std::function<void (std::vector<std::shared_ptr<nano::block>> const &, std::shared_ptr<nano::block> const &)> *> (context);
	auto initial = nano::block_handle_to_block (initial_block);
	rsnano::block_vec blocks{ rolled_back };
	auto vec{ blocks.to_vector () };
	(*callback) (vec, initial);
}

void blocks_rolled_back_delete (void * context)
{
	auto callback = static_cast<std::function<void (std::vector<std::shared_ptr<nano::block>> const &, std::shared_ptr<nano::block> const &)> *> (context);
	delete callback;
}
}
=======
/*
 * block_processor
 */
>>>>>>> fd7445a7

nano::block_processor::block_processor (nano::node & node_a, nano::write_database_queue & write_database_queue_a) :
	config (*node_a.config),
	network_params (node_a.network_params),
	flags (node_a.flags),
	block_arrival (node_a.block_arrival),
	stats{ *node_a.stats }
{
	auto config_dto{ config.to_dto () };
	handle = rsnano::rsn_block_processor_create (
	this,
	&config_dto,
	node_a.flags.handle,
	node_a.ledger.handle,
	node_a.unchecked.handle,
	node_a.stats->handle,
	&node_a.config->network_params.work.dto,
	write_database_queue_a.handle);

	batch_processed.add ([this] (auto const & items) {
		// For every batch item: notify the 'processed' observer.
		for (auto const & [result, block, context] : items)
		{
			processed.notify (result, block, context);
		}
	});
	blocking.connect (*this);
}

nano::block_processor::~block_processor ()
{
	rsnano::rsn_block_processor_destroy (handle);
}

rsnano::BlockProcessorHandle const * nano::block_processor::get_handle () const
{
	return handle;
}

void nano::block_processor::start ()
{
	processing_thread = std::thread ([this] () {
		nano::thread_role::set (nano::thread_role::name::block_processing);
		this->process_blocks ();
	});
}

void nano::block_processor::stop ()
{
	{
		nano::block_processor_lock lock{ *this };
		stopped = true;
	}
	rsnano::rsn_block_processor_notify_all (handle);
	blocking.stop ();
	rsnano::rsn_block_processor_stop (handle);
	nano::join_or_pass (processing_thread);
}

std::size_t nano::block_processor::size ()
{
	nano::block_processor_lock lock{ *this };
	return (lock.blocks_size () + lock.forced_size ());
}

bool nano::block_processor::full ()
{
	return size () >= flags.block_processor_full_size ();
}

bool nano::block_processor::half_full ()
{
	return size () >= flags.block_processor_full_size () / 2;
}

void nano::block_processor::process_active (std::shared_ptr<nano::block> const & incoming)
{
	block_arrival.add (incoming->hash ());
	add (incoming);
}

void nano::block_processor::add (std::shared_ptr<nano::block> const & block, block_source const source)
{
	if (full ())
	{
		stats.inc (nano::stat::type::blockprocessor, nano::stat::detail::overfill);
		return;
	}
	if (network_params.work.validate_entry (*block)) // true => error
	{
		stats.inc (nano::stat::type::blockprocessor, nano::stat::detail::insufficient_work);
		return;
	}
	rsnano::rsn_block_processor_add_impl (handle, block->get_handle (), static_cast<uint8_t> (source));
	return;
}

std::optional<nano::process_return> nano::block_processor::add_blocking (std::shared_ptr<nano::block> const & block, block_source const source)
{
	auto future = blocking.insert (block);
	rsnano::rsn_block_processor_add_impl (handle, block->get_handle (), static_cast<uint8_t> (source));
	rsnano::rsn_block_processor_notify_all (handle);
	std::optional<nano::process_return> result;
	try
	{
		auto status = future.wait_for (config.block_process_timeout);
		debug_assert (status != std::future_status::deferred);
		if (status == std::future_status::ready)
		{
			result = future.get ();
		}
		else
		{
			blocking.erase (block);
		}
	}
	catch (std::future_error const &)
	{
	}
	return result;
}

void nano::block_processor::force (std::shared_ptr<nano::block> const & block_a)
{
	{
		nano::block_processor_lock lock{ *this };
		lock.push_back_forced (block_a);
	}
	rsnano::rsn_block_processor_notify_all (handle);
}

void nano::block_processor::process_blocks ()
{
	nano::block_processor_lock lock{ *this };
	while (!stopped)
	{
		if (have_blocks_ready (lock))
		{
			active = true;
			lock.unlock ();
			auto processed = process_batch (lock);
			batch_processed.notify (processed);
			lock.lock (handle);
			active = false;
		}
		else
		{
			rsnano::rsn_block_processor_notify_one (handle);
			rsnano::rsn_block_processor_wait (handle, lock.handle);
		}
	}
}

bool nano::block_processor::flushing ()
{
	return rsnano::rsn_block_processor_flushing (handle);
}

void nano::block_processor::set_blocks_rolled_back_callback (std::function<void (std::vector<std::shared_ptr<nano::block>> const &, std::shared_ptr<nano::block> const &)> callback)
{
	rsnano::rsn_block_processor_set_blocks_rolled_back_callback (
	handle,
	blocks_rolled_back_wrapper,
	new std::function<void (std::vector<std::shared_ptr<nano::block>> const &, std::shared_ptr<nano::block> const &)> (callback),
	blocks_rolled_back_delete);
}

bool nano::block_processor::have_blocks_ready (nano::block_processor_lock & lock_a)
{
	return lock_a.blocks_size () > 0 || lock_a.forced_size () > 0;
}

bool nano::block_processor::have_blocks (nano::block_processor_lock & lock_a)
{
<<<<<<< HEAD
	return have_blocks_ready (lock_a);
=======
	{
		nano::lock_guard<nano::mutex> guard{ mutex };
		blocks.emplace_back (block, context{ source });
	}
	condition.notify_all ();
>>>>>>> fd7445a7
}

auto nano::block_processor::process_batch (nano::block_processor_lock & lock_a) -> std::deque<processed_t>
{
	auto result_handle = rsnano::rsn_block_processor_process_batch (handle);
	std::deque<processed_t> result;
	auto size = rsnano::rsn_process_batch_result_size (result_handle);
	for (auto i = 0; i < size; ++i)
	{
		uint8_t result_code = 0;
		uint8_t source = 0;
		auto block_handle = rsnano::rsn_process_batch_result_get (result_handle, i, &result_code, &source);
		auto block = nano::block_handle_to_block (block_handle);
		nano::process_return ret{ static_cast<nano::process_result> (result_code) };
		result.emplace_back (ret, block, nano::block_processor::context{ static_cast<nano::block_processor::block_source> (source) });
	}
	rsnano::rsn_process_batch_result_destroy (result_handle);
	return result;
}

std::unique_ptr<nano::container_info_component> nano::collect_container_info (block_processor & block_processor, std::string const & name)
{
<<<<<<< HEAD
	auto info_handle = rsnano::rsn_block_processor_collect_container_info (block_processor.handle, name.c_str ());
	return std::make_unique<nano::container_info_composite> (info_handle);
}
=======
	std::size_t blocks_count;
	std::size_t forced_count;

	{
		nano::lock_guard<nano::mutex> guard{ block_processor.mutex };
		blocks_count = block_processor.blocks.size ();
		forced_count = block_processor.forced.size ();
	}

	auto composite = std::make_unique<container_info_composite> (name);
	composite->add_component (std::make_unique<container_info_leaf> (container_info{ "blocks", blocks_count, sizeof (decltype (block_processor.blocks)::value_type) }));
	composite->add_component (std::make_unique<container_info_leaf> (container_info{ "forced", forced_count, sizeof (decltype (block_processor.forced)::value_type) }));
	return composite;
}

/*
 * context
 */
>>>>>>> fd7445a7
<|MERGE_RESOLUTION|>--- conflicted
+++ resolved
@@ -11,12 +11,12 @@
 
 #include <boost/format.hpp>
 
-<<<<<<< HEAD
 #include <cstdint>
 #include <memory>
 
 namespace nano
 {
+
 class block_processor_lock
 {
 public:
@@ -80,17 +80,15 @@
 	delete callback;
 }
 }
-=======
+
 /*
  * block_processor
  */
->>>>>>> fd7445a7
 
 nano::block_processor::block_processor (nano::node & node_a, nano::write_database_queue & write_database_queue_a) :
 	config (*node_a.config),
 	network_params (node_a.network_params),
 	flags (node_a.flags),
-	block_arrival (node_a.block_arrival),
 	stats{ *node_a.stats }
 {
 	auto config_dto{ config.to_dto () };
@@ -162,7 +160,6 @@
 
 void nano::block_processor::process_active (std::shared_ptr<nano::block> const & incoming)
 {
-	block_arrival.add (incoming->hash ());
 	add (incoming);
 }
 
@@ -259,15 +256,7 @@
 
 bool nano::block_processor::have_blocks (nano::block_processor_lock & lock_a)
 {
-<<<<<<< HEAD
 	return have_blocks_ready (lock_a);
-=======
-	{
-		nano::lock_guard<nano::mutex> guard{ mutex };
-		blocks.emplace_back (block, context{ source });
-	}
-	condition.notify_all ();
->>>>>>> fd7445a7
 }
 
 auto nano::block_processor::process_batch (nano::block_processor_lock & lock_a) -> std::deque<processed_t>
@@ -290,27 +279,6 @@
 
 std::unique_ptr<nano::container_info_component> nano::collect_container_info (block_processor & block_processor, std::string const & name)
 {
-<<<<<<< HEAD
 	auto info_handle = rsnano::rsn_block_processor_collect_container_info (block_processor.handle, name.c_str ());
 	return std::make_unique<nano::container_info_composite> (info_handle);
-}
-=======
-	std::size_t blocks_count;
-	std::size_t forced_count;
-
-	{
-		nano::lock_guard<nano::mutex> guard{ block_processor.mutex };
-		blocks_count = block_processor.blocks.size ();
-		forced_count = block_processor.forced.size ();
-	}
-
-	auto composite = std::make_unique<container_info_composite> (name);
-	composite->add_component (std::make_unique<container_info_leaf> (container_info{ "blocks", blocks_count, sizeof (decltype (block_processor.blocks)::value_type) }));
-	composite->add_component (std::make_unique<container_info_leaf> (container_info{ "forced", forced_count, sizeof (decltype (block_processor.forced)::value_type) }));
-	return composite;
-}
-
-/*
- * context
- */
->>>>>>> fd7445a7
+}