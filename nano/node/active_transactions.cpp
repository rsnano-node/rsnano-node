#include "nano/lib/rsnano.hpp"
#include "nano/lib/utility.hpp"

#include <nano/lib/threading.hpp>
#include <nano/node/active_transactions.hpp>
#include <nano/node/confirmation_height_processor.hpp>
#include <nano/node/confirmation_solicitor.hpp>
#include <nano/node/election.hpp>
#include <nano/node/node.hpp>
#include <nano/node/repcrawler.hpp>
#include <nano/node/scheduler/component.hpp>
#include <nano/node/scheduler/priority.hpp>
#include <nano/store/component.hpp>

#include <boost/format.hpp>

#include <cstdint>
#include <memory>

using namespace std::chrono;

nano::active_transactions_lock::active_transactions_lock (nano::active_transactions const & active_transactions) :
	handle{ rsnano::rsn_active_transactions_lock (active_transactions.handle) },
	active_transactions{ active_transactions }
{
}

nano::active_transactions_lock::~active_transactions_lock ()
{
	rsnano::rsn_active_transactions_lock_destroy (handle);
}

void nano::active_transactions_lock::lock ()
{
	rsnano::rsn_active_transactions_lock_lock (handle, active_transactions.handle);
}

void nano::active_transactions_lock::unlock ()
{
	rsnano::rsn_active_transactions_lock_unlock (handle);
}

bool nano::active_transactions_lock::owns_lock ()
{
	return rsnano::rsn_active_transactions_lock_owns_lock (handle);
}

nano::active_transactions::active_transactions (nano::node & node_a, nano::confirmation_height_processor & confirmation_height_processor_a) :
	confirmation_height_processor{ confirmation_height_processor_a },
	node{ node_a },
	recently_confirmed{ 65536 },
	recently_cemented{ node.config->confirmation_history_size },
	election_time_to_live{ node_a.network_params.network.is_dev_network () ? 0s : 2s }
{
	auto network_dto{ node_a.network_params.to_dto () };
	handle = rsnano::rsn_active_transactions_create (&network_dto, node_a.online_reps.get_handle ());

	// Register a callback which will get called after a block is cemented
	confirmation_height_processor.set_cemented_observer ([this] (std::shared_ptr<nano::block> const & callback_block_a) {
		this->block_cemented_callback (callback_block_a);
	});

	// Register a callback which will get called if a block is already cemented
	confirmation_height_processor.set_block_already_cemented_observer ([this] (nano::block_hash const & hash_a) {
		this->block_already_cemented_callback (hash_a);
	});
}

nano::active_transactions::~active_transactions ()
{
	// Thread must be stopped before destruction
	debug_assert (!thread.joinable ());
	rsnano::rsn_active_transactions_destroy (handle);
}

void nano::active_transactions::start ()
{
	if (node.flags.disable_request_loop ())
	{
		return;
	}

	debug_assert (!thread.joinable ());

	thread = std::thread ([this] () {
		nano::thread_role::set (nano::thread_role::name::request_loop);
		request_loop ();
	});
}

void nano::active_transactions::stop ()
{
	{
		auto guard{ lock () };
		rsnano::rsn_active_transactions_lock_stop (guard.handle);
	}
	rsnano::rsn_active_transactions_notify_all (handle);
	nano::join_or_pass (thread);
	clear ();
}

void nano::active_transactions::block_cemented_callback (std::shared_ptr<nano::block> const & block_a)
{
	auto transaction = node.store.tx_begin_read ();
	auto status_type = election_status (*transaction, block_a);

	if (!status_type)
		return;

	switch (*status_type)
	{
		case nano::election_status_type::inactive_confirmation_height:
			process_inactive_confirmation (*transaction, block_a);
			break;

		default:
			process_active_confirmation (*transaction, block_a, *status_type);
			break;
	}

	handle_final_votes_confirmation (block_a, *transaction, *status_type);
}

boost::optional<nano::election_status_type> nano::active_transactions::election_status (nano::store::read_transaction const & transaction, std::shared_ptr<nano::block> const & block)
{
	boost::optional<nano::election_status_type> status_type;

	if (!confirmation_height_processor.is_processing_added_block (block->hash ()))
	{
		status_type = confirm_block (transaction, block);
	}
	else
	{
		status_type = nano::election_status_type::active_confirmed_quorum;
	}

	return status_type;
}

void nano::active_transactions::process_inactive_confirmation (nano::store::read_transaction const & transaction, std::shared_ptr<nano::block> const & block)
{
	nano::account account;
	nano::uint128_t amount{ 0 };
	bool is_state_send = false;
	bool is_state_epoch = false;
	nano::account pending_account{};
	process_confirmed_data (transaction, block, block->hash (), account, amount, is_state_send, is_state_epoch, pending_account);
	nano::election_status status{ block };
	status.set_election_end (std::chrono::duration_cast<std::chrono::milliseconds> (std::chrono::system_clock::now ().time_since_epoch ()));
	status.set_block_count (1);
	status.set_election_status_type (nano::election_status_type::inactive_confirmation_height);
	node.observers->blocks.notify (status, {}, account, amount, is_state_send, is_state_epoch);
}

void nano::active_transactions::process_active_confirmation (nano::store::read_transaction const & transaction, std::shared_ptr<nano::block> const & block, nano::election_status_type status_type)
{
	auto hash (block->hash ());
	nano::unique_lock<nano::mutex> election_winners_lk{ election_winner_details_mutex };
	auto existing = election_winner_details.find (hash);
	if (existing != election_winner_details.end ())
	{
		auto election = existing->second;
		election_winner_details.erase (hash);
		election_winners_lk.unlock ();
		if (confirmed (*election) && election->winner ()->hash () == hash)
		{
			handle_confirmation (transaction, block, election, status_type);
		}
	}
}

bool nano::active_transactions::confirmed (nano::election const & election) const
{
	auto guard{ election.lock () };
	return confirmed (guard);
}

bool nano::active_transactions::confirmed (nano::election_lock & lock) const
{
	auto hash = lock.status ().get_winner ()->hash ();
	return confirmed (hash);
}

bool nano::active_transactions::confirmed (nano::block_hash const & hash) const
{
	auto transaction (node.store.tx_begin_read ());
	return node.ledger.block_confirmed (*transaction, hash);
}

void nano::active_transactions::remove_block (nano::election_lock & lock, nano::block_hash const & hash_a)
{
	if (lock.status ().get_winner ()->hash () != hash_a)
	{
		if (auto existing = lock.find_block (hash_a); existing != nullptr)
		{
			auto votes{ lock.last_votes () };
			for (auto & i : votes)
			{
				if (i.second.get_hash () == hash_a)
				{
					lock.erase_vote (i.first);
				}
			}
			node.network->tcp_channels->publish_filter->clear (existing);
			lock.erase_last_block (hash_a);
		}
	}
}

bool nano::active_transactions::replace_by_weight (nano::election & election, nano::election_lock & lock_a, nano::block_hash const & hash_a)
{
	nano::block_hash replaced_block (0);
	auto winner_hash (lock_a.status ().get_winner ()->hash ());
	// Sort existing blocks tally
	std::vector<std::pair<nano::block_hash, nano::uint128_t>> sorted;
	auto last_tally_handle = rsnano::rsn_election_lock_last_tally (lock_a.handle);
	auto tally_len = rsnano::rsn_tally_len (last_tally_handle);
	sorted.reserve (tally_len);
	for (auto i = 0; i < tally_len; ++i)
	{
		nano::block_hash h;
		nano::amount a;
		rsnano::rsn_tally_get (last_tally_handle, i, h.bytes.data (), a.bytes.data ());
		sorted.emplace_back (h, a.number ());
	}
	rsnano::rsn_tally_destroy (last_tally_handle);
	lock_a.unlock ();
	// Sort in ascending order
	std::sort (sorted.begin (), sorted.end (), [] (auto const & left, auto const & right) { return left.second < right.second; });
	// Replace if lowest tally is below inactive cache new block weight
	auto inactive_existing = node.inactive_vote_cache.find (hash_a);
	auto inactive_tally = inactive_existing ? inactive_existing->tally () : 0;
	if (inactive_tally > 0 && sorted.size () < election.max_blocks)
	{
		// If count of tally items is less than 10, remove any block without tally
		for (auto const & [hash, block] : election.blocks ())
		{
			if (std::find_if (sorted.begin (), sorted.end (), [&hash = hash] (auto const & item_a) { return item_a.first == hash; }) == sorted.end () && hash != winner_hash)
			{
				replaced_block = hash;
				break;
			}
		}
	}
	else if (inactive_tally > 0 && inactive_tally > sorted.front ().second)
	{
		if (sorted.front ().first != winner_hash)
		{
			replaced_block = sorted.front ().first;
		}
		else if (inactive_tally > sorted[1].second)
		{
			// Avoid removing winner
			replaced_block = sorted[1].first;
		}
	}

	bool replaced (false);
	if (!replaced_block.is_zero ())
	{
		erase_hash (replaced_block);
		lock_a.lock ();
		remove_block (lock_a, replaced_block);
		replaced = true;
	}
	else
	{
		lock_a.lock ();
	}
	return replaced;
}

std::vector<nano::vote_with_weight_info> nano::active_transactions::votes_with_weight (nano::election & election) const
{
	std::multimap<nano::uint128_t, nano::vote_with_weight_info, std::greater<nano::uint128_t>> sorted_votes;
	std::vector<nano::vote_with_weight_info> result;
	auto votes_l (election.votes ());
	for (auto const & vote_l : votes_l)
	{
		if (vote_l.first != nullptr)
		{
			auto amount (node.ledger.cache.rep_weights ().representation_get (vote_l.first));
			nano::vote_with_weight_info vote_info{ vote_l.first, vote_l.second.get_time (), vote_l.second.get_timestamp (), vote_l.second.get_hash (), amount };
			sorted_votes.emplace (std::move (amount), vote_info);
		}
	}
	result.reserve (sorted_votes.size ());
	std::transform (sorted_votes.begin (), sorted_votes.end (), std::back_inserter (result), [] (auto const & entry) { return entry.second; });
	return result;
}

bool nano::active_transactions::publish (std::shared_ptr<nano::block> const & block_a, nano::election & election)
{
	nano::election_lock lock{ election };

	// Do not insert new blocks if already confirmed
	auto result = confirmed (lock);
	if (!result && lock.last_blocks_size () >= election.max_blocks && lock.find_block (block_a->hash ()) == nullptr)
	{
		if (!replace_by_weight (election, lock, block_a->hash ()))
		{
			result = true;
			node.network->tcp_channels->publish_filter->clear (block_a);
		}
	}
	if (!result)
	{
		auto existing = lock.find_block (block_a->hash ());
		if (existing == nullptr)
		{
			lock.insert_or_assign_last_block (block_a);
		}
		else
		{
			result = true;
			lock.insert_or_assign_last_block (block_a);
			auto st{ lock.status () };
			if (st.get_winner ()->hash () == block_a->hash ())
			{
				st.set_winner (block_a);
				lock.set_status (st);
				node.network->flood_block (block_a, nano::transport::buffer_drop_policy::no_limiter_drop);
			}
		}
	}
	/*
	Result is true if:
	1) election is confirmed or expired
	2) given election contains 10 blocks & new block didn't receive enough votes to replace existing blocks
	3) given block in already in election & election contains less than 10 blocks (replacing block content with new)
	*/
	return result;
}

void nano::active_transactions::broadcast_vote_impl (nano::election_lock & lock, nano::election & election)
{
	if (node.config->enable_voting && node.wallets.reps ().voting > 0)
	{
		node.stats->inc (nano::stat::type::election, nano::stat::detail::generate_vote);

		if (confirmed (lock) || have_quorum (tally_impl (lock)))
		{
			node.stats->inc (nano::stat::type::election, nano::stat::detail::generate_vote_final);
			node.final_generator.add (election.root (), lock.status ().get_winner ()->hash ()); // Broadcasts vote to the network
		}
		else
		{
			node.stats->inc (nano::stat::type::election, nano::stat::detail::generate_vote_normal);
			node.generator.add (election.root (), lock.status ().get_winner ()->hash ()); // Broadcasts vote to the network
		}
	}
}

void nano::active_transactions::broadcast_vote (nano::election & election)
{
	nano::election_lock guard{ election };
	if (std::chrono::milliseconds{ rsnano::rsn_election_last_vote_elapsed_ms (election.handle) } >= std::chrono::milliseconds (node.config->network_params.network.vote_broadcast_interval))
	{
		broadcast_vote_impl (guard, election);
		rsnano::rsn_election_last_vote_set (election.handle);
	}
}

void nano::active_transactions::handle_confirmation (nano::store::read_transaction const & transaction, std::shared_ptr<nano::block> const & block, std::shared_ptr<nano::election> election, nano::election_status_type status_type)
{
	nano::block_hash hash = block->hash ();
	update_recently_cemented (election);

	nano::account account;
	nano::uint128_t amount (0);
	bool is_state_send = false;
	bool is_state_epoch = false;
	nano::account pending_account;

	handle_block_confirmation (transaction, block, hash, account, amount, is_state_send, is_state_epoch, pending_account);

	election->set_status_type (status_type);
	notify_observers (election, account, amount, is_state_send, is_state_epoch, pending_account);
}

void nano::active_transactions::update_recently_cemented (std::shared_ptr<nano::election> const & election)
{
	recently_cemented.put (election->get_status ());
}

void nano::active_transactions::handle_block_confirmation (nano::store::read_transaction const & transaction, std::shared_ptr<nano::block> const & block, nano::block_hash const & hash, nano::account & account, nano::uint128_t & amount, bool & is_state_send, bool & is_state_epoch, nano::account & pending_account)
{
	auto destination = block->link ().is_zero () ? block->destination () : block->link ().as_account ();
	// todo use callback for receive_confirmed
	node.receive_confirmed (transaction, hash, destination);
	process_confirmed_data (transaction, block, hash, account, amount, is_state_send, is_state_epoch, pending_account);
}

void nano::active_transactions::notify_observers (std::shared_ptr<nano::election> const & election, nano::account const & account, nano::uint128_t amount, bool is_state_send, bool is_state_epoch, nano::account const & pending_account)
{
	auto status = election->get_status ();
	auto votes = votes_with_weight (*election);

	node.observers->blocks.notify (status, votes, account, amount, is_state_send, is_state_epoch);

	if (amount > 0)
	{
		node.observers->account_balance.notify (account, false);
		if (!pending_account.is_zero ())
		{
			node.observers->account_balance.notify (pending_account, true);
		}
	}
}

void nano::active_transactions::handle_final_votes_confirmation (std::shared_ptr<nano::block> const & block, nano::store::read_transaction const & transaction, nano::election_status_type status)
{
	auto const account = !block->account ().is_zero () ? block->account () : block->sideband ().account ();

	bool is_canary_not_set = !node.ledger.cache.final_votes_confirmation_canary ();
	bool is_canary_account = account == node.network_params.ledger.final_votes_canary_account;
	bool is_height_above_threshold = block->sideband ().height () >= node.network_params.ledger.final_votes_canary_height;

	if (is_canary_not_set && is_canary_account && is_height_above_threshold)
	{
		node.ledger.cache.set_final_votes_confirmation_canary (true);
	}

	if (block_confirmed_callback != nullptr)
	{
		block_confirmed_callback (block, transaction, status);
	}
}

void nano::active_transactions::add_election_winner_details (nano::block_hash const & hash_a, std::shared_ptr<nano::election> const & election_a)
{
	nano::lock_guard<nano::mutex> guard{ election_winner_details_mutex };
	election_winner_details.emplace (hash_a, election_a);
}

void nano::active_transactions::remove_election_winner_details (nano::block_hash const & hash_a)
{
	nano::lock_guard<nano::mutex> guard{ election_winner_details_mutex };
	election_winner_details.erase (hash_a);
}

nano::active_transactions_lock nano::active_transactions::lock () const
{
	return nano::active_transactions_lock{ *this };
}

void nano::active_transactions::process_confirmed (nano::election_status const & status_a, uint64_t iteration_a)
{
	auto hash (status_a.get_winner ()->hash ());
	decltype (iteration_a) const num_iters = (node.config->block_processor_batch_max_time / node.network_params.node.process_confirmed_interval) * 4;
	std::shared_ptr<nano::block> block_l;
	{
		auto tx{ node.ledger.store.tx_begin_read () };
		block_l = node.ledger.store.block ().get (*tx, hash);
	}
	if (block_l)
	{
		recently_confirmed.put (block_l->qualified_root (), hash);
		confirmation_height_processor.add (block_l);
	}
	else if (iteration_a < num_iters)
	{
		iteration_a++;
		std::weak_ptr<nano::node> node_w (node.shared ());
		node.workers->add_timed_task (std::chrono::steady_clock::now () + node.network_params.node.process_confirmed_interval, [node_w, status_a, iteration_a] () {
			if (auto node_l = node_w.lock ())
			{
				node_l->active.process_confirmed (status_a, iteration_a);
			}
		});
	}
	else
	{
		// Do some cleanup due to this block never being processed by confirmation height processor
		remove_election_winner_details (hash);
	}
}

void nano::active_transactions::confirm_once (nano::election_lock & lock_a, nano::election_status_type type_a, nano::election & election)
{
	// This must be kept above the setting of election state, as dependent confirmed elections require up to date changes to election_winner_details
	nano::unique_lock<nano::mutex> election_winners_lk{ election_winner_details_mutex };
	auto status_l{ lock_a.status () };
	auto old_state = static_cast<nano::election::state_t> (rsnano::rsn_election_state_exchange (election.handle, static_cast<uint8_t> (nano::election::state_t::confirmed)));
	if (old_state != nano::election::state_t::confirmed && (election_winner_details.count (status_l.get_winner ()->hash ()) == 0))
	{
		election_winner_details.emplace (status_l.get_winner ()->hash (), election.shared_from_this ());
		election_winners_lk.unlock ();

		rsnano::rsn_election_lock_update_status_to_confirmed (lock_a.handle, election.handle, static_cast<uint8_t> (type_a));
		status_l = lock_a.status ();
		lock_a.unlock ();

		node.background ([node_l = node.shared (), status_l, election_l = election.shared_from_this ()] () {
			node_l->active.process_confirmed (status_l);

			rsnano::rsn_election_confirmation_action (election_l->handle, status_l.get_winner ()->get_handle ());
		});
	}
	else
	{
		lock_a.unlock ();
	}
}

nano::tally_t nano::active_transactions::tally_impl (nano::election_lock & lock) const
{
	std::unordered_map<nano::block_hash, nano::uint128_t> block_weights;
	std::unordered_map<nano::block_hash, nano::uint128_t> final_weights_l;
	for (auto const & [account, info] : lock.last_votes ())
	{
		auto rep_weight (node.ledger.weight (account));
		block_weights[info.get_hash ()] += rep_weight;
		if (info.get_timestamp () == std::numeric_limits<uint64_t>::max ())
		{
			final_weights_l[info.get_hash ()] += rep_weight;
		}
	}
	rsnano::rsn_election_lock_last_tally_clear (lock.handle);
	for (const auto & item : block_weights)
	{
		nano::amount a{ item.second };
		rsnano::rsn_election_lock_last_tally_add (lock.handle, item.first.bytes.data (), a.bytes.data ());
	}
	nano::tally_t result;
	for (auto const & [hash, amount] : block_weights)
	{
		auto block (lock.find_block (hash));
		if (block != nullptr)
		{
			result.emplace (amount, block);
		}
	}
	// Calculate final votes sum for winner
	if (!final_weights_l.empty () && !result.empty ())
	{
		auto winner_hash (result.begin ()->second->hash ());
		auto find_final (final_weights_l.find (winner_hash));
		if (find_final != final_weights_l.end ())
		{
			lock.set_final_weight (find_final->second);
		}
	}
	return result;
}

void nano::active_transactions::remove_votes (nano::election & election, nano::election_lock & lock, nano::block_hash const & hash_a)
{
	if (node.config->enable_voting && node.wallets.reps ().voting > 0)
	{
		// Remove votes from election
		auto list_generated_votes (node.history.votes (election.root (), hash_a));
		for (auto const & vote : list_generated_votes)
		{
			lock.erase_vote (vote->account ());
		}
		// Clear votes cache
		node.history.erase (election.root ());
	}
}

bool nano::active_transactions::have_quorum (nano::tally_t const & tally_a) const
{
	auto i (tally_a.begin ());
	++i;
	auto second (i != tally_a.end () ? i->first : 0);
	auto delta_l (node.online_reps.delta ());
	release_assert (tally_a.begin ()->first >= second);
	bool result{ (tally_a.begin ()->first - second) >= delta_l };
	return result;
}

void nano::active_transactions::log_votes (nano::election & election, nano::election_lock & lock, nano::tally_t const & tally_a, std::string const & prefix_a) const
{
	std::stringstream tally;
	std::string line_end (node.config->logging.single_line_record () ? "\t" : "\n");
	tally << boost::str (boost::format ("%1%%2%Vote tally for root %3%, final weight:%4%") % prefix_a % line_end % election.root ().to_string () % lock.final_weight ().number ());
	for (auto i (tally_a.begin ()), n (tally_a.end ()); i != n; ++i)
	{
		tally << boost::str (boost::format ("%1%Block %2% weight %3%") % line_end % i->second->hash ().to_string () % i->first.convert_to<std::string> ());
	}
	auto votes{ lock.last_votes () };
	for (auto i (votes.begin ()), n (votes.end ()); i != n; ++i)
	{
		if (i->first != nullptr)
		{
			tally << boost::str (boost::format ("%1%%2% %3% %4%") % line_end % i->first.to_account () % std::to_string (i->second.get_timestamp ()) % i->second.get_hash ().to_string ());
		}
	}
	node.logger->try_log (tally.str ());
}

void nano::active_transactions::confirm_if_quorum (nano::election_lock & lock_a, nano::election & election)
{
	auto tally_l (tally_impl (lock_a));
	debug_assert (!tally_l.empty ());
	auto winner (tally_l.begin ());
	auto block_l (winner->second);
	auto winner_hash_l{ block_l->hash () };
	auto status_l{ lock_a.status () };
	status_l.set_tally (winner->first);
	status_l.set_final_tally (lock_a.final_weight ());
	auto status_winner_hash_l{ status_l.get_winner ()->hash () };
	nano::uint128_t sum (0);
	for (auto & i : tally_l)
	{
		sum += i.first;
	}
	if (sum >= node.online_reps.delta () && winner_hash_l != status_winner_hash_l)
	{
		status_l.set_winner (block_l);
		remove_votes (election, lock_a, status_winner_hash_l);
		node.block_processor.force (block_l);
	}

	lock_a.set_status (status_l);

	if (have_quorum (tally_l))
	{
		if (node.ledger.cache.final_votes_confirmation_canary () && !rsnano::rsn_election_is_quorum_exchange (election.handle, true) && node.config->enable_voting && node.wallets.reps ().voting > 0)
		{
			auto hash = status_l.get_winner ()->hash ();
			lock_a.unlock ();
			node.final_generator.add (election.root (), hash);
			lock_a.lock ();
		}
		if (!node.ledger.cache.final_votes_confirmation_canary () || lock_a.final_weight ().number () >= node.online_reps.delta ())
		{
			if (node.config->logging.vote_logging () || (node.config->logging.election_fork_tally_logging () && lock_a.last_blocks_size () > 1))
			{
				log_votes (election, lock_a, tally_l);
			}
			confirm_once (lock_a, nano::election_status_type::active_confirmed_quorum, election);
		}
	}
}

void nano::active_transactions::force_confirm (nano::election & election, nano::election_status_type type_a)
{
	release_assert (node.network_params.network.is_dev_network ());
	nano::election_lock lock{ election };
	confirm_once (lock, type_a, election);
}

std::chrono::seconds nano::active_transactions::cooldown_time (nano::uint128_t weight) const
{
	nano::amount weight_amount{ weight };
	return std::chrono::seconds{ rsnano::rsn_active_transactions_cooldown_time_s (handle, weight_amount.bytes.data ()) };
}

void nano::active_transactions::block_already_cemented_callback (nano::block_hash const & hash_a)
{
	// Depending on timing there is a situation where the election_winner_details is not reset.
	// This can happen when a block wins an election, and the block is confirmed + observer
	// called before the block hash gets added to election_winner_details. If the block is confirmed
	// callbacks have already been done, so we can safely just remove it.
	remove_election_winner_details (hash_a);
}

int64_t nano::active_transactions::limit (nano::election_behavior behavior) const
{
	switch (behavior)
	{
		case nano::election_behavior::normal:
		{
			return static_cast<int64_t> (node.config->active_elections_size);
		}
		case nano::election_behavior::hinted:
		{
			const uint64_t limit = node.config->active_elections_hinted_limit_percentage * node.config->active_elections_size / 100;
			return static_cast<int64_t> (limit);
		}
		case nano::election_behavior::optimistic:
		{
			const uint64_t limit = node.config->active_elections_optimistic_limit_percentage * node.config->active_elections_size / 100;
			return static_cast<int64_t> (limit);
		}
	}

	debug_assert (false, "unknown election behavior");
	return 0;
}

int64_t nano::active_transactions::vacancy (nano::election_behavior behavior) const
{
	auto guard{ lock () };
	switch (behavior)
	{
		case nano::election_behavior::normal:
			return limit () - static_cast<int64_t> (rsnano::rsn_active_transactions_lock_roots_size (guard.handle));
		case nano::election_behavior::hinted:
		case nano::election_behavior::optimistic:
			return limit (behavior) - rsnano::rsn_active_transactions_lock_count_by_behavior (guard.handle, static_cast<uint8_t> (behavior));
	}
	debug_assert (false); // Unknown enum
	return 0;
}

void nano::active_transactions::request_confirm (nano::active_transactions_lock & lock_a)
{
	debug_assert (lock_a.owns_lock ());

	std::size_t const this_loop_target_l (rsnano::rsn_active_transactions_lock_roots_size (lock_a.handle));

	auto const elections_l{ list_active_impl (this_loop_target_l, lock_a) };

	lock_a.unlock ();

	nano::confirmation_solicitor solicitor (*node.network, *node.config);
	solicitor.prepare (node.rep_crawler.principal_representatives (std::numeric_limits<std::size_t>::max ()));

	std::size_t unconfirmed_count_l (0);
	nano::timer<std::chrono::milliseconds> elapsed (nano::timer_state::started);

	/*
	 * Loop through active elections in descending order of proof-of-work difficulty, requesting confirmation
	 *
	 * Only up to a certain amount of elections are queued for confirmation request and block rebroadcasting. The remaining elections can still be confirmed if votes arrive
	 * Elections extending the soft config.active_elections_size limit are flushed after a certain time-to-live cutoff
	 * Flushed elections are later re-activated via frontier confirmation
	 */
	for (auto const & election_l : elections_l)
	{
		bool const confirmed_l (confirmed (*election_l));
		unconfirmed_count_l += !confirmed_l;

		if (transition_time (solicitor, *election_l))
		{
			erase (election_l->qualified_root ());
		}
	}

	solicitor.flush ();
	lock_a.lock ();

	if (node.config->logging.timing_logging ())
	{
		node.logger->try_log (boost::str (boost::format ("Processed %1% elections (%2% were already confirmed) in %3% %4%") % this_loop_target_l % (this_loop_target_l - unconfirmed_count_l) % elapsed.value ().count () % elapsed.unit ()));
	}
}

void nano::active_transactions::cleanup_election (nano::active_transactions_lock & lock_a, std::shared_ptr<nano::election> election)
{
	debug_assert (lock_a.owns_lock ());

	node.stats->inc (completion_type (*election), nano::to_stat_detail (election->behavior ()));
	// Keep track of election count by election type
	debug_assert (rsnano::rsn_active_transactions_lock_count_by_behavior (lock_a.handle, static_cast<uint8_t> (election->behavior ())) > 0);
	rsnano::rsn_active_transactions_lock_count_by_behavior_dec (lock_a.handle, static_cast<uint8_t> (election->behavior ()));

	auto blocks_l = election->blocks ();
	for (auto const & [hash, block] : blocks_l)
	{
		auto erased (rsnano::rsn_active_transactions_lock_blocks_erase (lock_a.handle, hash.bytes.data ()));
		(void)erased;
<<<<<<< HEAD
		debug_assert (erased);
		node.inactive_vote_cache.erase (hash);
=======
		debug_assert (erased == 1);
		node.vote_cache.erase (hash);
>>>>>>> 46adf29c
	}

	auto election_root{ election->qualified_root () };
	rsnano::rsn_active_transactions_lock_roots_erase (lock_a.handle, election_root.root ().bytes.data (), election_root.previous ().bytes.data ());

	lock_a.unlock ();
	vacancy_update ();
	for (auto const & [hash, block] : blocks_l)
	{
		// Notify observers about dropped elections & blocks lost confirmed elections
		if (!confirmed (*election) || hash != election->winner ()->hash ())
		{
			node.observers->active_stopped.notify (hash);
		}

		if (!confirmed (*election))
		{
			// Clear from publish filter
			node.network->tcp_channels->publish_filter->clear (block);
		}
	}

	if (node.config->logging.election_result_logging ())
	{
		node.logger->try_log (boost::str (boost::format ("Election erased for root %1%, confirmed: %2$b") % election->qualified_root ().to_string () % confirmed (*election)));
	}
}

nano::stat::type nano::active_transactions::completion_type (nano::election const & election) const
{
	if (confirmed (election))
	{
		return nano::stat::type::active_confirmed;
	}
	if (election.failed ())
	{
		return nano::stat::type::active_timeout;
	}
	return nano::stat::type::active_dropped;
}

std::vector<std::shared_ptr<nano::election>> nano::active_transactions::list_active (std::size_t max_a)
{
	auto guard{ lock () };
	return list_active_impl (max_a, guard);
}

std::vector<std::shared_ptr<nano::election>> nano::active_transactions::list_active_impl (std::size_t max_a, nano::active_transactions_lock & guard) const
{
	std::vector<std::shared_ptr<nano::election>> result_l;
	auto elections_handle = rsnano::rsn_active_transactions_lock_roots_get_elections (guard.handle);
	auto len = rsnano::rsn_election_vec_len (elections_handle);
	result_l.reserve (std::min (max_a, len));
	std::size_t count_l{ 0 };
	for (auto i = 0; i < len && count_l < max_a; ++i, ++count_l)
	{
		auto election = std::make_shared<nano::election> (rsnano::rsn_election_vec_get (elections_handle, i));
		result_l.push_back (election);
	}
	rsnano::rsn_election_vec_destroy (elections_handle);
	return result_l;
}

void nano::active_transactions::request_loop ()
{
	auto guard{ lock () };
	while (!rsnano::rsn_active_transactions_lock_stopped (guard.handle))
	{
		rsnano::instant stamp_l;

		node.stats->inc (nano::stat::type::active, nano::stat::detail::loop);

		request_confirm (guard);

		rsnano::rsn_active_transactions_request_loop (handle, guard.handle, stamp_l.handle);
	}
}

nano::election_insertion_result nano::active_transactions::insert (const std::shared_ptr<nano::block> & block, nano::election_behavior behavior)
{
	debug_assert (block != nullptr);

	auto guard{ lock () };

	auto result = insert_impl (guard, block, behavior);
	return result;
}

void nano::active_transactions::trim ()
{
	/*
	 * Both normal and hinted election schedulers are well-behaved, meaning they first check for AEC vacancy before inserting new elections.
	 * However, it is possible that AEC will be temporarily overfilled in case it's running at full capacity and election hinting or manual queue kicks in.
	 * That case will lead to unwanted churning of elections, so this allows for AEC to be overfilled to 125% until erasing of elections happens.
	 */
	while (vacancy () < -(limit () / 4))
	{
		node.stats->inc (nano::stat::type::active, nano::stat::detail::erase_oldest);
		erase_oldest ();
	}
}

nano::election_insertion_result nano::active_transactions::insert_impl (nano::active_transactions_lock & lock_a, std::shared_ptr<nano::block> const & block_a, nano::election_behavior election_behavior_a, std::function<void (std::shared_ptr<nano::block> const &)> const & confirmation_action_a)
{
	debug_assert (lock_a.owns_lock ());
	debug_assert (block_a->has_sideband ());
	nano::election_insertion_result result;
	if (!rsnano::rsn_active_transactions_lock_stopped (lock_a.handle))
	{
		auto root (block_a->qualified_root ());
		auto existing_handle = rsnano::rsn_active_transactions_lock_roots_find (lock_a.handle, root.root ().bytes.data (), root.previous ().bytes.data ());
		std::shared_ptr<nano::election> existing{};
		if (existing_handle != nullptr)
		{
			existing = std::make_shared<nano::election> (existing_handle);
		}

		if (existing == nullptr)
		{
			if (!recently_confirmed.exists (root))
			{
				result.inserted = true;
				auto hash (block_a->hash ());
				result.election = nano::make_shared<nano::election> (
				node, block_a, confirmation_action_a, [&node = node] (auto const & rep_a) {
					// Representative is defined as online if replying to live votes or rep_crawler queries
					node.online_reps.observe (rep_a);
				},
				election_behavior_a);

				rsnano::rsn_active_transactions_lock_roots_insert (lock_a.handle, root.root ().bytes.data (), root.previous ().bytes.data (), result.election->handle);
				rsnano::rsn_active_transactions_lock_blocks_insert (lock_a.handle, hash.bytes.data (), result.election->handle);
				// Keep track of election count by election type
				debug_assert (rsnano::rsn_active_transactions_lock_count_by_behavior (lock_a.handle, static_cast<uint8_t> (result.election->behavior ())) >= 0);
				rsnano::rsn_active_transactions_lock_count_by_behavior_inc (lock_a.handle, static_cast<uint8_t> (result.election->behavior ()));
				lock_a.unlock ();
				if (auto const cache = node.vote_cache.find (hash); cache)
				{
					fill_from_cache (*result.election, *cache);
				}
				node.stats->inc (nano::stat::type::active_started, nano::to_stat_detail (election_behavior_a));
				node.observers->active_started.notify (hash);
				vacancy_update ();
			}
		}
		else
		{
			result.election = existing;
		}

		if (lock_a.owns_lock ())
		{
			lock_a.unlock ();
		}

		// Votes are generated for inserted or ongoing elections
		if (result.election)
		{
			broadcast_vote (*result.election);
		}
		trim ();
	}
	return result;
}

std::chrono::milliseconds nano::active_transactions::base_latency () const
{
	return node.network_params.network.is_dev_network () ? 25ms : 1000ms;
}

std::chrono::milliseconds nano::active_transactions::confirm_req_time (nano::election & election) const
{
	switch (election.behavior ())
	{
		case election_behavior::normal:
		case election_behavior::hinted:
			return base_latency () * 5;
		case election_behavior::optimistic:
			return base_latency () * 2;
	}
	debug_assert (false);
	return {};
}

void nano::active_transactions::send_confirm_req (nano::confirmation_solicitor & solicitor_a, nano::election & election)
{
	if (confirm_req_time (election) < std::chrono::milliseconds{ rsnano::rsn_election_last_req_elapsed_ms (election.handle) })
	{
		auto guard{ election.lock () };
		if (!solicitor_a.add (election, guard))
		{
			rsnano::rsn_election_last_req_set (election.handle);
			election.inc_confirmation_request_count ();
		}
	}
}

bool nano::active_transactions::transition_time (nano::confirmation_solicitor & solicitor_a, nano::election & election)
{
	bool result = false;
	auto state_l = static_cast<nano::election::state_t> (rsnano::rsn_election_state (election.handle));
	switch (state_l)
	{
		case nano::election::state_t::passive:
			if (base_latency () * election.passive_duration_factor < std::chrono::milliseconds{ rsnano::rsn_election_state_start_elapsed_ms (election.handle) })
			{
				election.state_change (nano::election::state_t::passive, nano::election::state_t::active);
			}
			break;
		case nano::election::state_t::active:
			broadcast_vote (election);
			broadcast_block (solicitor_a, election);
			send_confirm_req (solicitor_a, election);
			break;
		case nano::election::state_t::confirmed:
			result = true; // Return true to indicate this election should be cleaned up
			election.state_change (nano::election::state_t::confirmed, nano::election::state_t::expired_confirmed);
			break;
		case nano::election::state_t::expired_unconfirmed:
		case nano::election::state_t::expired_confirmed:
			debug_assert (false);
			break;
	}

	if (!confirmed (election) && election.time_to_live () < std::chrono::milliseconds{ rsnano::rsn_election_elapsed_ms (election.handle) })
	{
		auto guard{ election.lock () };
		// It is possible the election confirmed while acquiring the mutex
		// state_change returning true would indicate it
		state_l = static_cast<nano::election::state_t> (rsnano::rsn_election_state (election.handle));
		if (!election.state_change (state_l, nano::election::state_t::expired_unconfirmed))
		{
			result = true; // Return true to indicate this election should be cleaned up
			if (node.config->logging.election_expiration_tally_logging ())
			{
				log_votes (election, guard, tally_impl (guard), "Election expired: ");
			}
			auto st{ guard.status () };
			st.set_election_status_type (nano::election_status_type::stopped);
			guard.set_status (st);
		}
	}
	return result;
}

void nano::active_transactions::process_confirmed_data (store::transaction const & transaction_a, std::shared_ptr<nano::block> const & block_a, nano::block_hash const & hash_a, nano::account & account_a, nano::uint128_t & amount_a, bool & is_state_send_a, bool & is_state_epoch_a, nano::account & pending_account_a)
{
	// Faster account calculation
	account_a = block_a->account ();
	if (account_a.is_zero ())
	{
		account_a = block_a->sideband ().account ();
	}
	// Faster amount calculation
	auto previous (block_a->previous ());
	bool error (false);
	auto previous_balance (node.ledger.balance_safe (transaction_a, previous, error));
	auto block_balance = node.ledger.balance (*block_a);
	if (hash_a != node.ledger.constants.genesis->account ())
	{
		if (!error)
		{
			amount_a = block_balance > previous_balance ? block_balance - previous_balance : previous_balance - block_balance;
		}
		else
		{
			amount_a = 0;
		}
	}
	else
	{
		amount_a = nano::dev::constants.genesis_amount;
	}
	if (auto state = dynamic_cast<nano::state_block *> (block_a.get ()))
	{
		if (state->balance () < previous_balance)
		{
			is_state_send_a = true;
		}
		if (amount_a == 0 && node.network_params.ledger.epochs.is_epoch_link (state->link ()))
		{
			is_state_epoch_a = true;
		}
		pending_account_a = state->link ().as_account ();
	}
	if (auto send = dynamic_cast<nano::send_block *> (block_a.get ()))
	{
		pending_account_a = send->destination ();
	}
}

void nano::active_transactions::on_block_confirmed (std::function<void (std::shared_ptr<nano::block> const &, nano::store::read_transaction const &, nano::election_status_type)> callback)
{
	block_confirmed_callback = std::move (callback);
}

nano::election_extended_status nano::active_transactions::current_status (nano::election & election) const
{
	nano::election_lock guard{ election };
	nano::election_status status_l = guard.status ();
	status_l.set_confirmation_request_count (election.get_confirmation_request_count ());
	status_l.set_block_count (nano::narrow_cast<decltype (status_l.get_block_count ())> (guard.last_blocks_size ()));
	status_l.set_voter_count (nano::narrow_cast<decltype (status_l.get_voter_count ())> (guard.last_votes_size ()));
	return nano::election_extended_status{ status_l, guard.last_votes (), tally_impl (guard) };
}

nano::tally_t nano::active_transactions::tally (nano::election & election) const
{
	auto guard{ election.lock () };
	return tally_impl (guard);
}

void nano::active_transactions::broadcast_block (nano::confirmation_solicitor & solicitor_a, nano::election & election)
{
	if (base_latency () * 15 < std::chrono::milliseconds{ rsnano::rsn_election_last_block_elapsed_ms (election.handle) })
	{
		auto guard{ election.lock () };
		if (!solicitor_a.broadcast (election, guard))
		{
			rsnano::rsn_election_set_last_block (election.handle);
		}
	}
}

// Validate a vote and apply it to the current election if one exists
nano::vote_code nano::active_transactions::vote (std::shared_ptr<nano::vote> const & vote_a)
{
	nano::vote_code result{ nano::vote_code::indeterminate };
	// If all hashes were recently confirmed then it is a replay
	unsigned recently_confirmed_counter (0);

	std::vector<std::pair<std::shared_ptr<nano::election>, nano::block_hash>> process;
	std::vector<nano::block_hash> inactive; // Hashes that should be added to inactive vote cache

	{
		auto guard{ lock () };
		for (auto const & hash : vote_a->hashes ())
		{
			auto existing_handle = rsnano::rsn_active_transactions_lock_blocks_find (guard.handle, hash.bytes.data ());
			if (existing_handle != nullptr)
			{
				auto existing = std::make_shared<nano::election> (existing_handle);
				process.emplace_back (existing, hash);
			}
			else if (!recently_confirmed.exists (hash))
			{
				inactive.emplace_back (hash);
			}
			else
			{
				++recently_confirmed_counter;
			}
		}
	}

	// Process inactive votes outside of the critical section
	for (auto & hash : inactive)
	{
		add_vote_cache (hash, vote_a);
	}

	if (!process.empty ())
	{
		bool replay (false);
		bool processed (false);
		for (auto const & [election, block_hash] : process)
		{
			auto const result_l = vote (*election, vote_a->account (), vote_a->timestamp (), block_hash);
			processed = processed || result_l.processed;
			replay = replay || result_l.replay;
		}

		// Republish vote if it is new and the node does not host a principal representative (or close to)
		if (processed)
		{
			auto const reps (node.wallets.reps ());
			if (!reps.have_half_rep () && !reps.exists (vote_a->account ()))
			{
				node.network->flood_vote (vote_a, 0.5f);
			}
		}
		result = replay ? nano::vote_code::replay : nano::vote_code::vote;
	}
	else if (recently_confirmed_counter == vote_a->hashes ().size ())
	{
		result = nano::vote_code::replay;
	}
	return result;
}

bool nano::active_transactions::active (nano::qualified_root const & root_a) const
{
	auto guard{ lock () };
	return rsnano::rsn_active_transactions_lock_roots_exists (guard.handle, root_a.root ().bytes.data (), root_a.previous ().bytes.data ());
}

bool nano::active_transactions::active (nano::block const & block_a) const
{
	auto guard{ lock () };
	auto root{ block_a.qualified_root () };
	auto hash{ block_a.hash () };
	auto root_exists = rsnano::rsn_active_transactions_lock_roots_exists (guard.handle, root.root ().bytes.data (), root.previous ().bytes.data ());
	auto existing_handle = rsnano::rsn_active_transactions_lock_blocks_find (guard.handle, hash.bytes.data ());
	bool block_exists = existing_handle != nullptr;
	if (block_exists)
	{
		rsnano::rsn_election_destroy (existing_handle);
	}
	return root_exists && block_exists;
}

bool nano::active_transactions::active (const nano::block_hash & hash) const
{
	auto guard{ lock () };
	auto existing_handle = rsnano::rsn_active_transactions_lock_blocks_find (guard.handle, hash.bytes.data ());
	bool block_exists = existing_handle != nullptr;
	if (block_exists)
	{
		rsnano::rsn_election_destroy (existing_handle);
	}
	return block_exists;
}

std::shared_ptr<nano::election> nano::active_transactions::election (nano::qualified_root const & root_a) const
{
	std::shared_ptr<nano::election> result;
	auto guard{ lock () };
	auto election_handle = rsnano::rsn_active_transactions_lock_roots_find (guard.handle, root_a.root ().bytes.data (), root_a.previous ().bytes.data ());
	if (election_handle != nullptr)
	{
		result = std::make_shared<nano::election> (election_handle);
	}
	return result;
}

std::shared_ptr<nano::block> nano::active_transactions::winner (nano::block_hash const & hash_a) const
{
	std::shared_ptr<nano::block> result;
	auto guard{ lock () };
	auto existing_handle = rsnano::rsn_active_transactions_lock_blocks_find (guard.handle, hash_a.bytes.data ());
	if (existing_handle != nullptr)
	{
		auto election = std::make_shared<nano::election> (existing_handle);
		guard.unlock ();
		result = election->winner ();
	}
	return result;
}

void nano::active_transactions::erase (nano::block const & block_a)
{
	erase (block_a.qualified_root ());
}

void nano::active_transactions::erase (nano::qualified_root const & root_a)
{
	auto guard{ lock () };
	auto election_handle = rsnano::rsn_active_transactions_lock_roots_find (guard.handle, root_a.root ().bytes.data (), root_a.previous ().bytes.data ());
	if (election_handle != nullptr)
	{
		auto election = std::make_shared<nano::election> (election_handle);
		cleanup_election (guard, election);
	}
}

void nano::active_transactions::erase_hash (nano::block_hash const & hash_a)
{
	auto guard{ lock () };
	[[maybe_unused]] auto erased (rsnano::rsn_active_transactions_lock_blocks_erase (guard.handle, hash_a.bytes.data ()));
	debug_assert (erased);
}

void nano::active_transactions::erase_oldest ()
{
	auto guard{ lock () };
	if (rsnano::rsn_active_transactions_lock_roots_size (guard.handle) > 0)
	{
		std::shared_ptr<nano::election> front = list_active_impl (1, guard).front ();
		cleanup_election (guard, front);
	}
}

bool nano::active_transactions::empty () const
{
	auto guard{ lock () };
	return rsnano::rsn_active_transactions_lock_roots_size (guard.handle) == 0;
}

std::size_t nano::active_transactions::size () const
{
	auto guard{ lock () };
	return rsnano::rsn_active_transactions_lock_roots_size (guard.handle);
}

bool nano::active_transactions::publish (std::shared_ptr<nano::block> const & block_a)
{
	auto guard{ lock () };
	auto root = block_a->qualified_root ();
	auto election_handle = rsnano::rsn_active_transactions_lock_roots_find (guard.handle, root.root ().bytes.data (), root.previous ().bytes.data ());
	auto result (true);
	if (election_handle != nullptr)
	{
		auto election = std::make_shared<nano::election> (election_handle);
		guard.unlock ();
		result = publish (block_a, *election);
		if (!result)
		{
<<<<<<< HEAD
			guard.lock ();
			rsnano::rsn_active_transactions_lock_blocks_insert (guard.handle, block_a->hash ().bytes.data (), election->handle);
			guard.unlock ();
			if (auto const cache = node.inactive_vote_cache.find (block_a->hash ()); cache)
=======
			lock.lock ();
			blocks.emplace (block_a->hash (), election);
			lock.unlock ();
			if (auto const cache = node.vote_cache.find (block_a->hash ()); cache)
>>>>>>> 46adf29c
			{
				fill_from_cache (*election, *cache);
			}
			node.stats->inc (nano::stat::type::active, nano::stat::detail::election_block_conflict);
		}
	}
	return result;
}

nano::election_vote_result nano::active_transactions::vote (nano::election & election, nano::account const & rep, uint64_t timestamp_a, nano::block_hash const & block_hash_a, nano::vote_source vote_source_a)
{
	auto weight = node.ledger.weight (rep);
	if (!node.network_params.network.is_dev_network () && weight <= node.minimum_principal_weight ())
	{
		return nano::election_vote_result (false, false);
	}
	nano::election_lock lock{ election };

	auto last_vote_l{ lock.find_vote (rep) };
	if (last_vote_l.has_value ())
	{
		if (last_vote_l->get_timestamp () > timestamp_a)
		{
			return nano::election_vote_result (true, false);
		}
		if (last_vote_l->get_timestamp () == timestamp_a && !(last_vote_l->get_hash () < block_hash_a))
		{
			return nano::election_vote_result (true, false);
		}

		auto max_vote = timestamp_a == std::numeric_limits<uint64_t>::max () && last_vote_l->get_timestamp () < timestamp_a;

		bool past_cooldown = true;
		// Only cooldown live votes
		if (vote_source_a == nano::vote_source::live)
		{
			const auto cooldown = cooldown_time (weight);
			past_cooldown = last_vote_l->get_time () <= std::chrono::system_clock::now () - cooldown;
		}

		if (!max_vote && !past_cooldown)
		{
			return nano::election_vote_result (false, false);
		}
	}
	lock.insert_or_assign_vote (rep, { timestamp_a, block_hash_a });
	if (vote_source_a == nano::vote_source::live)
	{
		rsnano::rsn_election_live_vote_action (election.handle, rep.bytes.data ());
	}

	node.stats->inc (nano::stat::type::election, vote_source_a == nano::vote_source::live ? nano::stat::detail::vote_new : nano::stat::detail::vote_cached);

	if (!confirmed (lock))
	{
		confirm_if_quorum (lock, election);
	}
	return nano::election_vote_result (false, true);
}

std::size_t nano::active_transactions::fill_from_cache (nano::election & election, nano::vote_cache::entry const & entry)
{
	std::size_t inserted = 0;
	for (const auto & voter : entry.voters_m)
	{
		auto [is_replay, processed] = vote (election, voter.representative, voter.timestamp, entry.hash_m, nano::vote_source::cache);
		if (processed)
		{
			inserted++;
		}
	}
	return inserted;
}

// Returns the type of election status requiring callbacks calling later
boost::optional<nano::election_status_type> nano::active_transactions::confirm_block (store::transaction const & transaction_a, std::shared_ptr<nano::block> const & block_a)
{
	auto const hash = block_a->hash ();
	std::shared_ptr<nano::election> election = nullptr;
	{
		auto guard{ lock () };
		auto existing_handle = rsnano::rsn_active_transactions_lock_blocks_find (guard.handle, hash.bytes.data ());
		if (existing_handle != nullptr)
		{
			election = std::make_shared<nano::election> (existing_handle);
		}
	}

	boost::optional<nano::election_status_type> status_type;
	if (election)
	{
		status_type = try_confirm (*election, hash);
	}
	else
	{
		status_type = nano::election_status_type::inactive_confirmation_height;
	}

	return status_type;
}

boost::optional<nano::election_status_type> nano::active_transactions::try_confirm (nano::election & election, nano::block_hash const & hash)
{
	boost::optional<nano::election_status_type> status_type;
	auto guard{ election.lock () };
	auto winner = guard.status ().get_winner ();
	if (winner && winner->hash () == hash)
	{
		if (!confirmed (guard))
		{
			confirm_once (guard, nano::election_status_type::active_confirmation_height, election);
			status_type = nano::election_status_type::active_confirmation_height;
		}
		else
		{
			status_type = nano::election_status_type::active_confirmed_quorum;
		}
	}
	else
	{
		status_type = boost::optional<nano::election_status_type>{};
	}
	return status_type;
}

void nano::active_transactions::add_vote_cache (nano::block_hash const & hash, std::shared_ptr<nano::vote> const vote)
{
	auto rep_weight = node.ledger.weight (vote->account ());
	if (rep_weight > node.minimum_principal_weight ())
	{
<<<<<<< HEAD
		node.inactive_vote_cache.vote (hash, vote, rep_weight);
=======
		node.vote_cache.vote (hash, vote);
>>>>>>> 46adf29c
	}
}

std::size_t nano::active_transactions::election_winner_details_size ()
{
	nano::lock_guard<nano::mutex> guard{ election_winner_details_mutex };
	return election_winner_details.size ();
}

void nano::active_transactions::clear ()
{
	{
		auto guard{ lock () };
		rsnano::rsn_active_transactions_lock_blocks_clear (guard.handle);
		rsnano::rsn_active_transactions_lock_roots_clear (guard.handle);
	}
	vacancy_update ();
}

std::unique_ptr<nano::container_info_component> nano::collect_container_info (active_transactions & active_transactions, std::string const & name)
{
	auto guard{ active_transactions.lock () };

	auto composite = std::make_unique<container_info_composite> (name);
	composite->add_component (std::make_unique<container_info_leaf> (container_info{ "roots", rsnano::rsn_active_transactions_lock_roots_size (guard.handle), sizeof (intptr_t) }));

	composite->add_component (std::make_unique<container_info_leaf> (container_info{ "blocks", rsnano::rsn_active_transactions_lock_blocks_len (guard.handle), sizeof (intptr_t) }));
	composite->add_component (std::make_unique<container_info_leaf> (container_info{ "election_winner_details", active_transactions.election_winner_details_size (), sizeof (decltype (active_transactions.election_winner_details)::value_type) }));
	composite->add_component (std::make_unique<container_info_leaf> (container_info{ "normal", static_cast<std::size_t> (rsnano::rsn_active_transactions_lock_count_by_behavior (guard.handle, static_cast<uint8_t> (nano::election_behavior::normal))), 0 }));
	composite->add_component (std::make_unique<container_info_leaf> (container_info{ "hinted", static_cast<std::size_t> (rsnano::rsn_active_transactions_lock_count_by_behavior (guard.handle, static_cast<uint8_t> (nano::election_behavior::hinted))), 0 }));
	composite->add_component (std::make_unique<container_info_leaf> (container_info{ "optimistic", static_cast<std::size_t> (rsnano::rsn_active_transactions_lock_count_by_behavior (guard.handle, static_cast<uint8_t> (nano::election_behavior::optimistic))), 0 }));

	composite->add_component (active_transactions.recently_confirmed.collect_container_info ("recently_confirmed"));
	composite->add_component (active_transactions.recently_cemented.collect_container_info ("recently_cemented"));

	return composite;
}

/*
 * class recently_confirmed
 */

nano::recently_confirmed_cache::recently_confirmed_cache (std::size_t max_size_a) :
	max_size{ max_size_a }
{
}

void nano::recently_confirmed_cache::put (const nano::qualified_root & root, const nano::block_hash & hash)
{
	nano::lock_guard<nano::mutex> guard{ mutex };
	confirmed.get<tag_sequence> ().emplace_back (root, hash);
	if (confirmed.size () > max_size)
	{
		confirmed.get<tag_sequence> ().pop_front ();
	}
}

void nano::recently_confirmed_cache::erase (const nano::block_hash & hash)
{
	nano::lock_guard<nano::mutex> guard{ mutex };
	confirmed.get<tag_hash> ().erase (hash);
}

void nano::recently_confirmed_cache::clear ()
{
	nano::lock_guard<nano::mutex> guard{ mutex };
	confirmed.clear ();
}

bool nano::recently_confirmed_cache::exists (const nano::block_hash & hash) const
{
	nano::lock_guard<nano::mutex> guard{ mutex };
	return confirmed.get<tag_hash> ().find (hash) != confirmed.get<tag_hash> ().end ();
}

bool nano::recently_confirmed_cache::exists (const nano::qualified_root & root) const
{
	nano::lock_guard<nano::mutex> guard{ mutex };
	return confirmed.get<tag_root> ().find (root) != confirmed.get<tag_root> ().end ();
}

std::size_t nano::recently_confirmed_cache::size () const
{
	nano::lock_guard<nano::mutex> guard{ mutex };
	return confirmed.size ();
}

nano::recently_confirmed_cache::entry_t nano::recently_confirmed_cache::back () const
{
	nano::lock_guard<nano::mutex> guard{ mutex };
	return confirmed.back ();
}

std::unique_ptr<nano::container_info_component> nano::recently_confirmed_cache::collect_container_info (const std::string & name)
{
	nano::unique_lock<nano::mutex> lock{ mutex };

	auto composite = std::make_unique<container_info_composite> (name);
	composite->add_component (std::make_unique<container_info_leaf> (container_info{ "confirmed", confirmed.size (), sizeof (decltype (confirmed)::value_type) }));
	return composite;
}

/*
 * class recently_cemented
 */

nano::recently_cemented_cache::recently_cemented_cache (std::size_t max_size_a) :
	handle (rsnano::rsn_recently_cemented_cache_create1 (max_size_a))
{
}

nano::recently_cemented_cache::recently_cemented_cache (nano::recently_cemented_cache const & other_a) :
	handle (rsnano::rsn_recently_cemented_cache_clone (other_a.handle))
{
}

nano::recently_cemented_cache::~recently_cemented_cache ()
{
	if (handle != nullptr)
		rsnano::rsn_recently_cemented_cache_destroy (handle);
}

nano::recently_cemented_cache & nano::recently_cemented_cache::operator= (const nano::recently_cemented_cache & other_a)
{
	if (handle != nullptr)
		rsnano::rsn_recently_cemented_cache_destroy (handle);

	handle = rsnano::rsn_recently_cemented_cache_clone (other_a.handle);
	return *this;
}

void nano::recently_cemented_cache::put (const nano::election_status & status)
{
	rsnano::rsn_recently_cemented_cache_put (handle, status.handle);
}

nano::recently_cemented_cache::queue_t nano::recently_cemented_cache::list () const
{
	rsnano::RecentlyCementedCachedDto recently_cemented_cache_dto;
	rsnano::rsn_recently_cemented_cache_list (handle, &recently_cemented_cache_dto);
	nano::recently_cemented_cache::queue_t result;
	rsnano::ElectionStatusHandle * const * current;
	int i;
	for (i = 0, current = recently_cemented_cache_dto.items; i < recently_cemented_cache_dto.count; ++i)
	{
		nano::election_status election_status (*current);
		result.push_back (election_status);
		current++;
	}

	rsnano::rsn_recently_cemented_cache_destroy_dto (&recently_cemented_cache_dto);

	return result;
}

std::size_t nano::recently_cemented_cache::size () const
{
	return rsn_recently_cemented_cache_size (handle);
}

std::unique_ptr<nano::container_info_component> nano::recently_cemented_cache::collect_container_info (const std::string & name)
{
	size_t size = rsnano::rsn_recently_cemented_cache_size (handle);
	size_t size_of_type = rsnano::rsn_recently_cemented_cache_get_cemented_type_size ();

	auto composite = std::make_unique<container_info_composite> (name);
	composite->add_component (std::make_unique<container_info_leaf> (container_info{ "cemented", size, size_of_type }));
	return composite;
}<|MERGE_RESOLUTION|>--- conflicted
+++ resolved
@@ -228,7 +228,7 @@
 	// Sort in ascending order
 	std::sort (sorted.begin (), sorted.end (), [] (auto const & left, auto const & right) { return left.second < right.second; });
 	// Replace if lowest tally is below inactive cache new block weight
-	auto inactive_existing = node.inactive_vote_cache.find (hash_a);
+	auto inactive_existing = node.vote_cache.find (hash_a);
 	auto inactive_tally = inactive_existing ? inactive_existing->tally () : 0;
 	if (inactive_tally > 0 && sorted.size () < election.max_blocks)
 	{
@@ -753,13 +753,8 @@
 	{
 		auto erased (rsnano::rsn_active_transactions_lock_blocks_erase (lock_a.handle, hash.bytes.data ()));
 		(void)erased;
-<<<<<<< HEAD
 		debug_assert (erased);
-		node.inactive_vote_cache.erase (hash);
-=======
-		debug_assert (erased == 1);
 		node.vote_cache.erase (hash);
->>>>>>> 46adf29c
 	}
 
 	auto election_root{ election->qualified_root () };
@@ -1267,17 +1262,10 @@
 		result = publish (block_a, *election);
 		if (!result)
 		{
-<<<<<<< HEAD
 			guard.lock ();
 			rsnano::rsn_active_transactions_lock_blocks_insert (guard.handle, block_a->hash ().bytes.data (), election->handle);
 			guard.unlock ();
-			if (auto const cache = node.inactive_vote_cache.find (block_a->hash ()); cache)
-=======
-			lock.lock ();
-			blocks.emplace (block_a->hash (), election);
-			lock.unlock ();
 			if (auto const cache = node.vote_cache.find (block_a->hash ()); cache)
->>>>>>> 46adf29c
 			{
 				fill_from_cache (*election, *cache);
 			}
@@ -1408,11 +1396,7 @@
 	auto rep_weight = node.ledger.weight (vote->account ());
 	if (rep_weight > node.minimum_principal_weight ())
 	{
-<<<<<<< HEAD
-		node.inactive_vote_cache.vote (hash, vote, rep_weight);
-=======
-		node.vote_cache.vote (hash, vote);
->>>>>>> 46adf29c
+		node.vote_cache.vote (hash, vote, rep_weight);
 	}
 }
 
