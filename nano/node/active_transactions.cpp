#include "nano/lib/logging.hpp"
#include "nano/lib/rsnano.hpp"
#include "nano/lib/utility.hpp"

#include <nano/lib/threading.hpp>
#include <nano/node/active_transactions.hpp>
#include <nano/node/confirmation_height_processor.hpp>
#include <nano/node/confirmation_solicitor.hpp>
#include <nano/node/election.hpp>
#include <nano/node/node.hpp>
#include <nano/node/repcrawler.hpp>
#include <nano/node/scheduler/component.hpp>
#include <nano/node/scheduler/priority.hpp>
#include <nano/store/component.hpp>

#include <boost/format.hpp>

#include <chrono>
#include <cstdint>
#include <memory>

using namespace std::chrono;

nano::active_transactions_lock::active_transactions_lock (nano::active_transactions const & active_transactions) :
	handle{ rsnano::rsn_active_transactions_lock (active_transactions.handle) },
	active_transactions{ active_transactions }
{
}

nano::active_transactions_lock::~active_transactions_lock ()
{
	rsnano::rsn_active_transactions_lock_destroy (handle);
}

void nano::active_transactions_lock::lock ()
{
	rsnano::rsn_active_transactions_lock_lock (handle, active_transactions.handle);
}

void nano::active_transactions_lock::unlock ()
{
	rsnano::rsn_active_transactions_lock_unlock (handle);
}

bool nano::active_transactions_lock::owns_lock ()
{
	return rsnano::rsn_active_transactions_lock_owns_lock (handle);
}

nano::active_transactions::active_transactions (nano::node & node_a, nano::confirmation_height_processor & confirmation_height_processor_a) :
	confirmation_height_processor{ confirmation_height_processor_a },
	node{ node_a },
	recently_confirmed{ 65536 },
	recently_cemented{ node.config->confirmation_history_size },
	election_time_to_live{ node_a.network_params.network.is_dev_network () ? 0s : 2s }
{
	auto network_dto{ node_a.network_params.to_dto () };
	handle = rsnano::rsn_active_transactions_create (&network_dto, node_a.online_reps.get_handle ());

	// Register a callback which will get called after a block is cemented
	confirmation_height_processor.set_cemented_observer ([this] (std::shared_ptr<nano::block> const & callback_block_a) {
		this->block_cemented_callback (callback_block_a);
	});

	// Register a callback which will get called if a block is already cemented
	confirmation_height_processor.set_block_already_cemented_observer ([this] (nano::block_hash const & hash_a) {
		this->block_already_cemented_callback (hash_a);
	});
}

nano::active_transactions::~active_transactions ()
{
	// Thread must be stopped before destruction
	debug_assert (!thread.joinable ());
	rsnano::rsn_active_transactions_destroy (handle);
}

void nano::active_transactions::start ()
{
	if (node.flags.disable_request_loop ())
	{
		return;
	}

	debug_assert (!thread.joinable ());

	thread = std::thread ([this] () {
		nano::thread_role::set (nano::thread_role::name::request_loop);
		request_loop ();
	});
}

void nano::active_transactions::stop ()
{
	{
		auto guard{ lock () };
		rsnano::rsn_active_transactions_lock_stop (guard.handle);
	}
	rsnano::rsn_active_transactions_notify_all (handle);
	nano::join_or_pass (thread);
	clear ();
}

void nano::active_transactions::block_cemented_callback (std::shared_ptr<nano::block> const & block_a)
{
	auto transaction = node.store.tx_begin_read ();
	auto status_type = election_status (*transaction, block_a);

	if (!status_type)
		return;

	switch (*status_type)
	{
		case nano::election_status_type::inactive_confirmation_height:
			process_inactive_confirmation (*transaction, block_a);
			break;

		default:
			process_active_confirmation (*transaction, block_a, *status_type);
			break;
	}

	handle_final_votes_confirmation (block_a, *transaction, *status_type);
}

boost::optional<nano::election_status_type> nano::active_transactions::election_status (nano::store::read_transaction const & transaction, std::shared_ptr<nano::block> const & block)
{
	boost::optional<nano::election_status_type> status_type;

	if (!confirmation_height_processor.is_processing_added_block (block->hash ()))
	{
		status_type = confirm_block (transaction, block);
	}
	else
	{
		status_type = nano::election_status_type::active_confirmed_quorum;
	}

	return status_type;
}

void nano::active_transactions::process_inactive_confirmation (nano::store::read_transaction const & transaction, std::shared_ptr<nano::block> const & block)
{
	nano::account account;
	nano::uint128_t amount{ 0 };
	bool is_state_send = false;
	bool is_state_epoch = false;
	nano::account pending_account{};
	process_confirmed_data (transaction, block, block->hash (), account, amount, is_state_send, is_state_epoch, pending_account);
	nano::election_status status{ block };
	status.set_election_end (std::chrono::duration_cast<std::chrono::milliseconds> (std::chrono::system_clock::now ().time_since_epoch ()));
	status.set_block_count (1);
	status.set_election_status_type (nano::election_status_type::inactive_confirmation_height);
	node.observers->blocks.notify (status, {}, account, amount, is_state_send, is_state_epoch);
}

void nano::active_transactions::process_active_confirmation (nano::store::read_transaction const & transaction, std::shared_ptr<nano::block> const & block, nano::election_status_type status_type)
{
	auto hash (block->hash ());
	nano::unique_lock<nano::mutex> election_winners_lk{ election_winner_details_mutex };
	auto existing = election_winner_details.find (hash);
	if (existing != election_winner_details.end ())
	{
		auto election = existing->second;
		election_winner_details.erase (hash);
		election_winners_lk.unlock ();
		if (confirmed (*election) && election->winner ()->hash () == hash)
		{
			handle_confirmation (transaction, block, election, status_type);
		}
	}
}

bool nano::active_transactions::confirmed (nano::election const & election) const
{
	auto guard{ election.lock () };
	return confirmed_locked (guard);
}

bool nano::active_transactions::confirmed_locked (nano::election_lock & lock) const
{
	auto hash = lock.status ().get_winner ()->hash ();
	return confirmed (hash);
}

bool nano::active_transactions::confirmed (nano::block_hash const & hash) const
{
	auto transaction (node.store.tx_begin_read ());
	return node.ledger.block_confirmed (*transaction, hash);
}

void nano::active_transactions::remove_block (nano::election_lock & lock, nano::block_hash const & hash_a)
{
	if (lock.status ().get_winner ()->hash () != hash_a)
	{
		if (auto existing = lock.find_block (hash_a); existing != nullptr)
		{
			auto votes{ lock.last_votes () };
			for (auto & i : votes)
			{
				if (i.second.get_hash () == hash_a)
				{
					lock.erase_vote (i.first);
				}
			}
			node.network->tcp_channels->publish_filter->clear (existing);
			lock.erase_last_block (hash_a);
		}
	}
}

bool nano::active_transactions::replace_by_weight (nano::election & election, nano::election_lock & lock_a, nano::block_hash const & hash_a)
{
	nano::block_hash replaced_block (0);
	auto winner_hash (lock_a.status ().get_winner ()->hash ());
	// Sort existing blocks tally
	std::vector<std::pair<nano::block_hash, nano::uint128_t>> sorted;
	auto last_tally_handle = rsnano::rsn_election_lock_last_tally (lock_a.handle);
	auto tally_len = rsnano::rsn_tally_len (last_tally_handle);
	sorted.reserve (tally_len);
	for (auto i = 0; i < tally_len; ++i)
	{
		nano::block_hash h;
		nano::amount a;
		rsnano::rsn_tally_get (last_tally_handle, i, h.bytes.data (), a.bytes.data ());
		sorted.emplace_back (h, a.number ());
	}
	rsnano::rsn_tally_destroy (last_tally_handle);
	lock_a.unlock ();
	// Sort in ascending order
	std::sort (sorted.begin (), sorted.end (), [] (auto const & left, auto const & right) { return left.second < right.second; });
	// Replace if lowest tally is below inactive cache new block weight
	auto inactive_existing = node.vote_cache.find (hash_a);
	auto inactive_tally = inactive_existing ? inactive_existing->tally () : 0;
	if (inactive_tally > 0 && sorted.size () < election.max_blocks)
	{
		// If count of tally items is less than 10, remove any block without tally
		for (auto const & [hash, block] : election.blocks ())
		{
			if (std::find_if (sorted.begin (), sorted.end (), [&hash = hash] (auto const & item_a) { return item_a.first == hash; }) == sorted.end () && hash != winner_hash)
			{
				replaced_block = hash;
				break;
			}
		}
	}
	else if (inactive_tally > 0 && inactive_tally > sorted.front ().second)
	{
		if (sorted.front ().first != winner_hash)
		{
			replaced_block = sorted.front ().first;
		}
		else if (inactive_tally > sorted[1].second)
		{
			// Avoid removing winner
			replaced_block = sorted[1].first;
		}
	}

	bool replaced (false);
	if (!replaced_block.is_zero ())
	{
		erase_hash (replaced_block);
		lock_a.lock ();
		remove_block (lock_a, replaced_block);
		replaced = true;
	}
	else
	{
		lock_a.lock ();
	}
	return replaced;
}

std::vector<nano::vote_with_weight_info> nano::active_transactions::votes_with_weight (nano::election & election) const
{
	std::multimap<nano::uint128_t, nano::vote_with_weight_info, std::greater<nano::uint128_t>> sorted_votes;
	std::vector<nano::vote_with_weight_info> result;
	auto votes_l (election.votes ());
	for (auto const & vote_l : votes_l)
	{
		if (vote_l.first != nullptr)
		{
			auto amount (node.ledger.cache.rep_weights ().representation_get (vote_l.first));
			nano::vote_with_weight_info vote_info{ vote_l.first, vote_l.second.get_time (), vote_l.second.get_timestamp (), vote_l.second.get_hash (), amount };
			sorted_votes.emplace (std::move (amount), vote_info);
		}
	}
	result.reserve (sorted_votes.size ());
	std::transform (sorted_votes.begin (), sorted_votes.end (), std::back_inserter (result), [] (auto const & entry) { return entry.second; });
	return result;
}

bool nano::active_transactions::publish (std::shared_ptr<nano::block> const & block_a, nano::election & election)
{
	nano::election_lock lock{ election };

	// Do not insert new blocks if already confirmed
	auto result = confirmed_locked (lock);
	if (!result && lock.last_blocks_size () >= election.max_blocks && lock.find_block (block_a->hash ()) == nullptr)
	{
		if (!replace_by_weight (election, lock, block_a->hash ()))
		{
			result = true;
			node.network->tcp_channels->publish_filter->clear (block_a);
		}
	}
	if (!result)
	{
		auto existing = lock.find_block (block_a->hash ());
		if (existing == nullptr)
		{
			lock.insert_or_assign_last_block (block_a);
		}
		else
		{
			result = true;
			lock.insert_or_assign_last_block (block_a);
			auto st{ lock.status () };
			if (st.get_winner ()->hash () == block_a->hash ())
			{
				st.set_winner (block_a);
				lock.set_status (st);
				node.network->flood_block (block_a, nano::transport::buffer_drop_policy::no_limiter_drop);
			}
		}
	}
	/*
	Result is true if:
	1) election is confirmed or expired
	2) given election contains 10 blocks & new block didn't receive enough votes to replace existing blocks
	3) given block in already in election & election contains less than 10 blocks (replacing block content with new)
	*/
	return result;
}

void nano::active_transactions::broadcast_vote_locked (nano::election_lock & lock, nano::election & election)
{
	std::chrono::milliseconds last_vote_elapsed{ rsnano::rsn_election_lock_last_vote_elapsed_ms (lock.handle) };
	if (last_vote_elapsed < std::chrono::milliseconds (node.config->network_params.network.vote_broadcast_interval))
	{
		return;
	}
	rsnano::rsn_election_lock_last_vote_set (lock.handle);
	if (node.config->enable_voting && node.wallets.voting_reps_count () > 0)
	{
		node.stats->inc (nano::stat::type::election, nano::stat::detail::generate_vote);

		if (confirmed_locked (lock) || have_quorum (tally_impl (lock)))
		{
			node.stats->inc (nano::stat::type::election, nano::stat::detail::generate_vote_final);
			node.final_generator.add (election.root (), lock.status ().get_winner ()->hash ()); // Broadcasts vote to the network
		}
		else
		{
			node.stats->inc (nano::stat::type::election, nano::stat::detail::generate_vote_normal);
			node.generator.add (election.root (), lock.status ().get_winner ()->hash ()); // Broadcasts vote to the network
		}
	}
}

void nano::active_transactions::broadcast_vote (nano::election & election, nano::election_lock & lock_a)
{
	if (std::chrono::milliseconds{ rsnano::rsn_election_lock_last_vote_elapsed_ms (lock_a.handle) } >= std::chrono::milliseconds (node.config->network_params.network.vote_broadcast_interval))
	{
		broadcast_vote_locked (lock_a, election);
		rsnano::rsn_election_lock_last_vote_set (lock_a.handle);
	}
}

void nano::active_transactions::handle_confirmation (nano::store::read_transaction const & transaction, std::shared_ptr<nano::block> const & block, std::shared_ptr<nano::election> election, nano::election_status_type status_type)
{
	nano::block_hash hash = block->hash ();
	recently_cemented.put (election->get_status ());

	nano::account account;
	nano::uint128_t amount (0);
	bool is_state_send = false;
	bool is_state_epoch = false;
	nano::account pending_account;

	handle_block_confirmation (transaction, block, hash, account, amount, is_state_send, is_state_epoch, pending_account);

	election->set_status_type (status_type);
	auto status = election->get_status ();
	auto votes = votes_with_weight (*election);
	notify_observers (status, votes, account, amount, is_state_send, is_state_epoch, pending_account);
}

void nano::active_transactions::handle_block_confirmation (nano::store::read_transaction const & transaction, std::shared_ptr<nano::block> const & block, nano::block_hash const & hash, nano::account & account, nano::uint128_t & amount, bool & is_state_send, bool & is_state_epoch, nano::account & pending_account)
{
	auto destination = block->link ().is_zero () ? block->destination () : block->link ().as_account ();
	node.wallets.receive_confirmed (transaction, hash, destination);
	process_confirmed_data (transaction, block, hash, account, amount, is_state_send, is_state_epoch, pending_account);
}

void nano::active_transactions::notify_observers (nano::election_status const & status, std::vector<nano::vote_with_weight_info> const & votes, nano::account const & account, nano::uint128_t amount, bool is_state_send, bool is_state_epoch, nano::account const & pending_account)
{
	node.observers->blocks.notify (status, votes, account, amount, is_state_send, is_state_epoch);

	if (amount > 0)
	{
		node.observers->account_balance.notify (account, false);
		if (!pending_account.is_zero ())
		{
			node.observers->account_balance.notify (pending_account, true);
		}
	}
}

void nano::active_transactions::handle_final_votes_confirmation (std::shared_ptr<nano::block> const & block, nano::store::read_transaction const & transaction, nano::election_status_type status)
{
	auto const account = !block->account ().is_zero () ? block->account () : block->sideband ().account ();

	bool is_canary_not_set = !node.ledger.cache.final_votes_confirmation_canary ();
	bool is_canary_account = account == node.network_params.ledger.final_votes_canary_account;
	bool is_height_above_threshold = block->sideband ().height () >= node.network_params.ledger.final_votes_canary_height;

	if (is_canary_not_set && is_canary_account && is_height_above_threshold)
	{
		node.ledger.cache.set_final_votes_confirmation_canary (true);
	}

	if (block_confirmed_callback != nullptr)
	{
		block_confirmed_callback (block, transaction, status);
	}
}

void nano::active_transactions::add_election_winner_details (nano::block_hash const & hash_a, std::shared_ptr<nano::election> const & election_a)
{
	nano::lock_guard<nano::mutex> guard{ election_winner_details_mutex };
	election_winner_details.emplace (hash_a, election_a);
}

void nano::active_transactions::remove_election_winner_details (nano::block_hash const & hash_a)
{
	nano::lock_guard<nano::mutex> guard{ election_winner_details_mutex };
	election_winner_details.erase (hash_a);
}

nano::active_transactions_lock nano::active_transactions::lock () const
{
	return nano::active_transactions_lock{ *this };
}

void nano::active_transactions::process_confirmed (nano::election_status const & status_a, uint64_t iteration_a)
{
	auto hash (status_a.get_winner ()->hash ());
	decltype (iteration_a) const num_iters = (node.config->block_processor_batch_max_time / node.network_params.node.process_confirmed_interval) * 4;
	std::shared_ptr<nano::block> block_l;
	{
		auto tx{ node.ledger.store.tx_begin_read () };
		block_l = node.ledger.store.block ().get (*tx, hash);
	}
	if (block_l)
	{
		confirmation_height_processor.add (block_l);
	}
	else if (iteration_a < num_iters)
	{
		iteration_a++;
		std::weak_ptr<nano::node> node_w (node.shared ());
		node.workers->add_timed_task (std::chrono::steady_clock::now () + node.network_params.node.process_confirmed_interval, [node_w, status_a, iteration_a] () {
			if (auto node_l = node_w.lock ())
			{
				node_l->active.process_confirmed (status_a, iteration_a);
			}
		});
	}
	else
	{
		// Do some cleanup due to this block never being processed by confirmation height processor
		remove_election_winner_details (hash);
	}
}

void nano::active_transactions::confirm_once (nano::election_lock & lock_a, nano::election_status_type type_a, nano::election & election)
{
	// This must be kept above the setting of election state, as dependent confirmed elections require up to date changes to election_winner_details
	nano::unique_lock<nano::mutex> election_winners_lk{ election_winner_details_mutex };
	auto status_l{ lock_a.status () };
	auto old_state = static_cast<nano::election_state> (rsnano::rsn_election_lock_state (lock_a.handle));
	auto just_confirmed = old_state != nano::election_state::confirmed;
	rsnano::rsn_election_lock_state_set (lock_a.handle, static_cast<uint8_t> (nano::election_state::confirmed));
	if (just_confirmed && (election_winner_details.count (status_l.get_winner ()->hash ()) == 0))
	{
		election_winner_details.emplace (status_l.get_winner ()->hash (), election.shared_from_this ());
		election_winners_lk.unlock ();

		rsnano::rsn_election_lock_update_status_to_confirmed (lock_a.handle, election.handle, static_cast<uint8_t> (type_a));
		status_l = lock_a.status ();

		node.active.recently_confirmed.put (election.qualified_root (), status_l.get_winner ()->hash ());

		lock_a.unlock ();

		node.background ([node_l = node.shared (), status_l, election_l = election.shared_from_this ()] () {
			node_l->active.process_confirmed (status_l);

			rsnano::rsn_election_confirmation_action (election_l->handle, status_l.get_winner ()->get_handle ());
		});
	}
	else
	{
		lock_a.unlock ();
	}
}

nano::tally_t nano::active_transactions::tally_impl (nano::election_lock & lock) const
{
	std::unordered_map<nano::block_hash, nano::uint128_t> block_weights;
	std::unordered_map<nano::block_hash, nano::uint128_t> final_weights_l;
	for (auto const & [account, info] : lock.last_votes ())
	{
		auto rep_weight (node.ledger.weight (account));
		block_weights[info.get_hash ()] += rep_weight;
		if (info.get_timestamp () == std::numeric_limits<uint64_t>::max ())
		{
			final_weights_l[info.get_hash ()] += rep_weight;
		}
	}
	rsnano::rsn_election_lock_last_tally_clear (lock.handle);
	for (const auto & item : block_weights)
	{
		nano::amount a{ item.second };
		rsnano::rsn_election_lock_last_tally_add (lock.handle, item.first.bytes.data (), a.bytes.data ());
	}
	nano::tally_t result;
	for (auto const & [hash, amount] : block_weights)
	{
		auto block (lock.find_block (hash));
		if (block != nullptr)
		{
			result.emplace (amount, block);
		}
	}
	// Calculate final votes sum for winner
	if (!final_weights_l.empty () && !result.empty ())
	{
		auto winner_hash (result.begin ()->second->hash ());
		auto find_final (final_weights_l.find (winner_hash));
		if (find_final != final_weights_l.end ())
		{
			lock.set_final_weight (find_final->second);
		}
	}
	return result;
}

void nano::active_transactions::remove_votes (nano::election & election, nano::election_lock & lock, nano::block_hash const & hash_a)
{
	if (node.config->enable_voting && node.wallets.voting_reps_count () > 0)
	{
		// Remove votes from election
		auto list_generated_votes (node.history.votes (election.root (), hash_a));
		for (auto const & vote : list_generated_votes)
		{
			lock.erase_vote (vote->account ());
		}
		// Clear votes cache
		node.history.erase (election.root ());
	}
}

bool nano::active_transactions::have_quorum (nano::tally_t const & tally_a) const
{
	auto i (tally_a.begin ());
	++i;
	auto second (i != tally_a.end () ? i->first : 0);
	auto delta_l (node.online_reps.delta ());
	release_assert (tally_a.begin ()->first >= second);
	bool result{ (tally_a.begin ()->first - second) >= delta_l };
	return result;
}

void nano::active_transactions::confirm_if_quorum (nano::election_lock & lock_a, nano::election & election)
{
	auto tally_l (tally_impl (lock_a));
	debug_assert (!tally_l.empty ());
	auto winner (tally_l.begin ());
	auto block_l (winner->second);
	auto winner_hash_l{ block_l->hash () };
	auto status_l{ lock_a.status () };
	status_l.set_tally (winner->first);
	status_l.set_final_tally (lock_a.final_weight ());
	auto status_winner_hash_l{ status_l.get_winner ()->hash () };
	nano::uint128_t sum (0);
	for (auto & i : tally_l)
	{
		sum += i.first;
	}
	if (sum >= node.online_reps.delta () && winner_hash_l != status_winner_hash_l)
	{
		status_l.set_winner (block_l);
		remove_votes (election, lock_a, status_winner_hash_l);
		node.block_processor.force (block_l);
	}

	lock_a.set_status (status_l);

	if (have_quorum (tally_l))
	{
		if (node.ledger.cache.final_votes_confirmation_canary () && !rsnano::rsn_election_is_quorum_exchange (election.handle, true) && node.config->enable_voting && node.wallets.voting_reps_count () > 0)
		{
			auto hash = status_l.get_winner ()->hash ();
			lock_a.unlock ();
			node.final_generator.add (election.root (), hash);
			lock_a.lock ();
		}
		if (!node.ledger.cache.final_votes_confirmation_canary () || lock_a.final_weight ().number () >= node.online_reps.delta ())
		{
			confirm_once (lock_a, nano::election_status_type::active_confirmed_quorum, election);
		}
	}
}

void nano::active_transactions::force_confirm (nano::election & election, nano::election_status_type type_a)
{
	release_assert (node.network_params.network.is_dev_network ());
	nano::election_lock lock{ election };
	confirm_once (lock, type_a, election);
}

std::chrono::seconds nano::active_transactions::cooldown_time (nano::uint128_t weight) const
{
	nano::amount weight_amount{ weight };
	return std::chrono::seconds{ rsnano::rsn_active_transactions_cooldown_time_s (handle, weight_amount.bytes.data ()) };
}

void nano::active_transactions::block_already_cemented_callback (nano::block_hash const & hash_a)
{
	// Depending on timing there is a situation where the election_winner_details is not reset.
	// This can happen when a block wins an election, and the block is confirmed + observer
	// called before the block hash gets added to election_winner_details. If the block is confirmed
	// callbacks have already been done, so we can safely just remove it.
	remove_election_winner_details (hash_a);
}

int64_t nano::active_transactions::limit (nano::election_behavior behavior) const
{
	switch (behavior)
	{
		case nano::election_behavior::normal:
		{
			return static_cast<int64_t> (node.config->active_elections_size);
		}
		case nano::election_behavior::hinted:
		{
			const uint64_t limit = node.config->active_elections_hinted_limit_percentage * node.config->active_elections_size / 100;
			return static_cast<int64_t> (limit);
		}
		case nano::election_behavior::optimistic:
		{
			const uint64_t limit = node.config->active_elections_optimistic_limit_percentage * node.config->active_elections_size / 100;
			return static_cast<int64_t> (limit);
		}
	}

	debug_assert (false, "unknown election behavior");
	return 0;
}

int64_t nano::active_transactions::vacancy (nano::election_behavior behavior) const
{
	auto guard{ lock () };
	switch (behavior)
	{
		case nano::election_behavior::normal:
			return limit () - static_cast<int64_t> (rsnano::rsn_active_transactions_lock_roots_size (guard.handle));
		case nano::election_behavior::hinted:
		case nano::election_behavior::optimistic:
			return limit (behavior) - rsnano::rsn_active_transactions_lock_count_by_behavior (guard.handle, static_cast<uint8_t> (behavior));
	}
	debug_assert (false); // Unknown enum
	return 0;
}

void nano::active_transactions::request_confirm (nano::active_transactions_lock & lock_a)
{
	debug_assert (lock_a.owns_lock ());

	std::size_t const this_loop_target_l (rsnano::rsn_active_transactions_lock_roots_size (lock_a.handle));

	auto const elections_l{ list_active_impl (this_loop_target_l, lock_a) };

	lock_a.unlock ();

	nano::confirmation_solicitor solicitor (*node.network, *node.config);
	solicitor.prepare (node.representative_register.principal_representatives (std::numeric_limits<std::size_t>::max ()));

	std::size_t unconfirmed_count_l (0);
	nano::timer<std::chrono::milliseconds> elapsed (nano::timer_state::started);

	/*
	 * Loop through active elections in descending order of proof-of-work difficulty, requesting confirmation
	 *
	 * Only up to a certain amount of elections are queued for confirmation request and block rebroadcasting. The remaining elections can still be confirmed if votes arrive
	 * Elections extending the soft config.active_elections_size limit are flushed after a certain time-to-live cutoff
	 * Flushed elections are later re-activated via frontier confirmation
	 */
	for (auto const & election_l : elections_l)
	{
		bool const confirmed_l (confirmed (*election_l));
		unconfirmed_count_l += !confirmed_l;

		if (confirmed_l || transition_time (solicitor, *election_l))
		{
			erase (election_l->qualified_root ());
		}
	}

	solicitor.flush ();
	lock_a.lock ();
}

void nano::active_transactions::cleanup_election (nano::active_transactions_lock & lock_a, std::shared_ptr<nano::election> election)
{
	debug_assert (lock_a.owns_lock ());

	// Keep track of election count by election type
	debug_assert (rsnano::rsn_active_transactions_lock_count_by_behavior (lock_a.handle, static_cast<uint8_t> (election->behavior ())) > 0);
	rsnano::rsn_active_transactions_lock_count_by_behavior_dec (lock_a.handle, static_cast<uint8_t> (election->behavior ()));

	auto blocks_l = election->blocks ();
	for (auto const & [hash, block] : blocks_l)
	{
		auto erased (rsnano::rsn_active_transactions_lock_blocks_erase (lock_a.handle, hash.bytes.data ()));
		(void)erased;
		debug_assert (erased);
	}

	auto election_root{ election->qualified_root () };
	rsnano::rsn_active_transactions_lock_roots_erase (lock_a.handle, election_root.root ().bytes.data (), election_root.previous ().bytes.data ());

	lock_a.unlock ();

<<<<<<< HEAD
	node.stats->inc (completion_type (*election), nano::to_stat_detail (election->behavior ()));
=======
	node.stats.inc (completion_type (*election), to_stat_detail (election->behavior ()));
>>>>>>> 9e230322

	vacancy_update ();

	for (auto const & [hash, block] : blocks_l)
	{
		// Notify observers about dropped elections & blocks lost confirmed elections
		if (!confirmed (*election) || hash != election->winner ()->hash ())
		{
			node.observers->active_stopped.notify (hash);
		}

		if (!confirmed (*election))
		{
			// Clear from publish filter
			node.network->tcp_channels->publish_filter->clear (block);
		}
	}
}

nano::stat::type nano::active_transactions::completion_type (nano::election const & election) const
{
	if (confirmed (election))
	{
		return nano::stat::type::active_confirmed;
	}
	if (election.failed ())
	{
		return nano::stat::type::active_timeout;
	}
	return nano::stat::type::active_dropped;
}

std::vector<std::shared_ptr<nano::election>> nano::active_transactions::list_active (std::size_t max_a)
{
	auto guard{ lock () };
	return list_active_impl (max_a, guard);
}

std::vector<std::shared_ptr<nano::election>> nano::active_transactions::list_active_impl (std::size_t max_a, nano::active_transactions_lock & guard) const
{
	std::vector<std::shared_ptr<nano::election>> result_l;
	auto elections_handle = rsnano::rsn_active_transactions_lock_roots_get_elections (guard.handle);
	auto len = rsnano::rsn_election_vec_len (elections_handle);
	result_l.reserve (std::min (max_a, len));
	std::size_t count_l{ 0 };
	for (auto i = 0; i < len && count_l < max_a; ++i, ++count_l)
	{
		auto election = std::make_shared<nano::election> (rsnano::rsn_election_vec_get (elections_handle, i));
		result_l.push_back (election);
	}
	rsnano::rsn_election_vec_destroy (elections_handle);
	return result_l;
}

void nano::active_transactions::request_loop ()
{
	auto guard{ lock () };
	while (!rsnano::rsn_active_transactions_lock_stopped (guard.handle))
	{
		rsnano::instant stamp_l;

		node.stats->inc (nano::stat::type::active, nano::stat::detail::loop);

		request_confirm (guard);

		rsnano::rsn_active_transactions_request_loop (handle, guard.handle, stamp_l.handle);
	}
}

nano::election_insertion_result nano::active_transactions::insert (const std::shared_ptr<nano::block> & block_a, nano::election_behavior election_behavior_a)
{
	auto guard{ lock () };
	debug_assert (block_a);
	debug_assert (block_a->has_sideband ());
	nano::election_insertion_result result;

	if (rsnano::rsn_active_transactions_lock_stopped (guard.handle))
		return result;

	auto const root (block_a->qualified_root ());
	auto const hash = block_a->hash ();
	auto const existing_handle = rsnano::rsn_active_transactions_lock_roots_find (guard.handle, root.root ().bytes.data (), root.previous ().bytes.data ());
	std::shared_ptr<nano::election> existing{};
	if (existing_handle != nullptr)
	{
		existing = std::make_shared<nano::election> (existing_handle);
	}

	if (existing == nullptr)
	{
		if (!recently_confirmed.exists (root))
		{
			result.inserted = true;
			auto observe_rep_cb = [&node = node] (auto const & rep_a) {
				// Representative is defined as online if replying to live votes or rep_crawler queries
				node.online_reps.observe (rep_a);
			};
			auto hash (block_a->hash ());
			result.election = nano::make_shared<nano::election> (node, block_a, nullptr, observe_rep_cb, election_behavior_a);
			rsnano::rsn_active_transactions_lock_roots_insert (guard.handle, root.root ().bytes.data (), root.previous ().bytes.data (), result.election->handle);
			rsnano::rsn_active_transactions_lock_blocks_insert (guard.handle, hash.bytes.data (), result.election->handle);

			// Keep track of election count by election type
			debug_assert (rsnano::rsn_active_transactions_lock_count_by_behavior (guard.handle, static_cast<uint8_t> (result.election->behavior ())) >= 0);
			rsnano::rsn_active_transactions_lock_count_by_behavior_inc (guard.handle, static_cast<uint8_t> (result.election->behavior ()));
		}
		else
		{
			// result is not set
		}
	}
	else
	{
		result.election = existing;
	}
	guard.unlock (); // end of critical section

	if (result.inserted)
	{
		if (auto const cache = node.vote_cache.find (hash); cache)
		{
			fill_from_cache (*result.election, *cache);
		}
<<<<<<< HEAD
		node.stats->inc (nano::stat::type::active_started, nano::to_stat_detail (election_behavior_a));
		node.observers->active_started.notify (hash);
=======
		node.stats.inc (nano::stat::type::active_started, to_stat_detail (election_behavior_a));
		node.observers.active_started.notify (hash);
>>>>>>> 9e230322
		vacancy_update ();
	}

	// Votes are generated for inserted or ongoing elections
	if (result.election)
	{
		auto guard{ result.election->lock () };
		broadcast_vote (*result.election, guard);
	}
	trim ();
	return result;
}

void nano::active_transactions::trim ()
{
	/*
	 * Both normal and hinted election schedulers are well-behaved, meaning they first check for AEC vacancy before inserting new elections.
	 * However, it is possible that AEC will be temporarily overfilled in case it's running at full capacity and election hinting or manual queue kicks in.
	 * That case will lead to unwanted churning of elections, so this allows for AEC to be overfilled to 125% until erasing of elections happens.
	 */
	while (vacancy () < -(limit () / 4))
	{
		node.stats->inc (nano::stat::type::active, nano::stat::detail::erase_oldest);
		erase_oldest ();
	}
}

std::chrono::milliseconds nano::active_transactions::base_latency () const
{
	return node.network_params.network.is_dev_network () ? 25ms : 1000ms;
}

std::chrono::milliseconds nano::active_transactions::confirm_req_time (nano::election & election) const
{
	switch (election.behavior ())
	{
		case election_behavior::normal:
		case election_behavior::hinted:
			return base_latency () * 5;
		case election_behavior::optimistic:
			return base_latency () * 2;
	}
	debug_assert (false);
	return {};
}

void nano::active_transactions::send_confirm_req (nano::confirmation_solicitor & solicitor_a, nano::election & election, nano::election_lock & lock_a)
{
	if (confirm_req_time (election) < std::chrono::milliseconds{ rsnano::rsn_election_last_req_elapsed_ms (election.handle) })
	{
		if (!solicitor_a.add (election, lock_a))
		{
			rsnano::rsn_election_last_req_set (election.handle);
			election.inc_confirmation_request_count ();
		}
	}
}

bool nano::active_transactions::transition_time (nano::confirmation_solicitor & solicitor_a, nano::election & election)
{
	auto lock{ election.lock () };
	bool result = false;
	auto state_l = static_cast<nano::election_state> (rsnano::rsn_election_lock_state (lock.handle));
	switch (state_l)
	{
		case nano::election_state::passive:
			if (base_latency () * election.passive_duration_factor < std::chrono::milliseconds{ rsnano::rsn_election_lock_state_start_elapsed_ms (lock.handle) })
			{
				lock.state_change (nano::election_state::passive, nano::election_state::active);
			}
			break;
		case nano::election_state::active:
			broadcast_vote (election, lock);
			broadcast_block (solicitor_a, election, lock);
			send_confirm_req (solicitor_a, election, lock);
			break;
		case nano::election_state::confirmed:
			result = true; // Return true to indicate this election should be cleaned up
			lock.state_change (nano::election_state::confirmed, nano::election_state::expired_confirmed);
			break;
		case nano::election_state::expired_unconfirmed:
		case nano::election_state::expired_confirmed:
			debug_assert (false);
			break;
	}

	if (!confirmed_locked (lock) && election.time_to_live () < std::chrono::milliseconds{ rsnano::rsn_election_elapsed_ms (election.handle) })
	{
		// It is possible the election confirmed while acquiring the mutex
		// state_change returning true would indicate it
		state_l = static_cast<nano::election_state> (rsnano::rsn_election_lock_state (lock.handle));
		if (!lock.state_change (state_l, nano::election_state::expired_unconfirmed))
		{
			result = true; // Return true to indicate this election should be cleaned up
			auto st{ lock.status () };
			st.set_election_status_type (nano::election_status_type::stopped);
			lock.set_status (st);
		}
	}
	return result;
}

void nano::active_transactions::process_confirmed_data (store::transaction const & transaction_a, std::shared_ptr<nano::block> const & block_a, nano::block_hash const & hash_a, nano::account & account_a, nano::uint128_t & amount_a, bool & is_state_send_a, bool & is_state_epoch_a, nano::account & pending_account_a)
{
	// Faster account calculation
	account_a = block_a->account ();
	if (account_a.is_zero ())
	{
		account_a = block_a->sideband ().account ();
	}
	// Faster amount calculation
	auto previous (block_a->previous ());
	bool error (false);
	auto previous_balance (node.ledger.balance_safe (transaction_a, previous, error));
	auto block_balance = node.ledger.balance (*block_a);
	if (hash_a != node.ledger.constants.genesis->account ())
	{
		if (!error)
		{
			amount_a = block_balance > previous_balance ? block_balance - previous_balance : previous_balance - block_balance;
		}
		else
		{
			amount_a = 0;
		}
	}
	else
	{
		amount_a = nano::dev::constants.genesis_amount;
	}
	if (auto state = dynamic_cast<nano::state_block *> (block_a.get ()))
	{
		if (state->balance () < previous_balance)
		{
			is_state_send_a = true;
		}
		if (amount_a == 0 && node.network_params.ledger.epochs.is_epoch_link (state->link ()))
		{
			is_state_epoch_a = true;
		}
		pending_account_a = state->link ().as_account ();
	}
	if (auto send = dynamic_cast<nano::send_block *> (block_a.get ()))
	{
		pending_account_a = send->destination ();
	}
}

void nano::active_transactions::on_block_confirmed (std::function<void (std::shared_ptr<nano::block> const &, nano::store::read_transaction const &, nano::election_status_type)> callback)
{
	block_confirmed_callback = std::move (callback);
}

nano::election_extended_status nano::active_transactions::current_status (nano::election & election) const
{
	nano::election_lock guard{ election };
	nano::election_status status_l = guard.status ();
	status_l.set_confirmation_request_count (election.get_confirmation_request_count ());
	status_l.set_block_count (nano::narrow_cast<decltype (status_l.get_block_count ())> (guard.last_blocks_size ()));
	status_l.set_voter_count (nano::narrow_cast<decltype (status_l.get_voter_count ())> (guard.last_votes_size ()));
	return nano::election_extended_status{ status_l, guard.last_votes (), tally_impl (guard) };
}

nano::tally_t nano::active_transactions::tally (nano::election & election) const
{
	auto guard{ election.lock () };
	return tally_impl (guard);
}

void nano::active_transactions::broadcast_block (nano::confirmation_solicitor & solicitor_a, nano::election & election, nano::election_lock & lock_a)
{
	if (base_latency () * 15 < std::chrono::milliseconds{ rsnano::rsn_election_last_block_elapsed_ms (election.handle) })
	{
		if (!solicitor_a.broadcast (election, lock_a))
		{
			rsnano::rsn_election_set_last_block (election.handle);
		}
	}
}

// Validate a vote and apply it to the current election if one exists
nano::vote_code nano::active_transactions::vote (std::shared_ptr<nano::vote> const & vote_a)
{
	nano::vote_code result{ nano::vote_code::indeterminate };
	// If all hashes were recently confirmed then it is a replay
	unsigned recently_confirmed_counter (0);

	std::vector<std::pair<std::shared_ptr<nano::election>, nano::block_hash>> process;
	std::vector<nano::block_hash> inactive; // Hashes that should be added to inactive vote cache

	{
		auto guard{ lock () };
		for (auto const & hash : vote_a->hashes ())
		{
			auto existing_handle = rsnano::rsn_active_transactions_lock_blocks_find (guard.handle, hash.bytes.data ());
			if (existing_handle != nullptr)
			{
				auto existing = std::make_shared<nano::election> (existing_handle);
				process.emplace_back (existing, hash);
			}
			else if (!recently_confirmed.exists (hash))
			{
				inactive.emplace_back (hash);
			}
			else
			{
				++recently_confirmed_counter;
			}
		}
	}

	// Process inactive votes outside of the critical section
	for (auto & hash : inactive)
	{
		add_vote_cache (hash, vote_a);
	}

	if (!process.empty ())
	{
		bool replay (false);
		bool processed (false);
		for (auto const & [election, block_hash] : process)
		{
			auto const result_l = vote (*election, vote_a->account (), vote_a->timestamp (), block_hash);
			processed = processed || result_l.processed;
			replay = replay || result_l.replay;
		}

		// Republish vote if it is new and the node does not host a principal representative (or close to)
		if (processed)
		{
			if (node.wallets.should_republish_vote (vote_a->account ()))
			{
				nano::confirm_ack ack{ node.network_params.network, vote_a };
				node.network->tcp_channels->flood_message (ack, 0.5f);
			}
		}
		result = replay ? nano::vote_code::replay : nano::vote_code::vote;
	}
	else if (recently_confirmed_counter == vote_a->hashes ().size ())
	{
		result = nano::vote_code::replay;
	}
	return result;
}

bool nano::active_transactions::active (nano::qualified_root const & root_a) const
{
	auto guard{ lock () };
	return rsnano::rsn_active_transactions_lock_roots_exists (guard.handle, root_a.root ().bytes.data (), root_a.previous ().bytes.data ());
}

bool nano::active_transactions::active (nano::block const & block_a) const
{
	auto guard{ lock () };
	auto root{ block_a.qualified_root () };
	auto hash{ block_a.hash () };
	auto root_exists = rsnano::rsn_active_transactions_lock_roots_exists (guard.handle, root.root ().bytes.data (), root.previous ().bytes.data ());
	auto existing_handle = rsnano::rsn_active_transactions_lock_blocks_find (guard.handle, hash.bytes.data ());
	bool block_exists = existing_handle != nullptr;
	if (block_exists)
	{
		rsnano::rsn_election_destroy (existing_handle);
	}
	return root_exists && block_exists;
}

bool nano::active_transactions::active (const nano::block_hash & hash) const
{
	auto guard{ lock () };
	auto existing_handle = rsnano::rsn_active_transactions_lock_blocks_find (guard.handle, hash.bytes.data ());
	bool block_exists = existing_handle != nullptr;
	if (block_exists)
	{
		rsnano::rsn_election_destroy (existing_handle);
	}
	return block_exists;
}

std::shared_ptr<nano::election> nano::active_transactions::election (nano::qualified_root const & root_a) const
{
	std::shared_ptr<nano::election> result;
	auto guard{ lock () };
	auto election_handle = rsnano::rsn_active_transactions_lock_roots_find (guard.handle, root_a.root ().bytes.data (), root_a.previous ().bytes.data ());
	if (election_handle != nullptr)
	{
		result = std::make_shared<nano::election> (election_handle);
	}
	return result;
}

std::shared_ptr<nano::block> nano::active_transactions::winner (nano::block_hash const & hash_a) const
{
	std::shared_ptr<nano::block> result;
	auto guard{ lock () };
	auto existing_handle = rsnano::rsn_active_transactions_lock_blocks_find (guard.handle, hash_a.bytes.data ());
	if (existing_handle != nullptr)
	{
		auto election = std::make_shared<nano::election> (existing_handle);
		guard.unlock ();
		result = election->winner ();
	}
	return result;
}

void nano::active_transactions::erase (nano::block const & block_a)
{
	erase (block_a.qualified_root ());
}

void nano::active_transactions::erase (nano::qualified_root const & root_a)
{
	auto guard{ lock () };
	auto election_handle = rsnano::rsn_active_transactions_lock_roots_find (guard.handle, root_a.root ().bytes.data (), root_a.previous ().bytes.data ());
	if (election_handle != nullptr)
	{
		auto election = std::make_shared<nano::election> (election_handle);
		cleanup_election (guard, election);
	}
}

void nano::active_transactions::erase_hash (nano::block_hash const & hash_a)
{
	auto guard{ lock () };
	[[maybe_unused]] auto erased (rsnano::rsn_active_transactions_lock_blocks_erase (guard.handle, hash_a.bytes.data ()));
	debug_assert (erased);
}

void nano::active_transactions::erase_oldest ()
{
	auto guard{ lock () };
	if (rsnano::rsn_active_transactions_lock_roots_size (guard.handle) > 0)
	{
		std::shared_ptr<nano::election> front = list_active_impl (1, guard).front ();
		cleanup_election (guard, front);
	}
}

bool nano::active_transactions::empty () const
{
	auto guard{ lock () };
	return rsnano::rsn_active_transactions_lock_roots_size (guard.handle) == 0;
}

std::size_t nano::active_transactions::size () const
{
	auto guard{ lock () };
	return rsnano::rsn_active_transactions_lock_roots_size (guard.handle);
}

bool nano::active_transactions::publish (std::shared_ptr<nano::block> const & block_a)
{
	auto guard{ lock () };
	auto root = block_a->qualified_root ();
	auto election_handle = rsnano::rsn_active_transactions_lock_roots_find (guard.handle, root.root ().bytes.data (), root.previous ().bytes.data ());
	auto result (true);
	if (election_handle != nullptr)
	{
		auto election = std::make_shared<nano::election> (election_handle);
		guard.unlock ();
		result = publish (block_a, *election);
		if (!result)
		{
			guard.lock ();
			rsnano::rsn_active_transactions_lock_blocks_insert (guard.handle, block_a->hash ().bytes.data (), election->handle);
			guard.unlock ();
			if (auto const cache = node.vote_cache.find (block_a->hash ()); cache)
			{
				fill_from_cache (*election, *cache);
			}
			node.stats->inc (nano::stat::type::active, nano::stat::detail::election_block_conflict);
		}
	}
	return result;
}

nano::election_vote_result nano::active_transactions::vote (nano::election & election, nano::account const & rep, uint64_t timestamp_a, nano::block_hash const & block_hash_a, nano::vote_source vote_source_a)
{
	auto weight = node.ledger.weight (rep);
	if (!node.network_params.network.is_dev_network () && weight <= node.minimum_principal_weight ())
	{
		return nano::election_vote_result (false, false);
	}
	nano::election_lock lock{ election };

	auto last_vote_l{ lock.find_vote (rep) };
	if (last_vote_l.has_value ())
	{
		if (last_vote_l->get_timestamp () > timestamp_a)
		{
			return nano::election_vote_result (true, false);
		}
		if (last_vote_l->get_timestamp () == timestamp_a && !(last_vote_l->get_hash () < block_hash_a))
		{
			return nano::election_vote_result (true, false);
		}

		auto max_vote = timestamp_a == std::numeric_limits<uint64_t>::max () && last_vote_l->get_timestamp () < timestamp_a;

		bool past_cooldown = true;
		// Only cooldown live votes
		if (vote_source_a == nano::vote_source::live)
		{
			const auto cooldown = cooldown_time (weight);
			past_cooldown = last_vote_l->get_time () <= std::chrono::system_clock::now () - cooldown;
		}

		if (!max_vote && !past_cooldown)
		{
			return nano::election_vote_result (false, false);
		}
	}
	lock.insert_or_assign_vote (rep, { timestamp_a, block_hash_a });
	if (vote_source_a == nano::vote_source::live)
	{
		rsnano::rsn_election_live_vote_action (election.handle, rep.bytes.data ());
	}

	node.stats->inc (nano::stat::type::election, vote_source_a == nano::vote_source::live ? nano::stat::detail::vote_new : nano::stat::detail::vote_cached);

	if (!confirmed_locked (lock))
	{
		confirm_if_quorum (lock, election);
	}
	return nano::election_vote_result (false, true);
}

std::size_t nano::active_transactions::fill_from_cache (nano::election & election, nano::vote_cache::entry const & entry)
{
	std::size_t inserted = 0;
	for (const auto & voter : entry.voters_m)
	{
		auto [is_replay, processed] = vote (election, voter.representative, voter.timestamp, entry.hash_m, nano::vote_source::cache);
		if (processed)
		{
			inserted++;
		}
	}
	return inserted;
}

// Returns the type of election status requiring callbacks calling later
boost::optional<nano::election_status_type> nano::active_transactions::confirm_block (store::transaction const & transaction_a, std::shared_ptr<nano::block> const & block_a)
{
	auto const hash = block_a->hash ();
	std::shared_ptr<nano::election> election = nullptr;
	{
		auto guard{ lock () };
		auto existing_handle = rsnano::rsn_active_transactions_lock_blocks_find (guard.handle, hash.bytes.data ());
		if (existing_handle != nullptr)
		{
			election = std::make_shared<nano::election> (existing_handle);
		}
	}

	boost::optional<nano::election_status_type> status_type;
	if (election)
	{
		status_type = try_confirm (*election, hash);
	}
	else
	{
		status_type = nano::election_status_type::inactive_confirmation_height;
	}

	return status_type;
}

boost::optional<nano::election_status_type> nano::active_transactions::try_confirm (nano::election & election, nano::block_hash const & hash)
{
	boost::optional<nano::election_status_type> status_type;
	auto guard{ election.lock () };
	auto winner = guard.status ().get_winner ();
	if (winner && winner->hash () == hash)
	{
		// Determine if the block was confirmed explicitly via election confirmation or implicitly via confirmation height
		if (!confirmed_locked (guard))
		{
			confirm_once (guard, nano::election_status_type::active_confirmation_height, election);
			status_type = nano::election_status_type::active_confirmation_height;
		}
		else
		{
			status_type = nano::election_status_type::active_confirmed_quorum;
		}
	}
	else
	{
		status_type = boost::optional<nano::election_status_type>{};
	}
	return status_type;
}

void nano::active_transactions::add_vote_cache (nano::block_hash const & hash, std::shared_ptr<nano::vote> const vote)
{
	auto rep_weight = node.ledger.weight (vote->account ());
	if (rep_weight > node.minimum_principal_weight ())
	{
		node.vote_cache.vote (hash, vote, rep_weight);
	}
}

std::size_t nano::active_transactions::election_winner_details_size ()
{
	nano::lock_guard<nano::mutex> guard{ election_winner_details_mutex };
	return election_winner_details.size ();
}

void nano::active_transactions::clear ()
{
	{
		auto guard{ lock () };
		rsnano::rsn_active_transactions_lock_blocks_clear (guard.handle);
		rsnano::rsn_active_transactions_lock_roots_clear (guard.handle);
	}
	vacancy_update ();
}

std::unique_ptr<nano::container_info_component> nano::collect_container_info (active_transactions & active_transactions, std::string const & name)
{
	auto guard{ active_transactions.lock () };

	auto composite = std::make_unique<container_info_composite> (name);
	composite->add_component (std::make_unique<container_info_leaf> (container_info{ "roots", rsnano::rsn_active_transactions_lock_roots_size (guard.handle), sizeof (intptr_t) }));

	composite->add_component (std::make_unique<container_info_leaf> (container_info{ "blocks", rsnano::rsn_active_transactions_lock_blocks_len (guard.handle), sizeof (intptr_t) }));
	composite->add_component (std::make_unique<container_info_leaf> (container_info{ "election_winner_details", active_transactions.election_winner_details_size (), sizeof (decltype (active_transactions.election_winner_details)::value_type) }));
	composite->add_component (std::make_unique<container_info_leaf> (container_info{ "normal", static_cast<std::size_t> (rsnano::rsn_active_transactions_lock_count_by_behavior (guard.handle, static_cast<uint8_t> (nano::election_behavior::normal))), 0 }));
	composite->add_component (std::make_unique<container_info_leaf> (container_info{ "hinted", static_cast<std::size_t> (rsnano::rsn_active_transactions_lock_count_by_behavior (guard.handle, static_cast<uint8_t> (nano::election_behavior::hinted))), 0 }));
	composite->add_component (std::make_unique<container_info_leaf> (container_info{ "optimistic", static_cast<std::size_t> (rsnano::rsn_active_transactions_lock_count_by_behavior (guard.handle, static_cast<uint8_t> (nano::election_behavior::optimistic))), 0 }));

	composite->add_component (active_transactions.recently_confirmed.collect_container_info ("recently_confirmed"));
	composite->add_component (active_transactions.recently_cemented.collect_container_info ("recently_cemented"));

	return composite;
}

/*
 * class recently_confirmed
 */

nano::recently_confirmed_cache::recently_confirmed_cache (std::size_t max_size_a) :
	max_size{ max_size_a }
{
}

void nano::recently_confirmed_cache::put (const nano::qualified_root & root, const nano::block_hash & hash)
{
	nano::lock_guard<nano::mutex> guard{ mutex };
	confirmed.get<tag_sequence> ().emplace_back (root, hash);
	if (confirmed.size () > max_size)
	{
		confirmed.get<tag_sequence> ().pop_front ();
	}
}

void nano::recently_confirmed_cache::erase (const nano::block_hash & hash)
{
	nano::lock_guard<nano::mutex> guard{ mutex };
	confirmed.get<tag_hash> ().erase (hash);
}

void nano::recently_confirmed_cache::clear ()
{
	nano::lock_guard<nano::mutex> guard{ mutex };
	confirmed.clear ();
}

bool nano::recently_confirmed_cache::exists (const nano::block_hash & hash) const
{
	nano::lock_guard<nano::mutex> guard{ mutex };
	return confirmed.get<tag_hash> ().find (hash) != confirmed.get<tag_hash> ().end ();
}

bool nano::recently_confirmed_cache::exists (const nano::qualified_root & root) const
{
	nano::lock_guard<nano::mutex> guard{ mutex };
	return confirmed.get<tag_root> ().find (root) != confirmed.get<tag_root> ().end ();
}

std::size_t nano::recently_confirmed_cache::size () const
{
	nano::lock_guard<nano::mutex> guard{ mutex };
	return confirmed.size ();
}

nano::recently_confirmed_cache::entry_t nano::recently_confirmed_cache::back () const
{
	nano::lock_guard<nano::mutex> guard{ mutex };
	return confirmed.back ();
}

std::unique_ptr<nano::container_info_component> nano::recently_confirmed_cache::collect_container_info (const std::string & name)
{
	nano::unique_lock<nano::mutex> lock{ mutex };

	auto composite = std::make_unique<container_info_composite> (name);
	composite->add_component (std::make_unique<container_info_leaf> (container_info{ "confirmed", confirmed.size (), sizeof (decltype (confirmed)::value_type) }));
	return composite;
}

/*
 * class recently_cemented
 */

nano::recently_cemented_cache::recently_cemented_cache (std::size_t max_size_a) :
	handle (rsnano::rsn_recently_cemented_cache_create1 (max_size_a))
{
}

nano::recently_cemented_cache::recently_cemented_cache (nano::recently_cemented_cache const & other_a) :
	handle (rsnano::rsn_recently_cemented_cache_clone (other_a.handle))
{
}

nano::recently_cemented_cache::~recently_cemented_cache ()
{
	if (handle != nullptr)
		rsnano::rsn_recently_cemented_cache_destroy (handle);
}

nano::recently_cemented_cache & nano::recently_cemented_cache::operator= (const nano::recently_cemented_cache & other_a)
{
	if (handle != nullptr)
		rsnano::rsn_recently_cemented_cache_destroy (handle);

	handle = rsnano::rsn_recently_cemented_cache_clone (other_a.handle);
	return *this;
}

void nano::recently_cemented_cache::put (const nano::election_status & status)
{
	rsnano::rsn_recently_cemented_cache_put (handle, status.handle);
}

nano::recently_cemented_cache::queue_t nano::recently_cemented_cache::list () const
{
	rsnano::RecentlyCementedCachedDto recently_cemented_cache_dto;
	rsnano::rsn_recently_cemented_cache_list (handle, &recently_cemented_cache_dto);
	nano::recently_cemented_cache::queue_t result;
	rsnano::ElectionStatusHandle * const * current;
	int i;
	for (i = 0, current = recently_cemented_cache_dto.items; i < recently_cemented_cache_dto.count; ++i)
	{
		nano::election_status election_status (*current);
		result.push_back (election_status);
		current++;
	}

	rsnano::rsn_recently_cemented_cache_destroy_dto (&recently_cemented_cache_dto);

	return result;
}

std::size_t nano::recently_cemented_cache::size () const
{
	return rsn_recently_cemented_cache_size (handle);
}

std::unique_ptr<nano::container_info_component> nano::recently_cemented_cache::collect_container_info (const std::string & name)
{
	size_t size = rsnano::rsn_recently_cemented_cache_size (handle);
	size_t size_of_type = rsnano::rsn_recently_cemented_cache_get_cemented_type_size ();

	auto composite = std::make_unique<container_info_composite> (name);
	composite->add_component (std::make_unique<container_info_leaf> (container_info{ "cemented", size, size_of_type }));
	return composite;
}<|MERGE_RESOLUTION|>--- conflicted
+++ resolved
@@ -735,11 +735,7 @@
 
 	lock_a.unlock ();
 
-<<<<<<< HEAD
-	node.stats->inc (completion_type (*election), nano::to_stat_detail (election->behavior ()));
-=======
-	node.stats.inc (completion_type (*election), to_stat_detail (election->behavior ()));
->>>>>>> 9e230322
+	node.stats->inc (completion_type (*election), to_stat_detail (election->behavior ()));
 
 	vacancy_update ();
 
@@ -863,13 +859,8 @@
 		{
 			fill_from_cache (*result.election, *cache);
 		}
-<<<<<<< HEAD
-		node.stats->inc (nano::stat::type::active_started, nano::to_stat_detail (election_behavior_a));
+		node.stats->inc (nano::stat::type::active_started, to_stat_detail (election_behavior_a));
 		node.observers->active_started.notify (hash);
-=======
-		node.stats.inc (nano::stat::type::active_started, to_stat_detail (election_behavior_a));
-		node.observers.active_started.notify (hash);
->>>>>>> 9e230322
 		vacancy_update ();
 	}
 
