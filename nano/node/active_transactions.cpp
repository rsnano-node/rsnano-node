--- conflicted
+++ resolved
@@ -119,12 +119,7 @@
 
 void nano::active_transactions::block_cemented_callback (std::shared_ptr<nano::block> const & block_a)
 {
-<<<<<<< HEAD
-	auto transaction = node.store.tx_begin_read ();
-	auto status_type = election_status (*transaction, block_a);
-=======
 	auto status_type = election_status (block_a);
->>>>>>> 315b7774
 
 	if (!status_type)
 		return;
