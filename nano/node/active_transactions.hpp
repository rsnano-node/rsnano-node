#pragma once

#include "nano/lib/rsnano.hpp"

#include <nano/lib/numbers.hpp>
#include <nano/node/election.hpp>
#include <nano/node/election_behavior.hpp>
#include <nano/node/election_insertion_result.hpp>
#include <nano/node/election_status.hpp>
#include <nano/node/vote_with_weight_info.hpp>
#include <nano/secure/common.hpp>
#include <nano/secure/ledger.hpp>

#include <boost/multi_index/hashed_index.hpp>
#include <boost/multi_index/member.hpp>
#include <boost/multi_index/random_access_index.hpp>
#include <boost/multi_index/sequenced_index.hpp>
#include <boost/multi_index_container.hpp>

#include <deque>
#include <memory>
#include <thread>
#include <unordered_map>

namespace nano
{
class node;
class active_transactions;
class block;
class block_sideband;
class block_processor;
class election;
class vote;
class confirming_set;
class stats;
class election_lock;
}

namespace nano::store
{
class read_transaction;
}

namespace nano
{
<<<<<<< HEAD
=======
class active_transactions_config final
{
public:
    explicit active_transactions_config (nano::network_constants const &);

    nano::error deserialize (nano::tomlconfig & toml);
    nano::error serialize (nano::tomlconfig & toml) const;

public:
    // Maximum number of simultaneous active elections (AEC size)
    std::size_t size{ 5000 };
    // Limit of hinted elections as percentage of `active_elections_size` 
    std::size_t hinted_limit_percentage{ 20 };
    // Limit of optimistic elections as percentage of `active_elections_size`
    std::size_t optimistic_limit_percentage{ 10 };
	// Maximum confirmation history size
	std::size_t confirmation_history_size{ 2048 };
	// Maximum cache size for recently_confirmed
	std::size_t confirmation_cache{ 65536 };

	
	
};	

class recently_confirmed_cache final
{
public:
	using entry_t = std::pair<nano::qualified_root, nano::block_hash>;

	explicit recently_confirmed_cache (std::size_t max_size);

	void put (nano::qualified_root const &, nano::block_hash const &);
	void erase (nano::block_hash const &);
	void clear ();
	std::size_t size () const;

	bool exists (nano::qualified_root const &) const;
	bool exists (nano::block_hash const &) const;

public: // Tests
	entry_t back () const;

private:
	// clang-format off
	class tag_hash {};
	class tag_root {};
	class tag_sequence {};

	using ordered_recent_confirmations = boost::multi_index_container<entry_t,
	mi::indexed_by<
		mi::sequenced<mi::tag<tag_sequence>>,
		mi::hashed_unique<mi::tag<tag_root>,
			mi::member<entry_t, nano::qualified_root, &entry_t::first>>,
		mi::hashed_unique<mi::tag<tag_hash>,
			mi::member<entry_t, nano::block_hash, &entry_t::second>>>>;
	// clang-format on
	ordered_recent_confirmations confirmed;

	std::size_t const max_size;

	mutable nano::mutex mutex;

public: // Container info
	std::unique_ptr<container_info_component> collect_container_info (std::string const &);
};

/*
 * Helper container for storing recently cemented elections (a block from election might be confirmed but not yet cemented by confirmation height processor)
 */
class recently_cemented_cache final
{
public:
	using queue_t = std::deque<nano::election_status>;

	explicit recently_cemented_cache (std::size_t max_size);

	void put (nano::election_status const &);
	queue_t list () const;
	std::size_t size () const;

private:
	queue_t cemented;
	std::size_t const max_size;

	mutable nano::mutex mutex;

public: // Container info
	std::unique_ptr<container_info_component> collect_container_info (std::string const &);
};

>>>>>>> 7c45401d
/**
 * Core class for determining consensus
 * Holds all active blocks i.e. recently added blocks that need confirmation
 */
class active_transactions final
{
public:
	active_transactions (nano::node &, rsnano::ActiveTransactionsHandle * handle);
	active_transactions (active_transactions const &) = delete;
	~active_transactions ();

	void stop ();

	// Distinguishes replay votes, cannot be determined if the block is not in any election
	std::unordered_map<nano::block_hash, nano::vote_code> vote (std::shared_ptr<nano::vote> const &, nano::vote_source = nano::vote_source::live);
	// Is the root of this block in the roots container
	bool active (nano::block const &) const;
	bool active (nano::qualified_root const &) const;
	/**
	 * Is the block hash present in any active election
	 */
	bool active (nano::block_hash const &) const;
	std::shared_ptr<nano::election> election (nano::qualified_root const &) const;
	// Returns a list of elections sorted by difficulty
	std::vector<std::shared_ptr<nano::election>> list_active (std::size_t = std::numeric_limits<std::size_t>::max ());
	bool erase (nano::block const &);
	bool erase (nano::qualified_root const &);
	bool empty () const;
	std::size_t size () const;
	bool publish (std::shared_ptr<nano::block> const &);

	/**
	 * Maximum number of elections that should be present in this container
	 * NOTE: This is only a soft limit, it is possible for this container to exceed this count
	 */
	int64_t limit (nano::election_behavior behavior = nano::election_behavior::normal) const;
	/**
	 * How many election slots are available for specified election type
	 */
	int64_t vacancy (nano::election_behavior behavior = nano::election_behavior::normal) const;
	void set_vacancy_update (std::function<void ()> callback);
	void vacancy_update ();

	std::size_t election_winner_details_size ();
	void add_election_winner_details (nano::block_hash const &, std::shared_ptr<nano::election> const &);

public: // Events
	void process_confirmed (nano::election_status const & status_a, uint64_t iteration_a = 0);
	nano::tally_t tally_impl (nano::election_lock & lock) const;
	void force_confirm (nano::election & election);
	// Returns true when the winning block is durably confirmed in the ledger.
	// Later once the confirmation height processor has updated the confirmation height it will be confirmed on disk
	// It is possible for an election to be confirmed on disk but not in memory, for instance if implicitly confirmed via confirmation height
	bool confirmed (nano::election const & election) const;
	bool confirmed_locked (nano::election_lock & lock) const;
	std::vector<nano::vote_with_weight_info> votes_with_weight (nano::election & election) const;
	/*
	 * Process vote. Internally uses cooldown to throttle non-final votes
	 * If the election reaches consensus, it will be confirmed
	 */
	nano::vote_code vote (nano::election & election, nano::account const & rep, uint64_t timestamp_a, nano::block_hash const & block_hash_a, nano::vote_source vote_source_a = nano::vote_source::live);
	nano::election_extended_status current_status (nano::election & election) const;
	nano::tally_t tally (nano::election & election) const;
	void clear_recently_confirmed ();
	std::size_t recently_confirmed_size ();
	std::size_t recently_cemented_size ();
	nano::qualified_root lastest_recently_confirmed_root ();
	void insert_recently_confirmed (std::shared_ptr<nano::block> const & block);
	void insert_recently_cemented (nano::election_status const & status);
	std::deque<nano::election_status> recently_cemented_list ();

private: // Dependencies
<<<<<<< HEAD
	nano::node & node;
=======
	active_transactions_config const & config;
	nano::node & node;	
	nano::confirming_set & confirming_set;
	nano::block_processor & block_processor;
>>>>>>> 7c45401d

public:
	rsnano::ActiveTransactionsHandle * handle;

private:
	friend class election;

public: // Tests
	void clear ();

	friend class node_fork_storm_Test;
	friend class system_block_sequence_Test;
	friend class node_mass_block_new_Test;
	friend class active_transactions_vote_replays_Test;
	friend class frontiers_confirmation_prioritize_frontiers_Test;
	friend class frontiers_confirmation_prioritize_frontiers_max_optimistic_elections_Test;
	friend class confirmation_height_prioritize_frontiers_overwrite_Test;
	friend class active_transactions_confirmation_consistency_Test;
	friend class node_deferred_dependent_elections_Test;
	friend class active_transactions_pessimistic_elections_Test;
	friend class frontiers_confirmation_expired_optimistic_elections_removal_Test;
};

}<|MERGE_RESOLUTION|>--- conflicted
+++ resolved
@@ -19,7 +19,6 @@
 
 #include <deque>
 #include <memory>
-#include <thread>
 #include <unordered_map>
 
 namespace nano
@@ -43,15 +42,13 @@
 
 namespace nano
 {
-<<<<<<< HEAD
-=======
 class active_transactions_config final
 {
 public:
-    explicit active_transactions_config (nano::network_constants const &);
-
+	active_transactions_config() = default;
+	active_transactions_config(rsnano::ActiveTransactionsConfigDto const & dto);
     nano::error deserialize (nano::tomlconfig & toml);
-    nano::error serialize (nano::tomlconfig & toml) const;
+	rsnano::ActiveTransactionsConfigDto into_dto () const;
 
 public:
     // Maximum number of simultaneous active elections (AEC size)
@@ -64,78 +61,8 @@
 	std::size_t confirmation_history_size{ 2048 };
 	// Maximum cache size for recently_confirmed
 	std::size_t confirmation_cache{ 65536 };
-
-	
-	
 };	
 
-class recently_confirmed_cache final
-{
-public:
-	using entry_t = std::pair<nano::qualified_root, nano::block_hash>;
-
-	explicit recently_confirmed_cache (std::size_t max_size);
-
-	void put (nano::qualified_root const &, nano::block_hash const &);
-	void erase (nano::block_hash const &);
-	void clear ();
-	std::size_t size () const;
-
-	bool exists (nano::qualified_root const &) const;
-	bool exists (nano::block_hash const &) const;
-
-public: // Tests
-	entry_t back () const;
-
-private:
-	// clang-format off
-	class tag_hash {};
-	class tag_root {};
-	class tag_sequence {};
-
-	using ordered_recent_confirmations = boost::multi_index_container<entry_t,
-	mi::indexed_by<
-		mi::sequenced<mi::tag<tag_sequence>>,
-		mi::hashed_unique<mi::tag<tag_root>,
-			mi::member<entry_t, nano::qualified_root, &entry_t::first>>,
-		mi::hashed_unique<mi::tag<tag_hash>,
-			mi::member<entry_t, nano::block_hash, &entry_t::second>>>>;
-	// clang-format on
-	ordered_recent_confirmations confirmed;
-
-	std::size_t const max_size;
-
-	mutable nano::mutex mutex;
-
-public: // Container info
-	std::unique_ptr<container_info_component> collect_container_info (std::string const &);
-};
-
-/*
- * Helper container for storing recently cemented elections (a block from election might be confirmed but not yet cemented by confirmation height processor)
- */
-class recently_cemented_cache final
-{
-public:
-	using queue_t = std::deque<nano::election_status>;
-
-	explicit recently_cemented_cache (std::size_t max_size);
-
-	void put (nano::election_status const &);
-	queue_t list () const;
-	std::size_t size () const;
-
-private:
-	queue_t cemented;
-	std::size_t const max_size;
-
-	mutable nano::mutex mutex;
-
-public: // Container info
-	std::unique_ptr<container_info_component> collect_container_info (std::string const &);
-};
-
->>>>>>> 7c45401d
 /**
  * Core class for determining consensus
  * Holds all active blocks i.e. recently added blocks that need confirmation
@@ -208,14 +135,7 @@
 	std::deque<nano::election_status> recently_cemented_list ();
 
 private: // Dependencies
-<<<<<<< HEAD
 	nano::node & node;
-=======
-	active_transactions_config const & config;
-	nano::node & node;	
-	nano::confirming_set & confirming_set;
-	nano::block_processor & block_processor;
->>>>>>> 7c45401d
 
 public:
 	rsnano::ActiveTransactionsHandle * handle;
