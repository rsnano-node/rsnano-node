#pragma once

#include "nano/node/websocket.hpp"

#include <nano/lib/blocks.hpp>
#include <nano/secure/common.hpp>

#include <chrono>
#include <functional>
#include <future>
#include <memory>
#include <optional>
#include <thread>

namespace nano::store
{
class write_transaction;
}

namespace nano
{
class node;
class write_database_queue;
class node_config;
class ledger;
class node_flags;
class network;
class stats;
class local_vote_history;
class active_transactions;
class election_scheduler;
class unchecked_map;
class gap_cache;
class bootstrap_initiator;
class vote_cache;
class signature_checker;

namespace websocket
{
	class listener;
}

class block_processor_lock;

enum class block_source
{
	unknown = 0,
	live,
	bootstrap,
	bootstrap_legacy,
	unchecked,
	local,
	forced,
};

std::string_view to_string (block_source);

/**
 * Processing blocks is a potentially long IO operation.
 * This class isolates block insertion from other operations like servicing network operations
 */
class block_processor final
{
public: // Context
	class context
	{
	public:
		context (std::shared_ptr<block> block, block_source source);
		explicit context (rsnano::BlockProcessorContextHandle * handle_a);
		context (context const &) = delete;
		context (context &&);
		~context ();

		block_source const source{};
		std::shared_ptr<nano::block> get_block () const;

	public:
		using result_t = nano::block_status;
		std::future<result_t> get_future ();

	private:
		void set_result (result_t const &);

		friend class block_processor;

	public:
		rsnano::BlockProcessorContextHandle * handle;
	};

public:
	block_processor (nano::node &, nano::write_database_queue &);
	block_processor (nano::block_processor const &) = delete;
	block_processor (nano::block_processor &&) = delete;
	~block_processor ();
	void start ();
	void stop ();
	std::size_t size ();
	bool full ();
	bool half_full ();
	void process_active (std::shared_ptr<nano::block> const & incoming);
	void add (std::shared_ptr<nano::block> const &, block_source = block_source::live);
	std::optional<nano::block_status> add_blocking (std::shared_ptr<nano::block> const & block, block_source);
	void force (std::shared_ptr<nano::block> const &);
	bool have_blocks_ready (nano::block_processor_lock & lock_a);
	bool have_blocks (nano::block_processor_lock & lock_a);
	void process_blocks ();
	bool flushing ();
	std::unique_ptr<nano::container_info_component> collect_container_info (std::string const & name);

	rsnano::BlockProcessorHandle const * get_handle () const;

public: // Events
	using processed_t = std::tuple<nano::block_status, context>;
	using processed_batch_t = std::deque<processed_t>;

	void set_blocks_rolled_back_callback (std::function<void (std::vector<std::shared_ptr<nano::block>> const &, std::shared_ptr<nano::block> const &)> callback);

	// The batch observer feeds the processed observer
	nano::observer_set<nano::block_status const &, context const &> block_processed;
	nano::observer_set<processed_batch_t const &> batch_processed;

private:
<<<<<<< HEAD
	processed_batch_t process_batch (nano::block_processor_lock &);
=======
	// Roll back block in the ledger that conflicts with 'block'
	void rollback_competitor (store::write_transaction const &, nano::block const & block);
	nano::block_status process_one (store::write_transaction const &, context const &, bool forced = false);
	void queue_unchecked (store::write_transaction const &, nano::hash_or_account const &);
	processed_batch_t process_batch (nano::unique_lock<nano::mutex> &);
	context next ();
	void add_impl (context);

private: // Dependencies
	nano::node & node;
	nano::write_database_queue & write_database_queue;
>>>>>>> 40306635

	bool stopped{ false };
	bool active{ false };

	nano::stats & stats;
	nano::logger & logger;
	nano::node_config & config; // already ported
	nano::network_params & network_params; // already ported

public:
	rsnano::BlockProcessorHandle * handle;

private:
	nano::node_flags & flags; // already ported
	std::thread processing_thread;

	friend std::unique_ptr<container_info_component> collect_container_info (block_processor & block_processor, std::string const & name);
	friend class block_processor_lock;
};
}<|MERGE_RESOLUTION|>--- conflicted
+++ resolved
@@ -120,21 +120,7 @@
 	nano::observer_set<processed_batch_t const &> batch_processed;
 
 private:
-<<<<<<< HEAD
 	processed_batch_t process_batch (nano::block_processor_lock &);
-=======
-	// Roll back block in the ledger that conflicts with 'block'
-	void rollback_competitor (store::write_transaction const &, nano::block const & block);
-	nano::block_status process_one (store::write_transaction const &, context const &, bool forced = false);
-	void queue_unchecked (store::write_transaction const &, nano::hash_or_account const &);
-	processed_batch_t process_batch (nano::unique_lock<nano::mutex> &);
-	context next ();
-	void add_impl (context);
-
-private: // Dependencies
-	nano::node & node;
-	nano::write_database_queue & write_database_queue;
->>>>>>> 40306635
 
 	bool stopped{ false };
 	bool active{ false };
