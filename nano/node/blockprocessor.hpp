#pragma once

#include "nano/node/websocket.hpp"

#include <nano/lib/blocks.hpp>
#include <nano/secure/common.hpp>

#include <chrono>
#include <functional>
#include <future>
#include <memory>
#include <optional>
#include <thread>

namespace nano::store
{
class write_transaction;
}

namespace nano
{
class node;
class write_database_queue;
class node_config;
class ledger;
class node_flags;
class network;
class stats;
class local_vote_history;
class active_transactions;
class election_scheduler;
class unchecked_map;
class gap_cache;
class bootstrap_initiator;
class vote_cache;
class signature_checker;

namespace websocket
{
	class listener;
}

class block_processor_lock;

enum class block_source
{
	unknown = 0,
	live,
	bootstrap,
	bootstrap_legacy,
	unchecked,
	local,
	forced,
};

<<<<<<< HEAD
std::string_view to_string (nano::block_source);
=======
std::string_view to_string (block_source);
nano::stat::detail to_stat_detail (block_source);
>>>>>>> f6a32c98

/**
 * Processing blocks is a potentially long IO operation.
 * This class isolates block insertion from other operations like servicing network operations
 */
class block_processor final
{
public: // Context
	class context
	{
	public:
		explicit context (block_source);
		explicit context (rsnano::BlockProcessorContextHandle * handle_a);
		context (context const &) = delete;
		context (context &&);
		~context ();

		block_source const source{};

	public:
		using result_t = nano::process_return;
		std::future<result_t> get_future ();

	private:
		void set_result (result_t const &);

		friend class block_processor;

	public:
		rsnano::BlockProcessorContextHandle * handle;
	};

public:
	block_processor (nano::node &, nano::write_database_queue &);
	block_processor (nano::block_processor const &) = delete;
	block_processor (nano::block_processor &&) = delete;
	~block_processor ();
	void start ();
	void stop ();
	std::size_t size ();
	bool full ();
	bool half_full ();
	void process_active (std::shared_ptr<nano::block> const & incoming);
	void add (std::shared_ptr<nano::block> const &, block_source = block_source::live);
	std::optional<nano::process_return> add_blocking (std::shared_ptr<nano::block> const & block, block_source);
	void force (std::shared_ptr<nano::block> const &);
	bool have_blocks_ready (nano::block_processor_lock & lock_a);
	bool have_blocks (nano::block_processor_lock & lock_a);
	void process_blocks ();
	bool flushing ();

	rsnano::BlockProcessorHandle const * get_handle () const;

public: // Events
	using processed_t = std::tuple<nano::process_return, std::shared_ptr<nano::block>, context>;
	using processed_batch_t = std::deque<processed_t>;

	void set_blocks_rolled_back_callback (std::function<void (std::vector<std::shared_ptr<nano::block>> const &, std::shared_ptr<nano::block> const &)> callback);

	// The batch observer feeds the processed observer
	nano::observer_set<nano::process_return const &, std::shared_ptr<nano::block> const &, context const &> block_processed;
	nano::observer_set<processed_batch_t const &> batch_processed;

private:
<<<<<<< HEAD
	processed_batch_t process_batch (nano::block_processor_lock &);
=======
	// Roll back block in the ledger that conflicts with 'block'
	void rollback_competitor (store::write_transaction const &, nano::block const & block);
	nano::process_return process_one (store::write_transaction const &, std::shared_ptr<nano::block> block, context const &, bool forced = false);
	void queue_unchecked (store::write_transaction const &, nano::hash_or_account const &);
	processed_batch_t process_batch (nano::unique_lock<nano::mutex> &);
	entry next ();
	void add_impl (std::shared_ptr<nano::block> const & block, context);

private: // Dependencies
	nano::node & node;
	nano::write_database_queue & write_database_queue;
>>>>>>> f6a32c98

	bool stopped{ false };
	bool active{ false };

	nano::stats & stats;
	nano::logger & logger;
	nano::node_config & config; // already ported
	nano::network_params & network_params; // already ported

public:
	rsnano::BlockProcessorHandle * handle;

private:
	nano::node_flags & flags; // already ported
	std::thread processing_thread;

	friend std::unique_ptr<container_info_component> collect_container_info (block_processor & block_processor, std::string const & name);
	friend class block_processor_lock;
};

std::unique_ptr<nano::container_info_component> collect_container_info (block_processor & block_processor, std::string const & name);
}<|MERGE_RESOLUTION|>--- conflicted
+++ resolved
@@ -53,12 +53,7 @@
 	forced,
 };
 
-<<<<<<< HEAD
-std::string_view to_string (nano::block_source);
-=======
 std::string_view to_string (block_source);
-nano::stat::detail to_stat_detail (block_source);
->>>>>>> f6a32c98
 
 /**
  * Processing blocks is a potentially long IO operation.
@@ -123,21 +118,7 @@
 	nano::observer_set<processed_batch_t const &> batch_processed;
 
 private:
-<<<<<<< HEAD
 	processed_batch_t process_batch (nano::block_processor_lock &);
-=======
-	// Roll back block in the ledger that conflicts with 'block'
-	void rollback_competitor (store::write_transaction const &, nano::block const & block);
-	nano::process_return process_one (store::write_transaction const &, std::shared_ptr<nano::block> block, context const &, bool forced = false);
-	void queue_unchecked (store::write_transaction const &, nano::hash_or_account const &);
-	processed_batch_t process_batch (nano::unique_lock<nano::mutex> &);
-	entry next ();
-	void add_impl (std::shared_ptr<nano::block> const & block, context);
-
-private: // Dependencies
-	nano::node & node;
-	nano::write_database_queue & write_database_queue;
->>>>>>> f6a32c98
 
 	bool stopped{ false };
 	bool active{ false };
