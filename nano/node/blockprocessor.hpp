#pragma once

#include "nano/node/websocket.hpp"

#include <nano/lib/blocks.hpp>
<<<<<<< HEAD
#include <nano/node/blocking_observer.hpp>
=======
#include <nano/lib/logging.hpp>
>>>>>>> ba7120ca
#include <nano/secure/common.hpp>

#include <chrono>
#include <functional>
#include <future>
#include <memory>
#include <optional>
#include <thread>

namespace nano::store
{
class write_transaction;
}

namespace nano
{
class node;
class write_database_queue;
class node_config;
class ledger;
class node_flags;
class network;
class stats;
class local_vote_history;
class active_transactions;
class election_scheduler;
class unchecked_map;
class gap_cache;
class bootstrap_initiator;
class vote_cache;
class signature_checker;

namespace websocket
{
	class listener;
}

class block_processor_lock;

/**
 * Processing blocks is a potentially long IO operation.
 * This class isolates block insertion from other operations like servicing network operations
 */
class block_processor final
{
public: // Context
	enum class block_source
	{
		unknown = 0,
		live,
		bootstrap,
		unchecked,
		local,
		forced,
	};

	class context
	{
<<<<<<< HEAD
		block_source const source{};
		// std::chrono::steady_clock::time_point const arrival {std::chrono::steady_clock::now ()};
	};

	using processed_t = std::tuple<nano::process_return, std::shared_ptr<nano::block>, context>;
=======
	public:
		explicit context (block_source);

		block_source const source;
		std::chrono::steady_clock::time_point const arrival{ std::chrono::steady_clock::now () };

	public:
		using result_t = nano::process_return;
		std::future<result_t> get_future ();

	private:
		void set_result (result_t const &);
		std::promise<result_t> promise;

		friend class block_processor;
	};

	using entry_t = std::pair<std::shared_ptr<nano::block>, context>;
>>>>>>> ba7120ca

public:
	block_processor (nano::node &, nano::write_database_queue &);
	block_processor (nano::block_processor const &) = delete;
	block_processor (nano::block_processor &&) = delete;
	~block_processor ();
	void start ();
	void stop ();
	std::size_t size ();
	bool full ();
	bool half_full ();
	void process_active (std::shared_ptr<nano::block> const & incoming);
	void add (std::shared_ptr<nano::block> const &, block_source = block_source::live);
	std::optional<nano::process_return> add_blocking (std::shared_ptr<nano::block> const & block, block_source);
	void force (std::shared_ptr<nano::block> const &);
	bool have_blocks_ready (nano::block_processor_lock & lock_a);
	bool have_blocks (nano::block_processor_lock & lock_a);
	void process_blocks ();
	bool flushing ();

	rsnano::BlockProcessorHandle const * get_handle () const;

public: // Events
<<<<<<< HEAD
	void set_blocks_rolled_back_callback (std::function<void (std::vector<std::shared_ptr<nano::block>> const &, std::shared_ptr<nano::block> const &)> callback);

	nano::observer_set<nano::process_return const &, std::shared_ptr<nano::block>, context> processed;

	// The batch observer feeds the processed obsever
	nano::observer_set<std::deque<processed_t> const &> batch_processed;
=======
	using processed_t = std::tuple<nano::process_return, std::shared_ptr<nano::block>, context>;
	using processed_batch_t = std::deque<processed_t>;
>>>>>>> ba7120ca

	// The batch observer feeds the processed obsever
	nano::observer_set<nano::process_return const &, std::shared_ptr<nano::block> const &, context const &> processed;
	nano::observer_set<processed_batch_t const &> batch_processed;

private:
<<<<<<< HEAD
	std::deque<processed_t> process_batch (nano::block_processor_lock &);
=======
	// Roll back block in the ledger that conflicts with 'block'
	void rollback_competitor (store::write_transaction const &, nano::block const & block);
	nano::process_return process_one (store::write_transaction const &, std::shared_ptr<nano::block> block, bool forced = false);
	void queue_unchecked (store::write_transaction const &, nano::hash_or_account const &);
	processed_batch_t process_batch (nano::unique_lock<nano::mutex> &);
	std::pair<entry_t, bool> next_block (); /// @returns <next block entry, forced>
	void add_impl (std::shared_ptr<nano::block> block, context);

private: // Dependencies
	nano::node & node;
	nano::write_database_queue & write_database_queue;
>>>>>>> ba7120ca

	bool stopped{ false };
	bool active{ false };

	nano::stats & stats;
	nano::node_config & config; // already ported
	nano::network_params & network_params; // already ported

public:
	rsnano::BlockProcessorHandle * handle;

private:
	nano::node_flags & flags; // already ported
	std::thread processing_thread;

	friend std::unique_ptr<container_info_component> collect_container_info (block_processor & block_processor, std::string const & name);
	friend class block_processor_lock;
};
std::unique_ptr<nano::container_info_component> collect_container_info (block_processor & block_processor, std::string const & name);
}<|MERGE_RESOLUTION|>--- conflicted
+++ resolved
@@ -3,11 +3,6 @@
 #include "nano/node/websocket.hpp"
 
 #include <nano/lib/blocks.hpp>
-<<<<<<< HEAD
-#include <nano/node/blocking_observer.hpp>
-=======
-#include <nano/lib/logging.hpp>
->>>>>>> ba7120ca
 #include <nano/secure/common.hpp>
 
 #include <chrono>
@@ -66,18 +61,13 @@
 
 	class context
 	{
-<<<<<<< HEAD
-		block_source const source{};
-		// std::chrono::steady_clock::time_point const arrival {std::chrono::steady_clock::now ()};
-	};
-
-	using processed_t = std::tuple<nano::process_return, std::shared_ptr<nano::block>, context>;
-=======
 	public:
 		explicit context (block_source);
+		context (context const &) = delete;
+		context (context &&);
+		~context ();
 
-		block_source const source;
-		std::chrono::steady_clock::time_point const arrival{ std::chrono::steady_clock::now () };
+		block_source const source{};
 
 	public:
 		using result_t = nano::process_return;
@@ -85,13 +75,12 @@
 
 	private:
 		void set_result (result_t const &);
-		std::promise<result_t> promise;
 
 		friend class block_processor;
+
+	public:
+		rsnano::BlockProcessorContextHandle * handle;
 	};
-
-	using entry_t = std::pair<std::shared_ptr<nano::block>, context>;
->>>>>>> ba7120ca
 
 public:
 	block_processor (nano::node &, nano::write_database_queue &);
@@ -115,38 +104,17 @@
 	rsnano::BlockProcessorHandle const * get_handle () const;
 
 public: // Events
-<<<<<<< HEAD
-	void set_blocks_rolled_back_callback (std::function<void (std::vector<std::shared_ptr<nano::block>> const &, std::shared_ptr<nano::block> const &)> callback);
-
-	nano::observer_set<nano::process_return const &, std::shared_ptr<nano::block>, context> processed;
-
-	// The batch observer feeds the processed obsever
-	nano::observer_set<std::deque<processed_t> const &> batch_processed;
-=======
 	using processed_t = std::tuple<nano::process_return, std::shared_ptr<nano::block>, context>;
 	using processed_batch_t = std::deque<processed_t>;
->>>>>>> ba7120ca
+
+	void set_blocks_rolled_back_callback (std::function<void (std::vector<std::shared_ptr<nano::block>> const &, std::shared_ptr<nano::block> const &)> callback);
 
 	// The batch observer feeds the processed obsever
 	nano::observer_set<nano::process_return const &, std::shared_ptr<nano::block> const &, context const &> processed;
 	nano::observer_set<processed_batch_t const &> batch_processed;
 
 private:
-<<<<<<< HEAD
-	std::deque<processed_t> process_batch (nano::block_processor_lock &);
-=======
-	// Roll back block in the ledger that conflicts with 'block'
-	void rollback_competitor (store::write_transaction const &, nano::block const & block);
-	nano::process_return process_one (store::write_transaction const &, std::shared_ptr<nano::block> block, bool forced = false);
-	void queue_unchecked (store::write_transaction const &, nano::hash_or_account const &);
-	processed_batch_t process_batch (nano::unique_lock<nano::mutex> &);
-	std::pair<entry_t, bool> next_block (); /// @returns <next block entry, forced>
-	void add_impl (std::shared_ptr<nano::block> block, context);
-
-private: // Dependencies
-	nano::node & node;
-	nano::write_database_queue & write_database_queue;
->>>>>>> ba7120ca
+	processed_batch_t process_batch (nano::block_processor_lock &);
 
 	bool stopped{ false };
 	bool active{ false };
