#pragma once

#include "nano/lib/rsnano.hpp"

#include <nano/lib/locks.hpp>
#include <nano/lib/numbers.hpp>
#include <nano/lib/observer_set.hpp>
#include <nano/secure/common.hpp>

#include <atomic>
#include <condition_variable>
#include <thread>

namespace nano::store
{
class component;
class transaction;
}
namespace nano
{
<<<<<<< HEAD
class stats;
class ledger;
=======
class account_info;
>>>>>>> 12571dac
class election_scheduler;
class stats;

class backlog_population final
{
public:
	struct config
	{
		/** Control if ongoing backlog population is enabled. If not, backlog population can still be triggered by RPC */
		bool enabled;

		/** Number of accounts per second to process. Number of accounts per single batch is this value divided by `frequency` */
		unsigned batch_size;

		/** Number of batches to run per second. Batches run in 1 second / `frequency` intervals */
		unsigned frequency;
	};

	backlog_population (const config &, nano::ledger &, nano::stats &);
	backlog_population (backlog_population const &) = delete;
	backlog_population (backlog_population &&) = delete;
	~backlog_population ();

	void start ();
	void stop ();

	/** Manually trigger backlog population */
	void trigger ();

	/** Notify about AEC vacancy */
	void notify ();

	void set_activate_callback (std::function<void (nano::store::transaction const &, nano::account const &, nano::account_info const &, nano::confirmation_height_info const &)>);

private:
	rsnano::BacklogPopulationHandle * handle;
};
}<|MERGE_RESOLUTION|>--- conflicted
+++ resolved
@@ -18,12 +18,8 @@
 }
 namespace nano
 {
-<<<<<<< HEAD
-class stats;
+class account_info;
 class ledger;
-=======
-class account_info;
->>>>>>> 12571dac
 class election_scheduler;
 class stats;
 
