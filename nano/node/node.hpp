#pragma once

#include <nano/lib/config.hpp>
#include <nano/lib/logging.hpp>
#include <nano/lib/stats.hpp>
#include <nano/lib/thread_pool.hpp>
#include <nano/lib/work.hpp>
#include <nano/node/active_transactions.hpp>
#include <nano/node/backlog_population.hpp>
#include <nano/node/bandwidth_limiter.hpp>
#include <nano/node/blockprocessor.hpp>
#include <nano/node/bootstrap/bootstrap.hpp>
#include <nano/node/bootstrap/bootstrap_attempt.hpp>
#include <nano/node/bootstrap/bootstrap_server.hpp>
#include <nano/node/bootstrap_ascending/service.hpp>
#include <nano/node/confirmation_height_processor.hpp>
#include <nano/node/distributed_work_factory.hpp>
#include <nano/node/election.hpp>
#include <nano/node/epoch_upgrader.hpp>
#include <nano/node/local_block_broadcaster.hpp>
#include <nano/node/network.hpp>
#include <nano/node/node_observers.hpp>
#include <nano/node/nodeconfig.hpp>
#include <nano/node/online_reps.hpp>
#include <nano/node/portmapping.hpp>
#include <nano/node/process_live_dispatcher.hpp>
#include <nano/node/repcrawler.hpp>
#include <nano/node/request_aggregator.hpp>
#include <nano/node/telemetry.hpp>
#include <nano/node/transport/tcp_server.hpp>
#include <nano/node/unchecked_map.hpp>
#include <nano/node/vote_cache.hpp>
#include <nano/node/vote_processor.hpp>
#include <nano/node/wallet.hpp>
#include <nano/node/websocket.hpp>
#include <nano/node/write_database_queue.hpp>
#include <nano/secure/ledger.hpp>
#include <nano/secure/utility.hpp>

#include <boost/program_options.hpp>
#include <boost/thread/latch.hpp>

#include <atomic>
#include <memory>
#include <optional>
#include <vector>

namespace nano
{
class node;
class work_pool;

namespace scheduler
{
	class component;
}

// Configs
backlog_population::config backlog_population_config (node_config const &);
outbound_bandwidth_limiter::config outbound_bandwidth_limiter_config (node_config const &);

class node final : public std::enable_shared_from_this<nano::node>
{
public:
	node (rsnano::async_runtime & async_rt_a, uint16_t, std::filesystem::path const &, nano::work_pool &, nano::node_flags = nano::node_flags (), unsigned seq = 0);
	node (rsnano::async_runtime & async_rt_a, std::filesystem::path const &, nano::node_config const &, nano::work_pool &, nano::node_flags = nano::node_flags (), unsigned seq = 0);
	~node ();

public:
	void background (std::function<void ()> action_a);
	bool copy_with_compaction (std::filesystem::path const &);
	void keepalive (std::string const &, uint16_t);
	void start ();
	void stop ();
	bool is_stopped () const;
	std::shared_ptr<nano::node> shared ();
	int store_version ();
	void receive_confirmed (store::transaction const & block_transaction_a, nano::block_hash const & hash_a, nano::account const & destination_a);
	void process_confirmed (nano::election_status const &, uint64_t = 0);
	void process_active (std::shared_ptr<nano::block> const &);
	std::optional<nano::block_status> process_local (std::shared_ptr<nano::block> const &);
	void process_local_async (std::shared_ptr<nano::block> const &);
	void keepalive_preconfigured ();
	std::shared_ptr<nano::block> block (nano::block_hash const &);
	std::pair<nano::uint128_t, nano::uint128_t> balance_pending (nano::account const &, bool only_confirmed);
	nano::uint128_t weight (nano::account const &);
	nano::uint128_t minimum_principal_weight ();
	void ongoing_rep_calculation ();
	void ongoing_bootstrap ();
	void ongoing_peer_store ();
	void backup_wallet ();
	void search_receivable_all ();
	void bootstrap_wallet ();
	bool collect_ledger_pruning_targets (std::deque<nano::block_hash> &, nano::account &, uint64_t const, uint64_t const, uint64_t const);
	void ledger_pruning (uint64_t const, bool);
	void ongoing_ledger_pruning ();
	int price (nano::uint128_t const &, int);
	// The default difficulty updates to base only when the first epoch_2 block is processed
	uint64_t default_difficulty (nano::work_version const) const;
	uint64_t default_receive_difficulty (nano::work_version const) const;
	uint64_t max_work_generate_difficulty (nano::work_version const) const;
	bool local_work_generation_enabled () const;
	bool work_generation_enabled () const;
	bool work_generation_enabled (std::vector<std::pair<std::string, uint16_t>> const &) const;
	std::optional<uint64_t> work_generate_blocking (nano::block &, uint64_t);
	std::optional<uint64_t> work_generate_blocking (nano::work_version const, nano::root const &, uint64_t, std::optional<nano::account> const & = std::nullopt);
	void work_generate (nano::work_version const, nano::root const &, uint64_t, std::function<void (std::optional<uint64_t>)>, std::optional<nano::account> const & = std::nullopt, bool const = false);
	void add_initial_peers ();
	void start_election (std::shared_ptr<nano::block> const & block);
	bool block_confirmed (nano::block_hash const &);
	bool block_confirmed_or_being_confirmed (nano::store::transaction const &, nano::block_hash const &);
	bool block_confirmed_or_being_confirmed (nano::block_hash const &);
	void do_rpc_callback (boost::asio::ip::tcp::resolver::iterator i_a, std::string const &, uint16_t, std::shared_ptr<std::string> const &, std::shared_ptr<std::string> const &, std::shared_ptr<boost::asio::ip::tcp::resolver> const &);
	void ongoing_online_weight_calculation ();
	void ongoing_online_weight_calculation_queue ();
	bool online () const;
	bool init_error () const;
	std::pair<uint64_t, std::unordered_map<nano::account, nano::uint128_t>> get_bootstrap_weights () const;
<<<<<<< HEAD
	uint64_t get_confirmation_height (nano::store::transaction const &, nano::account &);
=======
	uint64_t get_confirmation_height (store::transaction const &, nano::account &);
>>>>>>> af36d9ff
	/*
	 * Attempts to bootstrap block. This is the best effort, there is no guarantee that the block will be bootstrapped.
	 */
	void bootstrap_block (nano::block_hash const &);
	nano::account get_node_id () const;
	nano::telemetry_data local_telemetry () const;

public:
	nano::keypair node_id; // ported
	nano::write_database_queue write_database_queue; // ported
	rsnano::async_runtime & async_rt; // ported
	boost::asio::io_context & io_ctx;
	boost::latch node_initialized_latch;
	std::shared_ptr<nano::node_observers> observers;
	std::shared_ptr<nano::node_config> config; // ported
	nano::network_params network_params; // ported
	std::shared_ptr<nano::logger> logger;
	std::shared_ptr<nano::stats> stats; // ported
	std::shared_ptr<nano::thread_pool> workers; // ported
	std::shared_ptr<nano::thread_pool> bootstrap_workers; // ported
	nano::node_flags flags; // ported
	nano::work_pool & work; // ported
	nano::distributed_work_factory distributed_work;
	std::unique_ptr<nano::store::component> store_impl; // ported
	nano::store::component & store; // ported
	nano::unchecked_map unchecked; // ported
	std::unique_ptr<nano::wallets_store> wallets_store_impl; // ported
	nano::wallets_store & wallets_store; // ported
	nano::ledger ledger; // ported
	nano::outbound_bandwidth_limiter outbound_limiter; // ported
	std::shared_ptr<nano::network> network;
	std::shared_ptr<nano::telemetry> telemetry;
	nano::bootstrap_initiator bootstrap_initiator;
	nano::bootstrap_server bootstrap_server;
	std::filesystem::path application_path;
	nano::port_mapping port_mapping;
	nano::online_reps online_reps; // ported
	nano::representative_register representative_register; // ported
	nano::rep_crawler rep_crawler;
	nano::vote_processor_queue vote_processor_queue; // ported
	nano::vote_processor vote_processor;
	unsigned warmed_up;
	nano::local_vote_history history; // ported
	nano::confirmation_height_processor confirmation_height_processor; // ported
	nano::vote_cache vote_cache; // ported
	nano::wallets wallets;
	nano::vote_generator generator;
	nano::vote_generator final_generator;
	nano::block_processor block_processor;
	nano::active_transactions active;
	std::shared_ptr<nano::transport::tcp_listener> tcp_listener;

private: // Placed here to maintain initialization order
	std::unique_ptr<nano::scheduler::component> scheduler_impl;

public:
	nano::scheduler::component & scheduler;
	nano::request_aggregator aggregator;
	nano::backlog_population backlog; // ported
	nano::bootstrap_ascending::service ascendboot;
	nano::websocket_server websocket;
	nano::epoch_upgrader epoch_upgrader;
	nano::local_block_broadcaster local_block_broadcaster;
	nano::process_live_dispatcher process_live_dispatcher;

	std::chrono::steady_clock::time_point const startup_time;
	std::chrono::seconds unchecked_cutoff = std::chrono::seconds (7 * 24 * 60 * 60); // Week
	std::atomic<bool> unresponsive_work_peers{ false };
	std::atomic<bool> stopped{ false };
	static double constexpr price_max = 16.0;
	static double constexpr free_cutoff = 1024.0;
	// For tests only
	unsigned node_seq;
	// For tests only
	std::optional<uint64_t> work_generate_blocking (nano::block &);
	// For tests only
	std::optional<uint64_t> work_generate_blocking (nano::root const &, uint64_t);
	// For tests only
	std::optional<uint64_t> work_generate_blocking (nano::root const &);

public: // Testing convenience functions
	/**
		Creates a new write transaction and inserts `block' and returns result
		Transaction is comitted before function return
	 */
	[[nodiscard]] nano::block_status process (std::shared_ptr<nano::block> block);
	[[nodiscard]] nano::block_status process (store::write_transaction const &, std::shared_ptr<nano::block> block);
	nano::block_hash latest (nano::account const &);
	nano::uint128_t balance (nano::account const &);

private:
	void long_inactivity_cleanup ();

	static std::string make_logger_identifier (nano::keypair const & node_id);
};

nano::keypair load_or_create_node_id (std::filesystem::path const & application_path);
std::unique_ptr<container_info_component> collect_container_info (node & node, std::string const & name);

nano::node_flags const & inactive_node_flag_defaults ();

class node_wrapper final
{
public:
	node_wrapper (std::filesystem::path const & path_a, std::filesystem::path const & config_path_a, nano::node_flags & node_flags_a);
	~node_wrapper ();

	nano::network_params network_params;
	std::shared_ptr<rsnano::async_runtime> async_rt;
	nano::work_pool work;
	std::shared_ptr<nano::node> node;
};

class inactive_node final
{
public:
	inactive_node (std::filesystem::path const & path_a, nano::node_flags & node_flags_a);
	inactive_node (std::filesystem::path const & path_a, std::filesystem::path const & config_path_a, nano::node_flags & node_flags_a);

	nano::node_wrapper node_wrapper;
	std::shared_ptr<nano::node> node;
};
std::unique_ptr<nano::inactive_node> default_inactive_node (std::filesystem::path const &, boost::program_options::variables_map const &);
}<|MERGE_RESOLUTION|>--- conflicted
+++ resolved
@@ -116,11 +116,7 @@
 	bool online () const;
 	bool init_error () const;
 	std::pair<uint64_t, std::unordered_map<nano::account, nano::uint128_t>> get_bootstrap_weights () const;
-<<<<<<< HEAD
-	uint64_t get_confirmation_height (nano::store::transaction const &, nano::account &);
-=======
 	uint64_t get_confirmation_height (store::transaction const &, nano::account &);
->>>>>>> af36d9ff
 	/*
 	 * Attempts to bootstrap block. This is the best effort, there is no guarantee that the block will be bootstrapped.
 	 */
