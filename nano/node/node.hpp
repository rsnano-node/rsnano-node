--- conflicted
+++ resolved
@@ -50,39 +50,6 @@
 class node;
 class telemetry;
 class work_pool;
-<<<<<<< HEAD
-class block_arrival_info final
-{
-public:
-	std::chrono::steady_clock::time_point arrival;
-	nano::block_hash hash;
-};
-// This class tracks blocks that are probably live because they arrived in a UDP packet
-// This gives a fairly reliable way to differentiate between blocks being inserted via bootstrap or new, live blocks.
-class block_arrival final
-{
-public:
-	block_arrival ();
-	block_arrival (nano::block_arrival const &) = delete;
-	block_arrival (nano::block_arrival &&) = delete;
-	~block_arrival ();
-	nano::block_arrival & operator= (nano::block_arrival const &) = delete;
-	nano::block_arrival & operator= (nano::block_arrival &&) = delete;
-	// Return `true' to indicated an error if the block has already been inserted
-	bool add (nano::block_hash const &);
-	bool add (nano::block_hash const &, std::chrono::steady_clock::time_point now);
-	bool recent (nano::block_hash const &);
-	std::size_t size ();
-	std::size_t size_of_element () const;
-
-	static std::size_t constexpr arrival_size_min = 8 * 1024;
-	static std::chrono::seconds constexpr arrival_time_min = std::chrono::seconds (300);
-
-private:
-	rsnano::BlockArrivalHandle * handle;
-};
-=======
->>>>>>> ac906a9b
 
 std::unique_ptr<container_info_component> collect_container_info (rep_crawler & rep_crawler, std::string const & name);
 
