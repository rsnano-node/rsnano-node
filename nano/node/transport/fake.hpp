--- conflicted
+++ resolved
@@ -62,14 +62,10 @@
 				return nano::transport::transport_type::fake;
 			}
 
-<<<<<<< HEAD
 			nano::endpoint get_peering_endpoint () const override;
 			void set_peering_endpoint (nano::endpoint endpoint) override;
 
-			void disconnect ()
-=======
 			void close ()
->>>>>>> eb8c1aaf
 			{
 				closed = true;
 			}
