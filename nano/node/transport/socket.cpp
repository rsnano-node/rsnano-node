--- conflicted
+++ resolved
@@ -1,3 +1,5 @@
+#include "nano/node/transport/traffic_type.hpp"
+
 #include <nano/boost/asio/bind_executor.hpp>
 #include <nano/boost/asio/ip/address_v6.hpp>
 #include <nano/boost/asio/read.hpp>
@@ -34,29 +36,10 @@
 }
 }
 
-<<<<<<< HEAD
 nano::transport::tcp_socket_facade::tcp_socket_facade (boost::asio::io_context & io_ctx_a) :
 	strand{ io_ctx_a.get_executor () },
 	tcp_socket{ io_ctx_a },
 	io_ctx{ io_ctx_a }
-=======
-/*
- * socket
- */
-
-nano::transport::socket::socket (nano::node & node_a, endpoint_type_t endpoint_type_a, std::size_t max_queue_size_a) :
-	send_queue{ max_queue_size_a },
-	strand{ node_a.io_ctx.get_executor () },
-	tcp_socket{ node_a.io_ctx },
-	node{ node_a },
-	endpoint_type_m{ endpoint_type_a },
-	timeout{ std::numeric_limits<uint64_t>::max () },
-	last_completion_time_or_init{ nano::seconds_since_epoch () },
-	last_receive_time_or_init{ nano::seconds_since_epoch () },
-	default_timeout{ node_a.config.tcp_io_timeout },
-	silent_connection_tolerance_time{ node_a.network_params.network.silent_connection_tolerance_time },
-	max_queue_size{ max_queue_size_a }
->>>>>>> 62bdaba6
 {
 }
 
@@ -66,22 +49,12 @@
 	close (ec);
 }
 
-<<<<<<< HEAD
 void nano::transport::tcp_socket_facade::async_connect (boost::asio::ip::tcp::endpoint endpoint_a,
 std::function<void (boost::system::error_code const &)> callback_a)
-=======
-void nano::transport::socket::start ()
-{
-	ongoing_checkup ();
-}
-
-void nano::transport::socket::async_connect (nano::tcp_endpoint const & endpoint_a, std::function<void (boost::system::error_code const &)> callback_a)
->>>>>>> 62bdaba6
 {
 	tcp_socket.async_connect (endpoint_a, boost::asio::bind_executor (strand, callback_a));
 }
 
-<<<<<<< HEAD
 void nano::transport::tcp_socket_facade::async_read (std::shared_ptr<std::vector<uint8_t>> const & buffer_a, size_t len_a, std::function<void (boost::system::error_code const &, std::size_t)> callback_a)
 {
 	auto this_l{ shared_from_this () };
@@ -92,11 +65,6 @@
 		}));
 	}));
 }
-=======
-	start ();
-	auto this_l (shared_from_this ());
-	set_default_timeout ();
->>>>>>> 62bdaba6
 
 void nano::transport::tcp_socket_facade::async_read (std::shared_ptr<nano::transport::buffer_wrapper> const & buffer_a, size_t len_a, std::function<void (boost::system::error_code const &, std::size_t)> callback_a)
 {
@@ -179,12 +147,30 @@
 	return rsnano::rsn_buffer_len (handle);
 }
 
+/*
+ * socket
+ */
+
 nano::transport::socket::socket (boost::asio::io_context & io_ctx_a, endpoint_type_t endpoint_type_a, nano::stats & stats_a,
 std::shared_ptr<nano::logger_mt> & logger_a, std::shared_ptr<nano::thread_pool> const & workers_a,
 std::chrono::seconds default_timeout_a, std::chrono::seconds silent_connection_tolerance_time_a,
 std::chrono::seconds idle_timeout_a,
-bool network_timeout_logging_a, std::shared_ptr<nano::node_observers> observers_a) :
-	handle{ rsnano::rsn_socket_create (static_cast<uint8_t> (endpoint_type_a), new std::shared_ptr<nano::transport::tcp_socket_facade> (std::make_shared<nano::transport::tcp_socket_facade> (io_ctx_a)), stats_a.handle, new std::shared_ptr<nano::thread_pool> (workers_a), default_timeout_a.count (), silent_connection_tolerance_time_a.count (), idle_timeout_a.count (), network_timeout_logging_a, nano::to_logger_handle (logger_a), new std::shared_ptr<nano::node_observers> (observers_a)) }
+bool network_timeout_logging_a,
+std::shared_ptr<nano::node_observers> observers_a,
+std::size_t max_queue_size_a) :
+	handle{ rsnano::rsn_socket_create (
+	static_cast<uint8_t> (endpoint_type_a),
+	new std::shared_ptr<nano::transport::tcp_socket_facade> (std::make_shared<nano::transport::tcp_socket_facade> (io_ctx_a)),
+	stats_a.handle,
+	new std::shared_ptr<nano::thread_pool> (workers_a),
+	default_timeout_a.count (),
+	silent_connection_tolerance_time_a.count (),
+	idle_timeout_a.count (),
+	network_timeout_logging_a,
+	nano::to_logger_handle (logger_a),
+	new std::shared_ptr<nano::node_observers> (observers_a),
+	max_queue_size_a,
+	&io_ctx_a) }
 {
 }
 
@@ -212,7 +198,6 @@
 	}
 }
 
-<<<<<<< HEAD
 void async_connect_delete_context (void * context)
 {
 	auto callback = static_cast<std::function<void (boost::system::error_code const &)> *> (context);
@@ -222,6 +207,11 @@
 boost::asio::ip::tcp::endpoint & nano::transport::socket::get_remote ()
 {
 	return remote;
+}
+
+void nano::transport::socket::start ()
+{
+	rsnano::rsn_socket_start (handle);
 }
 
 void nano::transport::socket::async_connect (nano::tcp_endpoint const & endpoint_a, std::function<void (boost::system::error_code const &)> callback_a)
@@ -270,108 +260,17 @@
 	rsnano::rsn_socket_async_read2 (handle, buffer_a->handle, size_a, nano::transport::async_read_adapter, nano::transport::async_read_delete_context, cb_wrapper);
 }
 
-void nano::transport::socket::async_write (nano::shared_const_buffer const & buffer_a, std::function<void (boost::system::error_code const &, std::size_t)> callback_a)
+void nano::transport::socket::async_write (nano::shared_const_buffer const & buffer_a, std::function<void (boost::system::error_code const &, std::size_t)> callback_a, nano::transport::traffic_type traffic_type)
 {
 	auto cb_wrapper = new std::function<void (boost::system::error_code const &, std::size_t)> ([callback = std::move (callback_a), this_l = shared_from_this ()] (boost::system::error_code const & ec, std::size_t size) {
 		callback (ec, size);
 	});
 
 	auto buffer_l = buffer_a.to_bytes ();
-	rsnano::rsn_socket_async_write (handle, buffer_l.data (), buffer_l.size (), async_read_adapter, async_read_delete_context, cb_wrapper);
+	rsnano::rsn_socket_async_write (handle, buffer_l.data (), buffer_l.size (), async_read_adapter, async_read_delete_context, cb_wrapper, static_cast<uint8_t> (traffic_type));
 }
 
 const void * nano::transport::socket::inner_ptr () const
-=======
-void nano::transport::socket::async_write (nano::shared_const_buffer const & buffer_a, std::function<void (boost::system::error_code const &, std::size_t)> callback_a, nano::transport::traffic_type traffic_type)
-{
-	if (closed)
-	{
-		if (callback_a)
-		{
-			node.background ([callback = std::move (callback_a)] () {
-				callback (boost::system::errc::make_error_code (boost::system::errc::not_supported), 0);
-			});
-		}
-		return;
-	}
-
-	bool queued = send_queue.insert (buffer_a, callback_a, traffic_type);
-	if (!queued)
-	{
-		if (callback_a)
-		{
-			node.background ([callback = std::move (callback_a)] () {
-				callback (boost::system::errc::make_error_code (boost::system::errc::not_supported), 0);
-			});
-		}
-		return;
-	}
-
-	boost::asio::post (strand, boost::asio::bind_executor (strand, [this_s = shared_from_this (), buffer_a, callback_a, traffic_type] () {
-		if (!this_s->write_in_progress)
-		{
-			this_s->write_queued_messages ();
-		}
-	}));
-}
-
-// Must be called from strand
-void nano::transport::socket::write_queued_messages ()
-{
-	if (closed)
-	{
-		return;
-	}
-
-	auto next = send_queue.pop ();
-	if (!next)
-	{
-		return;
-	}
-
-	set_default_timeout ();
-
-	write_in_progress = true;
-	nano::async_write (tcp_socket, next->buffer,
-	boost::asio::bind_executor (strand, [this_s = shared_from_this (), next /* `next` object keeps buffer in scope */] (boost::system::error_code ec, std::size_t size) {
-		this_s->write_in_progress = false;
-
-		if (ec)
-		{
-			this_s->node.stats.inc (nano::stat::type::tcp, nano::stat::detail::tcp_write_error, nano::stat::dir::in);
-			this_s->close ();
-		}
-		else
-		{
-			this_s->node.stats.add (nano::stat::type::traffic_tcp, nano::stat::dir::out, size);
-			this_s->set_last_completion ();
-		}
-
-		if (next->callback)
-		{
-			next->callback (ec, size);
-		}
-
-		if (!ec)
-		{
-			this_s->write_queued_messages ();
-		}
-	}));
-}
-
-bool nano::transport::socket::max (nano::transport::traffic_type traffic_type) const
-{
-	return send_queue.size (traffic_type) >= max_queue_size;
-}
-
-bool nano::transport::socket::full (nano::transport::traffic_type traffic_type) const
-{
-	return send_queue.size (traffic_type) >= 2 * max_queue_size;
-}
-
-/** Call set_timeout with default_timeout as parameter */
-void nano::transport::socket::set_default_timeout ()
->>>>>>> 62bdaba6
 {
 	return rsnano::rsn_socket_inner_ptr (handle);
 }
@@ -397,11 +296,7 @@
 	rsnano::rsn_socket_set_default_timeout_value (handle, timeout_a.count ());
 }
 
-<<<<<<< HEAD
 std::chrono::seconds nano::transport::socket::get_default_timeout_value () const
-=======
-void nano::transport::socket::ongoing_checkup ()
->>>>>>> 62bdaba6
 {
 	return std::chrono::seconds{ rsnano::rsn_socket_default_timeout_value (handle) };
 }
@@ -416,27 +311,9 @@
 	return static_cast<nano::transport::socket::type_t> (rsnano::rsn_socket_type (handle));
 }
 
-<<<<<<< HEAD
 void nano::transport::socket::type_set (nano::transport::socket::type_t type_a)
 {
 	rsnano::rsn_socket_set_type (handle, static_cast<uint8_t> (type_a));
-=======
-			if (condition_to_disconnect)
-			{
-				if (this_l->node.config.logging.network_timeout_logging ())
-				{
-					this_l->node.logger.try_log (boost::str (boost::format ("Disconnecting from %1% due to timeout") % this_l->remote));
-				}
-				this_l->timed_out = true;
-				this_l->close ();
-			}
-			else if (!this_l->closed)
-			{
-				this_l->ongoing_checkup ();
-			}
-		}
-	});
->>>>>>> 62bdaba6
 }
 
 nano::transport::socket::endpoint_type_t nano::transport::socket::endpoint_type () const
@@ -449,11 +326,6 @@
 	rsnano::rsn_socket_close (handle);
 }
 
-std::size_t nano::transport::socket::get_queue_size () const
-{
-	return rsnano::rsn_socket_get_queue_size (handle);
-}
-
 void nano::transport::socket::close_internal ()
 {
 	rsnano::rsn_socket_close_internal (handle);
@@ -471,34 +343,12 @@
 
 bool nano::transport::socket::is_closed ()
 {
-<<<<<<< HEAD
 	return rsnano::rsn_socket_is_closed (handle);
 }
 
 bool nano::transport::socket::alive () const
 {
 	return rsnano::rsn_socket_is_alive (handle);
-=======
-	if (closed.exchange (true))
-	{
-		return;
-	}
-
-	send_queue.clear ();
-
-	default_timeout = std::chrono::seconds (0);
-	boost::system::error_code ec;
-
-	// Ignore error code for shutdown as it is best-effort
-	tcp_socket.shutdown (boost::asio::ip::tcp::socket::shutdown_both, ec);
-	tcp_socket.close (ec);
-
-	if (ec)
-	{
-		node.logger.try_log ("Failed to close socket gracefully: ", ec.message ());
-		node.stats.inc (nano::stat::type::bootstrap, nano::stat::detail::error_socket_close);
-	}
->>>>>>> 62bdaba6
 }
 
 boost::asio::ip::tcp::endpoint nano::transport::socket::remote_endpoint () const
@@ -515,13 +365,14 @@
 	return rsnano::dto_to_endpoint (dto);
 }
 
-bool nano::transport::socket::max () const
-{
-	return rsnano::rsn_socket_max (handle);
-}
-bool nano::transport::socket::full () const
-{
-	return rsnano::rsn_socket_full (handle);
+bool nano::transport::socket::max (nano::transport::traffic_type traffic_type) const
+{
+	return rsnano::rsn_socket_max (handle, static_cast<uint8_t> (traffic_type));
+}
+
+bool nano::transport::socket::full (nano::transport::traffic_type traffic_type) const
+{
+	return rsnano::rsn_socket_full (handle, static_cast<uint8_t> (traffic_type));
 }
 
 /*
@@ -847,14 +698,15 @@
 	}
 }
 
-std::shared_ptr<nano::transport::socket> nano::transport::create_client_socket (nano::node & node_a)
+std::shared_ptr<nano::transport::socket> nano::transport::create_client_socket (nano::node & node_a, std::size_t write_queue_size)
 {
 	return std::make_shared<nano::transport::socket> (node_a.io_ctx, nano::transport::socket::endpoint_type_t::client, *node_a.stats, node_a.logger, node_a.workers,
 	node_a.config->tcp_io_timeout,
 	node_a.network_params.network.silent_connection_tolerance_time,
 	node_a.network_params.network.idle_timeout,
 	node_a.config->logging.network_timeout_logging (),
-	node_a.observers);
+	node_a.observers,
+	write_queue_size);
 }
 
 nano::transport::weak_socket_wrapper::weak_socket_wrapper (rsnano::SocketWeakHandle * handle_a) :
