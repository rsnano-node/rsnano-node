#include <nano/boost/asio/bind_executor.hpp>
#include <nano/boost/asio/read.hpp>
#include <nano/node/node.hpp>
#include <nano/node/transport/socket.hpp>
#include <nano/node/transport/transport.hpp>

#include <boost/format.hpp>

#include <cstdint>
#include <cstdlib>
#include <iterator>
#include <limits>
#include <memory>
#include <utility>

#include <magic_enum.hpp>

/*
 * socket
 */

nano::transport::socket::socket (nano::node & node_a, nano::transport::socket_endpoint endpoint_type_a, std::size_t max_queue_size_a) :
	socket{ node_a, boost::asio::ip::tcp::socket{ node_a.io_ctx }, {}, {}, endpoint_type_a, max_queue_size_a }
{
}

nano::transport::socket::socket (nano::node & node_a, boost::asio::ip::tcp::socket boost_socket_a, boost::asio::ip::tcp::endpoint remote_endpoint_a, boost::asio::ip::tcp::endpoint local_endpoint_a, nano::transport::socket_endpoint endpoint_type_a, std::size_t max_queue_size_a) :
	send_queue{ max_queue_size_a },
<<<<<<< HEAD
	node{ node_a },
	strand{ node_a.io_ctx.get_executor () },
	tcp_socket{ std::move (boost_socket_a) },
	remote{ remote_endpoint_a },
	local{ local_endpoint_a },
=======
	strand{ node_a.io_ctx.get_executor () },
	tcp_socket{ node_a.io_ctx },
	node_w{ node_a.shared () },
>>>>>>> 68496af3
	endpoint_type_m{ endpoint_type_a },
	timeout{ std::numeric_limits<uint64_t>::max () },
	last_completion_time_or_init{ nano::seconds_since_epoch () },
	last_receive_time_or_init{ nano::seconds_since_epoch () },
	default_timeout{ node_a.config.tcp_io_timeout },
	silent_connection_tolerance_time{ node_a.network_params.network.silent_connection_tolerance_time },
	max_queue_size{ max_queue_size_a }
{
}

nano::transport::socket::~socket ()
{
	close_internal ();
}

void nano::transport::socket::start ()
{
	ongoing_checkup ();
}

void nano::transport::socket::async_connect (nano::tcp_endpoint const & endpoint_a, std::function<void (boost::system::error_code const &)> callback_a)
{
	debug_assert (callback_a);
	debug_assert (endpoint_type () == socket_endpoint::client);

	start ();
	set_default_timeout ();

	tcp_socket.async_connect (endpoint_a,
	boost::asio::bind_executor (strand,
	[this_l = shared_from_this (), callback = std::move (callback_a), endpoint_a] (boost::system::error_code const & ec) {
		debug_assert (this_l->strand.running_in_this_thread ());

		auto node_l = this_l->node_w.lock ();
		if (!node_l)
		{
			return;
		}

		this_l->remote = endpoint_a;
		if (ec)
		{
			node_l->stats.inc (nano::stat::type::tcp, nano::stat::detail::tcp_connect_error, nano::stat::dir::in);
			this_l->close ();
		}
		else
		{
			this_l->set_last_completion ();
			{
				// Best effort attempt to get endpoint address
				boost::system::error_code ec;
				this_l->local = this_l->tcp_socket.local_endpoint (ec);
			}
			node_l->observers.socket_connected.notify (*this_l);
		}
		callback (ec);
	}));
}

void nano::transport::socket::async_read (std::shared_ptr<std::vector<uint8_t>> const & buffer_a, std::size_t size_a, std::function<void (boost::system::error_code const &, std::size_t)> callback_a)
{
	debug_assert (callback_a);

	if (size_a <= buffer_a->size ())
	{
		if (!closed)
		{
			set_default_timeout ();
			boost::asio::post (strand, [this_l = shared_from_this (), buffer_a, callback = std::move (callback_a), size_a] () mutable {
				boost::asio::async_read (this_l->tcp_socket, boost::asio::buffer (buffer_a->data (), size_a),
				boost::asio::bind_executor (this_l->strand,
				[this_l, buffer_a, cbk = std::move (callback)] (boost::system::error_code const & ec, std::size_t size_a) {
					debug_assert (this_l->strand.running_in_this_thread ());

					auto node_l = this_l->node_w.lock ();
					if (!node_l)
					{
						return;
					}

					if (ec)
					{
						node_l->stats.inc (nano::stat::type::tcp, nano::stat::detail::tcp_read_error, nano::stat::dir::in);
						this_l->close ();
					}
					else
					{
						node_l->stats.add (nano::stat::type::traffic_tcp, nano::stat::dir::in, size_a);
						this_l->set_last_completion ();
						this_l->set_last_receive_time ();
					}
					cbk (ec, size_a);
				}));
			});
		}
	}
	else
	{
		debug_assert (false && "nano::transport::socket::async_read called with incorrect buffer size");
		boost::system::error_code ec_buffer = boost::system::errc::make_error_code (boost::system::errc::no_buffer_space);
		callback_a (ec_buffer, 0);
	}
}

void nano::transport::socket::async_write (nano::shared_const_buffer const & buffer_a, std::function<void (boost::system::error_code const &, std::size_t)> callback_a, nano::transport::traffic_type traffic_type)
{
	auto node_l = node_w.lock ();
	if (!node_l)
	{
		return;
	}

	if (closed)
	{
		if (callback_a)
		{
			node_l->background ([callback = std::move (callback_a)] () {
				callback (boost::system::errc::make_error_code (boost::system::errc::not_supported), 0);
			});
		}
		return;
	}

	bool queued = send_queue.insert (buffer_a, callback_a, traffic_type);
	if (!queued)
	{
		if (callback_a)
		{
			node_l->background ([callback = std::move (callback_a)] () {
				callback (boost::system::errc::make_error_code (boost::system::errc::not_supported), 0);
			});
		}
		return;
	}

	boost::asio::post (strand, [this_s = shared_from_this (), buffer_a, callback_a] () {
		if (!this_s->write_in_progress)
		{
			this_s->write_queued_messages ();
		}
	});
}

// Must be called from strand
void nano::transport::socket::write_queued_messages ()
{
	debug_assert (strand.running_in_this_thread ());

	if (closed)
	{
		return;
	}

	auto next = send_queue.pop ();
	if (!next)
	{
		return;
	}

	set_default_timeout ();

	write_in_progress = true;
	nano::async_write (tcp_socket, next->buffer,
	boost::asio::bind_executor (strand, [this_l = shared_from_this (), next /* `next` object keeps buffer in scope */] (boost::system::error_code ec, std::size_t size) {
		debug_assert (this_l->strand.running_in_this_thread ());

		auto node_l = this_l->node_w.lock ();
		if (!node_l)
		{
			return;
		}

		this_l->write_in_progress = false;
		if (ec)
		{
			node_l->stats.inc (nano::stat::type::tcp, nano::stat::detail::tcp_write_error, nano::stat::dir::in);
			this_l->close ();
		}
		else
		{
			node_l->stats.add (nano::stat::type::traffic_tcp, nano::stat::dir::out, size);
			this_l->set_last_completion ();
		}

		if (next->callback)
		{
			next->callback (ec, size);
		}

		if (!ec)
		{
			this_l->write_queued_messages ();
		}
	}));
}

bool nano::transport::socket::max (nano::transport::traffic_type traffic_type) const
{
	return send_queue.size (traffic_type) >= max_queue_size;
}

bool nano::transport::socket::full (nano::transport::traffic_type traffic_type) const
{
	return send_queue.size (traffic_type) >= 2 * max_queue_size;
}

/** Call set_timeout with default_timeout as parameter */
void nano::transport::socket::set_default_timeout ()
{
	set_timeout (default_timeout);
}

/** Set the current timeout of the socket in seconds
 *  timeout occurs when the last socket completion is more than timeout seconds in the past
 *  timeout always applies, the socket always has a timeout
 *  to set infinite timeout, use std::numeric_limits<uint64_t>::max ()
 *  the function checkup() checks for timeout on a regular interval
 */
void nano::transport::socket::set_timeout (std::chrono::seconds timeout_a)
{
	timeout = timeout_a.count ();
}

void nano::transport::socket::set_last_completion ()
{
	last_completion_time_or_init = nano::seconds_since_epoch ();
}

void nano::transport::socket::set_last_receive_time ()
{
	last_receive_time_or_init = nano::seconds_since_epoch ();
}

void nano::transport::socket::ongoing_checkup ()
{
	auto node_l = node_w.lock ();
	if (!node_l)
	{
		return;
	}

	node_l->workers.add_timed_task (std::chrono::steady_clock::now () + std::chrono::seconds (node_l->network_params.network.is_dev_network () ? 1 : 5), [this_w = weak_from_this ()] () {
		auto this_l = this_w.lock ();
		if (!this_l)
		{
			return;
		}

		auto node_l = this_l->node_w.lock ();
		if (!node_l)
		{
			return;
		}

<<<<<<< HEAD
			// if this is a server socket, and no data is received for silent_connection_tolerance_time seconds then disconnect
			if (this_l->endpoint_type () == socket_endpoint::server && (now - this_l->last_receive_time_or_init) > static_cast<uint64_t> (this_l->silent_connection_tolerance_time.count ()))
			{
				this_l->node.stats.inc (nano::stat::type::tcp, nano::stat::detail::tcp_silent_connection_drop, nano::stat::dir::in);
=======
		// If the socket is already dead, close just in case, and stop doing checkups
		if (!this_l->alive ())
		{
			this_l->close ();
			return;
		}
>>>>>>> 68496af3

		nano::seconds_t now = nano::seconds_since_epoch ();
		auto condition_to_disconnect{ false };

<<<<<<< HEAD
			// if there is no activity for timeout seconds then disconnect
			if ((now - this_l->last_completion_time_or_init) > this_l->timeout)
			{
				this_l->node.stats.inc (nano::stat::type::tcp, nano::stat::detail::tcp_io_timeout_drop, this_l->endpoint_type () == socket_endpoint::server ? nano::stat::dir::in : nano::stat::dir::out);
=======
		// if this is a server socket, and no data is received for silent_connection_tolerance_time seconds then disconnect
		if (this_l->endpoint_type () == endpoint_type_t::server && (now - this_l->last_receive_time_or_init) > static_cast<uint64_t> (this_l->silent_connection_tolerance_time.count ()))
		{
			node_l->stats.inc (nano::stat::type::tcp, nano::stat::detail::tcp_silent_connection_drop, nano::stat::dir::in);
>>>>>>> 68496af3

			condition_to_disconnect = true;
		}

		// if there is no activity for timeout seconds then disconnect
		if ((now - this_l->last_completion_time_or_init) > this_l->timeout)
		{
			node_l->stats.inc (nano::stat::type::tcp, nano::stat::detail::tcp_io_timeout_drop, this_l->endpoint_type () == endpoint_type_t::server ? nano::stat::dir::in : nano::stat::dir::out);

			condition_to_disconnect = true;
		}

		if (condition_to_disconnect)
		{
			node_l->logger.debug (nano::log::type::tcp_server, "Closing socket due to timeout ({})", nano::util::to_str (this_l->remote));

			this_l->timed_out = true;
			this_l->close ();
		}
		else if (!this_l->closed)
		{
			this_l->ongoing_checkup ();
		}
	});
}

void nano::transport::socket::read_impl (std::shared_ptr<std::vector<uint8_t>> const & data_a, std::size_t size_a, std::function<void (boost::system::error_code const &, std::size_t)> callback_a)
{
	auto node_l = node_w.lock ();
	if (!node_l)
	{
		return;
	}

	// Increase timeout to receive TCP header (idle server socket)
	auto const prev_timeout = get_default_timeout_value ();
	set_default_timeout_value (node_l->network_params.network.idle_timeout);
	async_read (data_a, size_a, [callback_l = std::move (callback_a), prev_timeout, this_l = shared_from_this ()] (boost::system::error_code const & ec_a, std::size_t size_a) {
		this_l->set_default_timeout_value (prev_timeout);
		callback_l (ec_a, size_a);
	});
}

bool nano::transport::socket::has_timed_out () const
{
	return timed_out;
}

void nano::transport::socket::set_default_timeout_value (std::chrono::seconds timeout_a)
{
	default_timeout = timeout_a;
}

std::chrono::seconds nano::transport::socket::get_default_timeout_value () const
{
	return default_timeout;
}

void nano::transport::socket::close ()
{
	boost::asio::dispatch (strand, [this_l = shared_from_this ()] {
		this_l->close_internal ();
	});
}

// This must be called from a strand or the destructor
void nano::transport::socket::close_internal ()
{
	auto node_l = node_w.lock ();
	if (!node_l)
	{
		return;
	}

	if (closed.exchange (true))
	{
		return;
	}

	send_queue.clear ();

	default_timeout = std::chrono::seconds (0);

	// Ignore error code for shutdown as it is best-effort
	boost::system::error_code ec;
	tcp_socket.shutdown (boost::asio::ip::tcp::socket::shutdown_both, ec);
	tcp_socket.close (ec);

	if (ec)
	{
		node_l->stats.inc (nano::stat::type::socket, nano::stat::detail::error_socket_close);
		node_l->logger.error (nano::log::type::socket, "Failed to close socket gracefully: {} ({})", ec.message (), nano::util::to_str (remote));
	}
}

nano::tcp_endpoint nano::transport::socket::remote_endpoint () const
{
	// Using cached value to avoid calling tcp_socket.remote_endpoint() which may be invalid (throw) after closing the socket
	return remote;
}

nano::tcp_endpoint nano::transport::socket::local_endpoint () const
{
	// Using cached value to avoid calling tcp_socket.local_endpoint() which may be invalid (throw) after closing the socket
	return local;
}

void nano::transport::socket::operator() (nano::object_stream & obs) const
{
	obs.write ("remote_endpoint", remote_endpoint ());
	obs.write ("local_endpoint", local_endpoint ());
	obs.write ("type", type_m);
	obs.write ("endpoint_type", endpoint_type_m);
}

/*
 * write_queue
 */

nano::transport::socket::write_queue::write_queue (std::size_t max_size_a) :
	max_size{ max_size_a }
{
}

bool nano::transport::socket::write_queue::insert (const buffer_t & buffer, callback_t callback, nano::transport::traffic_type traffic_type)
{
	nano::lock_guard<nano::mutex> guard{ mutex };
	if (queues[traffic_type].size () < 2 * max_size)
	{
		queues[traffic_type].push (entry{ buffer, callback });
		return true; // Queued
	}
	return false; // Not queued
}

std::optional<nano::transport::socket::write_queue::entry> nano::transport::socket::write_queue::pop ()
{
	nano::lock_guard<nano::mutex> guard{ mutex };

	auto try_pop = [this] (nano::transport::traffic_type type) -> std::optional<entry> {
		auto & que = queues[type];
		if (!que.empty ())
		{
			auto item = que.front ();
			que.pop ();
			return item;
		}
		return std::nullopt;
	};

	// TODO: This is a very basic prioritization, implement something more advanced and configurable
	if (auto item = try_pop (nano::transport::traffic_type::generic))
	{
		return item;
	}
	if (auto item = try_pop (nano::transport::traffic_type::bootstrap))
	{
		return item;
	}

	return std::nullopt;
}

void nano::transport::socket::write_queue::clear ()
{
	nano::lock_guard<nano::mutex> guard{ mutex };
	queues.clear ();
}

std::size_t nano::transport::socket::write_queue::size (nano::transport::traffic_type traffic_type) const
{
	nano::lock_guard<nano::mutex> guard{ mutex };
	if (auto it = queues.find (traffic_type); it != queues.end ())
	{
		return it->second.size ();
	}
	return 0;
}

bool nano::transport::socket::write_queue::empty () const
{
	nano::lock_guard<nano::mutex> guard{ mutex };
	return std::all_of (queues.begin (), queues.end (), [] (auto const & que) {
		return que.second.empty ();
	});
}

boost::asio::ip::network_v6 nano::transport::socket_functions::get_ipv6_subnet_address (boost::asio::ip::address_v6 const & ip_address, std::size_t network_prefix)
{
	return boost::asio::ip::make_network_v6 (ip_address, static_cast<unsigned short> (network_prefix));
}

boost::asio::ip::address nano::transport::socket_functions::first_ipv6_subnet_address (boost::asio::ip::address_v6 const & ip_address, std::size_t network_prefix)
{
	auto range = get_ipv6_subnet_address (ip_address, network_prefix).hosts ();
	debug_assert (!range.empty ());
	return *(range.begin ());
}

boost::asio::ip::address nano::transport::socket_functions::last_ipv6_subnet_address (boost::asio::ip::address_v6 const & ip_address, std::size_t network_prefix)
{
	auto range = get_ipv6_subnet_address (ip_address, network_prefix).hosts ();
	debug_assert (!range.empty ());
	return *(--range.end ());
}

std::size_t nano::transport::socket_functions::count_subnetwork_connections (
nano::transport::address_socket_mmap const & per_address_connections,
boost::asio::ip::address_v6 const & remote_address,
std::size_t network_prefix)
{
	auto range = get_ipv6_subnet_address (remote_address, network_prefix).hosts ();
	if (range.empty ())
	{
		return 0;
	}
	auto const first_ip = first_ipv6_subnet_address (remote_address, network_prefix);
	auto const last_ip = last_ipv6_subnet_address (remote_address, network_prefix);
	auto const counted_connections = std::distance (per_address_connections.lower_bound (first_ip), per_address_connections.upper_bound (last_ip));
	return counted_connections;
}

/*
 *
 */

std::string_view nano::transport::to_string (socket_type type)
{
	return magic_enum::enum_name (type);
}

std::string_view nano::transport::to_string (socket_endpoint type)
{
	return magic_enum::enum_name (type);
}<|MERGE_RESOLUTION|>--- conflicted
+++ resolved
@@ -26,17 +26,11 @@
 
 nano::transport::socket::socket (nano::node & node_a, boost::asio::ip::tcp::socket boost_socket_a, boost::asio::ip::tcp::endpoint remote_endpoint_a, boost::asio::ip::tcp::endpoint local_endpoint_a, nano::transport::socket_endpoint endpoint_type_a, std::size_t max_queue_size_a) :
 	send_queue{ max_queue_size_a },
-<<<<<<< HEAD
-	node{ node_a },
+	node_w{ node_a.shared () },
 	strand{ node_a.io_ctx.get_executor () },
 	tcp_socket{ std::move (boost_socket_a) },
 	remote{ remote_endpoint_a },
 	local{ local_endpoint_a },
-=======
-	strand{ node_a.io_ctx.get_executor () },
-	tcp_socket{ node_a.io_ctx },
-	node_w{ node_a.shared () },
->>>>>>> 68496af3
 	endpoint_type_m{ endpoint_type_a },
 	timeout{ std::numeric_limits<uint64_t>::max () },
 	last_completion_time_or_init{ nano::seconds_since_epoch () },
@@ -291,34 +285,20 @@
 			return;
 		}
 
-<<<<<<< HEAD
-			// if this is a server socket, and no data is received for silent_connection_tolerance_time seconds then disconnect
-			if (this_l->endpoint_type () == socket_endpoint::server && (now - this_l->last_receive_time_or_init) > static_cast<uint64_t> (this_l->silent_connection_tolerance_time.count ()))
-			{
-				this_l->node.stats.inc (nano::stat::type::tcp, nano::stat::detail::tcp_silent_connection_drop, nano::stat::dir::in);
-=======
 		// If the socket is already dead, close just in case, and stop doing checkups
 		if (!this_l->alive ())
 		{
 			this_l->close ();
 			return;
 		}
->>>>>>> 68496af3
 
 		nano::seconds_t now = nano::seconds_since_epoch ();
 		auto condition_to_disconnect{ false };
 
-<<<<<<< HEAD
-			// if there is no activity for timeout seconds then disconnect
-			if ((now - this_l->last_completion_time_or_init) > this_l->timeout)
-			{
-				this_l->node.stats.inc (nano::stat::type::tcp, nano::stat::detail::tcp_io_timeout_drop, this_l->endpoint_type () == socket_endpoint::server ? nano::stat::dir::in : nano::stat::dir::out);
-=======
 		// if this is a server socket, and no data is received for silent_connection_tolerance_time seconds then disconnect
-		if (this_l->endpoint_type () == endpoint_type_t::server && (now - this_l->last_receive_time_or_init) > static_cast<uint64_t> (this_l->silent_connection_tolerance_time.count ()))
+		if (this_l->endpoint_type () == socket_endpoint::server && (now - this_l->last_receive_time_or_init) > static_cast<uint64_t> (this_l->silent_connection_tolerance_time.count ()))
 		{
 			node_l->stats.inc (nano::stat::type::tcp, nano::stat::detail::tcp_silent_connection_drop, nano::stat::dir::in);
->>>>>>> 68496af3
 
 			condition_to_disconnect = true;
 		}
@@ -326,7 +306,7 @@
 		// if there is no activity for timeout seconds then disconnect
 		if ((now - this_l->last_completion_time_or_init) > this_l->timeout)
 		{
-			node_l->stats.inc (nano::stat::type::tcp, nano::stat::detail::tcp_io_timeout_drop, this_l->endpoint_type () == endpoint_type_t::server ? nano::stat::dir::in : nano::stat::dir::out);
+			node_l->stats.inc (nano::stat::type::tcp, nano::stat::detail::tcp_io_timeout_drop, this_l->endpoint_type () == socket_endpoint::server ? nano::stat::dir::in : nano::stat::dir::out);
 
 			condition_to_disconnect = true;
 		}
