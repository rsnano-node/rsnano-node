--- conflicted
+++ resolved
@@ -146,8 +146,6 @@
 		// Connection start
 		void start_tcp (nano::endpoint const &);
 		void start_tcp_receive_node_id (std::shared_ptr<nano::transport::channel_tcp> const &, nano::endpoint const &, std::shared_ptr<std::vector<uint8_t>> const &);
-<<<<<<< HEAD
-		void udp_fallback (nano::endpoint const &);
 		void on_new_channel (std::function<void (std::shared_ptr<nano::transport::channel>)> observer_a);
 
 		// channel_tcp_observer:
@@ -157,9 +155,6 @@
 		void message_dropped (nano::message const & message_a, std::size_t buffer_size_a) override;
 		void no_socket_drop () override;
 		void write_drop () override;
-=======
-		nano::node & node;
->>>>>>> 2893046c
 
 	private:
 		std::function<void (nano::message const &, std::shared_ptr<nano::transport::channel> const &)> sink;
