#pragma once

#include <nano/lib/locks.hpp>
#include <nano/lib/stats.hpp>
#include <nano/node/common.hpp>
#include <nano/node/socket.hpp>

#include <boost/asio/ip/network_v6.hpp>

namespace rsnano
{
class BandwidthLimiterHandle;
class ChannelHandle;
}
namespace nano
{
class bandwidth_limiter final
{
public:
	// initialize with limit 0 = unbounded
	bandwidth_limiter (double, std::size_t);
	explicit bandwidth_limiter (rsnano::BandwidthLimiterHandle * handle_a);
	bandwidth_limiter (bandwidth_limiter && other_a);
	bandwidth_limiter (bandwidth_limiter const &) = delete;
	~bandwidth_limiter ();
	bool should_drop (std::size_t const &);
	void reset (double, std::size_t);

public:
	rsnano::BandwidthLimiterHandle * handle;
};

namespace transport
{
	class callback_visitor : public nano::message_visitor
	{
	public:
		void keepalive (nano::keepalive const & message_a) override
		{
			result = nano::stat::detail::keepalive;
		}
		void publish (nano::publish const & message_a) override
		{
			result = nano::stat::detail::publish;
		}
		void confirm_req (nano::confirm_req const & message_a) override
		{
			result = nano::stat::detail::confirm_req;
		}
		void confirm_ack (nano::confirm_ack const & message_a) override
		{
			result = nano::stat::detail::confirm_ack;
		}
		void bulk_pull (nano::bulk_pull const & message_a) override
		{
			result = nano::stat::detail::bulk_pull;
		}
		void bulk_pull_account (nano::bulk_pull_account const & message_a) override
		{
			result = nano::stat::detail::bulk_pull_account;
		}
		void bulk_push (nano::bulk_push const & message_a) override
		{
			result = nano::stat::detail::bulk_push;
		}
		void frontier_req (nano::frontier_req const & message_a) override
		{
			result = nano::stat::detail::frontier_req;
		}
		void node_id_handshake (nano::node_id_handshake const & message_a) override
		{
			result = nano::stat::detail::node_id_handshake;
		}
		void telemetry_req (nano::telemetry_req const & message_a) override
		{
			result = nano::stat::detail::telemetry_req;
		}
		void telemetry_ack (nano::telemetry_ack const & message_a) override
		{
			result = nano::stat::detail::telemetry_ack;
		}
		nano::stat::detail result;
	};

	nano::endpoint map_endpoint_to_v6 (nano::endpoint const &);
	nano::endpoint map_tcp_to_endpoint (nano::tcp_endpoint const &);
	nano::tcp_endpoint map_endpoint_to_tcp (nano::endpoint const &);
	boost::asio::ip::address map_address_to_subnetwork (boost::asio::ip::address const &);
	boost::asio::ip::address ipv4_address_or_ipv6_subnet (boost::asio::ip::address const &);
	boost::asio::ip::address_v6 mapped_from_v4_bytes (unsigned long);
	boost::asio::ip::address_v6 mapped_from_v4_or_v6 (boost::asio::ip::address const &);
	bool is_ipv4_or_v4_mapped_address (boost::asio::ip::address const &);

	// Unassigned, reserved, self
	bool reserved_address (nano::endpoint const &, bool = false);
	static std::chrono::seconds constexpr syn_cookie_cutoff = std::chrono::seconds (5);
	enum class transport_type : uint8_t
	{
		undefined = 0,
		udp = 1,
		tcp = 2,
		loopback = 3
	};
	class channel
	{
	public:
		channel (rsnano::ChannelHandle * handle_a);
		channel (nano::transport::channel const &) = delete;
		virtual ~channel ();
		virtual std::size_t hash_code () const = 0;
		virtual bool operator== (nano::transport::channel const &) const = 0;
		bool is_temporary () const;
		void set_temporary (bool temporary);
		virtual void send (nano::message & message_a, std::function<void (boost::system::error_code const &, std::size_t)> const & callback_a = nullptr, nano::buffer_drop_policy policy_a = nano::buffer_drop_policy::limiter) = 0;
		// TODO: investigate clang-tidy warning about default parameters on virtual/override functions
		//
		virtual void send_buffer (nano::shared_const_buffer const &, std::function<void (boost::system::error_code const &, std::size_t)> const & = nullptr, nano::buffer_drop_policy = nano::buffer_drop_policy::limiter) = 0;
		virtual std::string to_string () const = 0;
		virtual nano::endpoint get_endpoint () const = 0;
		virtual nano::tcp_endpoint get_tcp_endpoint () const = 0;
		virtual nano::transport::transport_type get_type () const = 0;
		virtual bool max ()
		{
			return false;
		}

		std::chrono::steady_clock::time_point get_last_bootstrap_attempt () const;
		void set_last_bootstrap_attempt (std::chrono::steady_clock::time_point const time_a);

		std::chrono::steady_clock::time_point get_last_packet_received () const;
		void set_last_packet_received (std::chrono::steady_clock::time_point const time_a);

		std::chrono::steady_clock::time_point get_last_packet_sent () const;
		void set_last_packet_sent (std::chrono::steady_clock::time_point const time_a);

		boost::optional<nano::account> get_node_id_optional () const;
		nano::account get_node_id () const;
		void set_node_id (nano::account node_id_a);

		virtual uint8_t get_network_version () const = 0;
		virtual void set_network_version (uint8_t network_version_a) = 0;

<<<<<<< HEAD
	public:
		rsnano::ChannelHandle * handle;
=======
		nano::endpoint get_peering_endpoint () const;
		void set_peering_endpoint (nano::endpoint endpoint);

		mutable nano::mutex channel_mutex;

	private:
		std::chrono::steady_clock::time_point last_bootstrap_attempt{ std::chrono::steady_clock::time_point () };
		std::chrono::steady_clock::time_point last_packet_received{ std::chrono::steady_clock::now () };
		std::chrono::steady_clock::time_point last_packet_sent{ std::chrono::steady_clock::now () };
		boost::optional<nano::account> node_id{ boost::none };
		std::atomic<uint8_t> network_version{ 0 };
		std::optional<nano::endpoint> peering_endpoint{};

	protected:
		nano::node & node;
>>>>>>> 97c809e1
	};
} // namespace transport
} // namespace nano

namespace std
{
template <>
struct hash<::nano::transport::channel>
{
	std::size_t operator() (::nano::transport::channel const & channel_a) const
	{
		return channel_a.hash_code ();
	}
};
template <>
struct equal_to<std::reference_wrapper<::nano::transport::channel const>>
{
	bool operator() (std::reference_wrapper<::nano::transport::channel const> const & lhs, std::reference_wrapper<::nano::transport::channel const> const & rhs) const
	{
		return lhs.get () == rhs.get ();
	}
};
}

namespace boost
{
template <>
struct hash<::nano::transport::channel>
{
	std::size_t operator() (::nano::transport::channel const & channel_a) const
	{
		std::hash<::nano::transport::channel> hash;
		return hash (channel_a);
	}
};
template <>
struct hash<std::reference_wrapper<::nano::transport::channel const>>
{
	std::size_t operator() (std::reference_wrapper<::nano::transport::channel const> const & channel_a) const
	{
		std::hash<::nano::transport::channel> hash;
		return hash (channel_a.get ());
	}
};
}<|MERGE_RESOLUTION|>--- conflicted
+++ resolved
@@ -140,26 +140,9 @@
 		virtual uint8_t get_network_version () const = 0;
 		virtual void set_network_version (uint8_t network_version_a) = 0;
 
-<<<<<<< HEAD
-	public:
+		virtual nano::endpoint get_peering_endpoint () const = 0;
+		virtual void set_peering_endpoint (nano::endpoint endpoint) = 0;
 		rsnano::ChannelHandle * handle;
-=======
-		nano::endpoint get_peering_endpoint () const;
-		void set_peering_endpoint (nano::endpoint endpoint);
-
-		mutable nano::mutex channel_mutex;
-
-	private:
-		std::chrono::steady_clock::time_point last_bootstrap_attempt{ std::chrono::steady_clock::time_point () };
-		std::chrono::steady_clock::time_point last_packet_received{ std::chrono::steady_clock::now () };
-		std::chrono::steady_clock::time_point last_packet_sent{ std::chrono::steady_clock::now () };
-		boost::optional<nano::account> node_id{ boost::none };
-		std::atomic<uint8_t> network_version{ 0 };
-		std::optional<nano::endpoint> peering_endpoint{};
-
-	protected:
-		nano::node & node;
->>>>>>> 97c809e1
 	};
 } // namespace transport
 } // namespace nano
