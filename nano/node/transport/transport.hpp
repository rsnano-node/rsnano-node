#pragma once

#include <nano/lib/locks.hpp>
#include <nano/lib/stats.hpp>
#include <nano/node/bandwidth_limiter.hpp>
#include <nano/node/common.hpp>
#include <nano/node/messages.hpp>
#include <nano/node/socket.hpp>

#include <boost/asio/ip/network_v6.hpp>

namespace rsnano
{
class BandwidthLimiterHandle;
class ChannelHandle;
}
namespace nano
{
<<<<<<< HEAD
class bandwidth_limiter final
{
public:
	// initialize with limit 0 = unbounded
	bandwidth_limiter (double, std::size_t);
	explicit bandwidth_limiter (rsnano::BandwidthLimiterHandle * handle_a);
	bandwidth_limiter (bandwidth_limiter && other_a);
	bandwidth_limiter (bandwidth_limiter const &) = delete;
	~bandwidth_limiter ();
	bool should_drop (std::size_t const &);
	void reset (double, std::size_t);

public:
	rsnano::BandwidthLimiterHandle * handle;
};

=======
>>>>>>> dd70d9a1
namespace transport
{
	class callback_visitor : public nano::message_visitor
	{
	public:
		void keepalive (nano::keepalive const & message_a) override
		{
			result = nano::stat::detail::keepalive;
		}
		void publish (nano::publish const & message_a) override
		{
			result = nano::stat::detail::publish;
		}
		void confirm_req (nano::confirm_req const & message_a) override
		{
			result = nano::stat::detail::confirm_req;
		}
		void confirm_ack (nano::confirm_ack const & message_a) override
		{
			result = nano::stat::detail::confirm_ack;
		}
		void bulk_pull (nano::bulk_pull const & message_a) override
		{
			result = nano::stat::detail::bulk_pull;
		}
		void bulk_pull_account (nano::bulk_pull_account const & message_a) override
		{
			result = nano::stat::detail::bulk_pull_account;
		}
		void bulk_push (nano::bulk_push const & message_a) override
		{
			result = nano::stat::detail::bulk_push;
		}
		void frontier_req (nano::frontier_req const & message_a) override
		{
			result = nano::stat::detail::frontier_req;
		}
		void node_id_handshake (nano::node_id_handshake const & message_a) override
		{
			result = nano::stat::detail::node_id_handshake;
		}
		void telemetry_req (nano::telemetry_req const & message_a) override
		{
			result = nano::stat::detail::telemetry_req;
		}
		void telemetry_ack (nano::telemetry_ack const & message_a) override
		{
			result = nano::stat::detail::telemetry_ack;
		}
		nano::stat::detail result;
	};

	nano::endpoint map_endpoint_to_v6 (nano::endpoint const &);
	nano::endpoint map_tcp_to_endpoint (nano::tcp_endpoint const &);
	nano::tcp_endpoint map_endpoint_to_tcp (nano::endpoint const &);
	boost::asio::ip::address map_address_to_subnetwork (boost::asio::ip::address const &);
	boost::asio::ip::address ipv4_address_or_ipv6_subnet (boost::asio::ip::address const &);
	boost::asio::ip::address_v6 mapped_from_v4_bytes (unsigned long);
	boost::asio::ip::address_v6 mapped_from_v4_or_v6 (boost::asio::ip::address const &);
	bool is_ipv4_or_v4_mapped_address (boost::asio::ip::address const &);

	// Unassigned, reserved, self
	bool reserved_address (nano::endpoint const &, bool = false);
	static std::chrono::seconds constexpr syn_cookie_cutoff = std::chrono::seconds (5);
	enum class transport_type : uint8_t
	{
		undefined = 0,
		udp = 1,
		tcp = 2,
		loopback = 3,
		fake = 4
	};
	class channel
	{
	public:
		channel (rsnano::ChannelHandle * handle_a);
		channel (nano::transport::channel const &) = delete;
		virtual ~channel ();
		virtual std::size_t hash_code () const = 0;
		virtual bool operator== (nano::transport::channel const &) const = 0;
<<<<<<< HEAD
		bool is_temporary () const;
		void set_temporary (bool temporary);
		virtual void send (nano::message & message_a, std::function<void (boost::system::error_code const &, std::size_t)> const & callback_a = nullptr, nano::buffer_drop_policy policy_a = nano::buffer_drop_policy::limiter) = 0;
=======
		void send (nano::message & message_a, std::function<void (boost::system::error_code const &, std::size_t)> const & callback_a = nullptr, nano::buffer_drop_policy policy_a = nano::buffer_drop_policy::limiter, nano::bandwidth_limit_type = nano::bandwidth_limit_type::standard);
>>>>>>> dd70d9a1
		// TODO: investigate clang-tidy warning about default parameters on virtual/override functions
		//
		virtual void send_buffer (nano::shared_const_buffer const &, std::function<void (boost::system::error_code const &, std::size_t)> const & = nullptr, nano::buffer_drop_policy = nano::buffer_drop_policy::limiter) = 0;
		virtual std::string to_string () const = 0;
		virtual nano::endpoint get_endpoint () const = 0;
		virtual nano::tcp_endpoint get_tcp_endpoint () const = 0;
		virtual nano::transport::transport_type get_type () const = 0;
		virtual bool max ()
		{
			return false;
		}

		std::chrono::steady_clock::time_point get_last_bootstrap_attempt () const;
		void set_last_bootstrap_attempt (std::chrono::steady_clock::time_point const time_a);

		std::chrono::steady_clock::time_point get_last_packet_received () const;
		void set_last_packet_received (std::chrono::steady_clock::time_point const time_a);

		std::chrono::steady_clock::time_point get_last_packet_sent () const;
		void set_last_packet_sent (std::chrono::steady_clock::time_point const time_a);

		boost::optional<nano::account> get_node_id_optional () const;
		nano::account get_node_id () const;
		void set_node_id (nano::account node_id_a);

		virtual uint8_t get_network_version () const = 0;
		virtual void set_network_version (uint8_t network_version_a) = 0;

		virtual nano::endpoint get_peering_endpoint () const = 0;
		virtual void set_peering_endpoint (nano::endpoint endpoint) = 0;
		rsnano::ChannelHandle * handle;
	};
} // namespace transport
} // namespace nano

namespace std
{
template <>
struct hash<::nano::transport::channel>
{
	std::size_t operator() (::nano::transport::channel const & channel_a) const
	{
		return channel_a.hash_code ();
	}
};
template <>
struct equal_to<std::reference_wrapper<::nano::transport::channel const>>
{
	bool operator() (std::reference_wrapper<::nano::transport::channel const> const & lhs, std::reference_wrapper<::nano::transport::channel const> const & rhs) const
	{
		return lhs.get () == rhs.get ();
	}
};
}

namespace boost
{
template <>
struct hash<::nano::transport::channel>
{
	std::size_t operator() (::nano::transport::channel const & channel_a) const
	{
		std::hash<::nano::transport::channel> hash;
		return hash (channel_a);
	}
};
template <>
struct hash<std::reference_wrapper<::nano::transport::channel const>>
{
	std::size_t operator() (std::reference_wrapper<::nano::transport::channel const> const & channel_a) const
	{
		std::hash<::nano::transport::channel> hash;
		return hash (channel_a.get ());
	}
};
}<|MERGE_RESOLUTION|>--- conflicted
+++ resolved
@@ -16,25 +16,6 @@
 }
 namespace nano
 {
-<<<<<<< HEAD
-class bandwidth_limiter final
-{
-public:
-	// initialize with limit 0 = unbounded
-	bandwidth_limiter (double, std::size_t);
-	explicit bandwidth_limiter (rsnano::BandwidthLimiterHandle * handle_a);
-	bandwidth_limiter (bandwidth_limiter && other_a);
-	bandwidth_limiter (bandwidth_limiter const &) = delete;
-	~bandwidth_limiter ();
-	bool should_drop (std::size_t const &);
-	void reset (double, std::size_t);
-
-public:
-	rsnano::BandwidthLimiterHandle * handle;
-};
-
-=======
->>>>>>> dd70d9a1
 namespace transport
 {
 	class callback_visitor : public nano::message_visitor
@@ -115,13 +96,9 @@
 		virtual ~channel ();
 		virtual std::size_t hash_code () const = 0;
 		virtual bool operator== (nano::transport::channel const &) const = 0;
-<<<<<<< HEAD
 		bool is_temporary () const;
 		void set_temporary (bool temporary);
-		virtual void send (nano::message & message_a, std::function<void (boost::system::error_code const &, std::size_t)> const & callback_a = nullptr, nano::buffer_drop_policy policy_a = nano::buffer_drop_policy::limiter) = 0;
-=======
-		void send (nano::message & message_a, std::function<void (boost::system::error_code const &, std::size_t)> const & callback_a = nullptr, nano::buffer_drop_policy policy_a = nano::buffer_drop_policy::limiter, nano::bandwidth_limit_type = nano::bandwidth_limit_type::standard);
->>>>>>> dd70d9a1
+		virtual void send (nano::message & message_a, std::function<void (boost::system::error_code const &, std::size_t)> const & callback_a = nullptr, nano::buffer_drop_policy policy_a = nano::buffer_drop_policy::limiter, nano::bandwidth_limit_type = nano::bandwidth_limit_type::standard) = 0;
 		// TODO: investigate clang-tidy warning about default parameters on virtual/override functions
 		//
 		virtual void send_buffer (nano::shared_const_buffer const &, std::function<void (boost::system::error_code const &, std::size_t)> const & = nullptr, nano::buffer_drop_policy = nano::buffer_drop_policy::limiter) = 0;
