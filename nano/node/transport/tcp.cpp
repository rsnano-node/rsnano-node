#include "nano/lib/rsnanoutils.hpp"

#include <nano/lib/stats.hpp>
#include <nano/node/node.hpp>
#include <nano/node/transport/tcp.hpp>

#include <crypto/cryptopp/config.h>

#include <boost/format.hpp>

nano::transport::channel_tcp::channel_tcp (boost::asio::io_context & io_ctx_a, nano::bandwidth_limiter & limiter_a, nano::network_constants const & network_a, std::shared_ptr<nano::socket> const & socket_a, std::shared_ptr<nano::transport::channel_tcp_observer> const & observer_a) :
	channel (rsnano::rsn_channel_tcp_create (
	std::chrono::steady_clock::now ().time_since_epoch ().count (),
	socket_a->handle,
	new std::weak_ptr<nano::transport::channel_tcp_observer> (observer_a),
	limiter_a.handle,
	&io_ctx_a))
{
	set_network_version (network_a.protocol_version);
}

uint8_t nano::transport::channel_tcp::get_network_version () const
{
	return rsnano::rsn_channel_tcp_network_version (handle);
}

void nano::transport::channel_tcp::set_network_version (uint8_t network_version_a)
{
	rsnano::rsn_channel_tcp_network_set_version (handle, network_version_a);
}

nano::tcp_endpoint nano::transport::channel_tcp::get_tcp_endpoint () const
{
	rsnano::EndpointDto ep_dto{};
	rsnano::rsn_channel_tcp_endpoint (handle, &ep_dto);
	return rsnano::dto_to_endpoint (ep_dto);
}

bool nano::transport::channel_tcp::max ()
{
	return rsnano::rsn_channel_tcp_max (handle);
}

std::size_t nano::transport::channel_tcp::hash_code () const
{
	std::hash<::nano::tcp_endpoint> hash;
	return hash (get_tcp_endpoint ());
}

bool nano::transport::channel_tcp::operator== (nano::transport::channel const & other_a) const
{
	bool result (false);
	auto other_l (dynamic_cast<nano::transport::channel_tcp const *> (&other_a));
	if (other_l != nullptr)
	{
		return *this == *other_l;
	}
	return result;
}

void nano::transport::channel_tcp_send_callback (void * context_a, const rsnano::ErrorCodeDto * ec_a, std::size_t size_a)
{
	auto callback_ptr = static_cast<std::function<void (boost::system::error_code const &, std::size_t)> *> (context_a);
	if (*callback_ptr)
	{
		auto ec{ rsnano::dto_to_error_code (*ec_a) };
		(*callback_ptr) (ec, size_a);
	}
}

void nano::transport::delete_send_buffer_callback (void * context_a)
{
	auto callback_ptr = static_cast<std::function<void (boost::system::error_code const &, std::size_t)> *> (context_a);
	delete callback_ptr;
}

void nano::transport::channel_tcp::send (nano::message & message_a, std::function<void (boost::system::error_code const &, std::size_t)> const & callback_a, nano::buffer_drop_policy drop_policy_a)
{
	auto callback_pointer = new std::function<void (boost::system::error_code const &, std::size_t)> (callback_a);
	rsnano::rsn_channel_tcp_send (handle, message_a.handle, nano::transport::channel_tcp_send_callback, nano::transport::delete_send_buffer_callback, callback_pointer, static_cast<uint8_t> (drop_policy_a));
}

void nano::transport::channel_tcp::send_buffer (nano::shared_const_buffer const & buffer_a, std::function<void (boost::system::error_code const &, std::size_t)> const & callback_a, nano::buffer_drop_policy policy_a)
{
	auto callback_pointer = new std::function<void (boost::system::error_code const &, std::size_t)> (callback_a);
	rsnano::rsn_channel_tcp_send_buffer (handle, buffer_a.data (), buffer_a.size (), nano::transport::channel_tcp_send_callback, nano::transport::delete_send_buffer_callback, callback_pointer, static_cast<uint8_t> (policy_a));
}

std::string nano::transport::channel_tcp::to_string () const
{
	return boost::str (boost::format ("%1%") % get_tcp_endpoint ());
}

bool nano::transport::channel_tcp::operator== (nano::transport::channel_tcp const & other_a) const
{
	return rsnano::rsn_channel_tcp_eq (handle, other_a.handle);
}

std::shared_ptr<nano::socket> nano::transport::channel_tcp::try_get_socket () const
{
	auto socket_handle{ rsnano::rsn_channel_tcp_socket (handle) };
	std::shared_ptr<nano::socket> socket;
	if (socket_handle)
	{
		socket = std::make_shared<nano::socket> (socket_handle);
	}
	return socket;
}

void nano::transport::channel_tcp::set_endpoint ()
{
	rsnano::rsn_channel_tcp_set_endpoint (handle);
}

nano::endpoint nano::transport::channel_tcp::get_peering_endpoint () const
{
	rsnano::EndpointDto dto;
	rsnano::rsn_channel_tcp_peering_endpoint (handle, &dto);
	return rsnano::dto_to_udp_endpoint (dto);
}

void nano::transport::channel_tcp::set_peering_endpoint (nano::endpoint endpoint)
{
	auto dto{ rsnano::udp_endpoint_to_dto (endpoint) };
	rsnano::rsn_channel_tcp_set_peering_endpoint (handle, &dto);
}

nano::transport::bootstrap_server_factory::bootstrap_server_factory (nano::node & node) :
	node{ node }
{
}

std::shared_ptr<nano::bootstrap_server> nano::transport::bootstrap_server_factory::create_bootstrap_server (const std::shared_ptr<nano::transport::channel_tcp> & channel_a, const std::shared_ptr<nano::socket> & socket_a)
{
	channel_a->set_last_packet_sent (std::chrono::steady_clock::now ());

	auto response_server = std::make_shared<nano::bootstrap_server> (
	node.io_ctx, socket_a, node.logger,
	*node.stats, node.flags, *node.config,
	node.bootstrap, std::make_shared<nano::request_response_visitor_factory> (node),
	node.workers, *node.network->publish_filter, node.block_uniquer, node.vote_uniquer, node.network->tcp_message_manager,
	*node.network->syn_cookies, node.node_id, true);

	// Listen for possible responses
	response_server->get_socket ()->type_set (nano::socket::type_t::realtime_response_server);
	response_server->set_remote_node_id (channel_a->get_node_id ());
	response_server->start ();

	if (!node.flags.disable_initial_telemetry_requests ())
	{
		node.telemetry->get_metrics_single_peer_async (channel_a, [] (nano::telemetry_data_response const &) {
			// Intentionally empty, starts the telemetry request cycle to more quickly disconnect from invalid peers
		});
	}

	return response_server;
}

nano::transport::tcp_channels::tcp_channels (nano::node & node, std::function<void (nano::message const &, std::shared_ptr<nano::transport::channel> const &)> sink) :
	bootstrap_server_factory{ node },
	node_id{ node.node_id },
	network_params{ node.network_params },
	syn_cookies{ node.network->syn_cookies },
	stats{ node.stats },
	config{ node.config },
	logger{ node.logger },
	network{ node.network },
	workers{ node.workers },
	flags{ node.flags },
	io_ctx{ node.io_ctx },
	sink{ std::move (sink) },
	handle{ rsnano::rsn_tcp_channels_create () }
{
}

nano::transport::tcp_channels::~tcp_channels ()
{
	rsnano::rsn_tcp_channels_destroy (handle);
}

bool nano::transport::tcp_channels::insert (std::shared_ptr<nano::transport::channel_tcp> const & channel_a, std::shared_ptr<nano::socket> const & socket_a, std::shared_ptr<nano::bootstrap_server> const & bootstrap_server_a)
{
	auto endpoint (channel_a->get_tcp_endpoint ());
	debug_assert (endpoint.address ().is_v6 ());
	auto udp_endpoint (nano::transport::map_tcp_to_endpoint (endpoint));
	bool error (true);
	if (!network->not_a_peer (udp_endpoint, config->allow_local_peers) && !stopped)
	{
		nano::unique_lock<nano::mutex> lock (mutex);
		auto existing (channels.get<endpoint_tag> ().find (endpoint));
		if (existing == channels.get<endpoint_tag> ().end ())
		{
			auto node_id (channel_a->get_node_id ());
			if (!channel_a->is_temporary ())
			{
				channels.get<node_id_tag> ().erase (node_id);
			}
			channels.get<endpoint_tag> ().emplace (channel_a, socket_a, bootstrap_server_a);
			attempts.get<endpoint_tag> ().erase (endpoint);
			error = false;
			lock.unlock ();
			channel_observer (channel_a);
			// Remove UDP channel to same IP:port if exists
			network->udp_channels.erase (udp_endpoint);
			// Remove UDP channels with same node ID
			network->udp_channels.clean_node_id (node_id);
		}
	}
	return error;
}

void nano::transport::tcp_channels::erase (nano::tcp_endpoint const & endpoint_a)
{
	nano::lock_guard<nano::mutex> lock (mutex);
	channels.get<endpoint_tag> ().erase (endpoint_a);
}

void nano::transport::tcp_channels::erase_temporary_channel (nano::tcp_endpoint const & endpoint_a)
{
	auto exisiting_response_channel (find_channel (endpoint_a));
	if (exisiting_response_channel != nullptr)
	{
		exisiting_response_channel->set_temporary (false);
		erase (endpoint_a);
	}
}

std::size_t nano::transport::tcp_channels::size () const
{
	nano::lock_guard<nano::mutex> lock (mutex);
	return channels.size ();
}

std::shared_ptr<nano::transport::channel_tcp> nano::transport::tcp_channels::find_channel (nano::tcp_endpoint const & endpoint_a) const
{
	nano::lock_guard<nano::mutex> lock (mutex);
	std::shared_ptr<nano::transport::channel_tcp> result;
	auto existing (channels.get<endpoint_tag> ().find (endpoint_a));
	if (existing != channels.get<endpoint_tag> ().end ())
	{
		result = existing->get_channel ();
	}
	return result;
}

std::unordered_set<std::shared_ptr<nano::transport::channel>> nano::transport::tcp_channels::random_set (std::size_t count_a, uint8_t min_version, bool include_temporary_channels_a) const
{
	std::unordered_set<std::shared_ptr<nano::transport::channel>> result;
	result.reserve (count_a);
	nano::lock_guard<nano::mutex> lock (mutex);
	// Stop trying to fill result with random samples after this many attempts
	auto random_cutoff (count_a * 2);
	auto peers_size (channels.size ());
	// Usually count_a will be much smaller than peers.size()
	// Otherwise make sure we have a cutoff on attempting to randomly fill
	if (!channels.empty ())
	{
		for (auto i (0); i < random_cutoff && result.size () < count_a; ++i)
		{
			auto index (nano::random_pool::generate_word32 (0, static_cast<CryptoPP::word32> (peers_size - 1)));

			auto channel = channels.get<random_access_tag> ()[index].get_channel ();
			if (channel->get_network_version () >= min_version && (include_temporary_channels_a || !channel->is_temporary ()))
			{
				result.insert (channel);
			}
		}
	}
	return result;
}

std::vector<nano::endpoint> nano::transport::tcp_channels::get_current_peers () const
{
	std::vector<nano::endpoint> endpoints;
	nano::lock_guard<nano::mutex> lock (mutex);
	endpoints.reserve (channels.size ());
	std::transform (channels.begin (), channels.end (),
	std::back_inserter (endpoints), [] (auto const & channel) { return nano::transport::map_tcp_to_endpoint (channel.endpoint ()); });
	return endpoints;
}

std::shared_ptr<nano::transport::channel_tcp> nano::transport::tcp_channels::find_node_id (nano::account const & node_id_a)
{
	std::shared_ptr<nano::transport::channel_tcp> result;
	nano::lock_guard<nano::mutex> lock (mutex);
	auto existing (channels.get<node_id_tag> ().find (node_id_a));
	if (existing != channels.get<node_id_tag> ().end ())
	{
		result = existing->get_channel ();
	}
	return result;
}

nano::tcp_endpoint nano::transport::tcp_channels::bootstrap_peer (uint8_t connection_protocol_version_min)
{
	nano::tcp_endpoint result (boost::asio::ip::address_v6::any (), 0);
	nano::lock_guard<nano::mutex> lock (mutex);
	for (auto i (channels.get<last_bootstrap_attempt_tag> ().begin ()), n (channels.get<last_bootstrap_attempt_tag> ().end ()); i != n;)
	{
		if (i->get_channel ()->get_network_version () >= connection_protocol_version_min)
		{
			result = nano::transport::map_endpoint_to_tcp (i->get_channel ()->get_peering_endpoint ());
			channels.get<last_bootstrap_attempt_tag> ().modify (i, [] (channel_tcp_wrapper & wrapper_a) {
				wrapper_a.get_channel ()->set_last_bootstrap_attempt (std::chrono::steady_clock::now ());
			});
			i = n;
		}
		else
		{
			++i;
		}
	}
	return result;
}

void nano::transport::tcp_channels::process_messages ()
{
	while (!stopped)
	{
		auto item (network->tcp_message_manager.get_message ());
		if (item.get_message () != nullptr)
		{
			auto message{ item.get_message () };
			process_message (*message, item.get_endpoint (), item.get_node_id (), item.get_socket ());
		}
	}
}

void nano::transport::tcp_channels::process_message (nano::message const & message_a, nano::tcp_endpoint const & endpoint_a, nano::account const & node_id_a, std::shared_ptr<nano::socket> const & socket_a)
{
	auto type_a = socket_a->type ();
	if (!stopped && message_a.get_header ().get_version_using () >= network_params.network.protocol_version_min)
	{
		auto channel (network->find_channel (nano::transport::map_tcp_to_endpoint (endpoint_a)));
		if (channel)
		{
			sink (message_a, channel);
		}
		else
		{
			channel = network->find_node_id (node_id_a);
			if (channel)
			{
				sink (message_a, channel);
			}
			else if (!network->excluded_peers.check (endpoint_a))
			{
				if (!node_id_a.is_zero ())
				{
					// Add temporary channel
					auto temporary_channel (std::make_shared<nano::transport::channel_tcp> (io_ctx, network->limiter, config->network_params.network, socket_a, network->tcp_channels));
					temporary_channel->set_endpoint ();
					debug_assert (endpoint_a == temporary_channel->get_tcp_endpoint ());
					temporary_channel->set_node_id (node_id_a);
					temporary_channel->set_network_version (message_a.get_header ().get_version_using ());
					temporary_channel->set_temporary (true);
					debug_assert (type_a == nano::socket::type_t::realtime || type_a == nano::socket::type_t::realtime_response_server);
					// Don't insert temporary channels for response_server
					if (type_a == nano::socket::type_t::realtime)
					{
						insert (temporary_channel, socket_a, nullptr);
					}
					sink (message_a, temporary_channel);
				}
				else
				{
					// Initial node_id_handshake request without node ID
					debug_assert (message_a.get_header ().get_type () == nano::message_type::node_id_handshake);
					stats->inc (nano::stat::type::message, nano::stat::detail::node_id_handshake, nano::stat::dir::in);
				}
			}
		}
		if (channel)
		{
			channel->set_last_packet_received (std::chrono::steady_clock::now ());
		}
	}
}

void nano::transport::tcp_channels::start ()
{
	ongoing_keepalive ();
}

void nano::transport::tcp_channels::stop ()
{
	stopped = true;
	nano::unique_lock<nano::mutex> lock (mutex);
	// Close all TCP sockets
	for (auto const & channel : channels)
	{
		auto socket{ channel.try_get_socket () };
		if (socket)
		{
			socket->close ();
		}
		// Remove response server
		auto server{ channel.get_response_server () };
		if (server)
		{
			server->stop ();
		}
	}
	channels.clear ();
}

bool nano::transport::tcp_channels::max_ip_connections (nano::tcp_endpoint const & endpoint_a)
{
	if (flags.disable_max_peers_per_ip ())
	{
		return false;
	}
	bool result{ false };
	auto const address (nano::transport::ipv4_address_or_ipv6_subnet (endpoint_a.address ()));
	nano::unique_lock<nano::mutex> lock (mutex);
	result = channels.get<ip_address_tag> ().count (address) >= network_params.network.max_peers_per_ip;
	if (!result)
	{
		result = attempts.get<ip_address_tag> ().count (address) >= network_params.network.max_peers_per_ip;
	}
	if (result)
	{
		stats->inc (nano::stat::type::tcp, nano::stat::detail::tcp_max_per_ip, nano::stat::dir::out);
	}
	return result;
}

bool nano::transport::tcp_channels::max_subnetwork_connections (nano::tcp_endpoint const & endpoint_a)
{
	if (flags.disable_max_peers_per_subnetwork ())
	{
		return false;
	}
	bool result{ false };
	auto const subnet (nano::transport::map_address_to_subnetwork (endpoint_a.address ()));
	nano::unique_lock<nano::mutex> lock (mutex);
	result = channels.get<subnetwork_tag> ().count (subnet) >= network_params.network.max_peers_per_subnetwork;
	if (!result)
	{
		result = attempts.get<subnetwork_tag> ().count (subnet) >= network_params.network.max_peers_per_subnetwork;
	}
	if (result)
	{
		stats->inc (nano::stat::type::tcp, nano::stat::detail::tcp_max_per_subnetwork, nano::stat::dir::out);
	}
	return result;
}

bool nano::transport::tcp_channels::max_ip_or_subnetwork_connections (nano::tcp_endpoint const & endpoint_a)
{
	return max_ip_connections (endpoint_a) || max_subnetwork_connections (endpoint_a);
}

bool nano::transport::tcp_channels::reachout (nano::endpoint const & endpoint_a)
{
	auto tcp_endpoint (nano::transport::map_endpoint_to_tcp (endpoint_a));
	// Don't overload single IP
	bool error = network->excluded_peers.check (tcp_endpoint) || max_ip_or_subnetwork_connections (tcp_endpoint);
	if (!error && !flags.disable_tcp_realtime ())
	{
		// Don't keepalive to nodes that already sent us something
		error |= find_channel (tcp_endpoint) != nullptr;
		nano::lock_guard<nano::mutex> lock (mutex);
		auto inserted (attempts.emplace (tcp_endpoint));
		error |= !inserted.second;
	}
	return error;
}

std::unique_ptr<nano::container_info_component> nano::transport::tcp_channels::collect_container_info (std::string const & name)
{
	std::size_t channels_count;
	std::size_t attemps_count;
	std::size_t node_id_handshake_sockets_count;
	{
		nano::lock_guard<nano::mutex> guard (mutex);
		channels_count = channels.size ();
		attemps_count = attempts.size ();
	}

	auto composite = std::make_unique<container_info_composite> (name);
	composite->add_component (std::make_unique<container_info_leaf> (container_info{ "channels", channels_count, sizeof (decltype (channels)::value_type) }));
	composite->add_component (std::make_unique<container_info_leaf> (container_info{ "attempts", attemps_count, sizeof (decltype (attempts)::value_type) }));

	return composite;
}

void nano::transport::tcp_channels::purge (std::chrono::steady_clock::time_point const & cutoff_a)
{
	nano::lock_guard<nano::mutex> lock (mutex);
	auto disconnect_cutoff (channels.get<last_packet_sent_tag> ().lower_bound (cutoff_a));
	channels.get<last_packet_sent_tag> ().erase (channels.get<last_packet_sent_tag> ().begin (), disconnect_cutoff);
	// Remove keepalive attempt tracking for attempts older than cutoff
	auto attempts_cutoff (attempts.get<last_attempt_tag> ().lower_bound (cutoff_a));
	attempts.get<last_attempt_tag> ().erase (attempts.get<last_attempt_tag> ().begin (), attempts_cutoff);

	// Check if any tcp channels belonging to old protocol versions which may still be alive due to async operations
	auto lower_bound = channels.get<version_tag> ().lower_bound (network_params.network.protocol_version_min);
	channels.get<version_tag> ().erase (channels.get<version_tag> ().begin (), lower_bound);
}

void nano::transport::tcp_channels::ongoing_keepalive ()
{
	nano::keepalive message{ network_params.network };
	auto peers{ message.get_peers () };
	network->random_fill (peers);
	message.set_peers (peers);
	nano::unique_lock<nano::mutex> lock (mutex);
	// Wake up channels
	std::vector<std::shared_ptr<nano::transport::channel_tcp>> send_list;
	auto keepalive_sent_cutoff (channels.get<last_packet_sent_tag> ().lower_bound (std::chrono::steady_clock::now () - network_params.network.cleanup_period));
	for (auto i (channels.get<last_packet_sent_tag> ().begin ()); i != keepalive_sent_cutoff; ++i)
	{
		send_list.push_back (i->get_channel ());
	}
	lock.unlock ();
	for (auto & channel : send_list)
	{
		channel->send (message);
	}
	// Attempt to start TCP connections to known UDP peers
	nano::tcp_endpoint invalid_endpoint (boost::asio::ip::address_v6::any (), 0);
	if (!network_params.network.is_dev_network () && !flags.disable_udp ())
	{
		std::size_t random_count (std::min (static_cast<std::size_t> (6), static_cast<std::size_t> (std::ceil (std::sqrt (network->udp_channels.size ())))));
		for (auto i (0); i <= random_count; ++i)
		{
			auto tcp_endpoint (network->udp_channels.bootstrap_peer (network_params.network.protocol_version_min));
			if (tcp_endpoint != invalid_endpoint && find_channel (tcp_endpoint) == nullptr && !network->excluded_peers.check (tcp_endpoint))
			{
				start_tcp (nano::transport::map_tcp_to_endpoint (tcp_endpoint));
			}
		}
	}
	std::weak_ptr<nano::transport::tcp_channels> this_w (shared_from_this ());
	workers->add_timed_task (std::chrono::steady_clock::now () + network_params.network.cleanup_period_half (), [this_w] () {
		if (auto this_l = this_w.lock ())
		{
			if (!this_l->stopped)
			{
				this_l->ongoing_keepalive ();
			}
		}
	});
}

void nano::transport::tcp_channels::list (std::deque<std::shared_ptr<nano::transport::channel>> & deque_a, uint8_t minimum_version_a, bool include_temporary_channels_a)
{
	nano::lock_guard<nano::mutex> lock (mutex);
	// clang-format off
	nano::transform_if (channels.get<random_access_tag> ().begin (), channels.get<random_access_tag> ().end (), std::back_inserter (deque_a),
		[include_temporary_channels_a, minimum_version_a](auto & channel_a) { return channel_a.get_channel()->get_network_version () >= minimum_version_a && (include_temporary_channels_a || !channel_a.get_channel()->is_temporary ()); },
		[](auto const & channel) { return channel.get_channel(); });
	// clang-format on
}

void nano::transport::tcp_channels::modify (std::shared_ptr<nano::transport::channel_tcp> const & channel_a, std::function<void (std::shared_ptr<nano::transport::channel_tcp> const &)> modify_callback_a)
{
	nano::lock_guard<nano::mutex> lock (mutex);
	auto existing (channels.get<endpoint_tag> ().find (channel_a->get_tcp_endpoint ()));
	if (existing != channels.get<endpoint_tag> ().end ())
	{
		channels.get<endpoint_tag> ().modify (existing, [modify_callback = std::move (modify_callback_a)] (channel_tcp_wrapper & wrapper_a) {
			modify_callback (wrapper_a.get_channel ());
		});
	}
}

void nano::transport::tcp_channels::update (nano::tcp_endpoint const & endpoint_a)
{
	nano::lock_guard<nano::mutex> lock (mutex);
	auto existing (channels.get<endpoint_tag> ().find (endpoint_a));
	if (existing != channels.get<endpoint_tag> ().end ())
	{
		channels.get<endpoint_tag> ().modify (existing, [] (channel_tcp_wrapper & wrapper_a) {
			wrapper_a.get_channel ()->set_last_packet_sent (std::chrono::steady_clock::now ());
		});
	}
}

void nano::transport::tcp_channels::start_tcp (nano::endpoint const & endpoint_a)
{
	auto socket = std::make_shared<nano::socket> (io_ctx, nano::socket::endpoint_type_t::client, *stats, logger, workers,
	config->tcp_io_timeout,
	network_params.network.silent_connection_tolerance_time,
	config->logging.network_timeout_logging ());
	auto channel (std::make_shared<nano::transport::channel_tcp> (io_ctx, network->limiter, config->network_params.network, socket, network->tcp_channels));
	auto network_consts = network_params.network;
	auto config_l = config;
	auto logger_l = logger;
	std::weak_ptr<nano::transport::tcp_channels> this_w = shared_from_this ();
	socket->async_connect (nano::transport::map_endpoint_to_tcp (endpoint_a),
	[channel, socket, endpoint_a, network_consts, config_l, logger_l, this_w] (boost::system::error_code const & ec) {
		if (auto this_l = this_w.lock ())
		{
			if (!ec && channel)
			{
				// TCP node ID handshake
				auto cookie (this_l->syn_cookies->assign (endpoint_a));
				nano::node_id_handshake message (network_consts, cookie, boost::none);
				if (config_l->logging.network_node_id_handshake_logging ())
				{
					logger_l->try_log (boost::str (boost::format ("Node ID handshake request sent with node ID %1% to %2%: query %3%") % this_l->node_id.pub.to_node_id () % endpoint_a % (cookie.has_value () ? cookie->to_string () : "not set")));
				}
				channel->set_endpoint ();
				std::shared_ptr<std::vector<uint8_t>> receive_buffer (std::make_shared<std::vector<uint8_t>> ());
				receive_buffer->resize (256);
				channel->send (message, [this_w, channel, endpoint_a, receive_buffer, config_l, logger_l] (boost::system::error_code const & ec, std::size_t size_a) {
					if (auto this_l = this_w.lock ())
					{
						if (!ec)
						{
							this_l->start_tcp_receive_node_id (channel, endpoint_a, receive_buffer);
						}
						else
						{
							if (auto socket_l = channel->try_get_socket ())
							{
								socket_l->close ();
							}
							if (config_l->logging.network_node_id_handshake_logging ())
							{
								logger_l->try_log (boost::str (boost::format ("Error sending node_id_handshake to %1%: %2%") % endpoint_a % ec.message ()));
							}
						}
					}
				});
			}
			else
			{
				if (config_l->logging.network_logging ())
				{
					if (ec)
					{
						logger_l->try_log (boost::str (boost::format ("Error connecting to %1%: %2%") % endpoint_a % ec.message ()));
					}
					else
					{
						logger_l->try_log (boost::str (boost::format ("Error connecting to %1%") % endpoint_a));
					}
				}
			}
		}
	});
}

void nano::transport::tcp_channels::start_tcp_receive_node_id (std::shared_ptr<nano::transport::channel_tcp> const & channel_a, nano::endpoint const & endpoint_a, std::shared_ptr<std::vector<uint8_t>> const & receive_buffer_a)
{
<<<<<<< HEAD
	std::weak_ptr<nano::transport::tcp_channels> this_w (shared_from_this ());
	if (auto socket_l = channel_a->try_get_socket ())
	{
		std::weak_ptr<nano::transport::channel_tcp> channel_w (channel_a);
		auto cleanup_node_id_handshake_socket = [channel_w, this_w] (nano::endpoint const & endpoint_a) {
			if (auto this_l = this_w.lock ())
			{
				if (auto channel_l = channel_w.lock ())
				{
					if (auto socket_l = channel_l->try_get_socket ())
					{
						socket_l->close ();
					}
				}
=======
	std::weak_ptr<nano::node> node_w (node.shared ());
	auto socket_l = channel_a->socket.lock ();
	if (!socket_l)
	{
		return;
	}
	auto cleanup_node_id_handshake_socket = [socket_w = channel_a->socket, node_w] (nano::endpoint const & endpoint_a) {
		if (auto node_l = node_w.lock ())
		{
			if (auto socket_l = socket_w.lock ())
			{
				socket_l->close ();
>>>>>>> 84348f70
			}
		}
	};

<<<<<<< HEAD
		auto network_consts = network_params.network;
		auto stats_l = stats;
		auto config_l = config;
		auto logger_l = logger;
		auto flags_l = flags;
		socket_l->async_read (receive_buffer_a, 8 + sizeof (nano::account) + sizeof (nano::account) + sizeof (nano::signature), [this_w, channel_a, endpoint_a, receive_buffer_a, cleanup_node_id_handshake_socket, network_consts, stats_l, config_l, logger_l, flags_l] (boost::system::error_code const & ec, std::size_t size_a) {
			auto this_l{ this_w.lock () };
			if (this_l)
			{
				if (!ec && channel_a)
				{
					stats_l->inc (nano::stat::type::message, nano::stat::detail::node_id_handshake, nano::stat::dir::in);
					auto error (false);
					nano::bufferstream stream (receive_buffer_a->data (), size_a);
					nano::message_header header (error, stream);
					// the header type should in principle be checked after checking the network bytes and the version numbers, I will not change it here since the benefits do not outweight the difficulties
					if (!error && header.get_type () == nano::message_type::node_id_handshake)
					{
						if (header.get_network () == network_consts.current_network && header.get_version_using () >= network_consts.protocol_version_min)
						{
							nano::node_id_handshake message (error, stream, header);
							if (!error && message.get_response () && message.get_query ())
							{
								channel_a->set_network_version (header.get_version_using ());
								auto node_id_l (message.get_response ()->first);
								bool process (!this_l->syn_cookies->validate (endpoint_a, node_id_l, message.get_response ()->second) && node_id_l != this_l->node_id.pub);
								if (process)
								{
									/* If node ID is known, don't establish new connection
									   Exception: temporary channels from bootstrap_server */
									auto existing_channel (this_l->find_node_id (node_id_l));
									if (existing_channel)
									{
										process = existing_channel->is_temporary ();
									}
								}
								if (process)
								{
									channel_a->set_node_id (node_id_l);
									channel_a->set_last_packet_received (std::chrono::steady_clock::now ());
									boost::optional<std::pair<nano::account, nano::signature>> response (std::make_pair (this_l->node_id.pub, nano::sign_message (this_l->node_id.prv, this_l->node_id.pub, *message.get_query ())));
									nano::node_id_handshake response_message (network_consts, boost::none, response);
									if (config_l->logging.network_node_id_handshake_logging ())
									{
										logger_l->try_log (boost::str (boost::format ("Node ID handshake response sent with node ID %1% to %2%: query %3%") % this_l->node_id.pub.to_node_id () % endpoint_a % (*message.get_query ()).to_string ()));
									}
									channel_a->send (response_message, [this_w, channel_a, endpoint_a, cleanup_node_id_handshake_socket, config_l, logger_l, flags_l] (boost::system::error_code const & ec, std::size_t size_a) {
										if (auto this_l = this_w.lock ())
										{
											if (!ec && channel_a)
											{
												// Insert new node ID connection
												if (auto socket_l = channel_a->try_get_socket ())
												{
													auto response_server = this_l->bootstrap_server_factory.create_bootstrap_server (channel_a, socket_l);
													this_l->insert (channel_a, socket_l, response_server);
												}
											}
											else
											{
												if (config_l->logging.network_node_id_handshake_logging ())
												{
													logger_l->try_log (boost::str (boost::format ("Error sending node_id_handshake to %1%: %2%") % endpoint_a % ec.message ()));
												}
												cleanup_node_id_handshake_socket (endpoint_a);
											}
										}
									});
								}
							}
							else
							{
								if (config_l->logging.network_node_id_handshake_logging ())
								{
									logger_l->try_log (boost::str (boost::format ("Error reading node_id_handshake from %1%") % endpoint_a));
								}
								cleanup_node_id_handshake_socket (endpoint_a);
							}
						}
						else
						{
							// error handling, either the networks bytes or the version is wrong
							if (header.get_network () == network_consts.current_network)
							{
								stats_l->inc (nano::stat::type::message, nano::stat::detail::invalid_network);
							}
							else
							{
								stats_l->inc (nano::stat::type::message, nano::stat::detail::outdated_version);
							}

							cleanup_node_id_handshake_socket (endpoint_a);
							// Cleanup attempt
							{
								nano::lock_guard<nano::mutex> lock (this_l->mutex);
								this_l->attempts.get<endpoint_tag> ().erase (nano::transport::map_endpoint_to_tcp (endpoint_a));
							}
						}
					}
					else
					{
						if (config_l->logging.network_node_id_handshake_logging ())
						{
							logger_l->try_log (boost::str (boost::format ("Error reading node_id_handshake message header from %1%") % endpoint_a));
						}
						cleanup_node_id_handshake_socket (endpoint_a);
					}
				}
				else
				{
					if (config_l->logging.network_node_id_handshake_logging ())
					{
						logger_l->try_log (boost::str (boost::format ("Error reading node_id_handshake from %1%: %2%") % endpoint_a % ec.message ()));
					}
					cleanup_node_id_handshake_socket (endpoint_a);
=======
	socket_l->async_read (receive_buffer_a, 8 + sizeof (nano::account) + sizeof (nano::account) + sizeof (nano::signature), [node_w, channel_a, endpoint_a, receive_buffer_a, cleanup_node_id_handshake_socket] (boost::system::error_code const & ec, std::size_t size_a) {
		auto node_l = node_w.lock ();
		if (!node_l)
		{
			return;
		}
		if (ec || !channel_a)
		{
			if (node_l->config.logging.network_node_id_handshake_logging ())
			{
				node_l->logger.try_log (boost::str (boost::format ("Error reading node_id_handshake from %1%: %2%") % endpoint_a % ec.message ()));
			}
			cleanup_node_id_handshake_socket (endpoint_a);
			return;
		}
		node_l->stats.inc (nano::stat::type::message, nano::stat::detail::node_id_handshake, nano::stat::dir::in);
		auto error (false);
		nano::bufferstream stream (receive_buffer_a->data (), size_a);
		nano::message_header header (error, stream);
		// the header type should in principle be checked after checking the network bytes and the version numbers, I will not change it here since the benefits do not outweight the difficulties
		if (error || header.type != nano::message_type::node_id_handshake)
		{
			if (node_l->config.logging.network_node_id_handshake_logging ())
			{
				node_l->logger.try_log (boost::str (boost::format ("Error reading node_id_handshake message header from %1%") % endpoint_a));
			}
			cleanup_node_id_handshake_socket (endpoint_a);
			return;
		}
		if (header.network != node_l->network_params.network.current_network || header.version_using < node_l->network_params.network.protocol_version_min)
		{
			// error handling, either the networks bytes or the version is wrong
			if (header.network == node_l->network_params.network.current_network)
			{
				node_l->stats.inc (nano::stat::type::message, nano::stat::detail::invalid_network);
			}
			else
			{
				node_l->stats.inc (nano::stat::type::message, nano::stat::detail::outdated_version);
			}

			cleanup_node_id_handshake_socket (endpoint_a);
			// Cleanup attempt
			{
				nano::lock_guard<nano::mutex> lock (node_l->network.tcp_channels.mutex);
				node_l->network.tcp_channels.attempts.get<endpoint_tag> ().erase (nano::transport::map_endpoint_to_tcp (endpoint_a));
			}
			return;
		}
		nano::node_id_handshake message (error, stream, header);
		if (error || !message.response || !message.query)
		{
			if (node_l->config.logging.network_node_id_handshake_logging ())
			{
				node_l->logger.try_log (boost::str (boost::format ("Error reading node_id_handshake from %1%") % endpoint_a));
			}
			cleanup_node_id_handshake_socket (endpoint_a);
			return;
		}
		channel_a->set_network_version (header.version_using);
		auto node_id (message.response->first);
		bool process (!node_l->network.syn_cookies.validate (endpoint_a, node_id, message.response->second) && node_id != node_l->node_id.pub);
		if (!process)
		{
			return;
		}
		/* If node ID is known, don't establish new connection
		   Exception: temporary channels from bootstrap_server */
		auto existing_channel (node_l->network.tcp_channels.find_node_id (node_id));
		if (existing_channel && !existing_channel->temporary)
		{
			return;
		}
		channel_a->set_node_id (node_id);
		channel_a->set_last_packet_received (std::chrono::steady_clock::now ());
		boost::optional<std::pair<nano::account, nano::signature>> response (std::make_pair (node_l->node_id.pub, nano::sign_message (node_l->node_id.prv, node_l->node_id.pub, *message.query)));
		nano::node_id_handshake response_message (node_l->network_params.network, boost::none, response);
		if (node_l->config.logging.network_node_id_handshake_logging ())
		{
			node_l->logger.try_log (boost::str (boost::format ("Node ID handshake response sent with node ID %1% to %2%: query %3%") % node_l->node_id.pub.to_node_id () % endpoint_a % (*message.query).to_string ()));
		}
		channel_a->send (response_message, [node_w, channel_a, endpoint_a, cleanup_node_id_handshake_socket] (boost::system::error_code const & ec, std::size_t size_a) {
			auto node_l = node_w.lock ();
			if (!node_l)
			{
				return;
			}
			if (ec || !channel_a)
			{
				if (node_l->config.logging.network_node_id_handshake_logging ())
				{
					node_l->logger.try_log (boost::str (boost::format ("Error sending node_id_handshake to %1%: %2%") % endpoint_a % ec.message ()));
>>>>>>> 84348f70
				}
				cleanup_node_id_handshake_socket (endpoint_a);
				return;
			}
			// Insert new node ID connection
			auto socket_l = channel_a->socket.lock ();
			if (!socket_l)
			{
				return;
			}
			channel_a->set_last_packet_sent (std::chrono::steady_clock::now ());
			auto response_server = std::make_shared<nano::bootstrap_server> (socket_l, node_l);
			node_l->network.tcp_channels.insert (channel_a, socket_l, response_server);
			// Listen for possible responses
			response_server->socket->type_set (nano::socket::type_t::realtime_response_server);
			response_server->remote_node_id = channel_a->get_node_id ();
			response_server->start ();

			if (!node_l->flags.disable_initial_telemetry_requests)
			{
				node_l->telemetry->get_metrics_single_peer_async (channel_a, [] (nano::telemetry_data_response const &) {
					// Intentionally empty, starts the telemetry request cycle to more quickly disconnect from invalid peers
				});
			}
		});
<<<<<<< HEAD
	}
}

void nano::transport::tcp_channels::data_sent (boost::asio::ip::tcp::endpoint const & endpoint_a)
{
	update (endpoint_a);
}

void nano::transport::tcp_channels::host_unreachable ()
{
	stats->inc (nano::stat::type::error, nano::stat::detail::unreachable_host, nano::stat::dir::out);
}

void nano::transport::tcp_channels::message_sent (nano::message const & message_a)
{
	auto detail = nano::message_type_to_stat_detail (message_a.get_header ().get_type ());
	stats->inc (nano::stat::type::message, detail, nano::stat::dir::out);
}

void nano::transport::tcp_channels::message_dropped (nano::message const & message_a, std::size_t buffer_size_a)
{
	nano::transport::callback_visitor visitor;
	message_a.visit (visitor);
	stats->inc (nano::stat::type::drop, visitor.result, nano::stat::dir::out);
	if (config->logging.network_packet_logging ())
	{
		logger->always_log (boost::str (boost::format ("%1% of size %2% dropped") % stats->detail_to_string (visitor.result) % buffer_size_a));
	}
}

void nano::transport::tcp_channels::no_socket_drop ()
{
	stats->inc (nano::stat::type::tcp, nano::stat::detail::tcp_write_no_socket_drop, nano::stat::dir::out);
}

void nano::transport::tcp_channels::write_drop ()
{
	stats->inc (nano::stat::type::tcp, nano::stat::detail::tcp_write_drop, nano::stat::dir::out);
}

void nano::transport::tcp_channels::on_new_channel (std::function<void (std::shared_ptr<nano::transport::channel>)> observer_a)
{
	channel_observer = std::move (observer_a);
}

nano::transport::tcp_channels::channel_tcp_wrapper::channel_tcp_wrapper (std::shared_ptr<nano::transport::channel_tcp> channel_a, std::shared_ptr<nano::socket> socket_a, std::shared_ptr<nano::bootstrap_server> server_a) :
	channel{ channel_a },
	server{ server_a }
{
	rsnano::BootstrapServerHandle * server_handle = nullptr;
	if (server_a)
		server_handle = server_a->handle;
	handle = rsnano::rsn_channel_tcp_wrapper_create (channel_a->handle, socket_a->handle, server_handle);
}

nano::transport::tcp_channels::channel_tcp_wrapper::~channel_tcp_wrapper ()
{
	rsnano::rsn_channel_tcp_wrapper_destroy (handle);
}

std::shared_ptr<nano::transport::channel_tcp> nano::transport::tcp_channels::channel_tcp_wrapper::get_channel () const
{
	return channel;
}
std::shared_ptr<nano::bootstrap_server> nano::transport::tcp_channels::channel_tcp_wrapper::get_response_server () const
{
	return server;
}

nano::tcp_message_item::tcp_message_item () :
	handle{ rsnano::rsn_tcp_message_item_empty () }
{
}

nano::tcp_message_item::~tcp_message_item ()
{
	if (handle)
		rsnano::rsn_tcp_message_item_destroy (handle);
}

nano::tcp_message_item::tcp_message_item (std::shared_ptr<nano::message> message_a, nano::tcp_endpoint endpoint_a, nano::account node_id_a, std::shared_ptr<nano::socket> socket_a)
{
	rsnano::MessageHandle * message_handle = nullptr;
	if (message_a)
	{
		message_handle = message_a->handle;
	}

	rsnano::EndpointDto endpoint_dto{ rsnano::endpoint_to_dto (endpoint_a) };
	rsnano::SocketHandle * socket_handle = nullptr;
	if (socket_a)
	{
		socket_handle = socket_a->handle;
	}
	handle = rsnano::rsn_tcp_message_item_create (message_handle, &endpoint_dto, node_id_a.bytes.data (), socket_handle);
}

nano::tcp_message_item::tcp_message_item (nano::tcp_message_item const & other_a) :
	handle{ rsnano::rsn_tcp_message_item_clone (other_a.handle) }
{
}

nano::tcp_message_item::tcp_message_item (nano::tcp_message_item && other_a) noexcept :
	handle{ other_a.handle }
{
	other_a.handle = nullptr;
}

nano::tcp_message_item::tcp_message_item (rsnano::TcpMessageItemHandle * handle_a) :
	handle{ handle_a }
{
}

std::shared_ptr<nano::message> nano::tcp_message_item::get_message () const
{
	auto message_handle = rsnano::rsn_tcp_message_item_message (handle);
	return nano::message_handle_to_message (message_handle);
}

nano::tcp_endpoint nano::tcp_message_item::get_endpoint () const
{
	rsnano::EndpointDto endpoint_dto;
	rsnano::rsn_tcp_message_item_endpoint (handle, &endpoint_dto);
	return rsnano::dto_to_endpoint (endpoint_dto);
}

nano::account nano::tcp_message_item::get_node_id () const
{
	nano::account node_id;
	rsnano::rsn_tcp_message_item_node_id (handle, node_id.bytes.data ());
	return node_id;
}

std::shared_ptr<nano::socket> nano::tcp_message_item::get_socket () const
{
	auto socket_handle = rsnano::rsn_tcp_message_item_socket (handle);
	return std::make_shared<nano::socket> (socket_handle);
}

nano::tcp_message_item & nano::tcp_message_item::operator= (tcp_message_item const & other_a)
{
	if (handle != nullptr)
		rsnano::rsn_tcp_message_item_destroy (handle);
	handle = rsnano::rsn_tcp_message_item_clone (other_a.handle);
	return *this;
}
nano::tcp_message_item & nano::tcp_message_item::operator= (tcp_message_item && other_a)
{
	if (handle != nullptr)
		rsnano::rsn_tcp_message_item_destroy (handle);
	handle = other_a.handle;
	other_a.handle = nullptr;
	return *this;
=======
	});
>>>>>>> 84348f70
}<|MERGE_RESOLUTION|>--- conflicted
+++ resolved
@@ -646,276 +646,137 @@
 
 void nano::transport::tcp_channels::start_tcp_receive_node_id (std::shared_ptr<nano::transport::channel_tcp> const & channel_a, nano::endpoint const & endpoint_a, std::shared_ptr<std::vector<uint8_t>> const & receive_buffer_a)
 {
-<<<<<<< HEAD
 	std::weak_ptr<nano::transport::tcp_channels> this_w (shared_from_this ());
-	if (auto socket_l = channel_a->try_get_socket ())
-	{
-		std::weak_ptr<nano::transport::channel_tcp> channel_w (channel_a);
-		auto cleanup_node_id_handshake_socket = [channel_w, this_w] (nano::endpoint const & endpoint_a) {
-			if (auto this_l = this_w.lock ())
-			{
-				if (auto channel_l = channel_w.lock ())
+	auto socket_l = channel_a->try_get_socket ();
+	if (!socket_l)
+	{
+		return;
+	}
+	std::weak_ptr<nano::transport::channel_tcp> channel_w (channel_a);
+	auto cleanup_node_id_handshake_socket = [channel_w, this_w] (nano::endpoint const & endpoint_a) {
+		if (auto this_l = this_w.lock ())
+		{
+			if (auto channel_l = channel_w.lock ())
+			{
+				if (auto socket_l = channel_l->try_get_socket ())
 				{
-					if (auto socket_l = channel_l->try_get_socket ())
-					{
-						socket_l->close ();
-					}
+					socket_l->close ();
 				}
-=======
-	std::weak_ptr<nano::node> node_w (node.shared ());
-	auto socket_l = channel_a->socket.lock ();
-	if (!socket_l)
-	{
-		return;
-	}
-	auto cleanup_node_id_handshake_socket = [socket_w = channel_a->socket, node_w] (nano::endpoint const & endpoint_a) {
-		if (auto node_l = node_w.lock ())
-		{
-			if (auto socket_l = socket_w.lock ())
-			{
-				socket_l->close ();
->>>>>>> 84348f70
 			}
 		}
 	};
 
-<<<<<<< HEAD
-		auto network_consts = network_params.network;
-		auto stats_l = stats;
-		auto config_l = config;
-		auto logger_l = logger;
-		auto flags_l = flags;
-		socket_l->async_read (receive_buffer_a, 8 + sizeof (nano::account) + sizeof (nano::account) + sizeof (nano::signature), [this_w, channel_a, endpoint_a, receive_buffer_a, cleanup_node_id_handshake_socket, network_consts, stats_l, config_l, logger_l, flags_l] (boost::system::error_code const & ec, std::size_t size_a) {
-			auto this_l{ this_w.lock () };
-			if (this_l)
-			{
-				if (!ec && channel_a)
-				{
-					stats_l->inc (nano::stat::type::message, nano::stat::detail::node_id_handshake, nano::stat::dir::in);
-					auto error (false);
-					nano::bufferstream stream (receive_buffer_a->data (), size_a);
-					nano::message_header header (error, stream);
-					// the header type should in principle be checked after checking the network bytes and the version numbers, I will not change it here since the benefits do not outweight the difficulties
-					if (!error && header.get_type () == nano::message_type::node_id_handshake)
-					{
-						if (header.get_network () == network_consts.current_network && header.get_version_using () >= network_consts.protocol_version_min)
-						{
-							nano::node_id_handshake message (error, stream, header);
-							if (!error && message.get_response () && message.get_query ())
-							{
-								channel_a->set_network_version (header.get_version_using ());
-								auto node_id_l (message.get_response ()->first);
-								bool process (!this_l->syn_cookies->validate (endpoint_a, node_id_l, message.get_response ()->second) && node_id_l != this_l->node_id.pub);
-								if (process)
-								{
-									/* If node ID is known, don't establish new connection
-									   Exception: temporary channels from bootstrap_server */
-									auto existing_channel (this_l->find_node_id (node_id_l));
-									if (existing_channel)
-									{
-										process = existing_channel->is_temporary ();
-									}
-								}
-								if (process)
-								{
-									channel_a->set_node_id (node_id_l);
-									channel_a->set_last_packet_received (std::chrono::steady_clock::now ());
-									boost::optional<std::pair<nano::account, nano::signature>> response (std::make_pair (this_l->node_id.pub, nano::sign_message (this_l->node_id.prv, this_l->node_id.pub, *message.get_query ())));
-									nano::node_id_handshake response_message (network_consts, boost::none, response);
-									if (config_l->logging.network_node_id_handshake_logging ())
-									{
-										logger_l->try_log (boost::str (boost::format ("Node ID handshake response sent with node ID %1% to %2%: query %3%") % this_l->node_id.pub.to_node_id () % endpoint_a % (*message.get_query ()).to_string ()));
-									}
-									channel_a->send (response_message, [this_w, channel_a, endpoint_a, cleanup_node_id_handshake_socket, config_l, logger_l, flags_l] (boost::system::error_code const & ec, std::size_t size_a) {
-										if (auto this_l = this_w.lock ())
-										{
-											if (!ec && channel_a)
-											{
-												// Insert new node ID connection
-												if (auto socket_l = channel_a->try_get_socket ())
-												{
-													auto response_server = this_l->bootstrap_server_factory.create_bootstrap_server (channel_a, socket_l);
-													this_l->insert (channel_a, socket_l, response_server);
-												}
-											}
-											else
-											{
-												if (config_l->logging.network_node_id_handshake_logging ())
-												{
-													logger_l->try_log (boost::str (boost::format ("Error sending node_id_handshake to %1%: %2%") % endpoint_a % ec.message ()));
-												}
-												cleanup_node_id_handshake_socket (endpoint_a);
-											}
-										}
-									});
-								}
-							}
-							else
-							{
-								if (config_l->logging.network_node_id_handshake_logging ())
-								{
-									logger_l->try_log (boost::str (boost::format ("Error reading node_id_handshake from %1%") % endpoint_a));
-								}
-								cleanup_node_id_handshake_socket (endpoint_a);
-							}
-						}
-						else
-						{
-							// error handling, either the networks bytes or the version is wrong
-							if (header.get_network () == network_consts.current_network)
-							{
-								stats_l->inc (nano::stat::type::message, nano::stat::detail::invalid_network);
-							}
-							else
-							{
-								stats_l->inc (nano::stat::type::message, nano::stat::detail::outdated_version);
-							}
-
-							cleanup_node_id_handshake_socket (endpoint_a);
-							// Cleanup attempt
-							{
-								nano::lock_guard<nano::mutex> lock (this_l->mutex);
-								this_l->attempts.get<endpoint_tag> ().erase (nano::transport::map_endpoint_to_tcp (endpoint_a));
-							}
-						}
-					}
-					else
-					{
-						if (config_l->logging.network_node_id_handshake_logging ())
-						{
-							logger_l->try_log (boost::str (boost::format ("Error reading node_id_handshake message header from %1%") % endpoint_a));
-						}
-						cleanup_node_id_handshake_socket (endpoint_a);
-					}
-				}
-				else
-				{
-					if (config_l->logging.network_node_id_handshake_logging ())
-					{
-						logger_l->try_log (boost::str (boost::format ("Error reading node_id_handshake from %1%: %2%") % endpoint_a % ec.message ()));
-					}
-					cleanup_node_id_handshake_socket (endpoint_a);
-=======
-	socket_l->async_read (receive_buffer_a, 8 + sizeof (nano::account) + sizeof (nano::account) + sizeof (nano::signature), [node_w, channel_a, endpoint_a, receive_buffer_a, cleanup_node_id_handshake_socket] (boost::system::error_code const & ec, std::size_t size_a) {
-		auto node_l = node_w.lock ();
-		if (!node_l)
+	auto network_consts = network_params.network;
+	auto stats_l = stats;
+	auto config_l = config;
+	auto logger_l = logger;
+	auto flags_l = flags;
+	socket_l->async_read (receive_buffer_a, 8 + sizeof (nano::account) + sizeof (nano::account) + sizeof (nano::signature), [this_w, channel_a, endpoint_a, receive_buffer_a, cleanup_node_id_handshake_socket, network_consts, stats_l, config_l, logger_l, flags_l] (boost::system::error_code const & ec, std::size_t size_a) {
+		auto this_l{ this_w.lock () };
+		if (!this_l)
 		{
 			return;
 		}
 		if (ec || !channel_a)
 		{
-			if (node_l->config.logging.network_node_id_handshake_logging ())
-			{
-				node_l->logger.try_log (boost::str (boost::format ("Error reading node_id_handshake from %1%: %2%") % endpoint_a % ec.message ()));
+			if (config_l->logging.network_node_id_handshake_logging ())
+			{
+				logger_l->try_log (boost::str (boost::format ("Error reading node_id_handshake from %1%") % endpoint_a));
 			}
 			cleanup_node_id_handshake_socket (endpoint_a);
 			return;
 		}
-		node_l->stats.inc (nano::stat::type::message, nano::stat::detail::node_id_handshake, nano::stat::dir::in);
+		stats_l->inc (nano::stat::type::message, nano::stat::detail::node_id_handshake, nano::stat::dir::in);
 		auto error (false);
 		nano::bufferstream stream (receive_buffer_a->data (), size_a);
 		nano::message_header header (error, stream);
 		// the header type should in principle be checked after checking the network bytes and the version numbers, I will not change it here since the benefits do not outweight the difficulties
-		if (error || header.type != nano::message_type::node_id_handshake)
-		{
-			if (node_l->config.logging.network_node_id_handshake_logging ())
-			{
-				node_l->logger.try_log (boost::str (boost::format ("Error reading node_id_handshake message header from %1%") % endpoint_a));
+		if (error || header.get_type () != nano::message_type::node_id_handshake)
+		{
+			if (config_l->logging.network_node_id_handshake_logging ())
+			{
+				logger_l->try_log (boost::str (boost::format ("Error reading node_id_handshake message header from %1%") % endpoint_a));
 			}
 			cleanup_node_id_handshake_socket (endpoint_a);
 			return;
 		}
-		if (header.network != node_l->network_params.network.current_network || header.version_using < node_l->network_params.network.protocol_version_min)
+		if (header.get_network () != network_consts.current_network || header.get_version_using () < network_consts.protocol_version_min)
 		{
 			// error handling, either the networks bytes or the version is wrong
-			if (header.network == node_l->network_params.network.current_network)
-			{
-				node_l->stats.inc (nano::stat::type::message, nano::stat::detail::invalid_network);
+			if (header.get_network () == network_consts.current_network)
+			{
+				stats_l->inc (nano::stat::type::message, nano::stat::detail::invalid_network);
 			}
 			else
 			{
-				node_l->stats.inc (nano::stat::type::message, nano::stat::detail::outdated_version);
+				stats_l->inc (nano::stat::type::message, nano::stat::detail::outdated_version);
 			}
 
 			cleanup_node_id_handshake_socket (endpoint_a);
 			// Cleanup attempt
 			{
-				nano::lock_guard<nano::mutex> lock (node_l->network.tcp_channels.mutex);
-				node_l->network.tcp_channels.attempts.get<endpoint_tag> ().erase (nano::transport::map_endpoint_to_tcp (endpoint_a));
+				nano::lock_guard<nano::mutex> lock (this_l->mutex);
+				this_l->attempts.get<endpoint_tag> ().erase (nano::transport::map_endpoint_to_tcp (endpoint_a));
 			}
 			return;
 		}
 		nano::node_id_handshake message (error, stream, header);
-		if (error || !message.response || !message.query)
-		{
-			if (node_l->config.logging.network_node_id_handshake_logging ())
-			{
-				node_l->logger.try_log (boost::str (boost::format ("Error reading node_id_handshake from %1%") % endpoint_a));
+		if (error || !message.get_response () || !message.get_query ())
+		{
+			if (config_l->logging.network_node_id_handshake_logging ())
+			{
+				logger_l->try_log (boost::str (boost::format ("Error reading node_id_handshake from %1%") % endpoint_a));
 			}
 			cleanup_node_id_handshake_socket (endpoint_a);
 			return;
 		}
-		channel_a->set_network_version (header.version_using);
-		auto node_id (message.response->first);
-		bool process (!node_l->network.syn_cookies.validate (endpoint_a, node_id, message.response->second) && node_id != node_l->node_id.pub);
+		channel_a->set_network_version (header.get_version_using ());
+		auto node_id_l (message.get_response ()->first);
+		bool process (!this_l->syn_cookies->validate (endpoint_a, node_id_l, message.get_response ()->second) && node_id_l != this_l->node_id.pub);
 		if (!process)
 		{
 			return;
 		}
 		/* If node ID is known, don't establish new connection
 		   Exception: temporary channels from bootstrap_server */
-		auto existing_channel (node_l->network.tcp_channels.find_node_id (node_id));
-		if (existing_channel && !existing_channel->temporary)
+		auto existing_channel (this_l->find_node_id (node_id_l));
+		if (existing_channel && !existing_channel->is_temporary ())
 		{
 			return;
 		}
-		channel_a->set_node_id (node_id);
+		channel_a->set_node_id (node_id_l);
 		channel_a->set_last_packet_received (std::chrono::steady_clock::now ());
-		boost::optional<std::pair<nano::account, nano::signature>> response (std::make_pair (node_l->node_id.pub, nano::sign_message (node_l->node_id.prv, node_l->node_id.pub, *message.query)));
-		nano::node_id_handshake response_message (node_l->network_params.network, boost::none, response);
-		if (node_l->config.logging.network_node_id_handshake_logging ())
-		{
-			node_l->logger.try_log (boost::str (boost::format ("Node ID handshake response sent with node ID %1% to %2%: query %3%") % node_l->node_id.pub.to_node_id () % endpoint_a % (*message.query).to_string ()));
-		}
-		channel_a->send (response_message, [node_w, channel_a, endpoint_a, cleanup_node_id_handshake_socket] (boost::system::error_code const & ec, std::size_t size_a) {
-			auto node_l = node_w.lock ();
-			if (!node_l)
+		boost::optional<std::pair<nano::account, nano::signature>> response (std::make_pair (this_l->node_id.pub, nano::sign_message (this_l->node_id.prv, this_l->node_id.pub, *message.get_query ())));
+		nano::node_id_handshake response_message (network_consts, boost::none, response);
+		if (config_l->logging.network_node_id_handshake_logging ())
+		{
+			logger_l->try_log (boost::str (boost::format ("Node ID handshake response sent with node ID %1% to %2%: query %3%") % this_l->node_id.pub.to_node_id () % endpoint_a % (*message.get_query ()).to_string ()));
+		}
+		channel_a->send (response_message, [this_w, channel_a, endpoint_a, cleanup_node_id_handshake_socket, config_l, logger_l, flags_l] (boost::system::error_code const & ec, std::size_t size_a) {
+			auto this_l = this_w.lock ();
+			if (!this_l)
 			{
 				return;
 			}
 			if (ec || !channel_a)
 			{
-				if (node_l->config.logging.network_node_id_handshake_logging ())
+				if (config_l->logging.network_node_id_handshake_logging ())
 				{
-					node_l->logger.try_log (boost::str (boost::format ("Error sending node_id_handshake to %1%: %2%") % endpoint_a % ec.message ()));
->>>>>>> 84348f70
+					logger_l->try_log (boost::str (boost::format ("Error sending node_id_handshake to %1%: %2%") % endpoint_a % ec.message ()));
 				}
 				cleanup_node_id_handshake_socket (endpoint_a);
 				return;
 			}
 			// Insert new node ID connection
-			auto socket_l = channel_a->socket.lock ();
+			auto socket_l = channel_a->try_get_socket ();
 			if (!socket_l)
 			{
 				return;
 			}
-			channel_a->set_last_packet_sent (std::chrono::steady_clock::now ());
-			auto response_server = std::make_shared<nano::bootstrap_server> (socket_l, node_l);
-			node_l->network.tcp_channels.insert (channel_a, socket_l, response_server);
-			// Listen for possible responses
-			response_server->socket->type_set (nano::socket::type_t::realtime_response_server);
-			response_server->remote_node_id = channel_a->get_node_id ();
-			response_server->start ();
-
-			if (!node_l->flags.disable_initial_telemetry_requests)
-			{
-				node_l->telemetry->get_metrics_single_peer_async (channel_a, [] (nano::telemetry_data_response const &) {
-					// Intentionally empty, starts the telemetry request cycle to more quickly disconnect from invalid peers
-				});
-			}
+			auto response_server = this_l->bootstrap_server_factory.create_bootstrap_server (channel_a, socket_l);
+			this_l->insert (channel_a, socket_l, response_server);
 		});
-<<<<<<< HEAD
-	}
+	});
 }
 
 void nano::transport::tcp_channels::data_sent (boost::asio::ip::tcp::endpoint const & endpoint_a)
@@ -1068,7 +929,4 @@
 	handle = other_a.handle;
 	other_a.handle = nullptr;
 	return *this;
-=======
-	});
->>>>>>> 84348f70
 }