--- conflicted
+++ resolved
@@ -462,6 +462,11 @@
 	rsnano::rsn_tcp_channels_ongoing_keepalive (handle);
 }
 
+void nano::transport::tcp_channels::ongoing_merge (size_t channel_index)
+{
+	rsnano::rsn_tcp_channels_ongoing_merge (handle, channel_index);
+}
+
 void nano::transport::tcp_channels::list (std::deque<std::shared_ptr<nano::transport::channel>> & deque_a, uint8_t minimum_version_a, bool include_temporary_channels_a)
 {
 	auto list_handle = rsnano::rsn_tcp_channels_list_channels (handle, minimum_version_a, include_temporary_channels_a);
@@ -557,82 +562,7 @@
 	delete callback;
 }
 
-<<<<<<< HEAD
 void call_new_channel_callback (void * context, rsnano::ChannelHandle * channel_handle)
-=======
-void nano::transport::tcp_channels::ongoing_merge (size_t channel_index)
-{
-	nano::unique_lock<nano::mutex> lock{ mutex };
-	std::optional<nano::keepalive> keepalive;
-	size_t count = 0;
-	while (!keepalive && channels.size () > 0 && count++ < channels.size ())
-	{
-		++channel_index;
-		if (channels.size () <= channel_index)
-		{
-			channel_index = 0;
-		}
-		auto server = channels.get<random_access_tag> ()[channel_index].response_server;
-		if (server && server->last_keepalive)
-		{
-			keepalive = std::move (server->last_keepalive);
-			server->last_keepalive = std::nullopt;
-		}
-	}
-	lock.unlock ();
-	if (keepalive)
-	{
-		ongoing_merge (channel_index, *keepalive, 1);
-	}
-	else
-	{
-		std::weak_ptr<nano::node> node_w = node.shared ();
-		node.workers.add_timed_task (std::chrono::steady_clock::now () + node.network_params.network.merge_period, [node_w, channel_index] () {
-			if (auto node_l = node_w.lock ())
-			{
-				if (!node_l->network.tcp_channels.stopped)
-				{
-					node_l->network.tcp_channels.ongoing_merge (channel_index);
-				}
-			}
-		});
-	}
-}
-
-void nano::transport::tcp_channels::ongoing_merge (size_t channel_index, nano::keepalive keepalive, size_t peer_index)
-{
-	debug_assert (peer_index < keepalive.peers.size ());
-	node.network.merge_peer (keepalive.peers[peer_index++]);
-	if (peer_index < keepalive.peers.size ())
-	{
-		std::weak_ptr<nano::node> node_w = node.shared ();
-		node.workers.add_timed_task (std::chrono::steady_clock::now () + node.network_params.network.merge_period, [node_w, channel_index, keepalive, peer_index] () {
-			if (auto node_l = node_w.lock ())
-			{
-				if (!node_l->network.tcp_channels.stopped)
-				{
-					node_l->network.tcp_channels.ongoing_merge (channel_index, keepalive, peer_index);
-				}
-			}
-		});
-	}
-	else
-	{
-		std::weak_ptr<nano::node> node_w = node.shared ();
-		node.workers.add_timed_task (std::chrono::steady_clock::now () + node.network_params.network.merge_period, [node_w, channel_index] () {
-			if (auto node_l = node_w.lock ())
-			{
-				if (!node_l->network.tcp_channels.stopped)
-				{
-					node_l->network.tcp_channels.ongoing_merge (channel_index);
-				}
-			}
-		});
-	}
-}
-
-void nano::transport::tcp_channels::list (std::deque<std::shared_ptr<nano::transport::channel>> & deque_a, uint8_t minimum_version_a, bool include_temporary_channels_a)
->>>>>>> 0ce830f5
 {
 	auto callback = static_cast<std::function<void (std::shared_ptr<nano::transport::channel>)> *> (context);
 	auto channel = std::make_shared<nano::transport::channel_tcp> (channel_handle);
