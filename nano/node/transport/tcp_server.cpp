#include "nano/lib/logging.hpp"
#include "nano/lib/rsnano.hpp"
#include "nano/node/bootstrap/bootstrap.hpp"
#include "nano/secure/common.hpp"
#include "nano/secure/ledger.hpp"

#include <nano/lib/rsnanoutils.hpp>
#include <nano/node/bootstrap/bootstrap_bulk_push.hpp>
#include <nano/node/bootstrap/bootstrap_frontier.hpp>
#include <nano/node/messages.hpp>
#include <nano/node/node.hpp>
#include <nano/node/transport/tcp.hpp>
#include <nano/node/transport/tcp_server.hpp>

#include <boost/format.hpp>

#include <optional>
#include <stdexcept>

/*
 * tcp_listener
 */

<<<<<<< HEAD
nano::transport::tcp_listener::tcp_listener (uint16_t port_a, nano::node & node_a, std::size_t max_inbound_connections)
{
	auto config_dto{ node_a.config->to_dto () };
	auto network_params_dto{ node_a.network_params.to_dto () };
=======
nano::transport::tcp_listener::tcp_listener (uint16_t port_a, nano::node & node_a, std::size_t max_inbound_connections) :
	node (node_a),
	strand{ node_a.io_ctx.get_executor () },
	acceptor{ node_a.io_ctx },
	local{ boost::asio::ip::tcp::endpoint{ boost::asio::ip::address_v6::any (), port_a } },
	max_inbound_connections{ max_inbound_connections }
{
}

nano::transport::tcp_listener::~tcp_listener ()
{
	debug_assert (stopped);
}

void nano::transport::tcp_listener::start (std::function<bool (std::shared_ptr<nano::transport::socket> const &, boost::system::error_code const &)> callback_a)
{
	nano::lock_guard<nano::mutex> lock{ mutex };

	acceptor.open (local.protocol ());
	acceptor.set_option (boost::asio::ip::tcp::acceptor::reuse_address (true));
	boost::system::error_code ec;
	acceptor.bind (local, ec);
	if (!ec)
	{
		acceptor.listen (boost::asio::socket_base::max_listen_connections, ec);
	}
	if (ec)
	{
		node.logger.critical (nano::log::type::tcp_listener, "Error while binding for incoming TCP: {} (port: {})", ec.message (), acceptor.local_endpoint ().port ());
		throw std::runtime_error (ec.message ());
	}
>>>>>>> 970b0480

	handle = rsnano::rsn_tcp_listener_create (
	port_a,
	max_inbound_connections,
	&config_dto,
	node_a.network->tcp_channels->handle,
	node_a.network->syn_cookies->handle,
	&network_params_dto,
	node_a.flags.handle,
	node_a.async_rt.handle,
	node_a.stats->handle,
	node_a.bootstrap_workers->handle,
	new std::weak_ptr<nano::node_observers> (node_a.observers),
	node_a.block_processor.handle,
	node_a.bootstrap_initiator.handle,
	node_a.ledger.handle,
	node_a.node_id.prv.bytes.data ());
}

nano::transport::tcp_listener::~tcp_listener ()
{
<<<<<<< HEAD
	rsnano::rsn_tcp_listener_destroy (handle);
=======
	decltype (connections) connections_l;
	{
		nano::lock_guard<nano::mutex> lock{ mutex };
		stopped = true;
		connections_l.swap (connections);
	}

	nano::lock_guard<nano::mutex> lock{ mutex };
	boost::asio::dispatch (strand, [this_l = shared_from_this ()] () {
		this_l->acceptor.close ();

		for (auto & address_connection_pair : this_l->connections_per_address)
		{
			if (auto connection_l = address_connection_pair.second.lock ())
			{
				connection_l->close ();
			}
		}
		this_l->connections_per_address.clear ();
	});
>>>>>>> 970b0480
}

namespace
{
<<<<<<< HEAD
bool on_connection_callback (void * context, rsnano::SocketHandle * socket_handle, const rsnano::ErrorCodeDto * ec_dto)
{
	auto callback = static_cast<std::function<bool (std::shared_ptr<nano::transport::socket> const &, boost::system::error_code const &)> *> (context);
	auto socket = std::make_shared<nano::transport::socket> (socket_handle);
	auto ec = rsnano::dto_to_error_code (*ec_dto);
	return (*callback) (socket, ec);
}

void delete_on_connection_context (void * handle_a)
=======
	nano::lock_guard<nano::mutex> lock{ mutex };
	cleanup ();
	return connections.size ();
}

void nano::transport::tcp_listener::cleanup ()
{
	debug_assert (!mutex.try_lock ());

	erase_if (connections, [] (auto const & connection) {
		return connection.second.expired ();
	});
}

bool nano::transport::tcp_listener::limit_reached_for_incoming_subnetwork_connections (std::shared_ptr<nano::transport::socket> const & new_connection)
>>>>>>> 970b0480
{
	auto callback = static_cast<std::function<bool (std::shared_ptr<nano::transport::socket> const &, boost::system::error_code const &)> *> (handle_a);
	delete callback;
}
}

void nano::transport::tcp_listener::start (std::function<bool (std::shared_ptr<nano::transport::socket> const &, boost::system::error_code const &)> callback_a)
{
	auto context = new std::function<bool (std::shared_ptr<nano::transport::socket> const &, boost::system::error_code const &)> (callback_a);
	bool ok = rsnano::rsn_tcp_listener_start (handle, on_connection_callback, context, delete_on_connection_context);
	if (!ok)
		throw new std::runtime_error ("could not start tcp listener");
	return;
}

void nano::transport::tcp_listener::stop ()
{
	rsnano::rsn_tcp_listener_stop (handle);
}

std::size_t nano::transport::tcp_listener::connection_count ()
{
	return rsnano::rsn_tcp_listener_connection_count (handle);
}

std::size_t nano::transport::tcp_listener::get_realtime_count ()
{
	return rsnano::rsn_tcp_listener_realtime_count (handle);
}

void nano::transport::tcp_listener::accept_action (boost::system::error_code const & ec, std::shared_ptr<nano::transport::socket> const & socket_a)
{
	auto ec_dto{ rsnano::error_code_to_dto (ec) };
	rsnano::rsn_tcp_listener_accept_action (handle, &ec_dto, socket_a->handle);
}

boost::asio::ip::tcp::endpoint nano::transport::tcp_listener::endpoint () const
{
<<<<<<< HEAD
	rsnano::EndpointDto endpoint_dto{};
	rsnano::rsn_tcp_listener_endpoint (handle, &endpoint_dto);
	return rsnano::dto_to_endpoint (endpoint_dto);
}

std::size_t nano::transport::tcp_listener::connections_count ()
{
	return rsnano::rsn_tcp_listener_connection_count (handle);
=======
	nano::lock_guard<nano::mutex> lock{ mutex };
	if (!stopped)
	{
		return boost::asio::ip::tcp::endpoint (boost::asio::ip::address_v6::loopback (), acceptor.local_endpoint ().port ());
	}
	else
	{
		return boost::asio::ip::tcp::endpoint (boost::asio::ip::address_v6::loopback (), 0);
	}
>>>>>>> 970b0480
}

std::unique_ptr<nano::container_info_component> nano::transport::tcp_listener::collect_container_info (std::string const & name)
{
<<<<<<< HEAD
	// auto sizeof_element = sizeof (decltype (bootstrap_listener.connections)::value_type);
	size_t sizeof_element = 1;
=======
>>>>>>> 970b0480
	auto composite = std::make_unique<container_info_composite> (name);
	composite->add_component (std::make_unique<container_info_leaf> (container_info{ "connections", connection_count (), sizeof (decltype (connections)::value_type) }));
	return composite;
}

nano::transport::tcp_server::tcp_server (
rsnano::async_runtime & async_rt,
std::shared_ptr<nano::transport::socket> const & socket_a,
nano::stats const & stats_a,
nano::node_flags const & flags_a,
nano::node_config const & config_a,
std::shared_ptr<nano::transport::tcp_listener> const & observer_a,
std::shared_ptr<nano::transport::request_response_visitor_factory> visitor_factory_a,
std::shared_ptr<nano::thread_pool> const & bootstrap_workers_a,
nano::network_filter const & publish_filter_a,
nano::tcp_message_manager & tcp_message_manager_a,
nano::syn_cookies & syn_cookies_a,
nano::ledger & ledger_a,
nano::block_processor & block_processor_a,
nano::bootstrap_initiator & bootstrap_initiator_a,
nano::keypair & node_id_a,
bool allow_bootstrap_a)
{
	auto config_dto{ config_a.to_dto () };
	auto network_dto{ config_a.network_params.to_dto () };
	rsnano::CreateTcpServerParams params;
	params.async_rt = async_rt.handle;
	params.socket = socket_a->handle;
	params.config = &config_dto;
	params.observer = observer_a->handle;
	params.publish_filter = publish_filter_a.handle;
	params.network = &network_dto;
	params.disable_bootstrap_listener = flags_a.disable_bootstrap_listener ();
	params.connections_max = config_a.bootstrap_connections_max;
	params.stats = stats_a.handle;
	params.disable_bootstrap_bulk_pull_server = flags_a.disable_bootstrap_bulk_pull_server ();
	params.disable_tcp_realtime = flags_a.disable_tcp_realtime ();
	params.request_response_visitor_factory = visitor_factory_a->handle;
	params.tcp_message_manager = tcp_message_manager_a.handle;
	params.allow_bootstrap = allow_bootstrap_a;
	params.syn_cookies = syn_cookies_a.handle;
	params.node_id_priv = node_id_a.prv.bytes.data ();
	handle = rsnano::rsn_bootstrap_server_create (&params);
	debug_assert (socket_a != nullptr);
}

nano::transport::tcp_server::tcp_server (rsnano::TcpServerHandle * handle_a) :
	handle{ handle_a }
{
}

nano::transport::tcp_server::~tcp_server ()
{
<<<<<<< HEAD
	rsnano::rsn_bootstrap_server_destroy (handle);
=======
	auto node = this->node.lock ();
	if (!node)
	{
		return;
	}

	node->logger.debug (nano::log::type::tcp_server, "Exiting TCP server ({})", fmt::streamed (remote_endpoint));

	if (socket->type () == nano::transport::socket::type_t::bootstrap)
	{
		--node->tcp_listener->bootstrap_count;
	}
	else if (socket->type () == nano::transport::socket::type_t::realtime)
	{
		--node->tcp_listener->realtime_count;

		// Clear temporary channel
		auto exisiting_response_channel (node->network.tcp_channels.find_channel (remote_endpoint));
		if (exisiting_response_channel != nullptr)
		{
			exisiting_response_channel->temporary = false;
			node->network.tcp_channels.erase (remote_endpoint);
		}
	}

	stop ();
>>>>>>> 970b0480
}

void nano::transport::tcp_server::start ()
{
	rsnano::rsn_bootstrap_server_start (handle);
}

void nano::transport::tcp_server::stop ()
{
	rsnano::rsn_bootstrap_server_stop (handle);
}

// TODO: We could periodically call this (from a dedicated timeout thread for eg.) but socket already handles timeouts,
//  and since we only ever store tcp_server as weak_ptr, socket timeout will automatically trigger tcp_server cleanup
void nano::transport::tcp_server::timeout ()
{
	rsnano::rsn_bootstrap_server_timeout (handle);
}

std::optional<nano::keepalive> nano::transport::tcp_server::get_last_keepalive () const
{
	auto message = rsnano::rsn_bootstrap_server_get_last_keepalive (handle);
	auto result = nano::message_handle_to_message (message);
	if (result == nullptr)
	{
		return {};
	}
	else
	{
		nano::keepalive keepalive{ *static_cast<nano::keepalive *> (result.get ()) };
		return { keepalive };
	}
}

/*
 * Bootstrap
 */

namespace
{
rsnano::RequestResponseVisitorFactoryHandle * create_request_response_message_visitor_factory (nano::node & node_a)
{
	auto config_dto{ node_a.config->to_dto () };
	auto network_dto{ node_a.config->network_params.to_dto () };

	rsnano::RequestResponseVisitorFactoryParams params;
	params.async_rt = node_a.async_rt.handle;
	params.config = &config_dto;
	params.workers = node_a.bootstrap_workers->handle;
	params.network = &network_dto;
	params.stats = node_a.stats->handle;
	params.syn_cookies = node_a.network->syn_cookies->handle;
	params.node_id_prv = node_a.node_id.prv.bytes.data ();
	params.ledger = node_a.ledger.handle;
	params.block_processor = node_a.block_processor.handle;
	params.bootstrap_initiator = node_a.bootstrap_initiator.handle;
	params.flags = node_a.flags.handle;

	return rsnano::rsn_request_response_visitor_factory_create (&params);
}
<<<<<<< HEAD
=======

/*
 *
 */

// TODO: We could periodically call this (from a dedicated timeout thread for eg.) but socket already handles timeouts,
//  and since we only ever store tcp_server as weak_ptr, socket timeout will automatically trigger tcp_server cleanup
void nano::transport::tcp_server::timeout ()
{
	auto node = this->node.lock ();
	if (!node)
	{
		return;
	}
	if (socket->has_timed_out ())
	{
		node->logger.debug (nano::log::type::tcp_server, "Closing TCP server due to timeout ({})", fmt::streamed (remote_endpoint));

		socket->close ();
	}
>>>>>>> 970b0480
}

nano::transport::request_response_visitor_factory::request_response_visitor_factory (nano::node & node_a) :
	handle{ create_request_response_message_visitor_factory (node_a) }
{
}

nano::transport::request_response_visitor_factory::~request_response_visitor_factory ()
{
	rsnano::rsn_request_response_visitor_factory_destroy (handle);
}

bool nano::transport::tcp_server::is_stopped () const
{
	return rsnano::rsn_bootstrap_server_is_stopped (handle);
}

std::uintptr_t nano::transport::tcp_server::unique_id () const
{
	return rsnano::rsn_bootstrap_server_unique_id (handle);
}

void nano::transport::tcp_server::set_remote_node_id (nano::account account_a)
{
	rsnano::rsn_bootstrap_server_set_remote_node_id (handle, account_a.bytes.data ());
}

nano::tcp_endpoint nano::transport::tcp_server::get_remote_endpoint () const
{
	rsnano::EndpointDto dto;
	rsnano::rsn_bootstrap_server_remote_endpoint (handle, &dto);
	return rsnano::dto_to_endpoint (dto);
}

std::shared_ptr<nano::transport::socket> const nano::transport::tcp_server::get_socket () const
{
	auto socket_handle = rsnano::rsn_bootstrap_server_socket (handle);
	return std::make_shared<nano::transport::socket> (socket_handle);
}<|MERGE_RESOLUTION|>--- conflicted
+++ resolved
@@ -21,44 +21,10 @@
  * tcp_listener
  */
 
-<<<<<<< HEAD
 nano::transport::tcp_listener::tcp_listener (uint16_t port_a, nano::node & node_a, std::size_t max_inbound_connections)
 {
 	auto config_dto{ node_a.config->to_dto () };
 	auto network_params_dto{ node_a.network_params.to_dto () };
-=======
-nano::transport::tcp_listener::tcp_listener (uint16_t port_a, nano::node & node_a, std::size_t max_inbound_connections) :
-	node (node_a),
-	strand{ node_a.io_ctx.get_executor () },
-	acceptor{ node_a.io_ctx },
-	local{ boost::asio::ip::tcp::endpoint{ boost::asio::ip::address_v6::any (), port_a } },
-	max_inbound_connections{ max_inbound_connections }
-{
-}
-
-nano::transport::tcp_listener::~tcp_listener ()
-{
-	debug_assert (stopped);
-}
-
-void nano::transport::tcp_listener::start (std::function<bool (std::shared_ptr<nano::transport::socket> const &, boost::system::error_code const &)> callback_a)
-{
-	nano::lock_guard<nano::mutex> lock{ mutex };
-
-	acceptor.open (local.protocol ());
-	acceptor.set_option (boost::asio::ip::tcp::acceptor::reuse_address (true));
-	boost::system::error_code ec;
-	acceptor.bind (local, ec);
-	if (!ec)
-	{
-		acceptor.listen (boost::asio::socket_base::max_listen_connections, ec);
-	}
-	if (ec)
-	{
-		node.logger.critical (nano::log::type::tcp_listener, "Error while binding for incoming TCP: {} (port: {})", ec.message (), acceptor.local_endpoint ().port ());
-		throw std::runtime_error (ec.message ());
-	}
->>>>>>> 970b0480
 
 	handle = rsnano::rsn_tcp_listener_create (
 	port_a,
@@ -80,35 +46,11 @@
 
 nano::transport::tcp_listener::~tcp_listener ()
 {
-<<<<<<< HEAD
 	rsnano::rsn_tcp_listener_destroy (handle);
-=======
-	decltype (connections) connections_l;
-	{
-		nano::lock_guard<nano::mutex> lock{ mutex };
-		stopped = true;
-		connections_l.swap (connections);
-	}
-
-	nano::lock_guard<nano::mutex> lock{ mutex };
-	boost::asio::dispatch (strand, [this_l = shared_from_this ()] () {
-		this_l->acceptor.close ();
-
-		for (auto & address_connection_pair : this_l->connections_per_address)
-		{
-			if (auto connection_l = address_connection_pair.second.lock ())
-			{
-				connection_l->close ();
-			}
-		}
-		this_l->connections_per_address.clear ();
-	});
->>>>>>> 970b0480
 }
 
 namespace
 {
-<<<<<<< HEAD
 bool on_connection_callback (void * context, rsnano::SocketHandle * socket_handle, const rsnano::ErrorCodeDto * ec_dto)
 {
 	auto callback = static_cast<std::function<bool (std::shared_ptr<nano::transport::socket> const &, boost::system::error_code const &)> *> (context);
@@ -118,23 +60,6 @@
 }
 
 void delete_on_connection_context (void * handle_a)
-=======
-	nano::lock_guard<nano::mutex> lock{ mutex };
-	cleanup ();
-	return connections.size ();
-}
-
-void nano::transport::tcp_listener::cleanup ()
-{
-	debug_assert (!mutex.try_lock ());
-
-	erase_if (connections, [] (auto const & connection) {
-		return connection.second.expired ();
-	});
-}
-
-bool nano::transport::tcp_listener::limit_reached_for_incoming_subnetwork_connections (std::shared_ptr<nano::transport::socket> const & new_connection)
->>>>>>> 970b0480
 {
 	auto callback = static_cast<std::function<bool (std::shared_ptr<nano::transport::socket> const &, boost::system::error_code const &)> *> (handle_a);
 	delete callback;
@@ -171,9 +96,8 @@
 	rsnano::rsn_tcp_listener_accept_action (handle, &ec_dto, socket_a->handle);
 }
 
-boost::asio::ip::tcp::endpoint nano::transport::tcp_listener::endpoint () const
-{
-<<<<<<< HEAD
+boost::asio::ip::tcp::endpoint nano::transport::tcp_listener::endpoint ()
+{
 	rsnano::EndpointDto endpoint_dto{};
 	rsnano::rsn_tcp_listener_endpoint (handle, &endpoint_dto);
 	return rsnano::dto_to_endpoint (endpoint_dto);
@@ -182,28 +106,14 @@
 std::size_t nano::transport::tcp_listener::connections_count ()
 {
 	return rsnano::rsn_tcp_listener_connection_count (handle);
-=======
-	nano::lock_guard<nano::mutex> lock{ mutex };
-	if (!stopped)
-	{
-		return boost::asio::ip::tcp::endpoint (boost::asio::ip::address_v6::loopback (), acceptor.local_endpoint ().port ());
-	}
-	else
-	{
-		return boost::asio::ip::tcp::endpoint (boost::asio::ip::address_v6::loopback (), 0);
-	}
->>>>>>> 970b0480
 }
 
 std::unique_ptr<nano::container_info_component> nano::transport::tcp_listener::collect_container_info (std::string const & name)
 {
-<<<<<<< HEAD
 	// auto sizeof_element = sizeof (decltype (bootstrap_listener.connections)::value_type);
 	size_t sizeof_element = 1;
-=======
->>>>>>> 970b0480
 	auto composite = std::make_unique<container_info_composite> (name);
-	composite->add_component (std::make_unique<container_info_leaf> (container_info{ "connections", connection_count (), sizeof (decltype (connections)::value_type) }));
+	composite->add_component (std::make_unique<container_info_leaf> (container_info{ "connections", connection_count (), sizeof_element }));
 	return composite;
 }
 
@@ -255,36 +165,7 @@
 
 nano::transport::tcp_server::~tcp_server ()
 {
-<<<<<<< HEAD
 	rsnano::rsn_bootstrap_server_destroy (handle);
-=======
-	auto node = this->node.lock ();
-	if (!node)
-	{
-		return;
-	}
-
-	node->logger.debug (nano::log::type::tcp_server, "Exiting TCP server ({})", fmt::streamed (remote_endpoint));
-
-	if (socket->type () == nano::transport::socket::type_t::bootstrap)
-	{
-		--node->tcp_listener->bootstrap_count;
-	}
-	else if (socket->type () == nano::transport::socket::type_t::realtime)
-	{
-		--node->tcp_listener->realtime_count;
-
-		// Clear temporary channel
-		auto exisiting_response_channel (node->network.tcp_channels.find_channel (remote_endpoint));
-		if (exisiting_response_channel != nullptr)
-		{
-			exisiting_response_channel->temporary = false;
-			node->network.tcp_channels.erase (remote_endpoint);
-		}
-	}
-
-	stop ();
->>>>>>> 970b0480
 }
 
 void nano::transport::tcp_server::start ()
@@ -345,29 +226,6 @@
 
 	return rsnano::rsn_request_response_visitor_factory_create (&params);
 }
-<<<<<<< HEAD
-=======
-
-/*
- *
- */
-
-// TODO: We could periodically call this (from a dedicated timeout thread for eg.) but socket already handles timeouts,
-//  and since we only ever store tcp_server as weak_ptr, socket timeout will automatically trigger tcp_server cleanup
-void nano::transport::tcp_server::timeout ()
-{
-	auto node = this->node.lock ();
-	if (!node)
-	{
-		return;
-	}
-	if (socket->has_timed_out ())
-	{
-		node->logger.debug (nano::log::type::tcp_server, "Closing TCP server due to timeout ({})", fmt::streamed (remote_endpoint));
-
-		socket->close ();
-	}
->>>>>>> 970b0480
 }
 
 nano::transport::request_response_visitor_factory::request_response_visitor_factory (nano::node & node_a) :
