--- conflicted
+++ resolved
@@ -175,10 +175,6 @@
 	std::size_t get_queue_size () const;
 	void close_internal ();
 	void checkup ();
-<<<<<<< HEAD
-=======
-	void read_impl (std::shared_ptr<std::vector<uint8_t>> const & data_a, std::size_t size_a, std::function<void (boost::system::error_code const &, std::size_t)> callback_a);
->>>>>>> 23c6bb5b
 
 public:
 	rsnano::SocketHandle * handle;
