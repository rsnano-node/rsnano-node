#include "nano/lib/rsnanoutils.hpp"
#include "nano/node/transport/tcp.hpp"

#include <nano/lib/rsnano.hpp>
#include <nano/node/common.hpp>
#include <nano/node/node.hpp>
#include <nano/node/transport/channel.hpp>
#include <nano/node/transport/transport.hpp>

#include <boost/asio/ip/address.hpp>
#include <boost/asio/ip/address_v4.hpp>
#include <boost/asio/ip/address_v6.hpp>
#include <boost/format.hpp>

#include <chrono>

nano::transport::channel::channel (rsnano::ChannelHandle * handle_a) :
	handle (handle_a)
{
}

nano::transport::channel::~channel ()
{
<<<<<<< HEAD
	rsnano::rsn_channel_destroy (handle);
}

bool nano::transport::channel::is_temporary () const
{
	return rsnano::rsn_channel_is_temporary (handle);
}

void nano::transport::channel::set_temporary (bool temporary)
{
	rsnano::rsn_channel_set_temporary (handle, temporary);
}

std::chrono::system_clock::time_point nano::transport::channel::get_last_bootstrap_attempt () const
{
	return rsnano::time_point_from_nanoseconds (rsnano::rsn_channel_get_last_bootstrap_attempt (handle));
}

void nano::transport::channel::set_last_bootstrap_attempt ()
{
	rsnano::rsn_channel_set_last_bootstrap_attempt (handle);
}

std::chrono::system_clock::time_point nano::transport::channel::get_last_packet_received () const
{
	return rsnano::time_point_from_nanoseconds (rsnano::rsn_channel_get_last_packet_received (handle));
}

void nano::transport::channel::set_last_packet_sent ()
{
	rsnano::rsn_channel_set_last_packet_sent (handle);
}

void nano::transport::channel::set_last_packet_sent (std::chrono::system_clock::time_point time)
{
	rsnano::rsn_channel_set_last_packet_sent2 (handle, time.time_since_epoch ().count ());
}

std::chrono::system_clock::time_point nano::transport::channel::get_last_packet_sent () const
{
	return rsnano::time_point_from_nanoseconds (rsnano::rsn_channel_get_last_packet_sent (handle));
}

void nano::transport::channel::set_last_packet_received ()
{
	rsnano::rsn_channel_set_last_packet_received (handle);
}

boost::optional<nano::account> nano::transport::channel::get_node_id_optional () const
{
	nano::account result;
	if (rsnano::rsn_channel_get_node_id (handle, result.bytes.data ()))
=======
	auto buffer (message_a.to_shared_const_buffer ());
	auto detail = to_stat_detail (message_a.header.type);
	auto is_droppable_by_limiter = (drop_policy_a == nano::transport::buffer_drop_policy::limiter);
	auto should_pass (node.outbound_limiter.should_pass (buffer.size (), to_bandwidth_limit_type (traffic_type)));
	if (!is_droppable_by_limiter || should_pass)
>>>>>>> 9e230322
	{
		return result;
	}

	return boost::none;
}

nano::account nano::transport::channel::get_node_id () const
{
	auto node_id{ get_node_id_optional () };
	nano::account result;
	if (node_id.is_initialized ())
	{
		result = node_id.get ();
	}
	else
	{
		result = 0;
	}
	return result;
}

void nano::transport::channel::set_node_id (nano::account node_id_a)
{
	rsnano::rsn_channel_set_node_id (handle, node_id_a.bytes.data ());
}

size_t nano::transport::channel::channel_id () const
{
	return rsnano::rsn_channel_id (handle);
}

nano::transport::channel_weak_ptr::channel_weak_ptr (const std::shared_ptr<nano::transport::channel> & channel_a) :
	handle{ rsnano::rsn_channel_to_weak (channel_a->handle) }
{
}

nano::transport::channel_weak_ptr::channel_weak_ptr (channel_weak_ptr && other_a) :
	handle{ other_a.handle }
{
	other_a.handle = nullptr;
}
nano::transport::channel_weak_ptr::~channel_weak_ptr ()
{
	if (handle)
	{
		rsnano::rsn_channel_weak_destroy (handle);
	}
}

std::shared_ptr<nano::transport::channel> nano::transport::channel_weak_ptr::upgrade () const
{
	auto channel_handle = rsnano::rsn_channel_weak_upgrade (handle);
	std::shared_ptr<nano::transport::channel> result;
	if (channel_handle)
	{
		result = nano::transport::channel_handle_to_channel (channel_handle);
	}
	return result;
}<|MERGE_RESOLUTION|>--- conflicted
+++ resolved
@@ -21,7 +21,6 @@
 
 nano::transport::channel::~channel ()
 {
-<<<<<<< HEAD
 	rsnano::rsn_channel_destroy (handle);
 }
 
@@ -74,13 +73,6 @@
 {
 	nano::account result;
 	if (rsnano::rsn_channel_get_node_id (handle, result.bytes.data ()))
-=======
-	auto buffer (message_a.to_shared_const_buffer ());
-	auto detail = to_stat_detail (message_a.header.type);
-	auto is_droppable_by_limiter = (drop_policy_a == nano::transport::buffer_drop_policy::limiter);
-	auto should_pass (node.outbound_limiter.should_pass (buffer.size (), to_bandwidth_limit_type (traffic_type)));
-	if (!is_droppable_by_limiter || should_pass)
->>>>>>> 9e230322
 	{
 		return result;
 	}
