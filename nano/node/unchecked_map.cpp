--- conflicted
+++ resolved
@@ -8,7 +8,6 @@
 #include <nano/lib/timer.hpp>
 #include <nano/node/unchecked_map.hpp>
 
-<<<<<<< HEAD
 namespace
 {
 void action_callback_wrapper (void * context, rsnano::UncheckedKeyDto * key, rsnano::UncheckedInfoHandle * info)
@@ -26,12 +25,6 @@
 }
 
 bool predicate_callback_wrapper (void * context_a)
-=======
-nano::unchecked_map::unchecked_map (nano::stats & stats, bool const & disable_delete) :
-	stats{ stats },
-	disable_delete{ disable_delete },
-	thread{ [this] () { run (); } }
->>>>>>> fdcf0b17
 {
 	auto fn = static_cast<std::function<bool ()> *> (context_a);
 	return (*fn) ();
@@ -44,7 +37,7 @@
 }
 }
 
-nano::unchecked_map::unchecked_map (nano::store & store, nano::stats & stats, bool disable_delete) //:
+nano::unchecked_map::unchecked_map (nano::stats & stats, bool disable_delete)
 {
 	handle = rsnano::rsn_unchecked_map_create (stats.handle, disable_delete);
 }
