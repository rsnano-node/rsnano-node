#pragma once

#include <nano/boost/asio/ip/tcp.hpp>
#include <nano/boost/asio/ip/udp.hpp>
#include <nano/crypto_lib/random_pool.hpp>
#include <nano/lib/asio.hpp>
#include <nano/lib/jsonconfig.hpp>
#include <nano/lib/memory.hpp>
#include <nano/lib/stats.hpp>
#include <nano/node/common.hpp>
#include <nano/secure/common.hpp>
#include <nano/secure/network_filter.hpp>

#include <bitset>
#include <variant>

namespace nano
{
/**
 * Message types are serialized to the network and existing values must thus never change as
 * types are added, removed and reordered in the enum.
 */
enum class message_type : uint8_t
{
	invalid = 0x0,
	not_a_type = 0x1,
	keepalive = 0x2,
	publish = 0x3,
	confirm_req = 0x4,
	confirm_ack = 0x5,
	bulk_pull = 0x6,
	bulk_push = 0x7,
	frontier_req = 0x8,
	/* deleted 0x9 */
	node_id_handshake = 0x0a,
	bulk_pull_account = 0x0b,
	telemetry_req = 0x0c,
	telemetry_ack = 0x0d,
	asc_pull_req = 0x0e,
	asc_pull_ack = 0x0f,
};

stat::detail to_stat_detail (message_type);

enum class bulk_pull_account_flags : uint8_t
{
	pending_hash_and_amount = 0x0,
	pending_address_only = 0x1,
	pending_hash_amount_and_address = 0x2
};

class message_visitor;
class message_header final
{
public:
	message_header (message_header const &);
	message_header (message_header &&);
	message_header (rsnano::MessageHeaderHandle * handle_a);
	message_header (bool &, nano::stream &);
	~message_header ();

	message_header & operator= (message_header && other_a);
	message_header & operator= (message_header const & other_a);
	void serialize (nano::stream &) const;
	bool deserialize (nano::stream &);
	nano::block_type block_type () const;
	std::string to_string () const;

	void flag_set (uint8_t);
	static uint8_t constexpr frontier_req_only_confirmed = 1;

	nano::networks get_network () const;
	void set_network (nano::networks network);
	uint8_t get_version_using () const;
	void set_version_using (uint8_t version_a);
	nano::message_type get_type () const;
	void set_extension (std::size_t position, bool value);
	static std::size_t size ();
	rsnano::MessageHeaderHandle * handle;
};

class message
{
public:
	explicit message (rsnano::MessageHandle * handle);
	message (message const &) = delete;
	message (message &&) = delete;
	virtual ~message ();
	message & operator= (message const &) = delete;
	message & operator= (message &&) = delete;

	virtual void serialize (nano::stream &) const = 0;
	virtual void visit (nano::message_visitor &) const = 0;
	std::shared_ptr<std::vector<uint8_t>> to_bytes () const;
	nano::shared_const_buffer to_shared_const_buffer () const;
	nano::message_header get_header () const;
	void set_header (nano::message_header const & header);
	nano::message_type type () const;
	rsnano::MessageHandle * handle;
};

std::unique_ptr<nano::message> message_handle_to_message (rsnano::MessageHandle * handle_a);

class work_pool;
class network_constants;
class message_parser final
{
public:
	enum class parse_status
	{
		success,
		insufficient_work,
		invalid_header,
		invalid_message_type,
		invalid_keepalive_message,
		invalid_publish_message,
		invalid_confirm_req_message,
		invalid_confirm_ack_message,
		invalid_node_id_handshake_message,
		invalid_telemetry_req_message,
		invalid_telemetry_ack_message,
		outdated_version,
		duplicate_publish_message
	};
	message_parser (nano::network_filter &, nano::block_uniquer &, nano::vote_uniquer &, nano::message_visitor &, nano::work_pool &, nano::network_constants const & protocol);
	void deserialize_buffer (uint8_t const *, std::size_t);
	void deserialize_keepalive (nano::stream &, nano::message_header const &);
	void deserialize_publish (nano::stream &, nano::message_header const &, nano::uint128_t const & = 0);
	void deserialize_confirm_req (nano::stream &, nano::message_header const &);
	void deserialize_confirm_ack (nano::stream &, nano::message_header const &);
	void deserialize_node_id_handshake (nano::stream &, nano::message_header const &);
	void deserialize_telemetry_req (nano::stream &, nano::message_header const &);
	void deserialize_telemetry_ack (nano::stream &, nano::message_header const &);
	bool at_end (nano::stream &);
	nano::network_filter & publish_filter;
	nano::block_uniquer & block_uniquer;
	nano::vote_uniquer & vote_uniquer;
	nano::message_visitor & visitor;
	nano::work_pool & pool;
	parse_status status;
	nano::network_constants const & network;
	std::string status_string ();
	static std::size_t const max_safe_udp_message_size;
};

class keepalive final : public message
{
public:
	explicit keepalive (nano::network_constants const & constants);
	explicit keepalive (nano::network_constants const & constants, uint8_t version_using_a);
	keepalive (rsnano::MessageHandle * handle_a);
	keepalive (keepalive const & other_a);
	keepalive (bool &, nano::stream &, nano::message_header const &);
	void visit (nano::message_visitor &) const override;
	void serialize (nano::stream &) const override;
	bool deserialize (nano::stream &);
	bool operator== (nano::keepalive const &) const;
	std::array<nano::endpoint, 8> get_peers () const;
	void set_peers (std::array<nano::endpoint, 8> const & peers_a);
	static std::size_t size ();
	std::string to_string () const;
};

class publish final : public message
{
public:
	publish (bool &, nano::stream &, nano::message_header const &, nano::uint128_t const & = 0, nano::block_uniquer * = nullptr);
	publish (nano::network_constants const & constants, std::shared_ptr<nano::block> const &);
	publish (nano::publish const & other_a);
	publish (rsnano::MessageHandle * handle_a);
	void visit (nano::message_visitor &) const override;
	void serialize (nano::stream &) const override;
	bool deserialize (nano::stream &, nano::block_uniquer * = nullptr);
	bool operator== (nano::publish const &) const;
	std::shared_ptr<nano::block> get_block () const;
	nano::uint128_t get_digest () const;
	void set_digest (nano::uint128_t digest_a);
	std::string to_string () const;
};

class confirm_req final : public message
{
public:
	confirm_req (bool &, nano::stream &, nano::message_header const &, nano::block_uniquer * = nullptr);
	confirm_req (nano::network_constants const & constants, std::shared_ptr<nano::block> const &);
	confirm_req (nano::network_constants const & constants, std::vector<std::pair<nano::block_hash, nano::root>> const &);
	confirm_req (nano::network_constants const & constants, nano::block_hash const &, nano::root const &);
	confirm_req (rsnano::MessageHandle * handle_a);
	confirm_req (nano::confirm_req const & other_a);
	void serialize (nano::stream &) const override;
	bool deserialize (nano::stream &, nano::block_uniquer * = nullptr);
	void visit (nano::message_visitor &) const override;
	bool operator== (nano::confirm_req const &) const;
	std::string roots_string () const;
	static std::size_t size (nano::block_type, std::size_t = 0);
	std::shared_ptr<nano::block> get_block () const;
	std::vector<std::pair<nano::block_hash, nano::root>> get_roots_hashes () const;
	std::string to_string () const;
};

class confirm_ack final : public message
{
public:
	confirm_ack (bool &, nano::stream &, nano::message_header const &, nano::vote_uniquer * = nullptr);
	confirm_ack (nano::network_constants const & constants, std::shared_ptr<nano::vote> const &);
	confirm_ack (nano::confirm_ack const & other_a);
	confirm_ack (rsnano::MessageHandle * handle_a);
	void serialize (nano::stream &) const override;
	void visit (nano::message_visitor &) const override;
	bool operator== (nano::confirm_ack const &) const;
	static std::size_t size (std::size_t count);
<<<<<<< HEAD
	std::shared_ptr<nano::vote> get_vote () const;
=======
	std::string to_string () const;
	std::shared_ptr<nano::vote> vote;
>>>>>>> 354bf5bf
};

class frontier_req final : public message
{
public:
	explicit frontier_req (nano::network_constants const & constants);
	frontier_req (bool &, nano::stream &, nano::message_header const &);
	frontier_req (rsnano::MessageHandle * handle_a);
	frontier_req (frontier_req const &);
	void serialize (nano::stream &) const override;
	bool deserialize (nano::stream &);
	void visit (nano::message_visitor &) const override;
	bool operator== (nano::frontier_req const &) const;
	bool is_only_confirmed_present () const;
	static std::size_t size ();
	nano::account get_start () const;
	void set_start (nano::account const & account);
	uint32_t get_age () const;
	void set_age (uint32_t age);
	uint32_t get_count () const;
	void set_count (uint32_t count);
	std::string to_string () const;
};

enum class telemetry_maker : uint8_t
{
	nf_node = 0,
	nf_pruned_node = 1
};

class telemetry_data
{
public:
	telemetry_data ();
	telemetry_data (nano::telemetry_data const & other_a);
	telemetry_data (nano::telemetry_data && other_a);
	telemetry_data (rsnano::TelemetryDataHandle * handle);
	~telemetry_data ();
	nano::telemetry_data & operator= (nano::telemetry_data const & other_a);

	nano::signature get_signature () const;
	void set_signature (nano::signature const & signature_a);
	nano::account get_node_id () const;
	void set_node_id (nano::account const & node_id_a);
	uint64_t get_block_count () const;
	void set_block_count (uint64_t count_a);
	uint64_t get_cemented_count () const;
	void set_cemented_count (uint64_t count_a);
	uint64_t get_unchecked_count () const;
	void set_unchecked_count (uint64_t count_a);
	uint64_t get_account_count () const;
	void set_account_count (uint64_t count_a);
	uint64_t get_bandwidth_cap () const;
	void set_bandwidth_cap (uint64_t cap_a);
	uint64_t get_uptime () const;
	void set_uptime (uint64_t uptime_a);
	uint32_t get_peer_count () const;
	void set_peer_count (uint32_t count_a);
	uint8_t get_protocol_version () const;
	void set_protocol_version (uint8_t version_a);
	nano::block_hash get_genesis_block () const;
	void set_genesis_block (nano::block_hash const & block_a);
	uint8_t get_major_version () const;
	void set_major_version (uint8_t version_a);
	uint8_t get_minor_version () const;
	void set_minor_version (uint8_t version_a);
	uint8_t get_patch_version () const;
	void set_patch_version (uint8_t version_a);
	uint8_t get_pre_release_version () const;
	void set_pre_release_version (uint8_t version_a);
	uint8_t get_maker () const;
	void set_maker (uint8_t maker_a);
	std::chrono::system_clock::time_point get_timestamp () const;
	void set_timestamp (std::chrono::system_clock::time_point timestamp_a);
	uint64_t get_active_difficulty () const;
	void set_active_difficulty (uint64_t difficulty_a);
	std::vector<uint8_t> get_unknown_data () const;
	void set_unknown_data (std::vector<uint8_t> data_a);

	void serialize (nano::stream &) const;
	void deserialize (nano::stream &, uint16_t);
	nano::error serialize_json (nano::jsonconfig &, bool) const;
	nano::error deserialize_json (nano::jsonconfig &, bool);
	void sign (nano::keypair const &);
	bool validate_signature () const;
	bool operator== (nano::telemetry_data const &) const;
	bool operator!= (nano::telemetry_data const &) const;
	std::string to_string () const;

	// Size does not include unknown_data
	static std::size_t size ();
	static std::size_t latest_size ()
	{
		return size ();
	}; // This needs to be updated for each new telemetry version
	rsnano::TelemetryDataHandle * handle;
};

class telemetry_req final : public message
{
public:
	explicit telemetry_req (nano::network_constants const & constants);
	explicit telemetry_req (nano::message_header const &);
	telemetry_req (nano::telemetry_req const &);
	telemetry_req (rsnano::MessageHandle * handle_a);
	void serialize (nano::stream &) const override;
	bool deserialize (nano::stream &);
	void visit (nano::message_visitor &) const override;
	std::string to_string () const;
};

class telemetry_ack final : public message
{
public:
	explicit telemetry_ack (nano::network_constants const & constants);
	telemetry_ack (bool &, nano::stream &, nano::message_header const &);
	telemetry_ack (nano::network_constants const & constants, telemetry_data const &);
	telemetry_ack (nano::telemetry_ack const &);
	telemetry_ack (rsnano::MessageHandle * handle_a);
	telemetry_ack & operator= (telemetry_ack const & other_a);
	void serialize (nano::stream &) const override;
	void visit (nano::message_visitor &) const override;
	bool deserialize (nano::stream &);
	uint16_t size () const;
	bool is_empty_payload () const;
	std::string to_string () const;
	static uint16_t size (nano::message_header const &);
	nano::telemetry_data get_data () const;
};

class bulk_pull final : public message
{
public:
	using count_t = uint32_t;
	explicit bulk_pull (nano::network_constants const & constants);
	bulk_pull (bool &, nano::stream &, nano::message_header const &);
	bulk_pull (rsnano::MessageHandle * handle_a);
	bulk_pull (bulk_pull const & other_a);
	void serialize (nano::stream &) const override;
	bool deserialize (nano::stream &);
	void visit (nano::message_visitor &) const override;
	bool is_count_present () const;
	void set_count_present (bool);
	bool is_ascending () const;
	void set_ascending ();
	nano::hash_or_account get_start () const;
	nano::block_hash get_end () const;
	count_t get_count () const;
	void set_start (nano::hash_or_account start_a);
	void set_end (nano::block_hash end_a);
	void set_count (count_t count_a);
	std::string to_string () const;
};

class bulk_pull_account final : public message
{
public:
	explicit bulk_pull_account (nano::network_constants const & constants);
	bulk_pull_account (bool &, nano::stream &, nano::message_header const &);
	bulk_pull_account (rsnano::MessageHandle * handle_a);
	bulk_pull_account (bulk_pull_account const & other_a);
	void serialize (nano::stream &) const override;
	bool deserialize (nano::stream &);
	void visit (nano::message_visitor &) const override;
	static std::size_t size ();
	nano::account get_account () const;
	nano::amount get_minimum_amount () const;
	bulk_pull_account_flags get_flags () const;
	void set_account (nano::account account_a);
	void set_minimum_amount (nano::amount amount_a);
	void set_flags (bulk_pull_account_flags flags_a);
	std::string to_string () const;
};

class bulk_push final : public message
{
public:
	explicit bulk_push (nano::network_constants const & constants);
	explicit bulk_push (nano::message_header const &);
	bulk_push (rsnano::MessageHandle * handle_a);
	void serialize (nano::stream &) const override;
	bool deserialize (nano::stream &);
	void visit (nano::message_visitor &) const override;
};

class node_id_handshake final : public message
{
public:
	node_id_handshake (bool &, nano::stream &, nano::message_header const &);
	node_id_handshake (nano::network_constants const & constants, boost::optional<nano::uint256_union>, boost::optional<std::pair<nano::account, nano::signature>>);
	node_id_handshake (node_id_handshake const &);
	node_id_handshake (rsnano::MessageHandle * handle_a);
	void serialize (nano::stream &) const override;
	bool deserialize (nano::stream &);
	void visit (nano::message_visitor &) const override;
	bool operator== (nano::node_id_handshake const &) const;
	std::size_t size () const;
	static std::size_t size (nano::message_header const &);
	boost::optional<nano::uint256_union> get_query () const;
	boost::optional<std::pair<nano::account, nano::signature>> get_response () const;
	std::string to_string () const;
};

/**
 * Type of requested asc pull data
 * - blocks:
 * - account_info:
 */
enum class asc_pull_type : uint8_t
{
	invalid = 0x0,
	blocks = 0x1,
	account_info = 0x2,
};

class empty_payload
{
};

/**
 * Ascending bootstrap pull request
 */
class asc_pull_req final : public message
{
public:
	using id_t = uint64_t;

	explicit asc_pull_req (nano::network_constants const &);
	asc_pull_req (bool & error, nano::stream &, nano::message_header const &);
	asc_pull_req (rsnano::MessageHandle * handle_a);
	asc_pull_req (asc_pull_req const & other_a);

	uint64_t id () const;
	void set_id (uint64_t id_a);
	nano::asc_pull_type pull_type () const;

	void serialize (nano::stream &) const override;
	bool deserialize (nano::stream &);
	void visit (nano::message_visitor &) const override;

	static std::size_t size (nano::message_header const &);

public: // Payload definitions
	enum class hash_type : uint8_t
	{
		account = 0,
		block = 1,
	};

	class blocks_payload
	{
	public:
		nano::hash_or_account start{ 0 };
		uint8_t count{ 0 };
		asc_pull_req::hash_type start_type{ 0 };
	};

	class account_info_payload
	{
	public:
		nano::hash_or_account target{ 0 };
		asc_pull_req::hash_type target_type{ 0 };
	};

	void request_blocks (blocks_payload & payload_a);
	void request_account_info (account_info_payload & payload_a);
	void request_invalid ();
	std::variant<empty_payload, blocks_payload, account_info_payload> payload () const;
};

/**
 * Ascending bootstrap pull response
 */
class asc_pull_ack final : public message
{
public:
	using id_t = asc_pull_req::id_t;

	explicit asc_pull_ack (nano::network_constants const &);
	asc_pull_ack (bool & error, nano::stream &, nano::message_header const &);
	asc_pull_ack (rsnano::MessageHandle * handle_a);
	asc_pull_ack (asc_pull_ack const & other_a);

	uint64_t id () const;
	void set_id (uint64_t id_a);
	nano::asc_pull_type pull_type () const;

	void serialize (nano::stream &) const override;
	bool deserialize (nano::stream &);
	void visit (nano::message_visitor &) const override;

	static std::size_t size (nano::message_header const &);

public: // Payload definitions
	class blocks_payload
	{
	public:
		std::vector<std::shared_ptr<nano::block>> blocks{};

	public:
		/* Header allows for 16 bit extensions; 65535 bytes / 500 bytes (block size with some future margin) ~ 131 */
		constexpr static std::size_t max_blocks = 128;
	};

	class account_info_payload
	{
	public:
		nano::account account{ 0 };
		nano::block_hash account_open{ 0 };
		nano::block_hash account_head{ 0 };
		uint64_t account_block_count{ 0 };
		nano::block_hash account_conf_frontier{ 0 };
		uint64_t account_conf_height{ 0 };
	};

	void request_blocks (blocks_payload & payload_a);
	void request_account_info (account_info_payload & payload_a);
	void request_invalid ();
	std::variant<empty_payload, blocks_payload, account_info_payload> payload () const;
};

class message_visitor
{
public:
	virtual void keepalive (nano::keepalive const & message)
	{
		default_handler (message);
	};
	virtual void publish (nano::publish const & message)
	{
		default_handler (message);
	}
	virtual void confirm_req (nano::confirm_req const & message)
	{
		default_handler (message);
	}
	virtual void confirm_ack (nano::confirm_ack const & message)
	{
		default_handler (message);
	}
	virtual void bulk_pull (nano::bulk_pull const & message)
	{
		default_handler (message);
	}
	virtual void bulk_pull_account (nano::bulk_pull_account const & message)
	{
		default_handler (message);
	}
	virtual void bulk_push (nano::bulk_push const & message)
	{
		default_handler (message);
	}
	virtual void frontier_req (nano::frontier_req const & message)
	{
		default_handler (message);
	}
	virtual void node_id_handshake (nano::node_id_handshake const & message)
	{
		default_handler (message);
	}
	virtual void telemetry_req (nano::telemetry_req const & message)
	{
		default_handler (message);
	}
	virtual void telemetry_ack (nano::telemetry_ack const & message)
	{
		default_handler (message);
	}
	virtual void asc_pull_req (nano::asc_pull_req const & message)
	{
		default_handler (message);
	}
	virtual void asc_pull_ack (nano::asc_pull_ack const & message)
	{
		default_handler (message);
	}
	virtual void default_handler (nano::message const &){};
	virtual ~message_visitor (){};
};

}<|MERGE_RESOLUTION|>--- conflicted
+++ resolved
@@ -209,12 +209,8 @@
 	void visit (nano::message_visitor &) const override;
 	bool operator== (nano::confirm_ack const &) const;
 	static std::size_t size (std::size_t count);
-<<<<<<< HEAD
 	std::shared_ptr<nano::vote> get_vote () const;
-=======
-	std::string to_string () const;
-	std::shared_ptr<nano::vote> vote;
->>>>>>> 354bf5bf
+	std::string to_string () const;
 };
 
 class frontier_req final : public message
