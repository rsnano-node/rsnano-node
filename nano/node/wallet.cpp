--- conflicted
+++ resolved
@@ -959,14 +959,7 @@
 	}
 	if (backup_required)
 	{
-<<<<<<< HEAD
 		rsnano::rsn_lmdb_store_create_backup_file (env.handle, nano::to_logger_handle (node_a.logger));
-=======
-		char const * store_path;
-		mdb_env_get_path (env, &store_path);
-		std::filesystem::path const path (store_path);
-		nano::store::lmdb::component::create_backup_file (env, path, node_a.logger);
->>>>>>> 81178d0c
 	}
 	for (auto & item : items)
 	{
