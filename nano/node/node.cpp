#include <nano/lib/threading.hpp>
#include <nano/lib/tomlconfig.hpp>
#include <nano/lib/utility.hpp>
#include <nano/node/common.hpp>
#include <nano/node/daemonconfig.hpp>
#include <nano/node/node.hpp>
#include <nano/node/rocksdb/rocksdb.hpp>
#include <nano/node/telemetry.hpp>
#include <nano/node/websocket.hpp>
#include <nano/rpc/rpc.hpp>
#include <nano/secure/buffer.hpp>
#include <nano/test_common/system.hpp>

#include <boost/filesystem.hpp>
#include <boost/property_tree/json_parser.hpp>

#include <algorithm>
#include <cstdlib>
#include <fstream>
#include <future>
#include <sstream>

double constexpr nano::node::price_max;
double constexpr nano::node::free_cutoff;

namespace nano
{
extern unsigned char nano_bootstrap_weights_live[];
extern std::size_t nano_bootstrap_weights_live_size;
extern unsigned char nano_bootstrap_weights_beta[];
extern std::size_t nano_bootstrap_weights_beta_size;
}

nano::backlog_population::config nano::nodeconfig_to_backlog_population_config (const nano::node_config & config)
{
	nano::backlog_population::config cfg;
	cfg.ongoing_backlog_population_enabled = config.frontiers_confirmation != nano::frontiers_confirmation_mode::disabled;
	cfg.delay_between_runs_in_seconds = config.network_params.network.is_dev_network () ? 1u : 300u;
	return cfg;
}

void nano::node::keepalive (std::string const & address_a, uint16_t port_a)
{
	auto node_l (shared_from_this ());
	network->resolver.async_resolve (boost::asio::ip::udp::resolver::query (address_a, std::to_string (port_a)), [node_l, address_a, port_a] (boost::system::error_code const & ec, boost::asio::ip::udp::resolver::iterator i_a) {
		if (!ec)
		{
			for (auto i (i_a), n (boost::asio::ip::udp::resolver::iterator{}); i != n; ++i)
			{
				auto endpoint (nano::transport::map_endpoint_to_v6 (i->endpoint ()));
				std::weak_ptr<nano::node> node_w (node_l);
				auto channel (node_l->network->find_channel (endpoint));
				if (!channel)
				{
					node_l->network->tcp_channels->start_tcp (endpoint);
				}
				else
				{
					node_l->network->send_keepalive (channel);
				}
			}
		}
		else
		{
			node_l->logger->try_log (boost::str (boost::format ("Error resolving address: %1%:%2%: %3%") % address_a % port_a % ec.message ()));
		}
	});
}

std::unique_ptr<nano::container_info_component> nano::collect_container_info (rep_crawler & rep_crawler, std::string const & name)
{
	std::size_t count;
	{
		nano::lock_guard<nano::mutex> guard (rep_crawler.active_mutex);
		count = rep_crawler.active.size ();
	}

	auto const sizeof_element = sizeof (decltype (rep_crawler.active)::value_type);
	auto composite = std::make_unique<container_info_composite> (name);
	composite->add_component (std::make_unique<container_info_leaf> (container_info{ "active", count, sizeof_element }));
	return composite;
}

nano::keypair nano::load_or_create_node_id (boost::filesystem::path const & application_path, nano::logger_mt & logger)
{
	auto node_private_key_path = application_path / "node_id_private.key";
	std::ifstream ifs (node_private_key_path.c_str ());
	if (ifs.good ())
	{
		logger.always_log (boost::str (boost::format ("%1% exists, reading node id from it") % node_private_key_path.string ()));
		std::string node_private_key;
		ifs >> node_private_key;
		release_assert (node_private_key.size () == 64);
		nano::keypair kp = nano::keypair (node_private_key);
		return kp;
	}
	else
	{
		boost::filesystem::create_directories (application_path);
		// no node_id found, generate new one
		logger.always_log (boost::str (boost::format ("%1% does not exist, creating a new node_id") % node_private_key_path.string ()));
		nano::keypair kp;
		std::ofstream ofs (node_private_key_path.c_str (), std::ofstream::out | std::ofstream::trunc);
		ofs << kp.prv.to_string () << std::endl
			<< std::flush;
		ofs.close ();
		release_assert (!ofs.fail ());
		return kp;
	}
}

std::shared_ptr<nano::network> create_network (nano::node & node_a, nano::node_config const & config_a)
{
	auto network{ std::make_shared<nano::network> (node_a, config_a.peering_port.has_value () ? *config_a.peering_port : 0) };
	network->start_threads ();
	return network;
}

nano::node::node (boost::asio::io_context & io_ctx_a, uint16_t peering_port_a, boost::filesystem::path const & application_path_a, nano::logging const & logging_a, nano::work_pool & work_a, nano::node_flags flags_a, unsigned seq) :
	node (io_ctx_a, application_path_a, nano::node_config (peering_port_a, logging_a), work_a, flags_a, seq)
{
}

nano::node::node (boost::asio::io_context & io_ctx_a, boost::filesystem::path const & application_path_a, nano::node_config const & config_a, nano::work_pool & work_a, nano::node_flags flags_a, unsigned seq) :
	write_database_queue (!flags_a.force_use_write_database_queue () && (config_a.rocksdb_config.enable)),
	io_ctx (io_ctx_a),
	node_initialized_latch (1),
	config{ std::make_shared<nano::node_config> (config_a) },
	network_params{ config_a.network_params },
	logger{ std::make_shared<nano::logger_mt> (config_a.logging.min_time_between_log_output) },
	node_id{ nano::load_or_create_node_id (application_path_a, *logger) },
	stats{ std::make_shared<nano::stat> (config_a.stat_config) },
	workers{ std::make_shared<nano::thread_pool> (std::max (3u, config_a.io_threads / 4), nano::thread_role::name::worker) },
	bootstrap_workers{ config->bootstrap_serving_threads, nano::thread_role::name::bootstrap_worker },
	flags (flags_a),
	work (work_a),
	distributed_work (*this),
	store_impl (nano::make_store (*logger, application_path_a, network_params.ledger, flags.read_only (), true, config_a.rocksdb_config, config_a.diagnostics_config.txn_tracking, config_a.block_processor_batch_max_time, config_a.lmdb_config, config_a.backup_before_upgrade)),
	store (*store_impl),
	unchecked{ store, flags.disable_block_processor_unchecked_deletion () },
	wallets_store_impl (std::make_unique<nano::mdb_wallets_store> (application_path_a / "wallets.ldb", config_a.lmdb_config)),
	wallets_store (*wallets_store_impl),
	gap_cache (*this),
	ledger (store, *stats, network_params.ledger, flags_a.generate_cache ()),
	checker (config_a.signature_checker_threads),
	// empty `config.peering_port` means the user made no port choice at all;
	// otherwise, any value is considered, with `0` having the special meaning of 'let the OS pick a port instead'
	//
	network{ create_network (*this, config_a) },
	telemetry (std::make_shared<nano::telemetry> (*network, *workers, observers.telemetry, *stats, network_params, flags.disable_ongoing_telemetry_requests ())),
	bootstrap_initiator (*this),
	// BEWARE: `bootstrap` takes `network.port` instead of `config.peering_port` because when the user doesn't specify
	//         a peering port and wants the OS to pick one, the picking happens when `network` gets initialized
	//         (if UDP is active, otherwise it happens when `bootstrap` gets initialized), so then for TCP traffic
	//         we want to tell `bootstrap` to use the already picked port instead of itself picking a different one.
	//         Thus, be very careful if you change the order: if `bootstrap` gets constructed before `network`,
	//         the latter would inherit the port from the former (if TCP is active, otherwise `network` picks first)
	//
	bootstrap{ std::make_shared<nano::bootstrap_listener> (network->port, *this) },
	application_path (application_path_a),
	port_mapping (*this),
	rep_crawler (*this),
	vote_processor (checker, active, observers, *stats, *config, flags, *logger, online_reps, rep_crawler, ledger, network_params),
	warmed_up (0),
	block_processor (*this, write_database_queue),
	online_reps (ledger, *config),
	history{ config_a.network_params.voting },
	vote_uniquer (block_uniquer),
	confirmation_height_processor (ledger, write_database_queue, config_a.conf_height_processor_batch_min_time, config_a.logging, *logger, node_initialized_latch, flags.confirmation_height_processor_mode ()),
	active (*this, confirmation_height_processor),
	scheduler{ *this },
	aggregator (*config, *stats, active.generator, active.final_generator, history, ledger, wallets, active),
	wallets (wallets_store.init_error (), *this),
	backlog{ nano::nodeconfig_to_backlog_population_config (*config), store, scheduler },
	startup_time (std::chrono::steady_clock::now ()),
	node_seq (seq)
{
	logger->always_log ("Node ID: ", node_id.pub.to_node_id ());

	unchecked.use_memory = [this] () { return ledger.bootstrap_weight_reached (); };
	unchecked.satisfied = [this] (nano::unchecked_info const & info) {
		this->block_processor.add (info);
	};
	if (!init_error ())
	{
		telemetry->start ();

		active.vacancy_update = [this] () { scheduler.notify (); };

		if (config->websocket_config.enabled)
		{
			auto endpoint_l (nano::tcp_endpoint (boost::asio::ip::make_address_v6 (config->websocket_config.address), config->websocket_config.port));
			websocket_server = std::make_shared<nano::websocket::listener> (config->websocket_config.tls_config, *logger, wallets, io_ctx, endpoint_l);
			this->websocket_server->run ();
		}

		wallets.observer = [this] (bool active) {
			observers.wallet.notify (active);
		};
		network->channel_observer = [this] (std::shared_ptr<nano::transport::channel> const & channel_a) {
			debug_assert (channel_a != nullptr);
			observers.endpoint.notify (channel_a);
		};
		network->disconnect_observer = [this] () {
			observers.disconnect.notify ();
		};
		if (!config->callback_address.empty ())
		{
			observers.blocks.add ([this] (nano::election_status const & status_a, std::vector<nano::vote_with_weight_info> const & votes_a, nano::account const & account_a, nano::amount const & amount_a, bool is_state_send_a, bool is_state_epoch_a) {
				auto block_a (status_a.winner);
				if ((status_a.type == nano::election_status_type::active_confirmed_quorum || status_a.type == nano::election_status_type::active_confirmation_height) && this->block_arrival.recent (block_a->hash ()))
				{
					auto node_l (shared_from_this ());
					background ([node_l, block_a, account_a, amount_a, is_state_send_a, is_state_epoch_a] () {
						boost::property_tree::ptree event;
						event.add ("account", account_a.to_account ());
						event.add ("hash", block_a->hash ().to_string ());
						std::string block_text;
						block_a->serialize_json (block_text);
						event.add ("block", block_text);
						event.add ("amount", amount_a.to_string_dec ());
						if (is_state_send_a)
						{
							event.add ("is_send", is_state_send_a);
							event.add ("subtype", "send");
						}
						// Subtype field
						else if (block_a->type () == nano::block_type::state)
						{
							if (block_a->link ().is_zero ())
							{
								event.add ("subtype", "change");
							}
							else if (is_state_epoch_a)
							{
								debug_assert (amount_a == 0 && node_l->ledger.is_epoch_link (block_a->link ()));
								event.add ("subtype", "epoch");
							}
							else
							{
								event.add ("subtype", "receive");
							}
						}
						std::stringstream ostream;
						boost::property_tree::write_json (ostream, event);
						ostream.flush ();
						auto body (std::make_shared<std::string> (ostream.str ()));
						auto address (node_l->config->callback_address);
						auto port (node_l->config->callback_port);
						auto target (std::make_shared<std::string> (node_l->config->callback_target));
						auto resolver (std::make_shared<boost::asio::ip::tcp::resolver> (node_l->io_ctx));
						resolver->async_resolve (boost::asio::ip::tcp::resolver::query (address, std::to_string (port)), [node_l, address, port, target, body, resolver] (boost::system::error_code const & ec, boost::asio::ip::tcp::resolver::iterator i_a) {
							if (!ec)
							{
								node_l->do_rpc_callback (i_a, address, port, target, body, resolver);
							}
							else
							{
								if (node_l->config->logging.callback_logging ())
								{
									node_l->logger->always_log (boost::str (boost::format ("Error resolving callback: %1%:%2%: %3%") % address % port % ec.message ()));
								}
								node_l->stats->inc (nano::stat::type::error, nano::stat::detail::http_callback, nano::stat::dir::out);
							}
						});
					});
				}
			});
		}
		if (websocket_server)
		{
			observers.blocks.add ([this] (nano::election_status const & status_a, std::vector<nano::vote_with_weight_info> const & votes_a, nano::account const & account_a, nano::amount const & amount_a, bool is_state_send_a, bool is_state_epoch_a) {
				debug_assert (status_a.type != nano::election_status_type::ongoing);

				if (this->websocket_server->any_subscriber (nano::websocket::topic::confirmation))
				{
					auto block_a (status_a.winner);
					std::string subtype;
					if (is_state_send_a)
					{
						subtype = "send";
					}
					else if (block_a->type () == nano::block_type::state)
					{
						if (block_a->link ().is_zero ())
						{
							subtype = "change";
						}
						else if (is_state_epoch_a)
						{
							debug_assert (amount_a == 0 && this->ledger.is_epoch_link (block_a->link ()));
							subtype = "epoch";
						}
						else
						{
							subtype = "receive";
						}
					}

					this->websocket_server->broadcast_confirmation (block_a, account_a, amount_a, subtype, status_a, votes_a);
				}
			});

			observers.active_started.add ([this] (nano::block_hash const & hash_a) {
				if (this->websocket_server->any_subscriber (nano::websocket::topic::started_election))
				{
					nano::websocket::message_builder builder;
					this->websocket_server->broadcast (builder.started_election (hash_a));
				}
			});

			observers.active_stopped.add ([this] (nano::block_hash const & hash_a) {
				if (this->websocket_server->any_subscriber (nano::websocket::topic::stopped_election))
				{
					nano::websocket::message_builder builder;
					this->websocket_server->broadcast (builder.stopped_election (hash_a));
				}
			});

			observers.telemetry.add ([this] (nano::telemetry_data const & telemetry_data, nano::endpoint const & endpoint) {
				if (this->websocket_server->any_subscriber (nano::websocket::topic::telemetry))
				{
					nano::websocket::message_builder builder;
					this->websocket_server->broadcast (builder.telemetry_received (telemetry_data, endpoint));
				}
			});
		}
		// Add block confirmation type stats regardless of http-callback and websocket subscriptions
		observers.blocks.add ([this] (nano::election_status const & status_a, std::vector<nano::vote_with_weight_info> const & votes_a, nano::account const & account_a, nano::amount const & amount_a, bool is_state_send_a, bool is_state_epoch_a) {
			debug_assert (status_a.type != nano::election_status_type::ongoing);
			switch (status_a.type)
			{
				case nano::election_status_type::active_confirmed_quorum:
					this->stats->inc (nano::stat::type::confirmation_observer, nano::stat::detail::active_quorum, nano::stat::dir::out);
					break;
				case nano::election_status_type::active_confirmation_height:
					this->stats->inc (nano::stat::type::confirmation_observer, nano::stat::detail::active_conf_height, nano::stat::dir::out);
					break;
				case nano::election_status_type::inactive_confirmation_height:
					this->stats->inc (nano::stat::type::confirmation_observer, nano::stat::detail::inactive_conf_height, nano::stat::dir::out);
					break;
				default:
					break;
			}
		});
		observers.endpoint.add ([this] (std::shared_ptr<nano::transport::channel> const & channel_a) {
			if (channel_a->get_type () == nano::transport::transport_type::udp)
			{
				this->network->send_keepalive (channel_a);
			}
			else
			{
				this->network->send_keepalive_self (channel_a);
			}
		});
		observers.vote.add ([this] (std::shared_ptr<nano::vote> vote_a, std::shared_ptr<nano::transport::channel> const & channel_a, nano::vote_code code_a) {
			debug_assert (code_a != nano::vote_code::invalid);
			// The vote_code::vote is handled inside the election
			if (code_a == nano::vote_code::indeterminate)
			{
				auto active_in_rep_crawler (!this->rep_crawler.response (channel_a, vote_a));
				if (active_in_rep_crawler)
				{
					// Representative is defined as online if replying to live votes or rep_crawler queries
					this->online_reps.observe (vote_a->account ());
				}
				this->gap_cache.vote (vote_a);
			}
		});
		if (websocket_server)
		{
			observers.vote.add ([this] (std::shared_ptr<nano::vote> vote_a, std::shared_ptr<nano::transport::channel> const & channel_a, nano::vote_code code_a) {
				if (this->websocket_server->any_subscriber (nano::websocket::topic::vote))
				{
					nano::websocket::message_builder builder;
					auto msg (builder.vote_received (vote_a, code_a));
					this->websocket_server->broadcast (msg);
				}
			});
		}
		// Cancelling local work generation
		observers.work_cancel.add ([this] (nano::root const & root_a) {
			this->work.cancel (root_a);
			this->distributed_work.cancel (root_a);
		});

		logger->always_log ("Node starting, version: ", NANO_VERSION_STRING);
		logger->always_log ("Build information: ", BUILD_INFO);
		logger->always_log ("Database backend: ", store.vendor_get ());

		auto const network_label = network_params.network.get_current_network_as_string ();
		logger->always_log ("Active network: ", network_label);

		logger->always_log (boost::str (boost::format ("Work pool running %1% threads %2%") % work.threads.size () % (work.opencl ? "(1 for OpenCL)" : "")));
		logger->always_log (boost::str (boost::format ("%1% work peers configured") % config->work_peers.size ()));
		if (!work_generation_enabled ())
		{
			logger->always_log ("Work generation is disabled");
		}

		if (config->logging.node_lifetime_tracing ())
		{
			logger->always_log ("Constructing node");
		}

		logger->always_log (boost::str (boost::format ("Outbound Voting Bandwidth limited to %1% bytes per second, burst ratio %2%") % config->bandwidth_limit % config->bandwidth_limit_burst_ratio));

		// First do a pass with a read to see if any writing needs doing, this saves needing to open a write lock (and potentially blocking)
		auto is_initialized (false);
		{
			auto const transaction (store.tx_begin_read ());
			is_initialized = (store.account.begin (transaction) != store.account.end ());
		}

		if (!is_initialized && !flags.read_only ())
		{
			auto const transaction (store.tx_begin_write ({ tables::accounts, tables::blocks, tables::confirmation_height, tables::frontiers }));
			// Store was empty meaning we just created it, add the genesis block
			store.initialize (transaction, ledger.cache, ledger.constants);
		}

		if (!ledger.block_or_pruned_exists (config->network_params.ledger.genesis->hash ()))
		{
			std::stringstream ss;
			ss << "Genesis block not found. This commonly indicates a configuration issue, check that the --network or --data_path command line arguments are correct, "
				  "and also the ledger backend node config option. If using a read-only CLI command a ledger must already exist, start the node with --daemon first.";
			if (network_params.network.is_beta_network ())
			{
				ss << " Beta network may have reset, try clearing database files";
			}
			auto const str = ss.str ();

			logger->always_log (str);
			std::cerr << str << std::endl;
			std::exit (1);
		}

		if (config->enable_voting)
		{
			std::ostringstream stream;
			stream << "Voting is enabled, more system resources will be used";
			auto voting (wallets.reps ().voting);
			if (voting > 0)
			{
				stream << ". " << voting << " representative(s) are configured";
				if (voting > 1)
				{
					stream << ". Voting with more than one representative can limit performance";
				}
			}
			logger->always_log (stream.str ());
		}

		if ((network_params.network.is_live_network () || network_params.network.is_beta_network ()) && !flags.inactive_node ())
		{
			auto const bootstrap_weights = get_bootstrap_weights ();
			// Use bootstrap weights if initial bootstrap is not completed
			const bool use_bootstrap_weight = ledger.cache.block_count < bootstrap_weights.first;
			if (use_bootstrap_weight)
			{
				ledger.bootstrap_weights = bootstrap_weights.second;
				for (auto const & rep : ledger.bootstrap_weights)
				{
					logger->always_log ("Using bootstrap rep weight: ", rep.first.to_account (), " -> ", nano::uint128_union (rep.second).format_balance (Mxrb_ratio, 0, true), " XRB");
				}
			}
			ledger.bootstrap_weight_max_blocks = bootstrap_weights.first;

			// Drop unchecked blocks if initial bootstrap is completed
			if (!flags.disable_unchecked_drop () && !use_bootstrap_weight && !flags.read_only ())
			{
				auto const transaction (store.tx_begin_write ({ tables::unchecked }));
				unchecked.clear (transaction);
				logger->always_log ("Dropping unchecked blocks");
			}
		}

		ledger.pruning = flags.enable_pruning () || store.pruned.count (store.tx_begin_read ()) > 0;

		if (ledger.pruning)
		{
			if (config->enable_voting && !flags.inactive_node ())
			{
				std::string str = "Incompatibility detected between config node.enable_voting and existing pruned blocks";
				logger->always_log (str);
				std::cerr << str << std::endl;
				std::exit (1);
			}
			else if (!flags.enable_pruning () && !flags.inactive_node ())
			{
				std::string str = "To start node with existing pruned blocks use launch flag --enable_pruning";
				logger->always_log (str);
				std::cerr << str << std::endl;
				std::exit (1);
			}
		}
	}
	node_initialized_latch.count_down ();
}

nano::node::~node ()
{
	if (config->logging.node_lifetime_tracing ())
	{
		logger->always_log ("Destructing node");
	}
	stop ();
}

void nano::node::do_rpc_callback (boost::asio::ip::tcp::resolver::iterator i_a, std::string const & address, uint16_t port, std::shared_ptr<std::string> const & target, std::shared_ptr<std::string> const & body, std::shared_ptr<boost::asio::ip::tcp::resolver> const & resolver)
{
	if (i_a != boost::asio::ip::tcp::resolver::iterator{})
	{
		auto node_l (shared_from_this ());
		auto sock (std::make_shared<boost::asio::ip::tcp::socket> (node_l->io_ctx));
		sock->async_connect (i_a->endpoint (), [node_l, target, body, sock, address, port, i_a, resolver] (boost::system::error_code const & ec) mutable {
			if (!ec)
			{
				auto req (std::make_shared<boost::beast::http::request<boost::beast::http::string_body>> ());
				req->method (boost::beast::http::verb::post);
				req->target (*target);
				req->version (11);
				req->insert (boost::beast::http::field::host, address);
				req->insert (boost::beast::http::field::content_type, "application/json");
				req->body () = *body;
				req->prepare_payload ();
				boost::beast::http::async_write (*sock, *req, [node_l, sock, address, port, req, i_a, target, body, resolver] (boost::system::error_code const & ec, std::size_t bytes_transferred) mutable {
					if (!ec)
					{
						auto sb (std::make_shared<boost::beast::flat_buffer> ());
						auto resp (std::make_shared<boost::beast::http::response<boost::beast::http::string_body>> ());
						boost::beast::http::async_read (*sock, *sb, *resp, [node_l, sb, resp, sock, address, port, i_a, target, body, resolver] (boost::system::error_code const & ec, std::size_t bytes_transferred) mutable {
							if (!ec)
							{
								if (boost::beast::http::to_status_class (resp->result ()) == boost::beast::http::status_class::successful)
								{
									node_l->stats->inc (nano::stat::type::http_callback, nano::stat::detail::initiate, nano::stat::dir::out);
								}
								else
								{
									if (node_l->config->logging.callback_logging ())
									{
										node_l->logger->try_log (boost::str (boost::format ("Callback to %1%:%2% failed with status: %3%") % address % port % resp->result ()));
									}
									node_l->stats->inc (nano::stat::type::error, nano::stat::detail::http_callback, nano::stat::dir::out);
								}
							}
							else
							{
								if (node_l->config->logging.callback_logging ())
								{
									node_l->logger->try_log (boost::str (boost::format ("Unable complete callback: %1%:%2%: %3%") % address % port % ec.message ()));
								}
								node_l->stats->inc (nano::stat::type::error, nano::stat::detail::http_callback, nano::stat::dir::out);
							};
						});
					}
					else
					{
						if (node_l->config->logging.callback_logging ())
						{
							node_l->logger->try_log (boost::str (boost::format ("Unable to send callback: %1%:%2%: %3%") % address % port % ec.message ()));
						}
						node_l->stats->inc (nano::stat::type::error, nano::stat::detail::http_callback, nano::stat::dir::out);
					}
				});
			}
			else
			{
				if (node_l->config->logging.callback_logging ())
				{
					node_l->logger->try_log (boost::str (boost::format ("Unable to connect to callback address: %1%:%2%: %3%") % address % port % ec.message ()));
				}
				node_l->stats->inc (nano::stat::type::error, nano::stat::detail::http_callback, nano::stat::dir::out);
				++i_a;
				node_l->do_rpc_callback (i_a, address, port, target, body, resolver);
			}
		});
	}
}

bool nano::node::copy_with_compaction (boost::filesystem::path const & destination)
{
	return store.copy_db (destination);
}

std::unique_ptr<nano::container_info_component> nano::collect_container_info (node & node, std::string const & name)
{
	auto composite = std::make_unique<container_info_composite> (name);
	composite->add_component (collect_container_info (node.work, "work"));
	composite->add_component (collect_container_info (node.gap_cache, "gap_cache"));
	composite->add_component (collect_container_info (node.ledger, "ledger"));
	composite->add_component (collect_container_info (node.active, "active"));
	composite->add_component (collect_container_info (node.bootstrap_initiator, "bootstrap_initiator"));
	composite->add_component (collect_container_info (*node.bootstrap, "bootstrap"));
	composite->add_component (collect_container_info (*node.network, "network"));
	if (node.telemetry)
	{
		composite->add_component (collect_container_info (*node.telemetry, "telemetry"));
	}
	composite->add_component (collect_container_info (*node.workers, "workers"));
	composite->add_component (collect_container_info (node.observers, "observers"));
	composite->add_component (collect_container_info (node.wallets, "wallets"));
	composite->add_component (collect_container_info (node.vote_processor, "vote_processor"));
	composite->add_component (collect_container_info (node.rep_crawler, "rep_crawler"));
	composite->add_component (collect_container_info (node.block_processor, "block_processor"));
	composite->add_component (collect_container_info (node.block_arrival, "block_arrival"));
	composite->add_component (collect_container_info (node.online_reps, "online_reps"));
	composite->add_component (collect_container_info (node.history, "history"));
	composite->add_component (collect_container_info (node.block_uniquer, "block_uniquer"));
	composite->add_component (collect_container_info (node.vote_uniquer, "vote_uniquer"));
	composite->add_component (collect_container_info (node.confirmation_height_processor, "confirmation_height_processor"));
	composite->add_component (collect_container_info (node.distributed_work, "distributed_work"));
	composite->add_component (collect_container_info (node.aggregator, "request_aggregator"));
	composite->add_component (node.scheduler.collect_container_info ("election_scheduler"));
	return composite;
}

void nano::node::process_active (std::shared_ptr<nano::block> const & incoming)
{
	block_arrival.add (incoming->hash ());
	block_processor.add (incoming);
}

nano::process_return nano::node::process (nano::block & block_a)
{
	auto const transaction (store.tx_begin_write ({ tables::accounts, tables::blocks, tables::frontiers, tables::pending }));
	auto result (ledger.process (transaction, block_a));
	return result;
}

nano::process_return nano::node::process_local (std::shared_ptr<nano::block> const & block_a)
{
	// Add block hash as recently arrived to trigger automatic rebroadcast and election
	block_arrival.add (block_a->hash ());
	// Set current time to trigger automatic rebroadcast and election
	nano::unchecked_info info (block_a, block_a->account (), nano::signature_verification::unknown);
	// Notify block processor to release write lock
	block_processor.wait_write ();
	// Process block
	block_post_events post_events ([&store = store] { return store.tx_begin_read (); });
	auto const transaction (store.tx_begin_write ({ tables::accounts, tables::blocks, tables::frontiers, tables::pending }));
	return block_processor.process_one (transaction, post_events, info, false, nano::block_origin::local);
}

void nano::node::process_local_async (std::shared_ptr<nano::block> const & block_a)
{
	// Add block hash as recently arrived to trigger automatic rebroadcast and election
	block_arrival.add (block_a->hash ());
	// Set current time to trigger automatic rebroadcast and election
	nano::unchecked_info info (block_a, block_a->account (), nano::signature_verification::unknown);
	block_processor.add_local (info);
}

void nano::node::start ()
{
	long_inactivity_cleanup ();
	network->start ();
	add_initial_peers ();
	if (!flags.disable_legacy_bootstrap () && !flags.disable_ongoing_bootstrap ())
	{
		ongoing_bootstrap ();
	}
	if (!flags.disable_unchecked_cleanup ())
	{
		auto this_l (shared ());
		workers->push_task ([this_l] () {
			this_l->ongoing_unchecked_cleanup ();
		});
	}
	if (flags.enable_pruning ())
	{
		auto this_l (shared ());
		workers->push_task ([this_l] () {
			this_l->ongoing_ledger_pruning ();
		});
	}
	if (!flags.disable_rep_crawler ())
	{
		rep_crawler.start ();
	}
	ongoing_rep_calculation ();
	ongoing_peer_store ();
	ongoing_online_weight_calculation_queue ();
	bool tcp_enabled (false);
	if (config->tcp_incoming_connections_max > 0 && !(flags.disable_bootstrap_listener () && flags.disable_tcp_realtime ()))
	{
		bootstrap->start ();
		tcp_enabled = true;

		if (flags.disable_udp () && network->port != bootstrap->port)
		{
			network->port = bootstrap->port;
		}

		logger->always_log (boost::str (boost::format ("Node started with peering port `%1%`.") % network->port));
	}

	if (!flags.disable_backup ())
	{
		backup_wallet ();
	}
	if (!flags.disable_search_pending ())
	{
		search_receivable_all ();
	}
	if (!flags.disable_wallet_bootstrap ())
	{
		// Delay to start wallet lazy bootstrap
		auto this_l (shared ());
		workers->add_timed_task (std::chrono::steady_clock::now () + std::chrono::minutes (1), [this_l] () {
			this_l->bootstrap_wallet ();
		});
	}
	// Start port mapping if external address is not defined and TCP or UDP ports are enabled
	if (config->external_address == boost::asio::ip::address_v6{}.any ().to_string () && (tcp_enabled || !flags.disable_udp ()))
	{
		port_mapping.start ();
	}
	wallets.start ();
	backlog.start ();
}

void nano::node::stop ()
{
	if (!stopped.exchange (true))
	{
		logger->always_log ("Node stopping");
		// Cancels ongoing work generation tasks, which may be blocking other threads
		// No tasks may wait for work generation in I/O threads, or termination signal capturing will be unable to call node::stop()
		distributed_work.stop ();
		unchecked.stop ();
		block_processor.stop ();
		aggregator.stop ();
		vote_processor.stop ();
		scheduler.stop ();
		active.stop ();
		confirmation_height_processor.stop ();
		network->stop ();
		telemetry->stop ();
		if (websocket_server)
		{
			websocket_server->stop ();
		}
		bootstrap_initiator.stop ();
		bootstrap->stop ();
		port_mapping.stop ();
		checker.stop ();
		wallets.stop ();
		stats->stop ();
		auto epoch_upgrade = epoch_upgrading.lock ();
		if (epoch_upgrade->valid ())
		{
			epoch_upgrade->wait ();
		}
		workers->stop ();
		// work pool is not stopped on purpose due to testing setup
	}
}

void nano::node::keepalive_preconfigured (std::vector<std::string> const & peers_a)
{
	for (auto i (peers_a.begin ()), n (peers_a.end ()); i != n; ++i)
	{
		// can't use `network.port` here because preconfigured peers are referenced
		// just by their address, so we rely on them listening on the default port
		//
		keepalive (*i, network_params.network.default_node_port);
	}
}

nano::block_hash nano::node::latest (nano::account const & account_a)
{
	auto const transaction (store.tx_begin_read ());
	return ledger.latest (transaction, account_a);
}

nano::uint128_t nano::node::balance (nano::account const & account_a)
{
	auto const transaction (store.tx_begin_read ());
	return ledger.account_balance (transaction, account_a);
}

std::shared_ptr<nano::block> nano::node::block (nano::block_hash const & hash_a)
{
	auto const transaction (store.tx_begin_read ());
	return store.block.get (transaction, hash_a);
}

std::pair<nano::uint128_t, nano::uint128_t> nano::node::balance_pending (nano::account const & account_a, bool only_confirmed_a)
{
	std::pair<nano::uint128_t, nano::uint128_t> result;
	auto const transaction (store.tx_begin_read ());
	result.first = ledger.account_balance (transaction, account_a, only_confirmed_a);
	result.second = ledger.account_receivable (transaction, account_a, only_confirmed_a);
	return result;
}

nano::uint128_t nano::node::weight (nano::account const & account_a)
{
	return ledger.weight (account_a);
}

nano::block_hash nano::node::rep_block (nano::account const & account_a)
{
	auto const transaction (store.tx_begin_read ());
	nano::account_info info;
	nano::block_hash result (0);
	if (!store.account.get (transaction, account_a, info))
	{
		result = ledger.representative (transaction, info.head);
	}
	return result;
}

nano::uint128_t nano::node::minimum_principal_weight ()
{
	return online_reps.trended () / network_params.network.principal_weight_factor;
}

void nano::node::long_inactivity_cleanup ()
{
	bool perform_cleanup = false;
	auto const transaction (store.tx_begin_write ({ tables::online_weight, tables::peers }));
	if (store.online_weight.count (transaction) > 0)
	{
		auto sample (store.online_weight.rbegin (transaction));
		auto n (store.online_weight.end ());
		debug_assert (sample != n);
		auto const one_week_ago = static_cast<std::size_t> ((std::chrono::system_clock::now () - std::chrono::hours (7 * 24)).time_since_epoch ().count ());
		perform_cleanup = sample->first < one_week_ago;
	}
	if (perform_cleanup)
	{
		store.online_weight.clear (transaction);
		store.peer.clear (transaction);
		logger->always_log ("Removed records of peers and online weight after a long period of inactivity");
	}
}

void nano::node::ongoing_rep_calculation ()
{
	auto now (std::chrono::steady_clock::now ());
	vote_processor.calculate_weights ();
	std::weak_ptr<nano::node> node_w (shared_from_this ());
	workers->add_timed_task (now + std::chrono::minutes (10), [node_w] () {
		if (auto node_l = node_w.lock ())
		{
			node_l->ongoing_rep_calculation ();
		}
	});
}

void nano::node::ongoing_bootstrap ()
{
	auto next_wakeup = network_params.network.bootstrap_interval;
	if (warmed_up < 3)
	{
		// Re-attempt bootstrapping more aggressively on startup
		next_wakeup = std::chrono::seconds (5);
		if (!bootstrap_initiator.in_progress () && !network->empty ())
		{
			++warmed_up;
		}
	}
	if (network_params.network.is_dev_network () && flags.bootstrap_interval () != 0)
	{
		// For test purposes allow faster automatic bootstraps
		next_wakeup = std::chrono::seconds (flags.bootstrap_interval ());
		++warmed_up;
	}
	// Differential bootstrap with max age (75% of all legacy attempts)
	uint32_t frontiers_age (std::numeric_limits<uint32_t>::max ());
	auto bootstrap_weight_reached (ledger.cache.block_count >= ledger.bootstrap_weight_max_blocks);
	auto previous_bootstrap_count (stats->count (nano::stat::type::bootstrap, nano::stat::detail::initiate, nano::stat::dir::out) + stats->count (nano::stat::type::bootstrap, nano::stat::detail::initiate_legacy_age, nano::stat::dir::out));
	/*
	- Maximum value for 25% of attempts or if block count is below preconfigured value (initial bootstrap not finished)
	- Node shutdown time minus 1 hour for start attempts (warm up)
	- Default age value otherwise (1 day for live network, 1 hour for beta)
	*/
	if (bootstrap_weight_reached)
	{
		if (warmed_up < 3)
		{
			// Find last online weight sample (last active time for node)
			uint64_t last_sample_time (0);
			auto last_record = store.online_weight.rbegin (store.tx_begin_read ());
			if (last_record != store.online_weight.end ())
			{
				last_sample_time = last_record->first;
			}
			uint64_t time_since_last_sample = std::chrono::duration_cast<std::chrono::seconds> (std::chrono::system_clock::now ().time_since_epoch ()).count () - last_sample_time / std::pow (10, 9); // Nanoseconds to seconds
			if (time_since_last_sample + 60 * 60 < std::numeric_limits<uint32_t>::max ())
			{
				frontiers_age = std::max<uint32_t> (time_since_last_sample + 60 * 60, network_params.bootstrap.default_frontiers_age_seconds);
			}
		}
		else if (previous_bootstrap_count % 4 != 0)
		{
			frontiers_age = network_params.bootstrap.default_frontiers_age_seconds;
		}
	}
	// Bootstrap and schedule for next attempt
	bootstrap_initiator.bootstrap (false, boost::str (boost::format ("auto_bootstrap_%1%") % previous_bootstrap_count), frontiers_age);
	std::weak_ptr<nano::node> node_w (shared_from_this ());
	workers->add_timed_task (std::chrono::steady_clock::now () + next_wakeup, [node_w] () {
		if (auto node_l = node_w.lock ())
		{
			node_l->ongoing_bootstrap ();
		}
	});
}

void nano::node::ongoing_peer_store ()
{
	// store tcp peers
	std::vector<nano::endpoint> endpoints = network->tcp_channels->get_current_peers ();
	bool stored (false);
	if (!endpoints.empty ())
	{
		// Clear all peers then refresh with the current list of peers
		auto transaction (store.tx_begin_write ({ tables::peers }));
		store.peer.clear (transaction);
		for (auto const & endpoint : endpoints)
		{
			store.peer.put (transaction, nano::endpoint_key{ endpoint.address ().to_v6 ().to_bytes (), endpoint.port () });
		}
		stored = true;
	}

	//store udp peers
	network->udp_channels.store_all (!stored);
	std::weak_ptr<nano::node> node_w (shared_from_this ());
	workers->add_timed_task (std::chrono::steady_clock::now () + network_params.network.peer_dump_interval, [node_w] () {
		if (auto node_l = node_w.lock ())
		{
			node_l->ongoing_peer_store ();
		}
	});
}

void nano::node::backup_wallet ()
{
	auto transaction (wallets.tx_begin_read ());
	for (auto i (wallets.items.begin ()), n (wallets.items.end ()); i != n; ++i)
	{
		boost::system::error_code error_chmod;
		auto backup_path (application_path / "backup");

		boost::filesystem::create_directories (backup_path);
		nano::set_secure_perm_directory (backup_path, error_chmod);
		i->second->store.write_backup (transaction, backup_path / (i->first.to_string () + ".json"));
	}
	auto this_l (shared ());
	workers->add_timed_task (std::chrono::steady_clock::now () + network_params.node.backup_interval, [this_l] () {
		this_l->backup_wallet ();
	});
}

void nano::node::search_receivable_all ()
{
	// Reload wallets from disk
	wallets.reload ();
	// Search pending
	wallets.search_receivable_all ();
	auto this_l (shared ());
	workers->add_timed_task (std::chrono::steady_clock::now () + network_params.node.search_pending_interval, [this_l] () {
		this_l->search_receivable_all ();
	});
}

void nano::node::bootstrap_wallet ()
{
	std::deque<nano::account> accounts;
	{
		nano::lock_guard<nano::mutex> lock (wallets.mutex);
		auto const transaction (wallets.tx_begin_read ());
		for (auto i (wallets.items.begin ()), n (wallets.items.end ()); i != n && accounts.size () < 128; ++i)
		{
			auto & wallet (*i->second);
			nano::lock_guard<std::recursive_mutex> wallet_lock (wallet.store.mutex);
			for (auto j (wallet.store.begin (transaction)), m (wallet.store.end ()); j != m && accounts.size () < 128; ++j)
			{
				nano::account account (j->first);
				accounts.push_back (account);
			}
		}
	}
	if (!accounts.empty ())
	{
		bootstrap_initiator.bootstrap_wallet (accounts);
	}
}

void nano::node::unchecked_cleanup ()
{
	std::vector<nano::uint128_t> digests;
	std::deque<nano::unchecked_key> cleaning_list;
	auto const attempt (bootstrap_initiator.current_attempt ());
	const bool long_attempt (attempt != nullptr && attempt->duration ().count () > config->unchecked_cutoff_time.count ());
	// Collect old unchecked keys
	if (ledger.cache.block_count >= ledger.bootstrap_weight_max_blocks && !long_attempt)
	{
		auto const now (nano::seconds_since_epoch ());
		auto const transaction (store.tx_begin_read ());
		// Max 1M records to clean, max 2 minutes reading to prevent slow i/o systems issues
		unchecked.for_each (
		transaction, [this, &digests, &cleaning_list, &now] (nano::unchecked_key const & key, nano::unchecked_info const & info) {
			if ((now - info.modified ()) > static_cast<uint64_t> (config->unchecked_cutoff_time.count ()))
			{
				digests.push_back (network->publish_filter->hash (info.get_block ()));
				cleaning_list.push_back (key);
			} }, [iterations = 0, count = 1024 * 1024] () mutable { return iterations++ < count; });
	}
	if (!cleaning_list.empty ())
	{
		logger->always_log (boost::str (boost::format ("Deleting %1% old unchecked blocks") % cleaning_list.size ()));
	}
	// Delete old unchecked keys in batches
	while (!cleaning_list.empty ())
	{
		std::size_t deleted_count (0);
		auto const transaction (store.tx_begin_write ({ tables::unchecked }));
		while (deleted_count++ < 2 * 1024 && !cleaning_list.empty ())
		{
			auto key (cleaning_list.front ());
			cleaning_list.pop_front ();
			if (unchecked.exists (transaction, key))
			{
				unchecked.del (transaction, key);
			}
		}
	}
	// Delete from the duplicate filter
	network->publish_filter->clear (digests);
}

void nano::node::ongoing_unchecked_cleanup ()
{
	unchecked_cleanup ();
	workers->add_timed_task (std::chrono::steady_clock::now () + network_params.node.unchecked_cleaning_interval, [this_l = shared ()] () {
		this_l->ongoing_unchecked_cleanup ();
	});
}

bool nano::node::collect_ledger_pruning_targets (std::deque<nano::block_hash> & pruning_targets_a, nano::account & last_account_a, uint64_t const batch_read_size_a, uint64_t const max_depth_a, uint64_t const cutoff_time_a)
{
	uint64_t read_operations (0);
	bool finish_transaction (false);
	auto const transaction (store.tx_begin_read ());
	for (auto i (store.confirmation_height.begin (transaction, last_account_a)), n (store.confirmation_height.end ()); i != n && !finish_transaction;)
	{
		++read_operations;
		auto const & account (i->first);
		nano::block_hash hash (i->second.frontier);
		uint64_t depth (0);
		while (!hash.is_zero () && depth < max_depth_a)
		{
			auto block (store.block.get (transaction, hash));
			if (block != nullptr)
			{
				if (block->sideband ().timestamp () > cutoff_time_a || depth == 0)
				{
					hash = block->previous ();
				}
				else
				{
					break;
				}
			}
			else
			{
				release_assert (depth != 0);
				hash = 0;
			}
			if (++depth % batch_read_size_a == 0)
			{
				transaction.refresh ();
			}
		}
		if (!hash.is_zero ())
		{
			pruning_targets_a.push_back (hash);
		}
		read_operations += depth;
		if (read_operations >= batch_read_size_a)
		{
			last_account_a = account.number () + 1;
			finish_transaction = true;
		}
		else
		{
			++i;
		}
	}
	return !finish_transaction || last_account_a.is_zero ();
}

void nano::node::ledger_pruning (uint64_t const batch_size_a, bool bootstrap_weight_reached_a, bool log_to_cout_a)
{
	uint64_t const max_depth (config->max_pruning_depth != 0 ? config->max_pruning_depth : std::numeric_limits<uint64_t>::max ());
	uint64_t const cutoff_time (bootstrap_weight_reached_a ? nano::seconds_since_epoch () - config->max_pruning_age.count () : std::numeric_limits<uint64_t>::max ());
	uint64_t pruned_count (0);
	uint64_t transaction_write_count (0);
	nano::account last_account (1); // 0 Burn account is never opened. So it can be used to break loop
	std::deque<nano::block_hash> pruning_targets;
	bool target_finished (false);
	while ((transaction_write_count != 0 || !target_finished) && !stopped)
	{
		// Search pruning targets
		while (pruning_targets.size () < batch_size_a && !target_finished && !stopped)
		{
			target_finished = collect_ledger_pruning_targets (pruning_targets, last_account, batch_size_a * 2, max_depth, cutoff_time);
		}
		// Pruning write operation
		transaction_write_count = 0;
		if (!pruning_targets.empty () && !stopped)
		{
			auto scoped_write_guard = write_database_queue.wait (nano::writer::pruning);
			auto write_transaction (store.tx_begin_write ({ tables::blocks, tables::pruned }));
			while (!pruning_targets.empty () && transaction_write_count < batch_size_a && !stopped)
			{
				auto const & pruning_hash (pruning_targets.front ());
				auto account_pruned_count (ledger.pruning_action (write_transaction, pruning_hash, batch_size_a));
				transaction_write_count += account_pruned_count;
				pruning_targets.pop_front ();
			}
			pruned_count += transaction_write_count;
			auto log_message (boost::str (boost::format ("%1% blocks pruned") % pruned_count));
			if (!log_to_cout_a)
			{
				logger->try_log (log_message);
			}
			else
			{
				std::cout << log_message << std::endl;
			}
		}
	}
	auto const log_message (boost::str (boost::format ("Total recently pruned block count: %1%") % pruned_count));
	if (!log_to_cout_a)
	{
		logger->always_log (log_message);
	}
	else
	{
		std::cout << log_message << std::endl;
	}
}

void nano::node::ongoing_ledger_pruning ()
{
	auto bootstrap_weight_reached (ledger.cache.block_count >= ledger.bootstrap_weight_max_blocks);
	ledger_pruning (flags.block_processor_batch_size () != 0 ? flags.block_processor_batch_size () : 2 * 1024, bootstrap_weight_reached, false);
	auto const ledger_pruning_interval (bootstrap_weight_reached ? config->max_pruning_age : std::min (config->max_pruning_age, std::chrono::seconds (15 * 60)));
	auto this_l (shared ());
	workers->add_timed_task (std::chrono::steady_clock::now () + ledger_pruning_interval, [this_l] () {
		this_l->workers->push_task ([this_l] () {
			this_l->ongoing_ledger_pruning ();
		});
	});
}

int nano::node::price (nano::uint128_t const & balance_a, int amount_a)
{
	debug_assert (balance_a >= amount_a * nano::Gxrb_ratio);
	auto balance_l (balance_a);
	double result (0.0);
	for (auto i (0); i < amount_a; ++i)
	{
		balance_l -= nano::Gxrb_ratio;
		auto balance_scaled ((balance_l / nano::Mxrb_ratio).convert_to<double> ());
		auto units (balance_scaled / 1000.0);
		auto unit_price (((free_cutoff - units) / free_cutoff) * price_max);
		result += std::min (std::max (0.0, unit_price), price_max);
	}
	return static_cast<int> (result * 100.0);
}

uint64_t nano::node::default_difficulty (nano::work_version const version_a) const
{
	uint64_t result{ std::numeric_limits<uint64_t>::max () };
	switch (version_a)
	{
		case nano::work_version::work_1:
			result = network_params.work.threshold_base (version_a);
			break;
		default:
			debug_assert (false && "Invalid version specified to default_difficulty");
	}
	return result;
}

uint64_t nano::node::default_receive_difficulty (nano::work_version const version_a) const
{
	uint64_t result{ std::numeric_limits<uint64_t>::max () };
	switch (version_a)
	{
		case nano::work_version::work_1:
			result = network_params.work.get_epoch_2_receive ();
			break;
		default:
			debug_assert (false && "Invalid version specified to default_receive_difficulty");
	}
	return result;
}

uint64_t nano::node::max_work_generate_difficulty (nano::work_version const version_a) const
{
	return nano::difficulty::from_multiplier (config->max_work_generate_multiplier, default_difficulty (version_a));
}

bool nano::node::local_work_generation_enabled () const
{
	return config->work_threads > 0 || work.opencl;
}

bool nano::node::work_generation_enabled () const
{
	return work_generation_enabled (config->work_peers);
}

bool nano::node::work_generation_enabled (std::vector<std::pair<std::string, uint16_t>> const & peers_a) const
{
	return !peers_a.empty () || local_work_generation_enabled ();
}

boost::optional<uint64_t> nano::node::work_generate_blocking (nano::block & block_a, uint64_t difficulty_a)
{
	auto opt_work_l (work_generate_blocking (block_a.work_version (), block_a.root (), difficulty_a, block_a.account ()));
	if (opt_work_l.is_initialized ())
	{
		block_a.block_work_set (*opt_work_l);
	}
	return opt_work_l;
}

void nano::node::work_generate (nano::work_version const version_a, nano::root const & root_a, uint64_t difficulty_a, std::function<void (boost::optional<uint64_t>)> callback_a, boost::optional<nano::account> const & account_a, bool secondary_work_peers_a)
{
	auto const & peers_l (secondary_work_peers_a ? config->secondary_work_peers : config->work_peers);
	if (distributed_work.make (version_a, root_a, peers_l, difficulty_a, callback_a, account_a))
	{
		// Error in creating the job (either stopped or work generation is not possible)
		callback_a (boost::none);
	}
}

boost::optional<uint64_t> nano::node::work_generate_blocking (nano::work_version const version_a, nano::root const & root_a, uint64_t difficulty_a, boost::optional<nano::account> const & account_a)
{
	std::promise<boost::optional<uint64_t>> promise;
	work_generate (
	version_a, root_a, difficulty_a, [&promise] (boost::optional<uint64_t> opt_work_a) {
		promise.set_value (opt_work_a);
	},
	account_a);
	return promise.get_future ().get ();
}

boost::optional<uint64_t> nano::node::work_generate_blocking (nano::block & block_a)
{
	debug_assert (network_params.network.is_dev_network ());
	return work_generate_blocking (block_a, default_difficulty (nano::work_version::work_1));
}

boost::optional<uint64_t> nano::node::work_generate_blocking (nano::root const & root_a)
{
	debug_assert (network_params.network.is_dev_network ());
	return work_generate_blocking (root_a, default_difficulty (nano::work_version::work_1));
}

boost::optional<uint64_t> nano::node::work_generate_blocking (nano::root const & root_a, uint64_t difficulty_a)
{
	debug_assert (network_params.network.is_dev_network ());
	return work_generate_blocking (nano::work_version::work_1, root_a, difficulty_a);
}

void nano::node::add_initial_peers ()
{
	if (flags.disable_add_initial_peers ())
	{
		logger->always_log ("Skipping add_initial_peers because disable_add_initial_peers is set");
		return;
	}

	auto transaction (store.tx_begin_read ());
	for (auto i (store.peer.begin (transaction)), n (store.peer.end ()); i != n; ++i)
	{
		nano::endpoint endpoint (boost::asio::ip::address_v6 (i->first.address_bytes ()), i->first.port ());
		if (!network->reachout (endpoint, config->allow_local_peers))
		{
			network->tcp_channels->start_tcp (endpoint);
		}
	}
}

void nano::node::block_confirm (std::shared_ptr<nano::block> const & block_a)
{
	scheduler.manual (block_a);
	scheduler.flush ();
	auto election = active.election (block_a->qualified_root ());
	if (election != nullptr)
	{
		election->transition_active ();
	}
}

bool nano::node::block_confirmed (nano::block_hash const & hash_a)
{
	auto transaction (store.tx_begin_read ());
	return ledger.block_confirmed (transaction, hash_a);
}

bool nano::node::block_confirmed_or_being_confirmed (nano::transaction const & transaction_a, nano::block_hash const & hash_a)
{
	return confirmation_height_processor.is_processing_block (hash_a) || ledger.block_confirmed (transaction_a, hash_a);
}

void nano::node::ongoing_online_weight_calculation_queue ()
{
	std::weak_ptr<nano::node> node_w (shared_from_this ());
	workers->add_timed_task (std::chrono::steady_clock::now () + (std::chrono::seconds (network_params.node.weight_period)), [node_w] () {
		if (auto node_l = node_w.lock ())
		{
			node_l->ongoing_online_weight_calculation ();
		}
	});
}

bool nano::node::online () const
{
	return rep_crawler.total_weight () > online_reps.delta ();
}

void nano::node::ongoing_online_weight_calculation ()
{
	online_reps.sample ();
	ongoing_online_weight_calculation_queue ();
}

void nano::node::receive_confirmed (nano::transaction const & block_transaction_a, nano::block_hash const & hash_a, nano::account const & destination_a)
{
	nano::unique_lock<nano::mutex> lk (wallets.mutex);
	auto wallets_l = wallets.get_wallets ();
	auto wallet_transaction = wallets.tx_begin_read ();
	lk.unlock ();
	for ([[maybe_unused]] auto const & [id, wallet] : wallets_l)
	{
		if (wallet->store.exists (wallet_transaction, destination_a))
		{
			nano::account representative;
			nano::pending_info pending;
			representative = wallet->store.representative (wallet_transaction);
			auto error (store.pending.get (block_transaction_a, nano::pending_key (destination_a, hash_a), pending));
			if (!error)
			{
				auto amount (pending.amount.number ());
				wallet->receive_async (hash_a, representative, amount, destination_a, [] (std::shared_ptr<nano::block> const &) {});
			}
			else
			{
				if (!ledger.block_or_pruned_exists (block_transaction_a, hash_a))
				{
					logger->try_log (boost::str (boost::format ("Confirmed block is missing:  %1%") % hash_a.to_string ()));
					debug_assert (false && "Confirmed block is missing");
				}
				else
				{
					logger->try_log (boost::str (boost::format ("Block %1% has already been received") % hash_a.to_string ()));
				}
			}
		}
	}
}

void nano::node::process_confirmed_data (nano::transaction const & transaction_a, std::shared_ptr<nano::block> const & block_a, nano::block_hash const & hash_a, nano::account & account_a, nano::uint128_t & amount_a, bool & is_state_send_a, bool & is_state_epoch_a, nano::account & pending_account_a)
{
	// Faster account calculation
	account_a = block_a->account ();
	if (account_a.is_zero ())
	{
		account_a = block_a->sideband ().account ();
	}
	// Faster amount calculation
	auto previous (block_a->previous ());
	bool error (false);
	auto previous_balance (ledger.balance_safe (transaction_a, previous, error));
	auto block_balance (store.block.balance_calculated (block_a));
	if (hash_a != ledger.constants.genesis->account ())
	{
		if (!error)
		{
			amount_a = block_balance > previous_balance ? block_balance - previous_balance : previous_balance - block_balance;
		}
		else
		{
			amount_a = 0;
		}
	}
	else
	{
		amount_a = nano::dev::constants.genesis_amount;
	}
	if (auto state = dynamic_cast<nano::state_block *> (block_a.get ()))
	{
		if (state->balance () < previous_balance)
		{
			is_state_send_a = true;
		}
		if (amount_a == 0 && network_params.ledger.epochs.is_epoch_link (state->link ()))
		{
			is_state_epoch_a = true;
		}
		pending_account_a = state->link ().as_account ();
	}
	if (auto send = dynamic_cast<nano::send_block *> (block_a.get ()))
	{
		pending_account_a = send->destination ();
	}
}

void nano::node::process_confirmed (nano::election_status const & status_a, uint64_t iteration_a)
{
	auto hash (status_a.winner->hash ());
	auto const num_iters = (config->block_processor_batch_max_time / network_params.node.process_confirmed_interval) * 4;
	if (auto block_l = ledger.store.block.get (ledger.store.tx_begin_read (), hash))
	{
		active.add_recently_confirmed (block_l->qualified_root (), hash);
		confirmation_height_processor.add (block_l);
	}
	else if (iteration_a < num_iters)
	{
		iteration_a++;
		std::weak_ptr<nano::node> node_w (shared ());
		workers->add_timed_task (std::chrono::steady_clock::now () + network_params.node.process_confirmed_interval, [node_w, status_a, iteration_a] () {
			if (auto node_l = node_w.lock ())
			{
				node_l->process_confirmed (status_a, iteration_a);
			}
		});
	}
	else
	{
		// Do some cleanup due to this block never being processed by confirmation height processor
		active.remove_election_winner_details (hash);
	}
}

<<<<<<< HEAD
nano::block_arrival::block_arrival () :
	handle{ rsnano::rsn_block_arrival_create () }
{
}

nano::block_arrival::~block_arrival ()
{
	rsnano::rsn_block_arrival_destroy (handle);
}

bool nano::block_arrival::add (nano::block_hash const & hash_a)
{
	return rsnano::rsn_block_arrival_add (handle, hash_a.bytes.data ());
}

bool nano::block_arrival::recent (nano::block_hash const & hash_a)
{
	return rsnano::rsn_block_arrival_recent (handle, hash_a.bytes.data ());
}

std::size_t nano::block_arrival::size ()
{
	return rsnano::rsn_block_arrival_size (handle);
}

std::size_t nano::block_arrival::size_of_element () const
{
	return rsnano::rsn_block_arrival_size_of_element (handle);
}

std::unique_ptr<nano::container_info_component> nano::collect_container_info (block_arrival & block_arrival, std::string const & name)
{
	std::size_t count = block_arrival.size ();
	auto sizeof_element = block_arrival.size_of_element ();
	auto composite = std::make_unique<container_info_composite> (name);
	composite->add_component (std::make_unique<container_info_leaf> (container_info{ "arrival", count, sizeof_element }));
	return composite;
}

=======
>>>>>>> ac906a9b
std::shared_ptr<nano::node> nano::node::shared ()
{
	return shared_from_this ();
}

int nano::node::store_version ()
{
	auto transaction (store.tx_begin_read ());
	return store.version.get (transaction);
}

bool nano::node::init_error () const
{
	return store.init_error () || wallets_store.init_error ();
}

bool nano::node::epoch_upgrader (nano::raw_key const & prv_a, nano::epoch epoch_a, uint64_t count_limit, uint64_t threads)
{
	bool error = stopped.load ();
	if (!error)
	{
		auto epoch_upgrade = epoch_upgrading.lock ();
		error = epoch_upgrade->valid () && epoch_upgrade->wait_for (std::chrono::seconds (0)) == std::future_status::timeout;
		if (!error)
		{
			*epoch_upgrade = std::async (std::launch::async, &nano::node::epoch_upgrader_impl, this, prv_a, epoch_a, count_limit, threads);
		}
	}
	return error;
}

void nano::node::set_bandwidth_params (std::size_t limit, double ratio)
{
	config->bandwidth_limit_burst_ratio = ratio;
	config->bandwidth_limit = limit;
	network->set_bandwidth_params (limit, ratio);
	logger->always_log (boost::str (boost::format ("set_bandwidth_params(%1%, %2%)") % limit % ratio));
}

void nano::node::epoch_upgrader_impl (nano::raw_key const & prv_a, nano::epoch epoch_a, uint64_t count_limit, uint64_t threads)
{
	nano::thread_role::set (nano::thread_role::name::epoch_upgrader);
	auto upgrader_process = [] (nano::node & node_a, std::atomic<uint64_t> & counter, std::shared_ptr<nano::block> const & epoch, uint64_t difficulty, nano::public_key const & signer_a, nano::root const & root_a, nano::account const & account_a) {
		epoch->block_work_set (node_a.work_generate_blocking (nano::work_version::work_1, root_a, difficulty).value_or (0));
		bool valid_signature (!nano::validate_message (signer_a, epoch->hash (), epoch->block_signature ()));
		bool valid_work (node_a.network_params.work.difficulty (*epoch) >= difficulty);
		nano::process_result result (nano::process_result::old);
		if (valid_signature && valid_work)
		{
			result = node_a.process_local (epoch).code;
		}
		if (result == nano::process_result::progress)
		{
			++counter;
		}
		else
		{
			bool fork (result == nano::process_result::fork);
			node_a.logger->always_log (boost::str (boost::format ("Failed to upgrade account %1%. Valid signature: %2%. Valid work: %3%. Block processor fork: %4%") % account_a.to_account () % valid_signature % valid_work % fork));
		}
	};

	uint64_t const upgrade_batch_size = 1000;
	nano::block_builder builder;
	auto link (ledger.epoch_link (epoch_a));
	nano::raw_key raw_key;
	raw_key = prv_a;
	auto signer (nano::pub_key (prv_a));
	debug_assert (signer == ledger.epoch_signer (link));

	nano::mutex upgrader_mutex;
	nano::condition_variable upgrader_condition;

	class account_upgrade_item final
	{
	public:
		nano::account account{};
		uint64_t modified{ 0 };
	};
	class account_tag
	{
	};
	class modified_tag
	{
	};
	// clang-format off
	boost::multi_index_container<account_upgrade_item,
	boost::multi_index::indexed_by<
		boost::multi_index::ordered_non_unique<boost::multi_index::tag<modified_tag>,
			boost::multi_index::member<account_upgrade_item, uint64_t, &account_upgrade_item::modified>,
			std::greater<uint64_t>>,
		boost::multi_index::hashed_unique<boost::multi_index::tag<account_tag>,
			boost::multi_index::member<account_upgrade_item, nano::account, &account_upgrade_item::account>>>>
	accounts_list;
	// clang-format on

	bool finished_upgrade (false);

	while (!finished_upgrade && !stopped)
	{
		bool finished_accounts (false);
		uint64_t total_upgraded_accounts (0);
		while (!finished_accounts && count_limit != 0 && !stopped)
		{
			{
				auto transaction (store.tx_begin_read ());
				// Collect accounts to upgrade
				for (auto i (store.account.begin (transaction)), n (store.account.end ()); i != n && accounts_list.size () < count_limit; ++i)
				{
					nano::account const & account (i->first);
					nano::account_info const & info (i->second);
					if (info.epoch () < epoch_a)
					{
						release_assert (nano::epochs::is_sequential (info.epoch (), epoch_a));
						accounts_list.emplace (account_upgrade_item{ account, info.modified });
					}
				}
			}

			/* Upgrade accounts
			Repeat until accounts with previous epoch exist in latest table */
			std::atomic<uint64_t> upgraded_accounts (0);
			uint64_t workers (0);
			uint64_t attempts (0);
			for (auto i (accounts_list.get<modified_tag> ().begin ()), n (accounts_list.get<modified_tag> ().end ()); i != n && attempts < upgrade_batch_size && attempts < count_limit && !stopped; ++i)
			{
				auto transaction (store.tx_begin_read ());
				nano::account_info info;
				nano::account const & account (i->account);
				if (!store.account.get (transaction, account, info) && info.epoch () < epoch_a)
				{
					++attempts;
					auto difficulty (network_params.work.threshold (nano::work_version::work_1, nano::block_details (epoch_a, false, false, true)));
					nano::root const & root (info.head);
					std::shared_ptr<nano::block> epoch = builder.state ()
														 .account (account)
														 .previous (info.head)
														 .representative (info.representative)
														 .balance (info.balance)
														 .link (link)
														 .sign (raw_key, signer)
														 .work (0)
														 .build ();
					if (threads != 0)
					{
						{
							nano::unique_lock<nano::mutex> lock (upgrader_mutex);
							++workers;
							while (workers > threads)
							{
								upgrader_condition.wait (lock);
							}
						}
						this->workers->push_task ([node_l = shared_from_this (), &upgrader_process, &upgrader_mutex, &upgrader_condition, &upgraded_accounts, &workers, epoch, difficulty, signer, root, account] () {
							upgrader_process (*node_l, upgraded_accounts, epoch, difficulty, signer, root, account);
							{
								nano::lock_guard<nano::mutex> lock (upgrader_mutex);
								--workers;
							}
							upgrader_condition.notify_all ();
						});
					}
					else
					{
						upgrader_process (*this, upgraded_accounts, epoch, difficulty, signer, root, account);
					}
				}
			}
			{
				nano::unique_lock<nano::mutex> lock (upgrader_mutex);
				while (workers > 0)
				{
					upgrader_condition.wait (lock);
				}
			}
			total_upgraded_accounts += upgraded_accounts;
			count_limit -= upgraded_accounts;

			if (!accounts_list.empty ())
			{
				logger->always_log (boost::str (boost::format ("%1% accounts were upgraded to new epoch, %2% remain...") % total_upgraded_accounts % (accounts_list.size () - upgraded_accounts)));
				accounts_list.clear ();
			}
			else
			{
				logger->always_log (boost::str (boost::format ("%1% total accounts were upgraded to new epoch") % total_upgraded_accounts));
				finished_accounts = true;
			}
		}

		// Pending blocks upgrade
		bool finished_pending (false);
		uint64_t total_upgraded_pending (0);
		while (!finished_pending && count_limit != 0 && !stopped)
		{
			std::atomic<uint64_t> upgraded_pending (0);
			uint64_t workers (0);
			uint64_t attempts (0);
			auto transaction (store.tx_begin_read ());
			for (auto i (store.pending.begin (transaction, nano::pending_key (1, 0))), n (store.pending.end ()); i != n && attempts < upgrade_batch_size && attempts < count_limit && !stopped;)
			{
				bool to_next_account (false);
				nano::pending_key const & key (i->first);
				if (!store.account.exists (transaction, key.account))
				{
					nano::pending_info const & info (i->second);
					if (info.epoch < epoch_a)
					{
						++attempts;
						release_assert (nano::epochs::is_sequential (info.epoch, epoch_a));
						auto difficulty (network_params.work.threshold (nano::work_version::work_1, nano::block_details (epoch_a, false, false, true)));
						nano::root const & root (key.account);
						nano::account const & account (key.account);
						std::shared_ptr<nano::block> epoch = builder.state ()
															 .account (key.account)
															 .previous (0)
															 .representative (0)
															 .balance (0)
															 .link (link)
															 .sign (raw_key, signer)
															 .work (0)
															 .build ();
						if (threads != 0)
						{
							{
								nano::unique_lock<nano::mutex> lock (upgrader_mutex);
								++workers;
								while (workers > threads)
								{
									upgrader_condition.wait (lock);
								}
							}
							this->workers->push_task ([node_l = shared_from_this (), &upgrader_process, &upgrader_mutex, &upgrader_condition, &upgraded_pending, &workers, epoch, difficulty, signer, root, account] () {
								upgrader_process (*node_l, upgraded_pending, epoch, difficulty, signer, root, account);
								{
									nano::lock_guard<nano::mutex> lock (upgrader_mutex);
									--workers;
								}
								upgrader_condition.notify_all ();
							});
						}
						else
						{
							upgrader_process (*this, upgraded_pending, epoch, difficulty, signer, root, account);
						}
					}
				}
				else
				{
					to_next_account = true;
				}
				if (to_next_account)
				{
					// Move to next account if pending account exists or was upgraded
					if (key.account.number () == std::numeric_limits<nano::uint256_t>::max ())
					{
						break;
					}
					else
					{
						i = store.pending.begin (transaction, nano::pending_key (key.account.number () + 1, 0));
					}
				}
				else
				{
					// Move to next pending item
					++i;
				}
			}
			{
				nano::unique_lock<nano::mutex> lock (upgrader_mutex);
				while (workers > 0)
				{
					upgrader_condition.wait (lock);
				}
			}

			total_upgraded_pending += upgraded_pending;
			count_limit -= upgraded_pending;

			// Repeat if some pending accounts were upgraded
			if (upgraded_pending != 0)
			{
				logger->always_log (boost::str (boost::format ("%1% unopened accounts with pending blocks were upgraded to new epoch...") % total_upgraded_pending));
			}
			else
			{
				logger->always_log (boost::str (boost::format ("%1% total unopened accounts with pending blocks were upgraded to new epoch") % total_upgraded_pending));
				finished_pending = true;
			}
		}

		finished_upgrade = (total_upgraded_accounts == 0) && (total_upgraded_pending == 0);
	}

	logger->always_log ("Epoch upgrade is completed");
}

std::pair<uint64_t, decltype (nano::ledger::bootstrap_weights)> nano::node::get_bootstrap_weights () const
{
	std::unordered_map<nano::account, nano::uint128_t> weights;
	uint8_t const * weight_buffer = network_params.network.is_live_network () ? nano_bootstrap_weights_live : nano_bootstrap_weights_beta;
	std::size_t weight_size = network_params.network.is_live_network () ? nano_bootstrap_weights_live_size : nano_bootstrap_weights_beta_size;
	nano::bufferstream weight_stream ((uint8_t const *)weight_buffer, weight_size);
	nano::uint128_union block_height;
	uint64_t max_blocks = 0;
	if (!nano::try_read (weight_stream, block_height))
	{
		max_blocks = nano::narrow_cast<uint64_t> (block_height.number ());
		while (true)
		{
			nano::account account;
			if (nano::try_read (weight_stream, account.bytes))
			{
				break;
			}
			nano::amount weight;
			if (nano::try_read (weight_stream, weight.bytes))
			{
				break;
			}
			weights[account] = weight.number ();
		}
	}
	return { max_blocks, weights };
}

/** Convenience function to easily return the confirmation height of an account. */
uint64_t nano::node::get_confirmation_height (nano::transaction const & transaction_a, nano::account & account_a)
{
	nano::confirmation_height_info info;
	store.confirmation_height.get (transaction_a, account_a, info);
	return info.height;
};

nano::node_wrapper::node_wrapper (boost::filesystem::path const & path_a, boost::filesystem::path const & config_path_a, nano::node_flags & node_flags_a) :
	network_params{ nano::network_constants::active_network () },
	io_context (std::make_shared<boost::asio::io_context> ()),
	work{ network_params.network, 1 }
{
	boost::system::error_code error_chmod;

	/*
	 * @warning May throw a filesystem exception
	 */
	boost::filesystem::create_directories (path_a);
	nano::set_secure_perm_directory (path_a, error_chmod);
	nano::daemon_config daemon_config{ path_a, network_params };
	auto tmp_overrides{ node_flags_a.config_overrides () };
	auto error = nano::read_node_config_toml (config_path_a, daemon_config, tmp_overrides);
	node_flags_a.set_config_overrides (tmp_overrides);
	if (error)
	{
		std::cerr << "Error deserializing config file";
		if (!node_flags_a.config_overrides ().empty ())
		{
			std::cerr << " or --config option";
		}
		std::cerr << "\n"
				  << error.get_message () << std::endl;
		std::exit (1);
	}

	auto & node_config = daemon_config.node;
	node_config.peering_port = 24000;
	node_config.logging.max_size = std::numeric_limits<std::uintmax_t>::max ();
	node_config.logging.init (path_a);

	node = std::make_shared<nano::node> (*io_context, path_a, node_config, work, node_flags_a);
}

nano::node_wrapper::~node_wrapper ()
{
	node->stop ();
}

nano::inactive_node::inactive_node (boost::filesystem::path const & path_a, boost::filesystem::path const & config_path_a, nano::node_flags & node_flags_a) :
	node_wrapper (path_a, config_path_a, node_flags_a),
	node (node_wrapper.node)
{
	node_wrapper.node->active.stop ();
}

nano::inactive_node::inactive_node (boost::filesystem::path const & path_a, nano::node_flags & node_flags_a) :
	inactive_node (path_a, path_a, node_flags_a)
{
}

nano::node_flags const & nano::inactive_node_flag_defaults ()
{
	static nano::node_flags node_flags;
	node_flags.set_inactive_node (true);
	node_flags.set_read_only (true);
	auto gen_cache = node_flags.generate_cache ();
	gen_cache.enable_reps (false);
	gen_cache.enable_cemented_count (false);
	gen_cache.enable_unchecked_count (false);
	gen_cache.enable_account_count (false);
	node_flags.set_generate_cache (gen_cache);
	node_flags.set_disable_bootstrap_listener (true);
	node_flags.set_disable_tcp_realtime (true);
	return node_flags;
}

std::unique_ptr<nano::store> nano::make_store (nano::logger_mt & logger, boost::filesystem::path const & path, nano::ledger_constants & constants, bool read_only, bool add_db_postfix, nano::rocksdb_config const & rocksdb_config, nano::txn_tracking_config const & txn_tracking_config_a, std::chrono::milliseconds block_processor_batch_max_time_a, nano::lmdb_config const & lmdb_config_a, bool backup_before_upgrade)
{
	if (rocksdb_config.enable)
	{
		return std::make_unique<nano::rocksdb::store> (logger, add_db_postfix ? path / "rocksdb" : path, constants, rocksdb_config, read_only);
	}

	return std::make_unique<nano::lmdb::store> (logger, add_db_postfix ? path / "data.ldb" : path, constants, txn_tracking_config_a, block_processor_batch_max_time_a, lmdb_config_a, backup_before_upgrade);
}<|MERGE_RESOLUTION|>--- conflicted
+++ resolved
@@ -1445,48 +1445,6 @@
 	}
 }
 
-<<<<<<< HEAD
-nano::block_arrival::block_arrival () :
-	handle{ rsnano::rsn_block_arrival_create () }
-{
-}
-
-nano::block_arrival::~block_arrival ()
-{
-	rsnano::rsn_block_arrival_destroy (handle);
-}
-
-bool nano::block_arrival::add (nano::block_hash const & hash_a)
-{
-	return rsnano::rsn_block_arrival_add (handle, hash_a.bytes.data ());
-}
-
-bool nano::block_arrival::recent (nano::block_hash const & hash_a)
-{
-	return rsnano::rsn_block_arrival_recent (handle, hash_a.bytes.data ());
-}
-
-std::size_t nano::block_arrival::size ()
-{
-	return rsnano::rsn_block_arrival_size (handle);
-}
-
-std::size_t nano::block_arrival::size_of_element () const
-{
-	return rsnano::rsn_block_arrival_size_of_element (handle);
-}
-
-std::unique_ptr<nano::container_info_component> nano::collect_container_info (block_arrival & block_arrival, std::string const & name)
-{
-	std::size_t count = block_arrival.size ();
-	auto sizeof_element = block_arrival.size_of_element ();
-	auto composite = std::make_unique<container_info_composite> (name);
-	composite->add_component (std::make_unique<container_info_leaf> (container_info{ "arrival", count, sizeof_element }));
-	return composite;
-}
-
-=======
->>>>>>> ac906a9b
 std::shared_ptr<nano::node> nano::node::shared ()
 {
 	return shared_from_this ();
