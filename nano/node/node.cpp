#include <nano/lib/threading.hpp>
#include <nano/lib/tomlconfig.hpp>
#include <nano/lib/utility.hpp>
#include <nano/node/common.hpp>
#include <nano/node/daemonconfig.hpp>
#include <nano/node/node.hpp>
#include <nano/node/telemetry.hpp>
#include <nano/node/websocket.hpp>
#include <nano/secure/buffer.hpp>

#include <boost/filesystem.hpp>
#include <boost/property_tree/json_parser.hpp>

#include <algorithm>
#include <cstdlib>
#include <fstream>
#include <future>
#include <sstream>

double constexpr nano::node::price_max;
double constexpr nano::node::free_cutoff;

namespace nano
{
extern unsigned char nano_bootstrap_weights_live[];
extern std::size_t nano_bootstrap_weights_live_size;
extern unsigned char nano_bootstrap_weights_beta[];
extern std::size_t nano_bootstrap_weights_beta_size;
}

/*
 * Configs
 */

nano::backlog_population::config nano::backlog_population_config (const nano::node_config & config)
{
	nano::backlog_population::config cfg{};
	cfg.enabled = config.frontiers_confirmation != nano::frontiers_confirmation_mode::disabled;
	cfg.frequency = config.backlog_scan_frequency;
	cfg.batch_size = config.backlog_scan_batch_size;
	return cfg;
}

nano::vote_cache::config nano::nodeconfig_to_vote_cache_config (node_config const & config, node_flags const & flags)
{
	vote_cache::config cfg;
	cfg.max_size = flags.inactive_votes_cache_size ();
	return cfg;
}

nano::hinted_scheduler::config nano::nodeconfig_to_hinted_scheduler_config (const nano::node_config & config)
{
	hinted_scheduler::config cfg;
	cfg.vote_cache_check_interval_ms = config.network_params.network.is_dev_network () ? 100u : 1000u;
	return cfg;
}

nano::outbound_bandwidth_limiter::config nano::outbound_bandwidth_limiter_config (const nano::node_config & config)
{
	outbound_bandwidth_limiter::config cfg;
	cfg.standard_limit = config.bandwidth_limit;
	cfg.standard_burst_ratio = config.bandwidth_limit_burst_ratio;
	cfg.bootstrap_limit = config.bootstrap_bandwidth_limit;
	cfg.bootstrap_burst_ratio = config.bootstrap_bandwidth_burst_ratio;
	return cfg;
}

/*
 * node
 */

void nano::node::keepalive (std::string const & address_a, uint16_t port_a)
{
	auto node_l (shared_from_this ());
	network->resolver.async_resolve (boost::asio::ip::udp::resolver::query (address_a, std::to_string (port_a)), [node_l, address_a, port_a] (boost::system::error_code const & ec, boost::asio::ip::udp::resolver::iterator i_a) {
		if (!ec)
		{
			for (auto i (i_a), n (boost::asio::ip::udp::resolver::iterator{}); i != n; ++i)
			{
				auto endpoint (nano::transport::map_endpoint_to_v6 (i->endpoint ()));
				std::weak_ptr<nano::node> node_w (node_l);
				auto channel (node_l->network->find_channel (endpoint));
				if (!channel)
				{
					node_l->network->tcp_channels->start_tcp (endpoint);
				}
				else
				{
					node_l->network->send_keepalive (channel);
				}
			}
		}
		else
		{
			node_l->logger->try_log (boost::str (boost::format ("Error resolving address: %1%:%2%: %3%") % address_a % port_a % ec.message ()));
		}
	});
}

std::unique_ptr<nano::container_info_component> nano::collect_container_info (rep_crawler & rep_crawler, std::string const & name)
{
	std::size_t count;
	{
		nano::lock_guard<nano::mutex> guard{ rep_crawler.active_mutex };
		count = rep_crawler.active.size ();
	}

	auto const sizeof_element = sizeof (decltype (rep_crawler.active)::value_type);
	auto composite = std::make_unique<container_info_composite> (name);
	composite->add_component (std::make_unique<container_info_leaf> (container_info{ "active", count, sizeof_element }));
	return composite;
}

nano::keypair nano::load_or_create_node_id (boost::filesystem::path const & application_path, nano::logger_mt & logger)
{
	auto node_private_key_path = application_path / "node_id_private.key";
	std::ifstream ifs (node_private_key_path.c_str ());
	if (ifs.good ())
	{
		logger.always_log (boost::str (boost::format ("%1% exists, reading node id from it") % node_private_key_path.string ()));
		std::string node_private_key;
		ifs >> node_private_key;
		release_assert (node_private_key.size () == 64);
		nano::keypair kp = nano::keypair (node_private_key);
		return kp;
	}
	else
	{
		boost::filesystem::create_directories (application_path);
		// no node_id found, generate new one
		logger.always_log (boost::str (boost::format ("%1% does not exist, creating a new node_id") % node_private_key_path.string ()));
		nano::keypair kp;
		std::ofstream ofs (node_private_key_path.c_str (), std::ofstream::out | std::ofstream::trunc);
		ofs << kp.prv.to_string () << std::endl
			<< std::flush;
		ofs.close ();
		release_assert (!ofs.fail ());
		return kp;
	}
}

std::shared_ptr<nano::network> create_network (nano::node & node_a, nano::node_config const & config_a)
{
	auto network{ std::make_shared<nano::network> (node_a, config_a.peering_port.has_value () ? *config_a.peering_port : 0) };
	network->start_threads ();
	return network;
}

nano::node::node (boost::asio::io_context & io_ctx_a, uint16_t peering_port_a, boost::filesystem::path const & application_path_a, nano::logging const & logging_a, nano::work_pool & work_a, nano::node_flags flags_a, unsigned seq) :
	node (io_ctx_a, application_path_a, nano::node_config (peering_port_a, logging_a), work_a, flags_a, seq)
{
}

nano::node::node (boost::asio::io_context & io_ctx_a, boost::filesystem::path const & application_path_a, nano::node_config const & config_a, nano::work_pool & work_a, nano::node_flags flags_a, unsigned seq) :
	write_database_queue (!flags_a.force_use_write_database_queue ()),
	io_ctx (io_ctx_a),
	node_initialized_latch (1),
	observers{ std::make_shared<nano::node_observers> () },
	config{ std::make_shared<nano::node_config> (config_a) },
	network_params{ config_a.network_params },
	logger{ std::make_shared<nano::logger_mt> (config_a.logging.min_time_between_log_output) },
	node_id{ nano::load_or_create_node_id (application_path_a, *logger) },
	stats{ std::make_shared<nano::stats> (config_a.stats_config) },
	workers{ std::make_shared<nano::thread_pool> (std::max (3u, config_a.io_threads / 4), nano::thread_role::name::worker) },
	bootstrap_workers{ config->bootstrap_serving_threads, nano::thread_role::name::bootstrap_worker },
	flags (flags_a),
	work (work_a),
	distributed_work (*this),
	store_impl (nano::make_store (logger, application_path_a, network_params.ledger, flags.read_only (), true, config_a.diagnostics_config.txn_tracking, config_a.block_processor_batch_max_time, config_a.lmdb_config, config_a.backup_before_upgrade)),
	store (*store_impl),
	unchecked{ store, flags.disable_block_processor_unchecked_deletion () },
	wallets_store_impl (std::make_unique<nano::mdb_wallets_store> (application_path_a / "wallets.ldb", config_a.lmdb_config)),
	wallets_store (*wallets_store_impl),
	gap_cache (*this),
	ledger (store, *stats, network_params.ledger, flags_a.generate_cache ()),
	checker (config_a.signature_checker_threads),
	outbound_limiter{ outbound_bandwidth_limiter_config (config_a) },
	// empty `config.peering_port` means the user made no port choice at all;
	// otherwise, any value is considered, with `0` having the special meaning of 'let the OS pick a port instead'
	//
	network{ create_network (*this, config_a) },
	telemetry (std::make_shared<nano::telemetry> (*network, *workers, observers->telemetry, *stats, network_params, flags.disable_ongoing_telemetry_requests ())),
	bootstrap_initiator (*this),
	bootstrap_server{ store, ledger, network_params.network, *stats },
	// BEWARE: `bootstrap` takes `network.port` instead of `config.peering_port` because when the user doesn't specify
	//         a peering port and wants the OS to pick one, the picking happens when `network` gets initialized
	//         (if UDP is active, otherwise it happens when `bootstrap` gets initialized), so then for TCP traffic
	//         we want to tell `bootstrap` to use the already picked port instead of itself picking a different one.
	//         Thus, be very careful if you change the order: if `bootstrap` gets constructed before `network`,
	//         the latter would inherit the port from the former (if TCP is active, otherwise `network` picks first)
	//
	tcp_listener{ std::make_shared<nano::transport::tcp_listener> (network->port, *this) },
	application_path (application_path_a),
	port_mapping (*this),
	rep_crawler (*this),
	vote_processor (checker, active, *observers, *stats, *config, flags, *logger, online_reps, rep_crawler, ledger, network_params),
	warmed_up (0),
	block_arrival{},
	block_processor (*this, write_database_queue),
	online_reps (ledger, *config),
	history{ config_a.network_params.voting },
	vote_uniquer (block_uniquer),
	confirmation_height_processor (ledger, *stats, write_database_queue, config_a.conf_height_processor_batch_min_time, config->logging, logger, node_initialized_latch, flags.confirmation_height_processor_mode ()),
	inactive_vote_cache{ nano::nodeconfig_to_vote_cache_config (config_a, flags) },
	generator{ *config, ledger, wallets, vote_processor, history, *network, *stats, /* non-final */ false },
	final_generator{ *config, ledger, wallets, vote_processor, history, *network, *stats, /* final */ true },
	active (*this, confirmation_height_processor),
	scheduler{ *this },
	hinting{ nano::nodeconfig_to_hinted_scheduler_config (config_a), *this, inactive_vote_cache, active, online_reps, *stats },
	aggregator (*config, *stats, generator, final_generator, history, ledger, wallets, active),
	wallets (wallets_store.init_error (), *this),
	backlog{ nano::backlog_population_config (*config), store, *stats },
	websocket{ config->websocket_config, *observers, wallets, ledger, io_ctx, *logger },
	epoch_upgrader{ *this, ledger, store, network_params, *logger },
	startup_time (std::chrono::steady_clock::now ()),
	node_seq (seq)
{
	logger->always_log ("Node ID: ", node_id.pub.to_node_id ());

	unchecked.use_memory = [this] () { return ledger.bootstrap_weight_reached (); };
	unchecked.satisfied = [this] (nano::unchecked_info const & info) {
		this->block_processor.add (info);
	};

	inactive_vote_cache.rep_weight_query = [this] (nano::account const & rep) {
		return ledger.weight (rep);
	};

	backlog.activate_callback.add ([this] (nano::transaction const & transaction, nano::account const & account, nano::account_info const & account_info, nano::confirmation_height_info const & conf_info) {
		scheduler.activate (account, transaction);
	});

	if (!init_error ())
	{
		telemetry->start ();

		// Notify election schedulers when AEC frees election slot
		active.vacancy_update = [this] () {
			scheduler.notify ();
			hinting.notify ();
		};

		wallets.observer = [this] (bool active) {
			observers->wallet.notify (active);
		};
		network->on_new_channel ([this] (std::shared_ptr<nano::transport::channel> const & channel_a) {
			debug_assert (channel_a != nullptr);
			observers->endpoint.notify (channel_a);
		});
		network->disconnect_observer = [this] () {
			observers->disconnect.notify ();
		};
		if (!config->callback_address.empty ())
		{
			observers->blocks.add ([this] (nano::election_status const & status_a, std::vector<nano::vote_with_weight_info> const & votes_a, nano::account const & account_a, nano::amount const & amount_a, bool is_state_send_a, bool is_state_epoch_a) {
				auto block_a (status_a.get_winner ());
				if ((status_a.get_election_status_type () == nano::election_status_type::active_confirmed_quorum || status_a.get_election_status_type () == nano::election_status_type::active_confirmation_height) && this->block_arrival.recent (block_a->hash ()))
				{
					auto node_l (shared_from_this ());
					background ([node_l, block_a, account_a, amount_a, is_state_send_a, is_state_epoch_a] () {
						boost::property_tree::ptree event;
						event.add ("account", account_a.to_account ());
						event.add ("hash", block_a->hash ().to_string ());
						std::string block_text;
						block_a->serialize_json (block_text);
						event.add ("block", block_text);
						event.add ("amount", amount_a.to_string_dec ());
						if (is_state_send_a)
						{
							event.add ("is_send", is_state_send_a);
							event.add ("subtype", "send");
						}
						// Subtype field
						else if (block_a->type () == nano::block_type::state)
						{
							if (block_a->link ().is_zero ())
							{
								event.add ("subtype", "change");
							}
							else if (is_state_epoch_a)
							{
								debug_assert (amount_a == 0 && node_l->ledger.is_epoch_link (block_a->link ()));
								event.add ("subtype", "epoch");
							}
							else
							{
								event.add ("subtype", "receive");
							}
						}
						std::stringstream ostream;
						boost::property_tree::write_json (ostream, event);
						ostream.flush ();
						auto body (std::make_shared<std::string> (ostream.str ()));
						auto address (node_l->config->callback_address);
						auto port (node_l->config->callback_port);
						auto target (std::make_shared<std::string> (node_l->config->callback_target));
						auto resolver (std::make_shared<boost::asio::ip::tcp::resolver> (node_l->io_ctx));
						resolver->async_resolve (boost::asio::ip::tcp::resolver::query (address, std::to_string (port)), [node_l, address, port, target, body, resolver] (boost::system::error_code const & ec, boost::asio::ip::tcp::resolver::iterator i_a) {
							if (!ec)
							{
								node_l->do_rpc_callback (i_a, address, port, target, body, resolver);
							}
							else
							{
								if (node_l->config->logging.callback_logging ())
								{
									node_l->logger->always_log (boost::str (boost::format ("Error resolving callback: %1%:%2%: %3%") % address % port % ec.message ()));
								}
								node_l->stats->inc (nano::stat::type::error, nano::stat::detail::http_callback, nano::stat::dir::out);
							}
						});
					});
				}
			});
		}

		// Add block confirmation type stats regardless of http-callback and websocket subscriptions
		observers->blocks.add ([this] (nano::election_status const & status_a, std::vector<nano::vote_with_weight_info> const & votes_a, nano::account const & account_a, nano::amount const & amount_a, bool is_state_send_a, bool is_state_epoch_a) {
			debug_assert (status_a.get_election_status_type () != nano::election_status_type::ongoing);
			switch (status_a.get_election_status_type ())
			{
				case nano::election_status_type::active_confirmed_quorum:
					this->stats->inc (nano::stat::type::confirmation_observer, nano::stat::detail::active_quorum, nano::stat::dir::out);
					break;
				case nano::election_status_type::active_confirmation_height:
					this->stats->inc (nano::stat::type::confirmation_observer, nano::stat::detail::active_conf_height, nano::stat::dir::out);
					break;
				case nano::election_status_type::inactive_confirmation_height:
					this->stats->inc (nano::stat::type::confirmation_observer, nano::stat::detail::inactive_conf_height, nano::stat::dir::out);
					break;
				default:
					break;
			}
		});
		observers->endpoint.add ([this] (std::shared_ptr<nano::transport::channel> const & channel_a) {
			if (channel_a->get_type () == nano::transport::transport_type::udp)
			{
				this->network->send_keepalive (channel_a);
			}
			else
			{
				this->network->send_keepalive_self (channel_a);
			}
		});
		observers->vote.add ([this] (std::shared_ptr<nano::vote> vote_a, std::shared_ptr<nano::transport::channel> const & channel_a, nano::vote_code code_a) {
			debug_assert (code_a != nano::vote_code::invalid);
			// The vote_code::vote is handled inside the election
			if (code_a == nano::vote_code::indeterminate)
			{
				auto active_in_rep_crawler (!this->rep_crawler.response (channel_a, vote_a));
				if (active_in_rep_crawler)
				{
					// Representative is defined as online if replying to live votes or rep_crawler queries
					this->online_reps.observe (vote_a->account ());
				}
				this->gap_cache.vote (vote_a);
			}
		});

		// Cancelling local work generation
		observers->work_cancel.add ([this] (nano::root const & root_a) {
			this->work.cancel (root_a);
			this->distributed_work.cancel (root_a);
		});

		logger->always_log ("Node starting, version: ", NANO_VERSION_STRING);
		logger->always_log ("Build information: ", BUILD_INFO);
		logger->always_log ("Database backend: ", store.vendor_get ());

		auto const network_label = network_params.network.get_current_network_as_string ();
		logger->always_log ("Active network: ", network_label);

		logger->always_log (boost::str (boost::format ("Work pool running %1% threads %2%") % work.thread_count () % (work.has_opencl () ? "(1 for OpenCL)" : "")));
		logger->always_log (boost::str (boost::format ("%1% work peers configured") % config->work_peers.size ()));
		if (!work_generation_enabled ())
		{
			logger->always_log ("Work generation is disabled");
		}

		if (config->logging.node_lifetime_tracing ())
		{
			logger->always_log ("Constructing node");
		}

		logger->always_log (boost::str (boost::format ("Outbound Voting Bandwidth limited to %1% bytes per second, burst ratio %2%") % config->bandwidth_limit % config->bandwidth_limit_burst_ratio));

		if (!ledger.block_or_pruned_exists (config->network_params.ledger.genesis->hash ()))
		{
			std::stringstream ss;
			ss << "Genesis block not found. This commonly indicates a configuration issue, check that the --network or --data_path command line arguments are correct, "
				  "and also the ledger backend node config option. If using a read-only CLI command a ledger must already exist, start the node with --daemon first.";
			if (network_params.network.is_beta_network ())
			{
				ss << " Beta network may have reset, try clearing database files";
			}
			auto const str = ss.str ();

			logger->always_log (str);
			std::cerr << str << std::endl;
			std::exit (1);
		}

		if (config->enable_voting)
		{
			std::ostringstream stream;
			stream << "Voting is enabled, more system resources will be used";
			auto voting (wallets.reps ().voting);
			if (voting > 0)
			{
				stream << ". " << voting << " representative(s) are configured";
				if (voting > 1)
				{
					stream << ". Voting with more than one representative can limit performance";
				}
			}
			logger->always_log (stream.str ());
		}

		if ((network_params.network.is_live_network () || network_params.network.is_beta_network ()) && !flags.inactive_node ())
		{
			auto const bootstrap_weights = get_bootstrap_weights ();
			// Use bootstrap weights if initial bootstrap is not completed
			const bool use_bootstrap_weight = ledger.cache.block_count () < bootstrap_weights.first;
			if (use_bootstrap_weight)
			{
				ledger.set_bootstrap_weights (bootstrap_weights.second);
				for (auto const & rep : ledger.get_bootstrap_weights ())
				{
					logger->always_log ("Using bootstrap rep weight: ", rep.first.to_account (), " -> ", nano::uint128_union (rep.second).format_balance (Mxrb_ratio, 0, true), " XRB");
				}
			}
			ledger.set_bootstrap_weight_max_blocks (bootstrap_weights.first);

			// Drop unchecked blocks if initial bootstrap is completed
			if (!flags.disable_unchecked_drop () && !use_bootstrap_weight && !flags.read_only ())
			{
				auto const transaction (store.tx_begin_write ({ tables::unchecked }));
				unchecked.clear (*transaction);
				logger->always_log ("Dropping unchecked blocks");
			}
		}

		{
			auto tx{ store.tx_begin_read () };
			if (flags.enable_pruning () || store.pruned ().count (*tx) > 0)
			{
				ledger.enable_pruning ();
			};
		}

		if (ledger.pruning_enabled ())
		{
			if (config->enable_voting && !flags.inactive_node ())
			{
				std::string str = "Incompatibility detected between config node.enable_voting and existing pruned blocks";
				logger->always_log (str);
				std::cerr << str << std::endl;
				std::exit (1);
			}
			else if (!flags.enable_pruning () && !flags.inactive_node ())
			{
				std::string str = "To start node with existing pruned blocks use launch flag --enable_pruning";
				logger->always_log (str);
				std::cerr << str << std::endl;
				std::exit (1);
			}
		}
	}
	node_initialized_latch.count_down ();
}

nano::node::~node ()
{
	if (config->logging.node_lifetime_tracing ())
	{
		logger->always_log ("Destructing node");
	}
	stop ();
}

void nano::node::do_rpc_callback (boost::asio::ip::tcp::resolver::iterator i_a, std::string const & address, uint16_t port, std::shared_ptr<std::string> const & target, std::shared_ptr<std::string> const & body, std::shared_ptr<boost::asio::ip::tcp::resolver> const & resolver)
{
	if (i_a != boost::asio::ip::tcp::resolver::iterator{})
	{
		auto node_l (shared_from_this ());
		auto sock (std::make_shared<boost::asio::ip::tcp::socket> (node_l->io_ctx));
		sock->async_connect (i_a->endpoint (), [node_l, target, body, sock, address, port, i_a, resolver] (boost::system::error_code const & ec) mutable {
			if (!ec)
			{
				auto req (std::make_shared<boost::beast::http::request<boost::beast::http::string_body>> ());
				req->method (boost::beast::http::verb::post);
				req->target (*target);
				req->version (11);
				req->insert (boost::beast::http::field::host, address);
				req->insert (boost::beast::http::field::content_type, "application/json");
				req->body () = *body;
				req->prepare_payload ();
				boost::beast::http::async_write (*sock, *req, [node_l, sock, address, port, req, i_a, target, body, resolver] (boost::system::error_code const & ec, std::size_t bytes_transferred) mutable {
					if (!ec)
					{
						auto sb (std::make_shared<boost::beast::flat_buffer> ());
						auto resp (std::make_shared<boost::beast::http::response<boost::beast::http::string_body>> ());
						boost::beast::http::async_read (*sock, *sb, *resp, [node_l, sb, resp, sock, address, port, i_a, target, body, resolver] (boost::system::error_code const & ec, std::size_t bytes_transferred) mutable {
							if (!ec)
							{
								if (boost::beast::http::to_status_class (resp->result ()) == boost::beast::http::status_class::successful)
								{
									node_l->stats->inc (nano::stat::type::http_callback, nano::stat::detail::initiate, nano::stat::dir::out);
								}
								else
								{
									if (node_l->config->logging.callback_logging ())
									{
										node_l->logger->try_log (boost::str (boost::format ("Callback to %1%:%2% failed with status: %3%") % address % port % resp->result ()));
									}
									node_l->stats->inc (nano::stat::type::error, nano::stat::detail::http_callback, nano::stat::dir::out);
								}
							}
							else
							{
								if (node_l->config->logging.callback_logging ())
								{
									node_l->logger->try_log (boost::str (boost::format ("Unable complete callback: %1%:%2%: %3%") % address % port % ec.message ()));
								}
								node_l->stats->inc (nano::stat::type::error, nano::stat::detail::http_callback, nano::stat::dir::out);
							};
						});
					}
					else
					{
						if (node_l->config->logging.callback_logging ())
						{
							node_l->logger->try_log (boost::str (boost::format ("Unable to send callback: %1%:%2%: %3%") % address % port % ec.message ()));
						}
						node_l->stats->inc (nano::stat::type::error, nano::stat::detail::http_callback, nano::stat::dir::out);
					}
				});
			}
			else
			{
				if (node_l->config->logging.callback_logging ())
				{
					node_l->logger->try_log (boost::str (boost::format ("Unable to connect to callback address: %1%:%2%: %3%") % address % port % ec.message ()));
				}
				node_l->stats->inc (nano::stat::type::error, nano::stat::detail::http_callback, nano::stat::dir::out);
				++i_a;
				node_l->do_rpc_callback (i_a, address, port, target, body, resolver);
			}
		});
	}
}

bool nano::node::copy_with_compaction (boost::filesystem::path const & destination)
{
	return store.copy_db (destination);
}

std::unique_ptr<nano::container_info_component> nano::collect_container_info (node & node, std::string const & name)
{
	auto composite = std::make_unique<container_info_composite> (name);
	composite->add_component (collect_container_info (node.work, "work"));
	composite->add_component (collect_container_info (node.gap_cache, "gap_cache"));
	composite->add_component (collect_container_info (node.ledger, "ledger"));
	composite->add_component (collect_container_info (node.active, "active"));
	composite->add_component (collect_container_info (node.bootstrap_initiator, "bootstrap_initiator"));
	composite->add_component (collect_container_info (*node.tcp_listener, "tcp_listener"));
	composite->add_component (collect_container_info (*node.network, "network"));
	if (node.telemetry)
	{
		composite->add_component (collect_container_info (*node.telemetry, "telemetry"));
	}
	composite->add_component (collect_container_info (*node.workers, "workers"));
	composite->add_component (collect_container_info (*node.observers, "observers"));
	composite->add_component (collect_container_info (node.wallets, "wallets"));
	composite->add_component (collect_container_info (node.vote_processor, "vote_processor"));
	composite->add_component (collect_container_info (node.rep_crawler, "rep_crawler"));
	composite->add_component (collect_container_info (node.block_processor, "block_processor"));
	composite->add_component (collect_container_info (node.block_arrival, "block_arrival"));
	composite->add_component (collect_container_info (node.online_reps, "online_reps"));
	composite->add_component (collect_container_info (node.history, "history"));
	composite->add_component (collect_container_info (node.block_uniquer, "block_uniquer"));
	composite->add_component (collect_container_info (node.vote_uniquer, "vote_uniquer"));
	composite->add_component (collect_container_info (node.confirmation_height_processor, "confirmation_height_processor"));
	composite->add_component (collect_container_info (node.distributed_work, "distributed_work"));
	composite->add_component (collect_container_info (node.aggregator, "request_aggregator"));
	composite->add_component (node.scheduler.collect_container_info ("election_scheduler"));
	composite->add_component (node.inactive_vote_cache.collect_container_info ("inactive_vote_cache"));
	composite->add_component (collect_container_info (node.generator, "vote_generator"));
	composite->add_component (collect_container_info (node.final_generator, "vote_generator_final"));
	return composite;
}

void nano::node::process_active (std::shared_ptr<nano::block> const & incoming)
{
	block_arrival.add (incoming->hash ());
	block_processor.add (incoming);
}

[[nodiscard]] nano::process_return nano::node::process (nano::write_transaction const & transaction, nano::block & block)
{
	return ledger.process (transaction, block);
}

nano::process_return nano::node::process (nano::block & block)
{
	auto const transaction = store.tx_begin_write ({ tables::accounts, tables::blocks, tables::frontiers, tables::pending });
	return process (*transaction, block);
}

nano::process_return nano::node::process_local (std::shared_ptr<nano::block> const & block_a)
{
	// Add block hash as recently arrived to trigger automatic rebroadcast and election
	block_arrival.add (block_a->hash ());
	// Notify block processor to release write lock
	block_processor.wait_write ();
	// Process block
	block_post_events post_events ([&store = store] { return store.tx_begin_read (); });
	auto const transaction (store.tx_begin_write ({ tables::accounts, tables::blocks, tables::frontiers, tables::pending }));
	return block_processor.process_one (*transaction, post_events, block_a, false, nano::block_origin::local);
}

void nano::node::process_local_async (std::shared_ptr<nano::block> const & block_a)
{
	// Add block hash as recently arrived to trigger automatic rebroadcast and election
	block_arrival.add (block_a->hash ());
	// Set current time to trigger automatic rebroadcast and election
	block_processor.add_local (block_a);
}

void nano::node::start ()
{
	long_inactivity_cleanup ();
	network->start ();
	add_initial_peers ();
	if (!flags.disable_legacy_bootstrap () && !flags.disable_ongoing_bootstrap ())
	{
		ongoing_bootstrap ();
	}
	if (!flags.disable_unchecked_cleanup ())
	{
		auto this_l (shared ());
		workers->push_task ([this_l] () {
			this_l->ongoing_unchecked_cleanup ();
		});
	}
	if (flags.enable_pruning ())
	{
		auto this_l (shared ());
		workers->push_task ([this_l] () {
			this_l->ongoing_ledger_pruning ();
		});
	}
	if (!flags.disable_rep_crawler ())
	{
		rep_crawler.start ();
	}
	ongoing_rep_calculation ();
	ongoing_peer_store ();
	ongoing_online_weight_calculation_queue ();
	bool tcp_enabled (false);
	if (config->tcp_incoming_connections_max > 0 && !(flags.disable_bootstrap_listener () && flags.disable_tcp_realtime ()))
	{
		tcp_listener->start ();
		tcp_enabled = true;

		if (flags.disable_udp () && network->port != tcp_listener->port)
		{
			network->port = tcp_listener->port;
		}

		logger->always_log (boost::str (boost::format ("Node started with peering port `%1%`.") % network->port));
	}

	if (!flags.disable_backup ())
	{
		backup_wallet ();
	}
	if (!flags.disable_search_pending ())
	{
		search_receivable_all ();
	}
	if (!flags.disable_wallet_bootstrap ())
	{
		// Delay to start wallet lazy bootstrap
		auto this_l (shared ());
		workers->add_timed_task (std::chrono::steady_clock::now () + std::chrono::minutes (1), [this_l] () {
			this_l->bootstrap_wallet ();
		});
	}
	// Start port mapping if external address is not defined and TCP or UDP ports are enabled
	if (config->external_address == boost::asio::ip::address_v6{}.any ().to_string () && (tcp_enabled || !flags.disable_udp ()))
	{
		port_mapping.start ();
	}
	wallets.start ();
	active.start ();
	generator.start ();
	final_generator.start ();
	backlog.start ();
	hinting.start ();
	bootstrap_server.start ();
	websocket.start ();
}

void nano::node::stop ()
{
	if (!stopped.exchange (true))
	{
		logger->always_log ("Node stopping");
		// Cancels ongoing work generation tasks, which may be blocking other threads
		// No tasks may wait for work generation in I/O threads, or termination signal capturing will be unable to call node::stop()
		distributed_work.stop ();
		backlog.stop ();
		unchecked.stop ();
		block_processor.stop ();
		aggregator.stop ();
		vote_processor.stop ();
		scheduler.stop ();
		hinting.stop ();
		active.stop ();
		generator.stop ();
		final_generator.stop ();
		confirmation_height_processor.stop ();
		network->stop ();
		telemetry->stop ();
		websocket.stop ();
		bootstrap_server.stop ();
		bootstrap_initiator.stop ();
		tcp_listener->stop ();
		port_mapping.stop ();
		checker.stop ();
		wallets.stop ();
		stats->stop ();
		epoch_upgrader.stop ();
		workers->stop ();
		// work pool is not stopped on purpose due to testing setup
	}
}

void nano::node::keepalive_preconfigured (std::vector<std::string> const & peers_a)
{
	for (auto i (peers_a.begin ()), n (peers_a.end ()); i != n; ++i)
	{
		// can't use `network.port` here because preconfigured peers are referenced
		// just by their address, so we rely on them listening on the default port
		//
		keepalive (*i, network_params.network.default_node_port);
	}
}

nano::block_hash nano::node::latest (nano::account const & account_a)
{
	auto const transaction (store.tx_begin_read ());
	return ledger.latest (*transaction, account_a);
}

nano::uint128_t nano::node::balance (nano::account const & account_a)
{
	auto const transaction (store.tx_begin_read ());
	return ledger.account_balance (*transaction, account_a);
}

std::shared_ptr<nano::block> nano::node::block (nano::block_hash const & hash_a)
{
	auto const transaction (store.tx_begin_read ());
	return store.block ().get (*transaction, hash_a);
}

std::pair<nano::uint128_t, nano::uint128_t> nano::node::balance_pending (nano::account const & account_a, bool only_confirmed_a)
{
	std::pair<nano::uint128_t, nano::uint128_t> result;
	auto const transaction (store.tx_begin_read ());
	result.first = ledger.account_balance (*transaction, account_a, only_confirmed_a);
	result.second = ledger.account_receivable (*transaction, account_a, only_confirmed_a);
	return result;
}

nano::uint128_t nano::node::weight (nano::account const & account_a)
{
	return ledger.weight (account_a);
}

nano::block_hash nano::node::rep_block (nano::account const & account_a)
{
	auto const transaction (store.tx_begin_read ());
	nano::block_hash result (0);
<<<<<<< HEAD
	if (!store.account ().get (*transaction, account_a, info))
	{
		result = ledger.representative (*transaction, info.head ());
=======
	auto info = ledger.account_info (transaction, account_a);
	if (info)
	{
		result = ledger.representative (transaction, info->head);
>>>>>>> 6b41733d
	}
	return result;
}

nano::uint128_t nano::node::minimum_principal_weight ()
{
	return online_reps.trended () / network_params.network.principal_weight_factor;
}

void nano::node::long_inactivity_cleanup ()
{
	bool perform_cleanup = false;
	auto const transaction (store.tx_begin_write ({ tables::online_weight, tables::peers }));
	if (store.online_weight ().count (*transaction) > 0)
	{
		auto sample (store.online_weight ().rbegin (*transaction));
		auto n (store.online_weight ().end ());
		debug_assert (sample != n);
		auto const one_week_ago = static_cast<std::size_t> ((std::chrono::system_clock::now () - std::chrono::hours (7 * 24)).time_since_epoch ().count ());
		perform_cleanup = sample->first < one_week_ago;
	}
	if (perform_cleanup)
	{
		store.online_weight ().clear (*transaction);
		store.peer ().clear (*transaction);
		logger->always_log ("Removed records of peers and online weight after a long period of inactivity");
	}
}

void nano::node::ongoing_rep_calculation ()
{
	auto now (std::chrono::steady_clock::now ());
	vote_processor.calculate_weights ();
	std::weak_ptr<nano::node> node_w (shared_from_this ());
	workers->add_timed_task (now + std::chrono::minutes (10), [node_w] () {
		if (auto node_l = node_w.lock ())
		{
			node_l->ongoing_rep_calculation ();
		}
	});
}

void nano::node::ongoing_bootstrap ()
{
	auto next_wakeup = network_params.network.bootstrap_interval;
	if (warmed_up < 3)
	{
		// Re-attempt bootstrapping more aggressively on startup
		next_wakeup = std::chrono::seconds (5);
		if (!bootstrap_initiator.in_progress () && !network->empty ())
		{
			++warmed_up;
		}
	}
	if (network_params.network.is_dev_network () && flags.bootstrap_interval () != 0)
	{
		// For test purposes allow faster automatic bootstraps
		next_wakeup = std::chrono::seconds (flags.bootstrap_interval ());
		++warmed_up;
	}
	// Differential bootstrap with max age (75% of all legacy attempts)
	uint32_t frontiers_age (std::numeric_limits<uint32_t>::max ());
	auto bootstrap_weight_reached (ledger.cache.block_count () >= ledger.get_bootstrap_weight_max_blocks ());
	auto previous_bootstrap_count (stats->count (nano::stat::type::bootstrap, nano::stat::detail::initiate, nano::stat::dir::out) + stats->count (nano::stat::type::bootstrap, nano::stat::detail::initiate_legacy_age, nano::stat::dir::out));
	/*
	- Maximum value for 25% of attempts or if block count is below preconfigured value (initial bootstrap not finished)
	- Node shutdown time minus 1 hour for start attempts (warm up)
	- Default age value otherwise (1 day for live network, 1 hour for beta)
	*/
	if (bootstrap_weight_reached)
	{
		if (warmed_up < 3)
		{
			// Find last online weight sample (last active time for node)
			uint64_t last_sample_time (0);

			{
				auto tx{ store.tx_begin_read () };
				auto last_record = store.online_weight ().rbegin (*tx);
				if (last_record != store.online_weight ().end ())
				{
					last_sample_time = last_record->first;
				}
			}
			uint64_t time_since_last_sample = std::chrono::duration_cast<std::chrono::seconds> (std::chrono::system_clock::now ().time_since_epoch ()).count () - last_sample_time / std::pow (10, 9); // Nanoseconds to seconds
			if (time_since_last_sample + 60 * 60 < std::numeric_limits<uint32_t>::max ())
			{
				frontiers_age = std::max<uint32_t> (time_since_last_sample + 60 * 60, network_params.bootstrap.default_frontiers_age_seconds);
			}
		}
		else if (previous_bootstrap_count % 4 != 0)
		{
			frontiers_age = network_params.bootstrap.default_frontiers_age_seconds;
		}
	}
	// Bootstrap and schedule for next attempt
	bootstrap_initiator.bootstrap (false, boost::str (boost::format ("auto_bootstrap_%1%") % previous_bootstrap_count), frontiers_age);
	std::weak_ptr<nano::node> node_w (shared_from_this ());
	workers->add_timed_task (std::chrono::steady_clock::now () + next_wakeup, [node_w] () {
		if (auto node_l = node_w.lock ())
		{
			node_l->ongoing_bootstrap ();
		}
	});
}

void nano::node::ongoing_peer_store ()
{
	// store tcp peers
	std::vector<nano::endpoint> endpoints = network->tcp_channels->get_current_peers ();
	bool stored (false);
	if (!endpoints.empty ())
	{
		// Clear all peers then refresh with the current list of peers
		auto transaction (store.tx_begin_write ({ tables::peers }));
		store.peer ().clear (*transaction);
		for (auto const & endpoint : endpoints)
		{
			store.peer ().put (*transaction, nano::endpoint_key{ endpoint.address ().to_v6 ().to_bytes (), endpoint.port () });
		}
		stored = true;
	}

	//store udp peers
	network->udp_channels.store_all (!stored);
	std::weak_ptr<nano::node> node_w (shared_from_this ());
	workers->add_timed_task (std::chrono::steady_clock::now () + network_params.network.peer_dump_interval, [node_w] () {
		if (auto node_l = node_w.lock ())
		{
			node_l->ongoing_peer_store ();
		}
	});
}

void nano::node::backup_wallet ()
{
	auto transaction (wallets.tx_begin_read ());
	for (auto i (wallets.items.begin ()), n (wallets.items.end ()); i != n; ++i)
	{
		boost::system::error_code error_chmod;
		auto backup_path (application_path / "backup");

		boost::filesystem::create_directories (backup_path);
		nano::set_secure_perm_directory (backup_path, error_chmod);
		i->second->store.write_backup (*transaction, backup_path / (i->first.to_string () + ".json"));
	}
	auto this_l (shared ());
	workers->add_timed_task (std::chrono::steady_clock::now () + network_params.node.backup_interval, [this_l] () {
		this_l->backup_wallet ();
	});
}

void nano::node::search_receivable_all ()
{
	// Reload wallets from disk
	wallets.reload ();
	// Search pending
	wallets.search_receivable_all ();
	auto this_l (shared ());
	workers->add_timed_task (std::chrono::steady_clock::now () + network_params.node.search_pending_interval, [this_l] () {
		this_l->search_receivable_all ();
	});
}

void nano::node::bootstrap_wallet ()
{
	std::deque<nano::account> accounts;
	{
		nano::lock_guard<nano::mutex> lock{ wallets.mutex };
		auto const transaction (wallets.tx_begin_read ());
		for (auto i (wallets.items.begin ()), n (wallets.items.end ()); i != n && accounts.size () < 128; ++i)
		{
			auto & wallet (*i->second);
			nano::lock_guard<std::recursive_mutex> wallet_lock{ wallet.store.mutex };
			for (auto j (wallet.store.begin (*transaction)), m (wallet.store.end ()); j != m && accounts.size () < 128; ++j)
			{
				nano::account account (j->first);
				accounts.push_back (account);
			}
		}
	}
	if (!accounts.empty ())
	{
		bootstrap_initiator.bootstrap_wallet (accounts);
	}
}

void nano::node::unchecked_cleanup ()
{
	std::vector<nano::uint128_t> digests;
	std::deque<nano::unchecked_key> cleaning_list;
	auto const attempt (bootstrap_initiator.current_attempt ());
	const bool long_attempt (attempt != nullptr && attempt->duration ().count () > config->unchecked_cutoff_time.count ());
	// Collect old unchecked keys
	if (ledger.cache.block_count () >= ledger.get_bootstrap_weight_max_blocks () && !long_attempt)
	{
		auto const now (nano::seconds_since_epoch ());
		auto const transaction (store.tx_begin_read ());
		// Max 1M records to clean, max 2 minutes reading to prevent slow i/o systems issues
		unchecked.for_each (
		*transaction, [this, &digests, &cleaning_list, &now] (nano::unchecked_key const & key, nano::unchecked_info const & info) {
			if ((now - info.modified ()) > static_cast<uint64_t> (config->unchecked_cutoff_time.count ()))
			{
				digests.push_back (network->publish_filter->hash (info.get_block ()));
				cleaning_list.push_back (key);
			} }, [iterations = 0, count = 1024 * 1024] () mutable { return iterations++ < count; });
	}
	if (!cleaning_list.empty ())
	{
		logger->always_log (boost::str (boost::format ("Deleting %1% old unchecked blocks") % cleaning_list.size ()));
	}
	// Delete old unchecked keys in batches
	while (!cleaning_list.empty ())
	{
		std::size_t deleted_count (0);
		auto const transaction (store.tx_begin_write ({ tables::unchecked }));
		while (deleted_count++ < 2 * 1024 && !cleaning_list.empty ())
		{
			auto key (cleaning_list.front ());
			cleaning_list.pop_front ();
			if (unchecked.exists (*transaction, key))
			{
				unchecked.del (*transaction, key);
			}
		}
	}
	// Delete from the duplicate filter
	network->publish_filter->clear (digests);
}

void nano::node::ongoing_unchecked_cleanup ()
{
	unchecked_cleanup ();
	workers->add_timed_task (std::chrono::steady_clock::now () + network_params.node.unchecked_cleaning_interval, [this_l = shared ()] () {
		this_l->ongoing_unchecked_cleanup ();
	});
}

bool nano::node::collect_ledger_pruning_targets (std::deque<nano::block_hash> & pruning_targets_a, nano::account & last_account_a, uint64_t const batch_read_size_a, uint64_t const max_depth_a, uint64_t const cutoff_time_a)
{
	uint64_t read_operations (0);
	bool finish_transaction (false);
	auto const transaction (store.tx_begin_read ());
	for (auto i (store.confirmation_height ().begin (*transaction, last_account_a)), n (store.confirmation_height ().end ()); i != n && !finish_transaction;)
	{
		++read_operations;
		auto const & account (i->first);
		nano::block_hash hash (i->second.frontier ());
		uint64_t depth (0);
		while (!hash.is_zero () && depth < max_depth_a)
		{
			auto block (store.block ().get (*transaction, hash));
			if (block != nullptr)
			{
				if (block->sideband ().timestamp () > cutoff_time_a || depth == 0)
				{
					hash = block->previous ();
				}
				else
				{
					break;
				}
			}
			else
			{
				release_assert (depth != 0);
				hash = 0;
			}
			if (++depth % batch_read_size_a == 0)
			{
				transaction->refresh ();
			}
		}
		if (!hash.is_zero ())
		{
			pruning_targets_a.push_back (hash);
		}
		read_operations += depth;
		if (read_operations >= batch_read_size_a)
		{
			last_account_a = account.number () + 1;
			finish_transaction = true;
		}
		else
		{
			++i;
		}
	}
	return !finish_transaction || last_account_a.is_zero ();
}

void nano::node::ledger_pruning (uint64_t const batch_size_a, bool bootstrap_weight_reached_a, bool log_to_cout_a)
{
	uint64_t const max_depth (config->max_pruning_depth != 0 ? config->max_pruning_depth : std::numeric_limits<uint64_t>::max ());
	uint64_t const cutoff_time (bootstrap_weight_reached_a ? nano::seconds_since_epoch () - config->max_pruning_age.count () : std::numeric_limits<uint64_t>::max ());
	uint64_t pruned_count (0);
	uint64_t transaction_write_count (0);
	nano::account last_account (1); // 0 Burn account is never opened. So it can be used to break loop
	std::deque<nano::block_hash> pruning_targets;
	bool target_finished (false);
	while ((transaction_write_count != 0 || !target_finished) && !stopped)
	{
		// Search pruning targets
		while (pruning_targets.size () < batch_size_a && !target_finished && !stopped)
		{
			target_finished = collect_ledger_pruning_targets (pruning_targets, last_account, batch_size_a * 2, max_depth, cutoff_time);
		}
		// Pruning write operation
		transaction_write_count = 0;
		if (!pruning_targets.empty () && !stopped)
		{
			auto scoped_write_guard = write_database_queue.wait (nano::writer::pruning);
			auto write_transaction (store.tx_begin_write ({ tables::blocks, tables::pruned }));
			while (!pruning_targets.empty () && transaction_write_count < batch_size_a && !stopped)
			{
				auto const & pruning_hash (pruning_targets.front ());
				auto account_pruned_count (ledger.pruning_action (*write_transaction, pruning_hash, batch_size_a));
				transaction_write_count += account_pruned_count;
				pruning_targets.pop_front ();
			}
			pruned_count += transaction_write_count;
			auto log_message (boost::str (boost::format ("%1% blocks pruned") % pruned_count));
			if (!log_to_cout_a)
			{
				logger->try_log (log_message);
			}
			else
			{
				std::cout << log_message << std::endl;
			}
		}
	}
	auto const log_message (boost::str (boost::format ("Total recently pruned block count: %1%") % pruned_count));
	if (!log_to_cout_a)
	{
		logger->always_log (log_message);
	}
	else
	{
		std::cout << log_message << std::endl;
	}
}

void nano::node::ongoing_ledger_pruning ()
{
	auto bootstrap_weight_reached (ledger.cache.block_count () >= ledger.get_bootstrap_weight_max_blocks ());
	ledger_pruning (flags.block_processor_batch_size () != 0 ? flags.block_processor_batch_size () : 2 * 1024, bootstrap_weight_reached, false);
	auto const ledger_pruning_interval (bootstrap_weight_reached ? config->max_pruning_age : std::min (config->max_pruning_age, std::chrono::seconds (15 * 60)));
	auto this_l (shared ());
	workers->add_timed_task (std::chrono::steady_clock::now () + ledger_pruning_interval, [this_l] () {
		this_l->workers->push_task ([this_l] () {
			this_l->ongoing_ledger_pruning ();
		});
	});
}

int nano::node::price (nano::uint128_t const & balance_a, int amount_a)
{
	debug_assert (balance_a >= amount_a * nano::Gxrb_ratio);
	auto balance_l (balance_a);
	double result (0.0);
	for (auto i (0); i < amount_a; ++i)
	{
		balance_l -= nano::Gxrb_ratio;
		auto balance_scaled ((balance_l / nano::Mxrb_ratio).convert_to<double> ());
		auto units (balance_scaled / 1000.0);
		auto unit_price (((free_cutoff - units) / free_cutoff) * price_max);
		result += std::min (std::max (0.0, unit_price), price_max);
	}
	return static_cast<int> (result * 100.0);
}

uint64_t nano::node::default_difficulty (nano::work_version const version_a) const
{
	uint64_t result{ std::numeric_limits<uint64_t>::max () };
	switch (version_a)
	{
		case nano::work_version::work_1:
			result = network_params.work.threshold_base (version_a);
			break;
		default:
			debug_assert (false && "Invalid version specified to default_difficulty");
	}
	return result;
}

uint64_t nano::node::default_receive_difficulty (nano::work_version const version_a) const
{
	uint64_t result{ std::numeric_limits<uint64_t>::max () };
	switch (version_a)
	{
		case nano::work_version::work_1:
			result = network_params.work.get_epoch_2_receive ();
			break;
		default:
			debug_assert (false && "Invalid version specified to default_receive_difficulty");
	}
	return result;
}

uint64_t nano::node::max_work_generate_difficulty (nano::work_version const version_a) const
{
	return nano::difficulty::from_multiplier (config->max_work_generate_multiplier, default_difficulty (version_a));
}

bool nano::node::local_work_generation_enabled () const
{
	return config->work_threads > 0 || work.has_opencl ();
}

bool nano::node::work_generation_enabled () const
{
	return work_generation_enabled (config->work_peers);
}

bool nano::node::work_generation_enabled (std::vector<std::pair<std::string, uint16_t>> const & peers_a) const
{
	return !peers_a.empty () || local_work_generation_enabled ();
}

boost::optional<uint64_t> nano::node::work_generate_blocking (nano::block & block_a, uint64_t difficulty_a)
{
	auto opt_work_l (work_generate_blocking (block_a.work_version (), block_a.root (), difficulty_a, block_a.account ()));
	if (opt_work_l.is_initialized ())
	{
		block_a.block_work_set (*opt_work_l);
	}
	return opt_work_l;
}

void nano::node::work_generate (nano::work_version const version_a, nano::root const & root_a, uint64_t difficulty_a, std::function<void (boost::optional<uint64_t>)> callback_a, boost::optional<nano::account> const & account_a, bool secondary_work_peers_a)
{
	auto const & peers_l (secondary_work_peers_a ? config->secondary_work_peers : config->work_peers);
	if (distributed_work.make (version_a, root_a, peers_l, difficulty_a, callback_a, account_a))
	{
		// Error in creating the job (either stopped or work generation is not possible)
		callback_a (boost::none);
	}
}

boost::optional<uint64_t> nano::node::work_generate_blocking (nano::work_version const version_a, nano::root const & root_a, uint64_t difficulty_a, boost::optional<nano::account> const & account_a)
{
	std::promise<boost::optional<uint64_t>> promise;
	work_generate (
	version_a, root_a, difficulty_a, [&promise] (boost::optional<uint64_t> opt_work_a) {
		promise.set_value (opt_work_a);
	},
	account_a);
	return promise.get_future ().get ();
}

boost::optional<uint64_t> nano::node::work_generate_blocking (nano::block & block_a)
{
	debug_assert (network_params.network.is_dev_network ());
	return work_generate_blocking (block_a, default_difficulty (nano::work_version::work_1));
}

boost::optional<uint64_t> nano::node::work_generate_blocking (nano::root const & root_a)
{
	debug_assert (network_params.network.is_dev_network ());
	return work_generate_blocking (root_a, default_difficulty (nano::work_version::work_1));
}

boost::optional<uint64_t> nano::node::work_generate_blocking (nano::root const & root_a, uint64_t difficulty_a)
{
	debug_assert (network_params.network.is_dev_network ());
	return work_generate_blocking (nano::work_version::work_1, root_a, difficulty_a);
}

void nano::node::add_initial_peers ()
{
	if (flags.disable_add_initial_peers ())
	{
		logger->always_log ("Skipping add_initial_peers because disable_add_initial_peers is set");
		return;
	}

	auto transaction (store.tx_begin_read ());
	for (auto i (store.peer ().begin (*transaction)), n (store.peer ().end ()); i != n; ++i)
	{
		nano::endpoint endpoint (boost::asio::ip::address_v6 (i->first.address_bytes ()), i->first.port ());
		if (!network->reachout (endpoint, config->allow_local_peers))
		{
			network->tcp_channels->start_tcp (endpoint);
		}
	}
}

std::shared_ptr<nano::election> nano::node::block_confirm (std::shared_ptr<nano::block> const & block_a)
{
	scheduler.manual (block_a);
	scheduler.flush ();
	auto election = active.election (block_a->qualified_root ());
	if (election != nullptr)
	{
		election->transition_active ();
		return election;
	}
	return {};
}

bool nano::node::block_confirmed (nano::block_hash const & hash_a)
{
	auto transaction (store.tx_begin_read ());
	return ledger.block_confirmed (*transaction, hash_a);
}

bool nano::node::block_confirmed_or_being_confirmed (nano::block_hash const & hash_a)
{
	return confirmation_height_processor.is_processing_block (hash_a) || ledger.block_confirmed (*store.tx_begin_read (), hash_a);
}

void nano::node::ongoing_online_weight_calculation_queue ()
{
	std::weak_ptr<nano::node> node_w (shared_from_this ());
	workers->add_timed_task (std::chrono::steady_clock::now () + (std::chrono::seconds (network_params.node.weight_period)), [node_w] () {
		if (auto node_l = node_w.lock ())
		{
			node_l->ongoing_online_weight_calculation ();
		}
	});
}

bool nano::node::online () const
{
	return rep_crawler.total_weight () > online_reps.delta ();
}

void nano::node::ongoing_online_weight_calculation ()
{
	online_reps.sample ();
	ongoing_online_weight_calculation_queue ();
}

void nano::node::receive_confirmed (nano::transaction const & block_transaction_a, nano::block_hash const & hash_a, nano::account const & destination_a)
{
	nano::unique_lock<nano::mutex> lk{ wallets.mutex };
	auto wallets_l = wallets.get_wallets ();
	auto wallet_transaction = wallets.tx_begin_read ();
	lk.unlock ();
	for ([[maybe_unused]] auto const & [id, wallet] : wallets_l)
	{
		if (wallet->store.exists (*wallet_transaction, destination_a))
		{
			nano::account representative;
			nano::pending_info pending;
			representative = wallet->store.representative (*wallet_transaction);
			auto error (store.pending ().get (block_transaction_a, nano::pending_key (destination_a, hash_a), pending));
			if (!error)
			{
				auto amount (pending.amount.number ());
				wallet->receive_async (hash_a, representative, amount, destination_a, [] (std::shared_ptr<nano::block> const &) {});
			}
			else
			{
				if (!ledger.block_or_pruned_exists (block_transaction_a, hash_a))
				{
					logger->try_log (boost::str (boost::format ("Confirmed block is missing:  %1%") % hash_a.to_string ()));
					debug_assert (false && "Confirmed block is missing");
				}
				else
				{
					logger->try_log (boost::str (boost::format ("Block %1% has already been received") % hash_a.to_string ()));
				}
			}
		}
	}
}

void nano::node::process_confirmed_data (nano::transaction const & transaction_a, std::shared_ptr<nano::block> const & block_a, nano::block_hash const & hash_a, nano::account & account_a, nano::uint128_t & amount_a, bool & is_state_send_a, bool & is_state_epoch_a, nano::account & pending_account_a)
{
	// Faster account calculation
	account_a = block_a->account ();
	if (account_a.is_zero ())
	{
		account_a = block_a->sideband ().account ();
	}
	// Faster amount calculation
	auto previous (block_a->previous ());
	bool error (false);
	auto previous_balance (ledger.balance_safe (transaction_a, previous, error));
	auto block_balance (store.block ().balance_calculated (block_a));
	if (hash_a != ledger.constants.genesis->account ())
	{
		if (!error)
		{
			amount_a = block_balance > previous_balance ? block_balance - previous_balance : previous_balance - block_balance;
		}
		else
		{
			amount_a = 0;
		}
	}
	else
	{
		amount_a = nano::dev::constants.genesis_amount;
	}
	if (auto state = dynamic_cast<nano::state_block *> (block_a.get ()))
	{
		if (state->balance () < previous_balance)
		{
			is_state_send_a = true;
		}
		if (amount_a == 0 && network_params.ledger.epochs.is_epoch_link (state->link ()))
		{
			is_state_epoch_a = true;
		}
		pending_account_a = state->link ().as_account ();
	}
	if (auto send = dynamic_cast<nano::send_block *> (block_a.get ()))
	{
		pending_account_a = send->destination ();
	}
}

void nano::node::process_confirmed (nano::election_status const & status_a, uint64_t iteration_a)
{
	auto hash (status_a.get_winner ()->hash ());
	decltype (iteration_a) const num_iters = (config->block_processor_batch_max_time / network_params.node.process_confirmed_interval) * 4;
	std::shared_ptr<nano::block> block_l;
	{
		auto tx{ ledger.store.tx_begin_read () };
		block_l = ledger.store.block ().get (*tx, hash);
	}
	if (block_l)
	{
		active.recently_confirmed.put (block_l->qualified_root (), hash);
		confirmation_height_processor.add (block_l);
	}
	else if (iteration_a < num_iters)
	{
		iteration_a++;
		std::weak_ptr<nano::node> node_w (shared ());
		workers->add_timed_task (std::chrono::steady_clock::now () + network_params.node.process_confirmed_interval, [node_w, status_a, iteration_a] () {
			if (auto node_l = node_w.lock ())
			{
				node_l->process_confirmed (status_a, iteration_a);
			}
		});
	}
	else
	{
		// Do some cleanup due to this block never being processed by confirmation height processor
		active.remove_election_winner_details (hash);
	}
}

std::shared_ptr<nano::node> nano::node::shared ()
{
	return shared_from_this ();
}

int nano::node::store_version ()
{
	auto transaction (store.tx_begin_read ());
	return store.version ().get (*transaction);
}

bool nano::node::init_error () const
{
	return store.init_error () || wallets_store.init_error ();
}

void nano::node::set_bandwidth_params (std::size_t limit, double ratio)
{
	config->bandwidth_limit_burst_ratio = ratio;
	config->bandwidth_limit = limit;
	outbound_limiter.reset (limit, ratio);
	logger->always_log (boost::str (boost::format ("set_bandwidth_params(%1%, %2%)") % limit % ratio));
}

std::pair<uint64_t, std::unordered_map<nano::account, nano::uint128_t>> nano::node::get_bootstrap_weights () const
{
	std::unordered_map<nano::account, nano::uint128_t> weights;
	uint8_t const * weight_buffer = network_params.network.is_live_network () ? nano_bootstrap_weights_live : nano_bootstrap_weights_beta;
	std::size_t weight_size = network_params.network.is_live_network () ? nano_bootstrap_weights_live_size : nano_bootstrap_weights_beta_size;
	nano::bufferstream weight_stream ((uint8_t const *)weight_buffer, weight_size);
	nano::uint128_union block_height;
	uint64_t max_blocks = 0;
	if (!nano::try_read (weight_stream, block_height))
	{
		max_blocks = nano::narrow_cast<uint64_t> (block_height.number ());
		while (true)
		{
			nano::account account;
			if (nano::try_read (weight_stream, account.bytes))
			{
				break;
			}
			nano::amount weight;
			if (nano::try_read (weight_stream, weight.bytes))
			{
				break;
			}
			weights[account] = weight.number ();
		}
	}
	return { max_blocks, weights };
}

void nano::node::bootstrap_block (const nano::block_hash & hash)
{
	// If we are running pruning node check if block was not already pruned
	if (!ledger.pruning_enabled () || !store.pruned ().exists (*store.tx_begin_read (), hash))
	{
		// We don't have the block, try to bootstrap it
		gap_cache.bootstrap_start (hash);
	}
}

/** Convenience function to easily return the confirmation height of an account. */
uint64_t nano::node::get_confirmation_height (nano::transaction const & transaction_a, nano::account & account_a)
{
	nano::confirmation_height_info info;
	store.confirmation_height ().get (transaction_a, account_a, info);
	return info.height ();
}

nano::account nano::node::get_node_id () const
{
	return node_id.pub;
};

nano::node_wrapper::node_wrapper (boost::filesystem::path const & path_a, boost::filesystem::path const & config_path_a, nano::node_flags & node_flags_a) :
	network_params{ nano::network_constants::active_network () },
	io_context (std::make_shared<boost::asio::io_context> ()),
	work{ network_params.network, 1 }
{
	boost::system::error_code error_chmod;

	/*
	 * @warning May throw a filesystem exception
	 */
	boost::filesystem::create_directories (path_a);
	nano::set_secure_perm_directory (path_a, error_chmod);
	nano::daemon_config daemon_config{ path_a, network_params };
	auto tmp_overrides{ node_flags_a.config_overrides () };
	auto error = nano::read_node_config_toml (config_path_a, daemon_config, tmp_overrides);
	node_flags_a.set_config_overrides (tmp_overrides);
	if (error)
	{
		std::cerr << "Error deserializing config file";
		if (!node_flags_a.config_overrides ().empty ())
		{
			std::cerr << " or --config option";
		}
		std::cerr << "\n"
				  << error.get_message () << std::endl;
		std::exit (1);
	}

	auto & node_config = daemon_config.node;
	node_config.peering_port = 24000;
	node_config.logging.max_size = std::numeric_limits<std::uintmax_t>::max ();
	node_config.logging.init (path_a);

	node = std::make_shared<nano::node> (*io_context, path_a, node_config, work, node_flags_a);
}

nano::node_wrapper::~node_wrapper ()
{
	node->stop ();
}

nano::inactive_node::inactive_node (boost::filesystem::path const & path_a, boost::filesystem::path const & config_path_a, nano::node_flags & node_flags_a) :
	node_wrapper (path_a, config_path_a, node_flags_a),
	node (node_wrapper.node)
{
	node_wrapper.node->active.stop ();
}

nano::inactive_node::inactive_node (boost::filesystem::path const & path_a, nano::node_flags & node_flags_a) :
	inactive_node (path_a, path_a, node_flags_a)
{
}

nano::node_flags const & nano::inactive_node_flag_defaults ()
{
	static nano::node_flags node_flags;
	node_flags.set_inactive_node (true);
	node_flags.set_read_only (true);
	auto gen_cache = node_flags.generate_cache ();
	gen_cache.enable_reps (false);
	gen_cache.enable_cemented_count (false);
	gen_cache.enable_unchecked_count (false);
	gen_cache.enable_account_count (false);
	node_flags.set_generate_cache (gen_cache);
	node_flags.set_disable_bootstrap_listener (true);
	node_flags.set_disable_tcp_realtime (true);
	return node_flags;
}

std::unique_ptr<nano::store> nano::make_store (std::shared_ptr<nano::logger_mt> logger, boost::filesystem::path const & path, nano::ledger_constants & constants, bool read_only, bool add_db_postfix, nano::txn_tracking_config const & txn_tracking_config_a, std::chrono::milliseconds block_processor_batch_max_time_a, nano::lmdb_config const & lmdb_config_a, bool backup_before_upgrade)
{
	return std::make_unique<nano::lmdb::store> (logger, add_db_postfix ? path / "data.ldb" : path, constants, txn_tracking_config_a, block_processor_batch_max_time_a, lmdb_config_a, backup_before_upgrade);
}<|MERGE_RESOLUTION|>--- conflicted
+++ resolved
@@ -784,16 +784,10 @@
 {
 	auto const transaction (store.tx_begin_read ());
 	nano::block_hash result (0);
-<<<<<<< HEAD
-	if (!store.account ().get (*transaction, account_a, info))
-	{
-		result = ledger.representative (*transaction, info.head ());
-=======
-	auto info = ledger.account_info (transaction, account_a);
+	auto info = ledger.account_info (*transaction, account_a);
 	if (info)
 	{
-		result = ledger.representative (transaction, info->head);
->>>>>>> 6b41733d
+		result = ledger.representative (*transaction, info->head ());
 	}
 	return result;
 }
