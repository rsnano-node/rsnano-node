--- conflicted
+++ resolved
@@ -702,12 +702,8 @@
 	{
 		port_mapping.start ();
 	}
-<<<<<<< HEAD
+	unchecked.start ();
 	wallets.start_actions ();
-=======
-	unchecked.start ();
-	wallets.start ();
->>>>>>> e51b2769
 	rep_tiers.start ();
 	vote_processor.start ();
 	block_processor.start ();
