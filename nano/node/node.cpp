--- conflicted
+++ resolved
@@ -482,14 +482,9 @@
 		confirming_set.add_cemented_observer ([this] (auto const & block) {
 			if (block->is_send ())
 			{
-<<<<<<< HEAD
-				auto transaction = store.tx_begin_read ();
-				receive_confirmed (*transaction, block->hash (), block->destination ());
-=======
-				workers.push_task ([this, hash = block->hash (), destination = block->destination ()] () {
+				workers->push_task ([this, hash = block->hash (), destination = block->destination ()] () {
 					wallets.receive_confirmed (hash, destination);
 				});
->>>>>>> 6f8e1d3b
 			}
 		});
 	}
@@ -1243,14 +1238,6 @@
 	ongoing_online_weight_calculation_queue ();
 }
 
-<<<<<<< HEAD
-void nano::node::receive_confirmed (store::transaction const & block_transaction_a, nano::block_hash const & hash_a, nano::account const & destination_a)
-{
-	wallets.receive_confirmed (block_transaction_a, hash_a, destination_a);
-}
-
-=======
->>>>>>> 6f8e1d3b
 void nano::node::process_confirmed (nano::election_status const & status_a, uint64_t iteration_a)
 {
 	active.process_confirmed (status_a, iteration_a);
