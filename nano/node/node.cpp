--- conflicted
+++ resolved
@@ -202,28 +202,15 @@
 	active (*this, confirmation_height_processor, block_processor),
 	scheduler_impl{ std::make_unique<nano::scheduler::component> (*this) },
 	scheduler{ *scheduler_impl },
-<<<<<<< HEAD
 	aggregator (*config, *stats, generator, final_generator, history, ledger, wallets, active),
 	backlog{ nano::backlog_population_config (*config), ledger, *stats },
 	ascendboot{ *config, block_processor, ledger, *network, *stats },
 	websocket{ config->websocket_config, *observers, wallets, ledger, io_ctx, *logger },
 	epoch_upgrader{ *this, ledger, store, network_params, *logger },
-	startup_time (std::chrono::steady_clock::now ()),
-	node_seq (seq),
-	block_broadcast{ *network, !flags.disable_block_processor_republishing () },
-	process_live_dispatcher{ ledger, scheduler.priority, vote_cache, websocket }
-=======
-	aggregator (config, stats, generator, final_generator, history, ledger, wallets, active),
-	wallets (wallets_store.init_error (), *this),
-	backlog{ nano::backlog_population_config (config), store, stats },
-	ascendboot{ config, block_processor, ledger, network, stats },
-	websocket{ config.websocket_config, observers, wallets, ledger, io_ctx, logger },
-	epoch_upgrader{ *this, ledger, store, network_params, logger },
-	local_block_broadcaster{ *this, block_processor, network, stats, !flags.disable_block_processor_republishing },
+	local_block_broadcaster{ *this, block_processor, *network, *stats, !flags.disable_block_processor_republishing () },
 	process_live_dispatcher{ ledger, scheduler.priority, vote_cache, websocket },
 	startup_time (std::chrono::steady_clock::now ()),
 	node_seq (seq)
->>>>>>> 5f28f1a8
 {
 	logger->debug (nano::log::type::node, "Constructing node...");
 	std::function<void (std::vector<std::shared_ptr<nano::block>> const &, std::shared_ptr<nano::block> const &)> handle_roll_back =
@@ -231,6 +218,8 @@
 		// Deleting from votes cache, stop active transaction
 		for (auto & i : rolled_back)
 		{
+			node_a->block_processor.rolled_back.notify (i);
+
 			node_a->history.erase (i->root ());
 			// Stop all rolled back active transactions except initial
 			if (i->hash () != initial_block->hash ())
@@ -244,11 +233,7 @@
 	nano::transport::request_response_visitor_factory visitor_factory{ *this };
 	network->tcp_channels->set_message_visitor_factory (visitor_factory);
 
-<<<<<<< HEAD
 	block_processor.start ();
-	block_broadcast.connect (block_processor);
-=======
->>>>>>> 5f28f1a8
 	process_live_dispatcher.connect (block_processor);
 	unchecked.set_satisfied_observer ([this] (nano::unchecked_info const & info) {
 		this->block_processor.add (info.get_block (), nano::block_source::unchecked);
@@ -710,12 +695,8 @@
 		ascendboot.start ();
 	}
 	websocket.start ();
-<<<<<<< HEAD
 	telemetry->start ();
-=======
-	telemetry.start ();
 	local_block_broadcaster.start ();
->>>>>>> 5f28f1a8
 }
 
 void nano::node::stop ()
@@ -755,12 +736,8 @@
 	wallets.wallet_actions.stop ();
 	stats->stop ();
 	epoch_upgrader.stop ();
-<<<<<<< HEAD
 	workers->stop ();
-=======
-	workers.stop ();
 	local_block_broadcaster.stop ();
->>>>>>> 5f28f1a8
 	// work pool is not stopped on purpose due to testing setup
 }
 
