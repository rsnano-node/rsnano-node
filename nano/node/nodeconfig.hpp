--- conflicted
+++ resolved
@@ -149,7 +149,6 @@
 class node_flags final
 {
 public:
-<<<<<<< HEAD
 	node_flags ();
 	node_flags (node_flags const & other_a);
 	node_flags (node_flags && other_a);
@@ -160,6 +159,7 @@
 	void set_config_overrides (const std::vector<std::string> & overrides);
 	std::vector<std::string> rpc_config_overrides () const;
 	void set_rpc_overrides (const std::vector<std::string> & overrides);
+	void set_disable_activate_successors (bool value);
 	bool disable_backup () const;
 	void set_disable_backup (bool value);
 	bool disable_lazy_bootstrap () const;
@@ -229,43 +229,5 @@
 private:
 	rsnano::NodeFlagsDto flags_dto () const;
 	void set_flag (std::function<void (rsnano::NodeFlagsDto &)> const & callback);
-=======
-	std::vector<std::string> config_overrides;
-	std::vector<std::string> rpc_config_overrides;
-	bool disable_add_initial_peers{ false }; // For testing only
-	bool disable_activate_successors{ false }; // For testing only
-	bool disable_backup{ false };
-	bool disable_lazy_bootstrap{ false };
-	bool disable_legacy_bootstrap{ false };
-	bool disable_wallet_bootstrap{ false };
-	bool disable_bootstrap_listener{ false };
-	bool disable_bootstrap_bulk_pull_server{ false };
-	bool disable_bootstrap_bulk_push_client{ false };
-	bool disable_ongoing_bootstrap{ false }; // For testing only
-	bool disable_ascending_bootstrap{ false };
-	bool disable_rep_crawler{ false };
-	bool disable_request_loop{ false }; // For testing only
-	bool disable_tcp_realtime{ false };
-	bool disable_providing_telemetry_metrics{ false };
-	bool disable_ongoing_telemetry_requests{ false };
-	bool disable_block_processor_unchecked_deletion{ false };
-	bool disable_block_processor_republishing{ false };
-	bool allow_bootstrap_peers_duplicates{ false };
-	bool disable_max_peers_per_ip{ false }; // For testing only
-	bool disable_max_peers_per_subnetwork{ false }; // For testing only
-	bool force_use_write_queue{ false }; // For testing only. RocksDB does not use the database queue, but some tests rely on it being used.
-	bool disable_search_pending{ false }; // For testing only
-	bool enable_pruning{ false };
-	bool fast_bootstrap{ false };
-	bool read_only{ false };
-	bool disable_connection_cleanup{ false };
-	nano::generate_cache_flags generate_cache;
-	bool inactive_node{ false };
-	std::size_t block_processor_batch_size{ 0 };
-	std::size_t block_processor_full_size{ 65536 };
-	std::size_t block_processor_verification_size{ 0 };
-	std::size_t vote_processor_capacity{ 144 * 1024 };
-	std::size_t bootstrap_interval{ 0 }; // For testing only
->>>>>>> d15849ee
 };
 }