--- conflicted
+++ resolved
@@ -22,17 +22,12 @@
 	confirmation_action (confirmation_action_a),
 	live_vote_action (live_vote_action_a),
 	node (node_a),
-<<<<<<< HEAD
+	behavior (election_behavior_a),
 	status{},
 	height (block_a->sideband ().height ()),
-=======
-	behavior (election_behavior_a),
-	status ({ block_a, 0, 0, std::chrono::duration_cast<std::chrono::milliseconds> (std::chrono::system_clock::now ().time_since_epoch ()), std::chrono::duration_values<std::chrono::milliseconds>::zero (), 0, 1, 0, nano::election_status_type::ongoing }),
-	height (block_a->sideband ().height),
->>>>>>> 58f4d8ea
 	root (block_a->root ()),
 	qualified_root (block_a->qualified_root ()),
-	vote_broadcast_interval{ node.config.network_params.network.vote_broadcast_interval }
+	vote_broadcast_interval{ node.config->network_params.network.vote_broadcast_interval }
 {
 	status.set_winner (block_a);
 	status.set_election_end (std::chrono::duration_cast<std::chrono::milliseconds> (std::chrono::system_clock::now ().time_since_epoch ()));
@@ -40,13 +35,6 @@
 	status.set_election_status_type (nano::election_status_type::ongoing);
 	last_votes.emplace (nano::account::null (), nano::vote_info{ std::chrono::steady_clock::now (), 0, block_a->hash () });
 	last_blocks.emplace (block_a->hash (), block_a);
-<<<<<<< HEAD
-	if (node.config->enable_voting && node.wallets.reps ().voting > 0)
-	{
-		node.generator.add (root, block_a->hash ());
-	}
-=======
->>>>>>> 58f4d8ea
 }
 
 void nano::election::confirm_once (nano::unique_lock<nano::mutex> & lock_a, nano::election_status_type type_a)
@@ -190,7 +178,7 @@
 	{
 		broadcast_vote_impl ();
 		last_vote = std::chrono::steady_clock::now ();
-		vote_broadcast_interval = std::min (vote_broadcast_interval * 2, node.config.network_params.network.max_vote_broadcast_interval);
+		vote_broadcast_interval = std::min (vote_broadcast_interval * 2, node.config->network_params.network.max_vote_broadcast_interval);
 	}
 }
 
@@ -505,36 +493,21 @@
 
 void nano::election::broadcast_vote_impl ()
 {
-<<<<<<< HEAD
+	debug_assert (!mutex.try_lock ());
+
 	if (node.config->enable_voting && node.wallets.reps ().voting > 0)
-=======
-	debug_assert (!mutex.try_lock ());
-
-	if (node.config.enable_voting && node.wallets.reps ().voting > 0)
->>>>>>> 58f4d8ea
-	{
-		node.stats.inc (nano::stat::type::election, nano::stat::detail::generate_vote);
+	{
+		node.stats->inc (nano::stat::type::election, nano::stat::detail::generate_vote);
 
 		if (confirmed () || have_quorum (tally_impl ()))
 		{
-<<<<<<< HEAD
-			auto hash = status.get_winner ()->hash ();
-			lock.unlock ();
-			node.final_generator.add (root, hash);
-			lock.lock ();
+			node.stats->inc (nano::stat::type::election, nano::stat::detail::generate_vote_final);
+			node.final_generator.add (root, status.get_winner ()->hash ()); // Broadcasts vote to the network
 		}
 		else
 		{
-			node.generator.add (root, status.get_winner ()->hash ());
-=======
-			node.stats.inc (nano::stat::type::election, nano::stat::detail::generate_vote_final);
-			node.final_generator.add (root, status.winner->hash ()); // Broadcasts vote to the network
-		}
-		else
-		{
-			node.stats.inc (nano::stat::type::election, nano::stat::detail::generate_vote_normal);
-			node.generator.add (root, status.winner->hash ()); // Broadcasts vote to the network
->>>>>>> 58f4d8ea
+			node.stats->inc (nano::stat::type::election, nano::stat::detail::generate_vote_normal);
+			node.generator.add (root, status.get_winner ()->hash ()); // Broadcasts vote to the network
 		}
 	}
 }
