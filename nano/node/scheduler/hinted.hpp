#pragma once

#include <nano/lib/locks.hpp>
#include <nano/lib/numbers.hpp>
#include <nano/secure/common.hpp>
#include <nano/store/transaction.hpp>

#include <boost/multi_index/hashed_index.hpp>
#include <boost/multi_index/ordered_index.hpp>
#include <boost/multi_index_container.hpp>

#include <chrono>
#include <condition_variable>
#include <thread>
#include <unordered_map>

namespace mi = boost::multi_index;

namespace nano
{
class node;
class node_config;
class active_transactions;
class vote_cache;
class online_reps;
}

namespace nano::scheduler
{
class hinted_config final
{
public:
	hinted_config ();
	explicit hinted_config (nano::network_constants const &);

	void load_dto (rsnano::HintedSchedulerConfigDto const & dto_a);
	rsnano::HintedSchedulerConfigDto into_dto () const;
	nano::error deserialize (nano::tomlconfig & toml);
	nano::error serialize (nano::tomlconfig & toml) const;

public:
<<<<<<< HEAD
	std::chrono::milliseconds check_interval;
	std::chrono::milliseconds block_cooldown;
	unsigned hinting_threshold_percent;
	unsigned vaccancy_threshold_percent;
=======
	std::chrono::milliseconds check_interval{ 1000 };
	std::chrono::milliseconds block_cooldown{ 10000 };
	unsigned hinting_threshold_percent{ 10 };
	unsigned vacancy_threshold_percent{ 20 };
>>>>>>> 44eb3248
};

/*
 * Monitors inactive vote cache and schedules elections with the highest observed vote tally.
 */
class hinted final
{
public:
	hinted (hinted_config const &, nano::node &, nano::vote_cache &, nano::active_transactions &, nano::online_reps &, nano::stats &);
	~hinted ();

	void start ();
	void stop ();

	/*
	 * Notify about changes in AEC vacancy
	 */
	void notify ();

	std::unique_ptr<container_info_component> collect_container_info (std::string const & name) const;

private:
	bool predicate () const;
	void run ();
	void run_iterative ();
	void activate (nano::store::read_transaction const &, nano::block_hash const & hash, bool check_dependents);

	nano::uint128_t tally_threshold () const;
	nano::uint128_t final_tally_threshold () const;

private: // Dependencies
	nano::node & node;
	nano::vote_cache & vote_cache;
	nano::active_transactions & active;
	nano::online_reps & online_reps;
	nano::stats & stats;

private:
	hinted_config const & config;

	bool stopped{ false };
	nano::condition_variable condition;
	mutable nano::mutex mutex;
	std::thread thread;

private:
	bool cooldown (nano::block_hash const & hash);

	struct cooldown_entry
	{
		nano::block_hash hash;
		std::chrono::steady_clock::time_point timeout;
	};

	// clang-format off
	class tag_hash {};
	class tag_timeout {};
	// clang-format on

	// clang-format off
	using ordered_cooldowns = boost::multi_index_container<cooldown_entry,
	mi::indexed_by<
		mi::hashed_unique<mi::tag<tag_hash>,
			mi::member<cooldown_entry, nano::block_hash, &cooldown_entry::hash>>,
		mi::ordered_non_unique<mi::tag<tag_timeout>,
			mi::member<cooldown_entry, std::chrono::steady_clock::time_point, &cooldown_entry::timeout>>
	>>;
	// clang-format on

	ordered_cooldowns cooldowns_m;
};
}<|MERGE_RESOLUTION|>--- conflicted
+++ resolved
@@ -39,17 +39,10 @@
 	nano::error serialize (nano::tomlconfig & toml) const;
 
 public:
-<<<<<<< HEAD
 	std::chrono::milliseconds check_interval;
 	std::chrono::milliseconds block_cooldown;
 	unsigned hinting_threshold_percent;
-	unsigned vaccancy_threshold_percent;
-=======
-	std::chrono::milliseconds check_interval{ 1000 };
-	std::chrono::milliseconds block_cooldown{ 10000 };
-	unsigned hinting_threshold_percent{ 10 };
-	unsigned vacancy_threshold_percent{ 20 };
->>>>>>> 44eb3248
+	unsigned vacancy_threshold_percent;
 };
 
 /*
